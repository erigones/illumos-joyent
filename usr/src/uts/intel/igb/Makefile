#
# CDDL HEADER START
#
# The contents of this file are subject to the terms of the
# Common Development and Distribution License (the "License").
# You may not use this file except in compliance with the License.
#
# You can obtain a copy of the license at usr/src/OPENSOLARIS.LICENSE
# or http://www.opensolaris.org/os/licensing.
# See the License for the specific language governing permissions
# and limitations under the License.
#
# When distributing Covered Code, include this CDDL HEADER in each
# file and include the License file at usr/src/OPENSOLARIS.LICENSE.
# If applicable, add the following below this CDDL HEADER, with the
# fields enclosed by brackets "[]" replaced with your own identifying
# information: Portions Copyright [yyyy] [name of copyright owner]
#
# CDDL HEADER END
#
#
# Copyright 2010 Sun Microsystems, Inc.  All rights reserved.
# Use is subject to license terms.
#
# Copyright (c) 2018, Joyent, Inc.

#
#	Paths to the base of the uts directory trees
#
UTSBASE = ../..

#
#	Define the module and object file sets.
#
MODULE		= igb
OBJECTS		= $(IGB_OBJS:%=$(OBJS_DIR)/%)
OBJECTS		+= $(E1000API_OBJS:%=$(OBJS_DIR)/%)
LINTS		= $(IGB_OBJS:%.o=$(LINTS_DIR)/%.ln)
ROOTMODULE	= $(ROOT_DRV_DIR)/$(MODULE)
CONF_SRCDIR	= $(UTSBASE)/common/io/igb

#
#	Include common rules.
#
include $(UTSBASE)/intel/Makefile.intel

LINTFLAGS += \
	-I$(UTSBASE)/common/io/igb \
	-I$(UTSBASE)/common/io/e1000api

CERRWARN	+= -_gcc=-Wno-switch
CERRWARN	+= $(CNOWARN_UNINIT)
CERRWARN	+= -_cc=-erroff=E_STATEMENT_NOT_REACHED

# needs work
SMOFF += all_func_returns,indenting

CFLAGS		+= -I$(UTSBASE)/common/io/e1000api
CFLAGS		+= -I$(UTSBASE)/common/io/igb

#
#	Define targets
#
ALL_TARGET	= $(BINARY) $(CONFMOD)
LINT_TARGET	= $(MODULE).lint
INSTALL_TARGET	= $(BINARY) $(ROOTMODULE) $(ROOT_CONFFILE)

#
# Driver depends on MAC
#
LDFLAGS		+= -dy -N misc/mac
<<<<<<< HEAD
MAPFILES	+= ddi mac random kernel
=======
MAPFILES	+= ddi mac random kernel ksensor
>>>>>>> 8dcdeda1

#
#	Default build targets.
#
.KEEP_STATE:

def:		$(DEF_DEPS)

all:		$(ALL_DEPS)

clean:		$(CLEAN_DEPS)

clobber:	$(CLOBBER_DEPS)

lint:		$(LINT_DEPS)

modlintlib:	$(MODLINTLIB_DEPS)

clean.lint:	$(CLEAN_LINT_DEPS)

install:	$(INSTALL_DEPS)

#
#	Include common targets.
#
include $(UTSBASE)/Makefile.mapfile
include $(UTSBASE)/intel/Makefile.targ<|MERGE_RESOLUTION|>--- conflicted
+++ resolved
@@ -69,11 +69,7 @@
 # Driver depends on MAC
 #
 LDFLAGS		+= -dy -N misc/mac
-<<<<<<< HEAD
-MAPFILES	+= ddi mac random kernel
-=======
 MAPFILES	+= ddi mac random kernel ksensor
->>>>>>> 8dcdeda1
 
 #
 #	Default build targets.
