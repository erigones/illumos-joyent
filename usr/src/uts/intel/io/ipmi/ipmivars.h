/*
 * Copyright (c) 2006 IronPort Systems Inc. <ambrisko@ironport.com>
 * All rights reserved.
 *
 * Redistribution and use in source and binary forms, with or without
 * modification, are permitted provided that the following conditions
 * are met:
 * 1. Redistributions of source code must retain the above copyright
 *    notice, this list of conditions and the following disclaimer.
 * 2. Redistributions in binary form must reproduce the above copyright
 *    notice, this list of conditions and the following disclaimer in the
 *    documentation and/or other materials provided with the distribution.
 *
 * THIS SOFTWARE IS PROVIDED BY THE AUTHOR AND CONTRIBUTORS ``AS IS'' AND
 * ANY EXPRESS OR IMPLIED WARRANTIES, INCLUDING, BUT NOT LIMITED TO, THE
 * IMPLIED WARRANTIES OF MERCHANTABILITY AND FITNESS FOR A PARTICULAR PURPOSE
 * ARE DISCLAIMED.  IN NO EVENT SHALL THE AUTHOR OR CONTRIBUTORS BE LIABLE
 * FOR ANY DIRECT, INDIRECT, INCIDENTAL, SPECIAL, EXEMPLARY, OR CONSEQUENTIAL
 * DAMAGES (INCLUDING, BUT NOT LIMITED TO, PROCUREMENT OF SUBSTITUTE GOODS
 * OR SERVICES; LOSS OF USE, DATA, OR PROFITS; OR BUSINESS INTERRUPTION)
 * HOWEVER CAUSED AND ON ANY THEORY OF LIABILITY, WHETHER IN CONTRACT, STRICT
 * LIABILITY, OR TORT (INCLUDING NEGLIGENCE OR OTHERWISE) ARISING IN ANY WAY
 * OUT OF THE USE OF THIS SOFTWARE, EVEN IF ADVISED OF THE POSSIBILITY OF
 * SUCH DAMAGE.
 *
 * $FreeBSD: src/sys/dev/ipmi/ipmivars.h,v 1.3 2008/08/28 02:13:53 jhb Exp $
 */

/*
 * Copyright 2012, Joyent, Inc.  All rights reserved.
 * Copyright 2013 Nexenta Systems, Inc.  All rights reserved.
 */

#ifndef _IPMIVARS_H_
#define	_IPMIVARS_H_

#include <sys/types.h>
#include <sys/queue.h>

#ifdef	__cplusplus
extern "C" {
#endif

struct ipmi_device;
struct ipmi_request;

typedef enum {
	IRS_ALLOCATED,
	IRS_QUEUED,
	IRS_PROCESSED,
	IRS_COMPLETED,
	IRS_CANCELED
} ir_status_t;

struct ipmi_request {
	TAILQ_ENTRY(ipmi_request) ir_link;
	struct ipmi_device *ir_owner;	/* Driver uses NULL. */
	uchar_t		*ir_request;	/* Request is data to send to BMC. */
	size_t		ir_requestlen;
	uchar_t		*ir_reply;	/* Reply is data read from BMC. */
	size_t		ir_replybuflen;	/* Length of ir_reply[] buffer. */
	int		ir_replylen;	/* Length of reply from BMC. */
	int		ir_error;
	long		ir_msgid;
	uint8_t		ir_addr;
	uint8_t		ir_command;
	uint8_t		ir_compcode;
	int		ir_sz;		/* size of request */

	kcondvar_t	ir_cv;
	ir_status_t	ir_status;
};

#define	MAX_RES				3
#define	KCS_DATA			0
#define	KCS_CTL_STS			1
#define	SMIC_DATA			0
#define	SMIC_CTL_STS			1
#define	SMIC_FLAGS			2

<<<<<<< HEAD
struct ipmi_softc;
=======
#define	IPMI_BUSY	0x1
#define	IPMI_CLOSING	0x2
>>>>>>> b2061345

/* Per file descriptor data. */
typedef struct ipmi_device {
	TAILQ_HEAD(, ipmi_request) ipmi_completed_requests;
	pollhead_t		*ipmi_pollhead;
	int			ipmi_requests;
	uchar_t			ipmi_address;	/* IPMB address. */
	uchar_t			ipmi_lun;
	dev_t			ipmi_dev;
	list_node_t		ipmi_node;	/* list link for open devs */
	int			ipmi_status;
	kcondvar_t		ipmi_cv;
} ipmi_device_t;

struct ipmi_softc {
	int			ipmi_io_rid;
	int			ipmi_io_type;
	uint64_t		ipmi_io_address;
	int			ipmi_io_mode;
	int			ipmi_io_spacing;
	int			ipmi_io_irq;
	void			*ipmi_irq;
	int			ipmi_detaching;
	TAILQ_HEAD(, ipmi_request) ipmi_pending_requests;
	kmutex_t		ipmi_lock;
	kcondvar_t		ipmi_request_added;
	taskq_t			*ipmi_kthread;
	int			(*ipmi_startup)(struct ipmi_softc *);
	int			(*ipmi_enqueue_request)(struct ipmi_softc *,
				    struct ipmi_request *);
};

#define	KCS_MODE		0x01
#define	SMIC_MODE		0x02
#define	BT_MODE			0x03
#define	SSIF_MODE		0x04

/* KCS status flags */
#define	KCS_STATUS_OBF			0x01 /* Data Out ready from BMC */
#define	KCS_STATUS_IBF			0x02 /* Data In from System */
#define	KCS_STATUS_SMS_ATN		0x04 /* Ready in RX queue */
#define	KCS_STATUS_C_D			0x08 /* Command/Data register write */
#define	KCS_STATUS_OEM1			0x10
#define	KCS_STATUS_OEM2			0x20
#define	KCS_STATUS_S0			0x40
#define	KCS_STATUS_S1			0x80
#define	KCS_STATUS_STATE(x)		((x)>>6)
#define	KCS_STATUS_STATE_IDLE		0x0
#define	KCS_STATUS_STATE_READ		0x1
#define	KCS_STATUS_STATE_WRITE		0x2
#define	KCS_STATUS_STATE_ERROR		0x3
#define	KCS_IFACE_STATUS_OK		0x00
#define	KCS_IFACE_STATUS_ABORT		0x01
#define	KCS_IFACE_STATUS_ILLEGAL	0x02
#define	KCS_IFACE_STATUS_LENGTH_ERR	0x06
#define	KCS_IFACE_STATUS_UNKNOWN_ERR	0xff

/* KCS control codes */
#define	KCS_CONTROL_GET_STATUS_ABORT	0x60
#define	KCS_CONTROL_WRITE_START		0x61
#define	KCS_CONTROL_WRITE_END		0x62
#define	KCS_DATA_IN_READ		0x68

/* SMIC status flags */
#define	SMIC_STATUS_BUSY		0x01 /* System set and BMC clears it */
#define	SMIC_STATUS_SMS_ATN		0x04 /* BMC has a message */
#define	SMIC_STATUS_EVT_ATN		0x08 /* Event has been RX */
#define	SMIC_STATUS_SMI			0x10 /* asserted SMI */
#define	SMIC_STATUS_TX_RDY		0x40 /* Ready to accept WRITE */
#define	SMIC_STATUS_RX_RDY		0x80 /* Ready to read */
#define	SMIC_STATUS_RESERVED		0x22

/* SMIC control codes */
#define	SMIC_CC_SMS_GET_STATUS		0x40
#define	SMIC_CC_SMS_WR_START		0x41
#define	SMIC_CC_SMS_WR_NEXT		0x42
#define	SMIC_CC_SMS_WR_END		0x43
#define	SMIC_CC_SMS_RD_START		0x44
#define	SMIC_CC_SMS_RD_NEXT		0x45
#define	SMIC_CC_SMS_RD_END		0x46

/* SMIC status codes */
#define	SMIC_SC_SMS_RDY			0xc0
#define	SMIC_SC_SMS_WR_START		0xc1
#define	SMIC_SC_SMS_WR_NEXT		0xc2
#define	SMIC_SC_SMS_WR_END		0xc3
#define	SMIC_SC_SMS_RD_START		0xc4
#define	SMIC_SC_SMS_RD_NEXT		0xc5
#define	SMIC_SC_SMS_RD_END		0xc6

#define	IPMI_ADDR(netfn, lun)		((netfn) << 2 | (lun))
#define	IPMI_REPLY_ADDR(addr)		((addr) + 0x4)

#define	IPMI_LOCK(sc)			mutex_enter(&(sc)->ipmi_lock)
#define	IPMI_UNLOCK(sc)			mutex_exit(&(sc)->ipmi_lock)
#define	IPMI_LOCK_ASSERT(sc)		ASSERT(MUTEX_HELD(&(sc)->ipmi_lock))

#define	ipmi_alloc_driver_request(addr, cmd, reqlen, replylen)		\
	ipmi_alloc_request(NULL, 0, (addr), (cmd), (reqlen), (replylen))

#define	INB(sc, x)							\
	inb((sc)->ipmi_io_address + ((sc)->ipmi_io_spacing * (x)))
#define	OUTB(sc, x, value)						\
	outb((sc)->ipmi_io_address + ((sc)->ipmi_io_spacing * (x)), value)

#define	MAX_TIMEOUT (3 * hz)

/* Manage requests. */
void	ipmi_complete_request(struct ipmi_softc *, struct ipmi_request *);
struct ipmi_request *ipmi_dequeue_request(struct ipmi_softc *);
int	ipmi_polled_enqueue_request(struct ipmi_softc *, struct ipmi_request *);
struct ipmi_request *ipmi_alloc_request(struct ipmi_device *, long msgid,
	    uint8_t, uint8_t, size_t, size_t);
void	ipmi_free_request(struct ipmi_request *);

/* Interface attach routines. */
boolean_t ipmi_startup(struct ipmi_softc *sc);
int	ipmi_kcs_attach(struct ipmi_softc *);

/* Interface detach cleanup */
void	ipmi_shutdown(struct ipmi_softc *sc);

#ifdef	__cplusplus
}
#endif

#endif	/* _IPMIVARS_H_ */<|MERGE_RESOLUTION|>--- conflicted
+++ resolved
@@ -78,12 +78,9 @@
 #define	SMIC_CTL_STS			1
 #define	SMIC_FLAGS			2
 
-<<<<<<< HEAD
 struct ipmi_softc;
-=======
 #define	IPMI_BUSY	0x1
 #define	IPMI_CLOSING	0x2
->>>>>>> b2061345
 
 /* Per file descriptor data. */
 typedef struct ipmi_device {
