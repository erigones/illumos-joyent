/*
 * CDDL HEADER START
 *
 * The contents of this file are subject to the terms of the
 * Common Development and Distribution License (the "License").
 * You may not use this file except in compliance with the License.
 *
 * You can obtain a copy of the license at usr/src/OPENSOLARIS.LICENSE
 * or http://www.opensolaris.org/os/licensing.
 * See the License for the specific language governing permissions
 * and limitations under the License.
 *
 * When distributing Covered Code, include this CDDL HEADER in each
 * file and include the License file at usr/src/OPENSOLARIS.LICENSE.
 * If applicable, add the following below this CDDL HEADER, with the
 * fields enclosed by brackets "[]" replaced with your own identifying
 * information: Portions Copyright [yyyy] [name of copyright owner]
 *
 * CDDL HEADER END
 */
/*
 * Copyright (c) 2005, 2010, Oracle and/or its affiliates. All rights reserved.
 * Copyright (c) 2011, Joyent, Inc. All rights reserved.
<<<<<<< HEAD
=======
 * Copyright 2011 Nexenta Systems, Inc.  All rights reserved.
>>>>>>> 3abb112f
 */
/*
 * Copyright (c) 2009, Intel Corporation.
 * All rights reserved.
 */
/*
 * Solaris x86 ACPI CA services
 */

#include <sys/file.h>
#include <sys/errno.h>
#include <sys/conf.h>
#include <sys/modctl.h>
#include <sys/open.h>
#include <sys/stat.h>
#include <sys/spl.h>
#include <sys/ddi.h>
#include <sys/sunddi.h>
#include <sys/esunddi.h>
#include <sys/kstat.h>
#include <sys/x86_archext.h>

#include <sys/acpi/acpi.h>
#include <sys/acpica.h>
#include <sys/archsystm.h>

/*
 *
 */
static	struct modlmisc modlmisc = {
	&mod_miscops,
	"ACPI interpreter",
};

static	struct modlinkage modlinkage = {
	MODREV_1,		/* MODREV_1 manual */
	(void *)&modlmisc,	/* module linkage */
	NULL,			/* list terminator */
};

/*
 * Local prototypes
 */

struct parsed_prw {
	ACPI_HANDLE	prw_gpeobj;
	int		prw_gpebit;
	int		prw_level;
};

static void	acpica_init_kstats(void);
static ACPI_STATUS	acpica_init_PRW(
	ACPI_HANDLE	hdl,
	UINT32		lvl,
	void		*ctxp,
	void		**rvpp);

static ACPI_STATUS	acpica_parse_PRW(
	ACPI_BUFFER	*prw_buf,
	struct parsed_prw *prw);

/*
 * Local data
 */

static kmutex_t	acpica_module_lock;
static kstat_t	*acpica_ksp;

/*
 * State of acpica subsystem
 * After successful initialization, will be ACPICA_INITIALIZED
 */
int acpica_init_state = ACPICA_NOT_INITIALIZED;

/*
 * Following are set by acpica_process_user_options()
 *
 * acpica_enable = FALSE prevents initialization of ACPI CA
 * completely
 *
 * acpi_init_level determines level of ACPI CA functionality
 * enabled in acpica_init()
 */
int	acpica_enable;
UINT32	acpi_init_level;

/*
 * Non-zero enables lax behavior with respect to some
 * common ACPI BIOS issues; see ACPI CA documentation
 * Setting this to zero causes ACPI CA to enforce strict
 * compliance with ACPI specification
 */
int acpica_enable_interpreter_slack = 1;

/*
 * For non-DEBUG builds, set the ACPI CA debug level to 0
 * to quiet chatty BIOS output into /var/adm/messages
 * Field-patchable for diagnostic use.
 */
#ifdef  DEBUG
int acpica_muzzle_debug_output = 0;
#else
int acpica_muzzle_debug_output = 1;
#endif

/*
 * ACPI DDI hooks
 */
static int acpica_ddi_setwake(dev_info_t *dip, int level);

int
_init(void)
{
	int error = EBUSY;
	int	status;
	extern int (*acpi_fp_setwake)();
	extern kmutex_t cpu_map_lock;

	mutex_init(&acpica_module_lock, NULL, MUTEX_DRIVER, NULL);
	mutex_init(&cpu_map_lock, NULL, MUTEX_SPIN,
	    (ddi_iblock_cookie_t)ipltospl(DISP_LEVEL));

	if ((error = mod_install(&modlinkage)) != 0) {
		mutex_destroy(&acpica_module_lock);
		goto load_error;
	}

	AcpiGbl_EnableInterpreterSlack = (acpica_enable_interpreter_slack != 0);

	/* global ACPI CA initialization */
	if (ACPI_FAILURE(status = AcpiInitializeSubsystem()))
		cmn_err(CE_WARN, "!AcpiInitializeSubsystem failed: %d", status);

	/* initialize table manager */
	if (ACPI_FAILURE(status = AcpiInitializeTables(NULL, 0, 0)))
		cmn_err(CE_WARN, "!AcpiInitializeTables failed: %d", status);

	acpi_fp_setwake = acpica_ddi_setwake;

load_error:
	return (error);
}

int
_info(struct modinfo *modinfop)
{
	return (mod_info(&modlinkage, modinfop));
}

int
_fini(void)
{
	/*
	 * acpica module is never unloaded at run-time; there's always
	 * a PSM depending on it, at the very least
	 */
	return (EBUSY);
}

/*
 * Install acpica-provided (default) address-space handlers
 * that may be needed before AcpiEnableSubsystem() runs.
 * See the comment in AcpiInstallAddressSpaceHandler().
 * Default handlers for remaining address spaces are
 * installed later, in AcpiEnableSubsystem.
 */
static int
acpica_install_handlers()
{
	ACPI_STATUS	rv = AE_OK;

	/*
	 * Install ACPI CA default handlers
	 */
	if (AcpiInstallAddressSpaceHandler(ACPI_ROOT_OBJECT,
	    ACPI_ADR_SPACE_SYSTEM_MEMORY,
	    ACPI_DEFAULT_HANDLER, NULL, NULL) != AE_OK) {
		cmn_err(CE_WARN, "!acpica: no default handler for"
		    " system memory");
		rv = AE_ERROR;
	}

	if (AcpiInstallAddressSpaceHandler(ACPI_ROOT_OBJECT,
	    ACPI_ADR_SPACE_SYSTEM_IO,
	    ACPI_DEFAULT_HANDLER, NULL, NULL) != AE_OK) {
		cmn_err(CE_WARN, "!acpica: no default handler for"
		    " system I/O");
		rv = AE_ERROR;
	}

	if (AcpiInstallAddressSpaceHandler(ACPI_ROOT_OBJECT,
	    ACPI_ADR_SPACE_PCI_CONFIG,
	    ACPI_DEFAULT_HANDLER, NULL, NULL) != AE_OK) {
		cmn_err(CE_WARN, "!acpica: no default handler for"
		    " PCI Config");
		rv = AE_ERROR;
	}

	if (AcpiInstallAddressSpaceHandler(ACPI_ROOT_OBJECT,
	    ACPI_ADR_SPACE_DATA_TABLE,
	    ACPI_DEFAULT_HANDLER, NULL, NULL) != AE_OK) {
		cmn_err(CE_WARN, "!acpica: no default handler for"
		    " Data Table");
		rv = AE_ERROR;
	}

	return (rv);
}

/*
 * Find the BIOS date, and return TRUE if supplied
 * date is same or later than the BIOS date, or FALSE
 * if the BIOS date can't be fetched for any reason
 */
static int
acpica_check_bios_date(int yy, int mm, int dd)
{

	char *datep;
	int bios_year, bios_month, bios_day;

	/* If firmware has no bios, skip the check */
	if (ddi_prop_exists(DDI_DEV_T_ANY, ddi_root_node(), DDI_PROP_DONTPASS,
	    "bios-free"))
		return (TRUE);

	/*
	 * PC BIOSes contain a string in the form of
	 * "mm/dd/yy" at absolute address 0xffff5,
	 * where mm, dd and yy are all ASCII digits.
	 * We map the string, pluck out the values,
	 * and accept all BIOSes from 1 Jan 1999 on
	 * as valid.
	 */

	if ((datep = (char *)AcpiOsMapMemory(0xffff5, 8)) == NULL)
		return (FALSE);

	/* year */
	bios_year = ((int)(*(datep + 6) - '0') * 10) + (*(datep + 7) - '0');
	/* month */
	bios_month = ((int)(*datep - '0') * 10) + (*(datep + 1) - '0');
	/* day */
	bios_day = ((int)(*(datep + 3) - '0') * 10) + (*(datep + 4) - '0');

	AcpiOsUnmapMemory((void *) datep, 8);

	if (bios_year < 0 || bios_year > 99 || bios_month < 0 ||
	    bios_month > 99 || bios_day < 0 || bios_day > 99) {
		/* non-digit chars in BIOS date */
		return (FALSE);
	}

	/*
	 * Adjust for 2-digit year; note to grand-children:
	 * need a new scheme before 2080 rolls around
	 */
	bios_year += (bios_year >= 80 && bios_year <= 99) ?
	    1900 : 2000;

	if (bios_year < yy)
		return (FALSE);
	else if (bios_year > yy)
		return (TRUE);

	if (bios_month < mm)
		return (FALSE);
	else if (bios_month > mm)
		return (TRUE);

	if (bios_day < dd)
		return (FALSE);

	return (TRUE);
}

/*
 * Check for Metropolis systems with BIOSes older than 10/12/04
 * return TRUE if BIOS requires legacy mode, FALSE otherwise
 */
static int
acpica_metro_old_bios()
{
	ACPI_TABLE_HEADER *fadt;

	/* get the FADT */
	if (AcpiGetTable(ACPI_SIG_FADT, 1, (ACPI_TABLE_HEADER **)&fadt) !=
	    AE_OK)
		return (FALSE);

	/* compare OEM Table ID to "SUNmetro" - no match, return false */
	if (strncmp("SUNmetro", fadt->OemTableId, 8))
		return (FALSE);

	/* On a Metro - return FALSE if later than 10/12/04 */
	return (!acpica_check_bios_date(2004, 10, 12));
}


/*
 * Process acpi-user-options property  if present
 */
static void
acpica_process_user_options()
{
	static int processed = 0;
	int acpi_user_options;
	char *acpi_prop;

	/*
	 * return if acpi-user-options has already been processed
	 */
	if (processed)
		return;
	else
		processed = 1;

	/* converts acpi-user-options from type string to int, if any */
	if (ddi_prop_lookup_string(DDI_DEV_T_ANY, ddi_root_node(),
	    DDI_PROP_DONTPASS, "acpi-user-options", &acpi_prop) ==
	    DDI_PROP_SUCCESS) {
		long data;
		int ret;
		ret = ddi_strtol(acpi_prop, NULL, 0, &data);
		if (ret == 0) {
			e_ddi_prop_remove(DDI_DEV_T_NONE, ddi_root_node(),
			    "acpi-user-options");
			e_ddi_prop_update_int(DDI_DEV_T_NONE, ddi_root_node(),
			    "acpi-user-options", data);
		}
		ddi_prop_free(acpi_prop);
	}

	/*
	 * fetch the optional options property
	 */
	acpi_user_options = ddi_prop_get_int(DDI_DEV_T_ANY, ddi_root_node(),
	    DDI_PROP_DONTPASS, "acpi-user-options", 0);

	/*
	 * Note that 'off' has precedence over 'on'
	 * Also note - all cases of ACPI_OUSER_MASK
	 * provided here, no default: case is present
	 */
	switch (acpi_user_options & ACPI_OUSER_MASK) {
	case ACPI_OUSER_DFLT:
		acpica_enable = acpica_check_bios_date(1999, 1, 1);
		break;
	case ACPI_OUSER_ON:
		acpica_enable = TRUE;
		break;
	case ACPI_OUSER_OFF:
	case ACPI_OUSER_OFF | ACPI_OUSER_ON:
		acpica_enable = FALSE;
		break;
	}

	acpi_init_level = ACPI_FULL_INITIALIZATION;

	/*
	 * special test here; may be generalized in the
	 * future - test for a machines that are known to
	 * work only in legacy mode, and set OUSER_LEGACY if
	 * we're on one
	 */
	if (acpica_metro_old_bios())
		acpi_user_options |= ACPI_OUSER_LEGACY;

	/*
	 * If legacy mode is specified, set initialization
	 * options to avoid entering ACPI mode and hooking SCI
	 * - basically try to act like legacy acpi_intp
	 */
	if ((acpi_user_options & ACPI_OUSER_LEGACY) != 0)
		acpi_init_level |= (ACPI_NO_ACPI_ENABLE | ACPI_NO_HANDLER_INIT);

	/*
	 * modify default ACPI CA debug output level for non-DEBUG builds
	 * (to avoid BIOS debug chatter in /var/adm/messages)
	 */
	if (acpica_muzzle_debug_output)
		AcpiDbgLevel = 0;
}

/*
 * Initialize the CA subsystem if it hasn't been done already
 */
int
acpica_init()
{
	extern void acpica_find_ioapics(void);
	ACPI_STATUS status;

	/*
	 * Make sure user options are processed,
	 * then fail to initialize if ACPI CA has been
	 * disabled
	 */
	acpica_process_user_options();
	if (!acpica_enable)
		return (AE_ERROR);

	mutex_enter(&acpica_module_lock);
	if (acpica_init_state == ACPICA_INITIALIZED) {
		mutex_exit(&acpica_module_lock);
		return (AE_OK);
	}

	if (ACPI_FAILURE(status = AcpiLoadTables()))
		goto error;

	if (ACPI_FAILURE(status = acpica_install_handlers()))
		goto error;

	/*
	 * Create ACPI-to-devinfo mapping now so _INI and _STA
	 * methods can access PCI config space when needed
	 */
	scan_d2a_map();

	if (ACPI_FAILURE(status = AcpiEnableSubsystem(acpi_init_level)))
		goto error;

	/* do after AcpiEnableSubsystem() so GPEs are initialized */
	acpica_ec_init();	/* initialize EC if present */

	/* This runs all device _STA and _INI methods. */
	if (ACPI_FAILURE(status = AcpiInitializeObjects(0)))
		goto error;

	acpica_init_state = ACPICA_INITIALIZED;

	/*
	 * [ACPI, sec. 4.4.1.1]
	 * As of ACPICA version 20101217 (December 2010), the _PRW methods
	 * (Power Resources for Wake) are no longer automatically executed
	 * as part of the ACPICA initialization.  The OS must do this.
	 */
	(void) AcpiWalkNamespace(ACPI_TYPE_DEVICE, ACPI_ROOT_OBJECT,
	    UINT32_MAX, acpica_init_PRW, NULL, NULL, NULL);
	(void) AcpiUpdateAllGpes();

	/*
	 * If we are running on the Xen hypervisor as dom0 we need to
	 * find the ioapics so we can prevent ACPI from trying to
	 * access them.
	 */
	if (get_hwenv() == HW_XEN_PV && is_controldom())
		acpica_find_ioapics();
	acpica_init_kstats();
error:
	if (acpica_init_state != ACPICA_INITIALIZED) {
		cmn_err(CE_NOTE, "!failed to initialize ACPI services");
	}

	/*
	 * Set acpi-status to 13 if acpica has been initialized successfully.
	 * This indicates that acpica is up and running.  This variable name
	 * and value were chosen in order to remain compatible with acpi_intp.
	 */
	e_ddi_prop_update_int(DDI_DEV_T_NONE, ddi_root_node(), "acpi-status",
	    (ACPI_SUCCESS(status)) ? (ACPI_BOOT_INIT | ACPI_BOOT_ENABLE |
	    ACPI_BOOT_BOOTCONF) : 0);

	/* Mark acpica subsystem as fully initialized. */
	if (ACPI_SUCCESS(status) &&
	    acpi_init_level == ACPI_FULL_INITIALIZATION) {
		acpica_set_core_feature(ACPI_FEATURE_FULL_INIT);
	}

	mutex_exit(&acpica_module_lock);
	return (status);
}

/*
 * SCI handling
 */

ACPI_STATUS
acpica_get_sci(int *sci_irq, iflag_t *sci_flags)
{
	ACPI_SUBTABLE_HEADER		*ap;
	ACPI_TABLE_MADT			*mat;
	ACPI_MADT_INTERRUPT_OVERRIDE	*mio;
	ACPI_TABLE_FADT			*fadt;
	int			madt_seen, madt_size;


	/*
	 * Make sure user options are processed,
	 * then return error if ACPI CA has been
	 * disabled or system is not running in ACPI
	 * and won't need/understand SCI
	 */
	acpica_process_user_options();
	if ((!acpica_enable) || (acpi_init_level & ACPI_NO_ACPI_ENABLE))
		return (AE_ERROR);

	/*
	 * according to Intel ACPI developers, SCI
	 * conforms to PCI bus conventions; level/low
	 * unless otherwise directed by overrides.
	 */
	sci_flags->intr_el = INTR_EL_LEVEL;
	sci_flags->intr_po = INTR_PO_ACTIVE_LOW;
	sci_flags->bustype = BUS_PCI;	/*  we *do* conform to PCI */

	/* get the SCI from the FADT */
	if (AcpiGetTable(ACPI_SIG_FADT, 1, (ACPI_TABLE_HEADER **)&fadt) !=
	    AE_OK)
		return (AE_ERROR);

	*sci_irq = fadt->SciInterrupt;

	/* search for ISOs that modify it */
	/* if we don't find a MADT, that's OK; no ISOs then */
	if (AcpiGetTable(ACPI_SIG_MADT, 1, (ACPI_TABLE_HEADER **) &mat) !=
	    AE_OK)
		return (AE_OK);

	ap = (ACPI_SUBTABLE_HEADER *) (mat + 1);
	madt_size = mat->Header.Length;
	madt_seen = sizeof (*mat);

	while (madt_seen < madt_size) {
		switch (ap->Type) {
		case ACPI_MADT_TYPE_INTERRUPT_OVERRIDE:
			mio = (ACPI_MADT_INTERRUPT_OVERRIDE *) ap;
			if (mio->SourceIrq == *sci_irq) {
				*sci_irq = mio->GlobalIrq;
				sci_flags->intr_el = (mio->IntiFlags &
				    ACPI_MADT_TRIGGER_MASK) >> 2;
				sci_flags->intr_po = mio->IntiFlags &
				    ACPI_MADT_POLARITY_MASK;
			}
			break;
		}

		/* advance to next entry */
		madt_seen += ap->Length;
		ap = (ACPI_SUBTABLE_HEADER *)(((char *)ap) + ap->Length);
	}

	/*
	 * One more check; if ISO said "conform", revert to default
	 */
	if (sci_flags->intr_el == INTR_EL_CONFORM)
		sci_flags->intr_el = INTR_EL_LEVEL;
	if (sci_flags->intr_po == INTR_PO_CONFORM)
		sci_flags->intr_po = INTR_PO_ACTIVE_LOW;

	return (AE_OK);
}

/*
 * Call-back function used for _PRW initialization.  For every
 * device node that has a _PRW method, evaluate, parse, and do
 * AcpiSetupGpeForWake().
 */
static ACPI_STATUS
acpica_init_PRW(
	ACPI_HANDLE	devhdl,
	UINT32		depth,
	void		*ctxp,
	void		**rvpp)
{
	ACPI_STATUS	status;
	ACPI_BUFFER	prw_buf;
	struct parsed_prw prw;

	prw_buf.Pointer = NULL;
	prw_buf.Length = ACPI_ALLOCATE_BUFFER;

	/*
	 * Attempt to evaluate _PRW object.
	 * If no valid object is found, return quietly, since not all
	 * devices have _PRW objects.
	 */
	status = AcpiEvaluateObject(devhdl, "_PRW", NULL, &prw_buf);
	if (ACPI_FAILURE(status))
		goto done;
	status = acpica_parse_PRW(&prw_buf, &prw);
	if (ACPI_FAILURE(status))
		goto done;

	(void) AcpiSetupGpeForWake(devhdl,
	    prw.prw_gpeobj, prw.prw_gpebit);

done:
	if (prw_buf.Pointer != NULL)
		AcpiOsFree(prw_buf.Pointer);

	return (AE_OK);
}

/*
 * Sets ACPI wake state for device referenced by dip.
 * If level is S0 (0), disables wake event; otherwise,
 * enables wake event which will wake system from level.
 */
static int
acpica_ddi_setwake(dev_info_t *dip, int level)
{
	ACPI_STATUS	status;
	ACPI_HANDLE	devobj;
	ACPI_BUFFER	prw_buf;
	ACPI_OBJECT_LIST	arglist;
	ACPI_OBJECT		args[3];
	struct parsed_prw prw;
	int		rv;

	/*
	 * initialize these early so we can use a common
	 * exit point below
	 */
	prw_buf.Pointer = NULL;
	prw_buf.Length = ACPI_ALLOCATE_BUFFER;
	rv = 0;

	/*
	 * Attempt to get a handle to a corresponding ACPI object.
	 * If no object is found, return quietly, since not all
	 * devices have corresponding ACPI objects.
	 */
	status = acpica_get_handle(dip, &devobj);
	if (ACPI_FAILURE(status)) {
		char pathbuf[MAXPATHLEN];
		ddi_pathname(dip, pathbuf);
#ifdef DEBUG
		cmn_err(CE_NOTE, "!acpica_ddi_setwake: could not get"
		    " handle for %s, %s:%d", pathbuf, ddi_driver_name(dip),
		    ddi_get_instance(dip));
#endif
		goto done;
	}

	/*
	 * ACPI3.0 7.2.1: only use the _PSW method if OSPM does not support
	 * _DSW or if the _DSW method is not present.
	 *
	 * _DSW arguments:
	 * args[0] - Enable/Disable
	 * args[1] - Target system state
	 * args[2] - Target device state
	 */

	arglist.Count = 3;
	arglist.Pointer = args;
	args[0].Type = ACPI_TYPE_INTEGER;
	args[0].Integer.Value = level ? 1 : 0;
	args[1].Type = ACPI_TYPE_INTEGER;
	args[1].Integer.Value = level;
	args[2].Type = ACPI_TYPE_INTEGER;
	args[2].Integer.Value = level;
	if (ACPI_FAILURE(status = AcpiEvaluateObject(devobj, "_DSW",
	    &arglist, NULL))) {

		if (status == AE_NOT_FOUND) {
			arglist.Count = 1;
			args[0].Type = ACPI_TYPE_INTEGER;
			args[0].Integer.Value = level ? 1 : 0;

			if (ACPI_FAILURE(status = AcpiEvaluateObject(devobj,
			    "_PSW", &arglist, NULL))) {

				if (status != AE_NOT_FOUND) {
					cmn_err(CE_NOTE,
					    "!_PSW failure %d for device %s",
					    status, ddi_driver_name(dip));
				}
			}

		} else {
			cmn_err(CE_NOTE, "!_DSW failure %d for device %s",
			    status, ddi_driver_name(dip));
		}
	}

	/*
	 * Attempt to evaluate _PRW object.
	 * If no valid object is found, return quietly, since not all
	 * devices have _PRW objects.
	 */
	status = AcpiEvaluateObject(devobj, "_PRW", NULL, &prw_buf);
	if (ACPI_FAILURE(status))
		goto done;
	status = acpica_parse_PRW(&prw_buf, &prw);
	if (ACPI_FAILURE(status))
		goto done;

	rv = -1;
	if (level == 0) {
		status = AcpiDisableGpe(prw.prw_gpeobj, prw.prw_gpebit);
		if (ACPI_FAILURE(status))
			goto done;
	} else if (prw.prw_level >= level) {
		status = AcpiSetGpeWakeMask(prw.prw_gpeobj, prw.prw_gpebit,
		    ACPI_GPE_ENABLE);
		if (ACPI_SUCCESS(status)) {
			status = AcpiEnableGpe(prw.prw_gpeobj, prw.prw_gpebit);
			if (ACPI_FAILURE(status))
				goto done;
		}
	}
	rv = 0;
done:
	if (prw_buf.Pointer != NULL)
		AcpiOsFree(prw_buf.Pointer);
	return (rv);
}

static ACPI_STATUS
acpica_parse_PRW(
	ACPI_BUFFER	*prw_buf,
	struct parsed_prw *p_prw)
{
	ACPI_HANDLE	gpeobj;
	ACPI_OBJECT	*prw, *gpe;
	int		gpebit, prw_level;

	if (prw_buf->Length == 0 || prw_buf->Pointer == NULL)
		return (AE_NULL_OBJECT);

	prw = prw_buf->Pointer;
	if (prw->Type != ACPI_TYPE_PACKAGE || prw->Package.Count < 2 ||
	    prw->Package.Elements[1].Type != ACPI_TYPE_INTEGER)
		return (AE_TYPE);

	/* fetch the lowest wake level from the _PRW */
	prw_level = prw->Package.Elements[1].Integer.Value;

	/*
	 * process the GPE description
	 */
	switch (prw->Package.Elements[0].Type) {
	case ACPI_TYPE_INTEGER:
		gpeobj = NULL;
		gpebit = prw->Package.Elements[0].Integer.Value;
		break;
	case ACPI_TYPE_PACKAGE:
		gpe = &prw->Package.Elements[0];
		if (gpe->Package.Count != 2 ||
		    gpe->Package.Elements[1].Type != ACPI_TYPE_INTEGER)
			return (AE_TYPE);
		gpeobj = gpe->Package.Elements[0].Reference.Handle;
		gpebit = gpe->Package.Elements[1].Integer.Value;
		if (gpeobj == NULL)
			return (AE_NULL_OBJECT);
		break;
	default:
		return (AE_TYPE);
	}

<<<<<<< HEAD
	rv = -1;
	if (level == 0) {
		if (ACPI_FAILURE(AcpiDisableGpe(gpeobj, gpebit)))
			goto done;
	} else if (prw_level >= level) {
		if (ACPI_SUCCESS(
		    AcpiSetGpeWakeMask(gpeobj, gpebit, ACPI_GPE_ENABLE)))
			if (ACPI_FAILURE(AcpiEnableGpe(gpeobj, gpebit)))
				goto done;
	}
	rv = 0;
done:
	if (prw_buf.Pointer != NULL)
		AcpiOsFree(prw_buf.Pointer);
	return (rv);
=======
	p_prw->prw_gpeobj = gpeobj;
	p_prw->prw_gpebit = gpebit;
	p_prw->prw_level  = prw_level;

	return (AE_OK);
>>>>>>> 3abb112f
}

/*
 * kstat access to a limited set of ACPI propertis
 */
static void
acpica_init_kstats()
{
	ACPI_HANDLE	s3handle;
	ACPI_STATUS	status;
	ACPI_TABLE_FADT	*fadt;
	kstat_named_t *knp;

	/*
	 * Create a small set of named kstats; just return in the rare
	 * case of a failure, * in which case, the kstats won't be present.
	 */
	if ((acpica_ksp = kstat_create("acpi", 0, "acpi", "misc",
	    KSTAT_TYPE_NAMED, 2, 0)) == NULL)
		return;

	/*
	 * initialize kstat 'S3' to reflect the presence of \_S3 in
	 * the ACPI namespace (1 = present, 0 = not present)
	 */
	knp = acpica_ksp->ks_data;
	knp->value.l = (AcpiGetHandle(NULL, "\\_S3", &s3handle) == AE_OK);
	kstat_named_init(knp, "S3", KSTAT_DATA_LONG);
	knp++;		/* advance to next named kstat */

	/*
	 * initialize kstat 'preferred_pm_profile' to the value
	 * contained in the (always present) FADT
	 */
	status = AcpiGetTable(ACPI_SIG_FADT, 1, (ACPI_TABLE_HEADER **)&fadt);
	knp->value.l = (status == AE_OK) ? fadt->PreferredProfile : -1;
	kstat_named_init(knp, "preferred_pm_profile", KSTAT_DATA_LONG);

	/*
	 * install the named kstats
	 */
	kstat_install(acpica_ksp);
}

/*
 * Attempt to save the current ACPI settings (_CRS) for the device
 * which corresponds to the supplied devinfo node.  The settings are
 * saved as a property on the dip.  If no ACPI object is found to be
 * associated with the devinfo node, no action is taken and no error
 * is reported.
 */
void
acpica_ddi_save_resources(dev_info_t *dip)
{
	ACPI_HANDLE	devobj;
	ACPI_BUFFER	resbuf;
	int		ret;

	resbuf.Length = ACPI_ALLOCATE_BUFFER;
	if (ACPI_FAILURE(acpica_get_handle(dip, &devobj)) ||
	    ACPI_FAILURE(AcpiGetCurrentResources(devobj, &resbuf)))
		return;

	ret = ddi_prop_create(DDI_DEV_T_NONE, dip, DDI_PROP_CANSLEEP,
	    "acpi-crs", resbuf.Pointer, resbuf.Length);

	ASSERT(ret == DDI_PROP_SUCCESS);

	AcpiOsFree(resbuf.Pointer);
}

/*
 * If the supplied devinfo node has an ACPI settings property attached,
 * restore them to the associated ACPI device using _SRS.  The property
 * is deleted from the devinfo node afterward.
 */
void
acpica_ddi_restore_resources(dev_info_t *dip)
{
	ACPI_HANDLE	devobj;
	ACPI_BUFFER	resbuf;
	uchar_t		*propdata;
	uint_t		proplen;

	if (ACPI_FAILURE(acpica_get_handle(dip, &devobj)))
		return;

	if (ddi_prop_lookup_byte_array(DDI_DEV_T_ANY, dip, DDI_PROP_DONTPASS,
	    "acpi-crs", &propdata, &proplen) != DDI_PROP_SUCCESS)
		return;

	resbuf.Pointer = propdata;
	resbuf.Length = proplen;
	(void) AcpiSetCurrentResources(devobj, &resbuf);
	ddi_prop_free(propdata);
	(void) ddi_prop_remove(DDI_DEV_T_NONE, dip, "acpi-crs");
}

void
acpi_reset_system(void)
{
	ACPI_STATUS status;
	int ten;

	status = AcpiReset();
	if (status == AE_OK) {
		/*
		 * Wait up to 500 milliseconds for AcpiReset() to make its
		 * way.
		 */
		ten = 50000;
		while (ten-- > 0)
			tenmicrosec();
	}
}<|MERGE_RESOLUTION|>--- conflicted
+++ resolved
@@ -21,10 +21,7 @@
 /*
  * Copyright (c) 2005, 2010, Oracle and/or its affiliates. All rights reserved.
  * Copyright (c) 2011, Joyent, Inc. All rights reserved.
-<<<<<<< HEAD
-=======
  * Copyright 2011 Nexenta Systems, Inc.  All rights reserved.
->>>>>>> 3abb112f
  */
 /*
  * Copyright (c) 2009, Intel Corporation.
@@ -778,29 +775,11 @@
 		return (AE_TYPE);
 	}
 
-<<<<<<< HEAD
-	rv = -1;
-	if (level == 0) {
-		if (ACPI_FAILURE(AcpiDisableGpe(gpeobj, gpebit)))
-			goto done;
-	} else if (prw_level >= level) {
-		if (ACPI_SUCCESS(
-		    AcpiSetGpeWakeMask(gpeobj, gpebit, ACPI_GPE_ENABLE)))
-			if (ACPI_FAILURE(AcpiEnableGpe(gpeobj, gpebit)))
-				goto done;
-	}
-	rv = 0;
-done:
-	if (prw_buf.Pointer != NULL)
-		AcpiOsFree(prw_buf.Pointer);
-	return (rv);
-=======
 	p_prw->prw_gpeobj = gpeobj;
 	p_prw->prw_gpebit = gpebit;
 	p_prw->prw_level  = prw_level;
 
 	return (AE_OK);
->>>>>>> 3abb112f
 }
 
 /*
