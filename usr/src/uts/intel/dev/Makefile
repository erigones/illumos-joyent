#
# CDDL HEADER START
#
# The contents of this file are subject to the terms of the
# Common Development and Distribution License (the "License").
# You may not use this file except in compliance with the License.
#
# You can obtain a copy of the license at usr/src/OPENSOLARIS.LICENSE
# or http://www.opensolaris.org/os/licensing.
# See the License for the specific language governing permissions
# and limitations under the License.
#
# When distributing Covered Code, include this CDDL HEADER in each
# file and include the License file at usr/src/OPENSOLARIS.LICENSE.
# If applicable, add the following below this CDDL HEADER, with the
# fields enclosed by brackets "[]" replaced with your own identifying
# information: Portions Copyright [yyyy] [name of copyright owner]
#
# CDDL HEADER END
#
# uts/intel/dev/Makefile
#
# Copyright 2009 Sun Microsystems, Inc.  All rights reserved.
# Use is subject to license terms.
#
# Copyright (c) 2016 by Delphix. All rights reserved.
#
#	This makefile drives the production of the dev file system
#	kernel module.
#
#	intel architecture dependent
#

#
#	Path to the base of the uts directory tree (usually /usr/src/uts).
#
UTSBASE	= ../..

#
#	Define the module and object file sets.
#
MODULE		= dev
OBJECTS		= $(DEV_OBJS:%=$(OBJS_DIR)/%)
LINTS		= $(DEV_OBJS:%.o=$(LINTS_DIR)/%.ln)
ROOTMODULE	= $(ROOT_FS_DIR)/$(MODULE)

#
#	Include common rules.
#
include $(UTSBASE)/intel/Makefile.intel

#
#	Define targets
#
ALL_TARGET	= $(BINARY)
LINT_TARGET	= $(MODULE).lint
INSTALL_TARGET	= $(BINARY) $(ROOTMODULE)

#
#	Override defaults to build a unique, local modstubs.o.
#
MODSTUBS_DIR	 = $(OBJS_DIR)
CFLAGS		+= $(CCVERBOSE)
LDFLAGS		+= -dy -Nfs/devfs -Nmisc/dls
INC_PATH	+= -I$(UTSBASE)/common/fs/zfs
INC_PATH	+= -I$(UTSBASE)/common/io/bpf

LINTTAGS	+= -erroff=E_BAD_PTR_CAST_ALIGN
LINTTAGS	+= -erroff=E_STATIC_UNUSED

CERRWARN	+= -_gcc=-Wno-parentheses
CERRWARN	+= -_gcc=-Wno-unused-label
<<<<<<< HEAD
CERRWARN	+= -_gcc=-Wno-uninitialized
CERRWARN	+= -_gcc=-Wno-unused-function
=======
CERRWARN	+= $(CNOWARN_UNINIT)
>>>>>>> d3b5f563

#
#	Default build targets.
#
.KEEP_STATE:

def:		$(DEF_DEPS)

all:		$(ALL_DEPS)

clean:		$(CLEAN_DEPS)

clobber:	$(CLOBBER_DEPS)

lint:		$(LINT_DEPS)

modlintlib:	$(MODLINTLIB_DEPS)

clean.lint:	$(CLEAN_LINT_DEPS)

install:	$(INSTALL_DEPS)

#
#	Include common targets.
#
include $(UTSBASE)/intel/Makefile.targ<|MERGE_RESOLUTION|>--- conflicted
+++ resolved
@@ -70,12 +70,7 @@
 
 CERRWARN	+= -_gcc=-Wno-parentheses
 CERRWARN	+= -_gcc=-Wno-unused-label
-<<<<<<< HEAD
-CERRWARN	+= -_gcc=-Wno-uninitialized
-CERRWARN	+= -_gcc=-Wno-unused-function
-=======
 CERRWARN	+= $(CNOWARN_UNINIT)
->>>>>>> d3b5f563
 
 #
 #	Default build targets.
