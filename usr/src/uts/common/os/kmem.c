--- conflicted
+++ resolved
@@ -1060,11 +1060,6 @@
 static vmem_t		*kmem_firewall_va_arena;
 static vmem_t		*kmem_firewall_arena;
 
-<<<<<<< HEAD
-static int		kmem_zerosized;		/* # of zero-sized allocs */
-
-=======
->>>>>>> d7db73d1
 /*
  * kmem slab consolidator thresholds (tunables)
  */
