--- conflicted
+++ resolved
@@ -21,10 +21,6 @@
 
 /*
  * Copyright (c) 1989, 2010, Oracle and/or its affiliates. All rights reserved.
-<<<<<<< HEAD
- * Copyright 2019 Joyent Inc.
-=======
->>>>>>> 4e18e297
  * Copyright (c) 2016 by Delphix. All rights reserved.
  * Copyright 2019 Joyent Inc.
  */
