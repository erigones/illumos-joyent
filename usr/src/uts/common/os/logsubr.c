--- conflicted
+++ resolved
@@ -262,16 +262,8 @@
 #ifdef	LEGACY_BANNER
 	printf("\rSunOS Release %s Version %s %u-bit\n",
 	    utsname.release, utsname.version, NBBY * (uint_t)sizeof (void *));
-<<<<<<< HEAD
-	printf("Copyright 2010-2022 Joyent, Inc.\n");
+	printf("Copyright 2022 MNX Cloud, Inc.\n");
 	printf("Copyright 2016-2022 Danube Cloud\n");
-=======
-	/*
-	 * Note: In the future this should be 2022-20XX, and delete this
-	 * comment when we don't need it anymore
-	 */
-	printf("Copyright 2022 MNX Cloud, Inc.\n");
->>>>>>> ae23309d
 #else
 	bootbanner_print(log_bootbanner_print, KM_SLEEP);
 #endif
