/*
 * CDDL HEADER START
 *
 * The contents of this file are subject to the terms of the
 * Common Development and Distribution License (the "License").
 * You may not use this file except in compliance with the License.
 *
 * You can obtain a copy of the license at usr/src/OPENSOLARIS.LICENSE
 * or http://www.opensolaris.org/os/licensing.
 * See the License for the specific language governing permissions
 * and limitations under the License.
 *
 * When distributing Covered Code, include this CDDL HEADER in each
 * file and include the License file at usr/src/OPENSOLARIS.LICENSE.
 * If applicable, add the following below this CDDL HEADER, with the
 * fields enclosed by brackets "[]" replaced with your own identifying
 * information: Portions Copyright [yyyy] [name of copyright owner]
 *
 * CDDL HEADER END
 */

/*
 * Copyright 2020 Oxide Computer Company
 * Copyright (c) 2013 Gary Mills
 * Copyright (c) 1998, 2010, Oracle and/or its affiliates. All rights reserved.
 * Copyright 2022 Joyent, Inc.
 */

#include <sys/types.h>
#include <sys/param.h>
#include <sys/varargs.h>
#include <sys/systm.h>
#include <sys/cmn_err.h>
#include <sys/stream.h>
#include <sys/strsubr.h>
#include <sys/strsun.h>
#include <sys/sysmacros.h>
#include <sys/kmem.h>
#include <sys/log.h>
#include <sys/spl.h>
#include <sys/syslog.h>
#include <sys/console.h>
#include <sys/debug.h>
#include <sys/utsname.h>
#include <sys/id_space.h>
#include <sys/zone.h>
#include <sys/bootbanner.h>

log_zone_t log_global;
queue_t *log_consq;
queue_t *log_backlogq;
queue_t *log_intrq;

#define	LOG_PRISIZE	8	/* max priority size: 7 characters + null */
#define	LOG_FACSIZE	9	/* max priority size: 8 characters + null */

static krwlock_t log_rwlock;
static int log_rwlock_depth;
static int log_seq_no[SL_CONSOLE + 1];
static stdata_t log_fakestr;
static id_space_t *log_minorspace;
static log_t log_backlog;
static struct kmem_cache *log_cons_cache;	/* log_t cache */

static queue_t *log_recentq;
static queue_t *log_freeq;

static zone_key_t log_zone_key;

static char log_overflow_msg[] = "message overflow on /dev/log minor #%d%s\n";

static char log_pri[LOG_PRIMASK + 1][LOG_PRISIZE] = {
	"emerg",	"alert",	"crit",		"error",
	"warning",	"notice",	"info",		"debug"
};

static char log_fac[LOG_NFACILITIES + 1][LOG_FACSIZE] = {
	"kern",		"user",		"mail",		"daemon",
	"auth",		"syslog",	"lpr",		"news",
	"uucp",		"altcron",	"authpriv",	"ftp",
	"ntp",		"audit",	"console",	"cron",
	"local0",	"local1",	"local2",	"local3",
	"local4",	"local5",	"local6",	"local7",
	"unknown"
};
static int log_cons_constructor(void *, void *, int);
static void log_cons_destructor(void *, void *);

/*
 * Get exclusive access to the logging system; this includes all minor
 * devices.  We use an rwlock rather than a mutex because hold times
 * are potentially long, so we don't want to waste cycles in adaptive mutex
 * spin (rwlocks always block when contended).  Note that we explicitly
 * support recursive calls (e.g. printf() calls foo() calls printf()).
 *
 * Clients may use log_enter() / log_exit() to guarantee that a group
 * of messages is treated atomically (i.e. they appear in order and are
 * not interspersed with any other messages), e.g. for multiline printf().
 *
 * This could probably be changed to a per-zone lock if contention becomes
 * an issue.
 */
void
log_enter(void)
{
	if (rw_owner(&log_rwlock) != curthread)
		rw_enter(&log_rwlock, RW_WRITER);
	log_rwlock_depth++;
}

void
log_exit(void)
{
	if (--log_rwlock_depth == 0)
		rw_exit(&log_rwlock);
}

void
log_flushq(queue_t *q)
{
	mblk_t *mp;
	log_t *lp = (log_t *)q->q_ptr;

	/* lp will be NULL if the queue was created via log_makeq */
	while ((mp = getq_noenab(q, 0)) != NULL)
		log_sendmsg(mp, lp == NULL ? GLOBAL_ZONEID : lp->log_zoneid);
}

/*
 * Create a minimal queue with just enough fields filled in to support
 * canput(9F), putq(9F), and getq_noenab(9F).  We set QNOENB to ensure
 * that the queue will never be enabled.
 */
static queue_t *
log_makeq(size_t lowat, size_t hiwat, void *ibc)
{
	queue_t *q;

	q = kmem_zalloc(sizeof (queue_t), KM_SLEEP);
	q->q_stream = &log_fakestr;
	q->q_flag = QISDRV | QMTSAFE | QNOENB | QREADR | QUSE;
	q->q_nfsrv = q;
	q->q_lowat = lowat;
	q->q_hiwat = hiwat;
	mutex_init(QLOCK(q), NULL, MUTEX_DRIVER, ibc);

	return (q);
}

/*
 * Initialize the log structure for a new zone.
 */
static void *
log_zoneinit(zoneid_t zoneid)
{
	int i;
	log_zone_t *lzp;

	if (zoneid == GLOBAL_ZONEID)
		lzp = &log_global;	/* use statically allocated struct */
	else
		lzp = kmem_zalloc(sizeof (log_zone_t), KM_SLEEP);

	for (i = 0; i < LOG_NUMCLONES; i++) {
		lzp->lz_clones[i].log_minor =
		    (minor_t)id_alloc(log_minorspace);
		lzp->lz_clones[i].log_zoneid = zoneid;
	}
	return (lzp);
}

/*ARGSUSED*/
static void
log_zonefree(zoneid_t zoneid, void *arg)
{
	log_zone_t *lzp = arg;
	int i;

	ASSERT(lzp != &log_global && zoneid != GLOBAL_ZONEID);
	if (lzp == NULL)
		return;
	for (i = 0; i < LOG_NUMCLONES; i++)
		id_free(log_minorspace, lzp->lz_clones[i].log_minor);
	kmem_free(lzp, sizeof (log_zone_t));
}

static void
log_bootbanner_print(const char *line, uint_t num)
{
	const char *pfx = (num == 0) ? "\r" : "";

	printf("%s%s\n", pfx, line);
}

void
log_init(void)
{
	int log_maxzones;

	/*
	 * Create a backlog queue to consume console messages during periods
	 * when there is no console reader (e.g. before syslogd(1M) starts).
	 */
	log_backlogq = log_consq = log_makeq(0, LOG_HIWAT, NULL);

	/*
	 * Create a queue to hold free message of size <= LOG_MSGSIZE.
	 * Calls from high-level interrupt handlers will do a getq_noenab()
	 * from this queue, so its q_lock must be a maximum SPL spin lock.
	 */
	log_freeq = log_makeq(LOG_MINFREE, LOG_MAXFREE, (void *)ipltospl(SPL8));

	/*
	 * Create a queue for messages from high-level interrupt context.
	 * These messages are drained via softcall, or explicitly by panic().
	 */
	log_intrq = log_makeq(0, LOG_HIWAT, (void *)ipltospl(SPL8));

	/*
	 * Create a queue to hold the most recent 64K of console messages.
	 * Useful for debugging.  Required by the "$<msgbuf" adb macro.
	 */
	log_recentq = log_makeq(0, LOG_RECENTSIZE, NULL);

	/*
	 * Create an id space for clone devices opened via /dev/log.
	 * Need to limit the number of zones to avoid exceeding the
	 * available minor number space.
	 */
	log_maxzones = (L_MAXMIN32 - LOG_LOGMIN) / LOG_NUMCLONES - 1;
	if (log_maxzones < maxzones)
		maxzones = log_maxzones;
	log_minorspace = id_space_create("logminor_space", LOG_LOGMIN + 1,
	    L_MAXMIN32);
	/*
	 * Put ourselves on the ZSD list.  Note that zones have not been
	 * initialized yet, but our constructor will be called on the global
	 * zone when they are.
	 */
	zone_key_create(&log_zone_key, log_zoneinit, NULL, log_zonefree);

	/*
	 * Initialize backlog structure.
	 */
	log_backlog.log_zoneid = GLOBAL_ZONEID;
	log_backlog.log_minor = LOG_BACKLOG;

	/* Allocate kmem cache for conslog's log structures */
	log_cons_cache = kmem_cache_create("log_cons_cache",
	    sizeof (struct log), 0, log_cons_constructor, log_cons_destructor,
	    NULL, NULL, NULL, 0);

	/*
	 * Let the logging begin.
	 */
	log_update(&log_backlog, log_backlogq, SL_CONSOLE, log_console);

	/*
	 * Now that logging is enabled, emit the boot banner.
	 */
#ifdef	LEGACY_BANNER
	printf("\rSunOS Release %s Version %s %u-bit\n",
	    utsname.release, utsname.version, NBBY * (uint_t)sizeof (void *));
<<<<<<< HEAD
	printf("Copyright 2010-2021 Joyent, Inc.\n");
	printf("Copyright 2016-2020 Danube Cloud\n");
=======
	printf("Copyright 2010-2022 Joyent, Inc.\n");
>>>>>>> bdda732b
#else
	bootbanner_print(log_bootbanner_print, KM_SLEEP);
#endif
#ifdef DEBUG
	printf("DEBUG enabled\n");
#endif
}

/*
 * Allocate a log device corresponding to supplied device type.
 * Both devices are clonable. /dev/log devices are allocated per zone.
 * /dev/conslog devices are allocated from kmem cache.
 */
log_t *
log_alloc(minor_t type)
{
	zone_t *zptr = curproc->p_zone;
	log_zone_t *lzp;
	log_t *lp;
	int i;
	minor_t minor;

	if (type == LOG_CONSMIN) {

		/*
		 * Return a write-only /dev/conslog device.
		 * No point allocating log_t until there's a free minor number.
		 */
		minor = (minor_t)id_alloc(log_minorspace);
		lp = kmem_cache_alloc(log_cons_cache, KM_SLEEP);
		lp->log_minor = minor;
		return (lp);
	} else {
		ASSERT(type == LOG_LOGMIN);

		lzp = zone_getspecific(log_zone_key, zptr);
		ASSERT(lzp != NULL);

		/* search for an available /dev/log device for the zone */
		for (i = LOG_LOGMINIDX; i <= LOG_LOGMAXIDX; i++) {
			lp = &lzp->lz_clones[i];
			if (lp->log_inuse == 0)
				break;
		}
		if (i > LOG_LOGMAXIDX)
			lp = NULL;
		else
			/* Indicate which device type */
			lp->log_major = LOG_LOGMIN;
		return (lp);
	}
}

void
log_free(log_t *lp)
{
	id_free(log_minorspace, lp->log_minor);
	kmem_cache_free(log_cons_cache, lp);
}

/*
 * Move console messages from src to dst.  The time of day isn't known
 * early in boot, so fix up the message timestamps if necessary.
 */
static void
log_conswitch(log_t *src, log_t *dst)
{
	mblk_t *mp;
	mblk_t *hmp = NULL;
	mblk_t *tmp = NULL;
	log_ctl_t *hlc;

	while ((mp = getq_noenab(src->log_q, 0)) != NULL) {
		log_ctl_t *lc = (log_ctl_t *)mp->b_rptr;
		lc->flags |= SL_LOGONLY;

		/*
		 * The ttime is written with 0 in log_sensmsg() only when
		 * good gethrestime_sec() data is not available to store in
		 * the log_ctl_t in the early boot phase.
		 */
		if (lc->ttime == 0) {
			/*
			 * Look ahead to first early boot message with time.
			 */
			if (hmp) {
				tmp->b_next = mp;
				tmp = mp;
			} else
				hmp = tmp = mp;
			continue;
		}

		while (hmp) {
			tmp = hmp->b_next;
			hmp->b_next = NULL;
			hlc = (log_ctl_t *)hmp->b_rptr;
			/*
			 * Calculate hrestime for an early log message with
			 * an invalid time stamp. We know:
			 *  - the lbolt of the invalid time stamp.
			 *  - the hrestime and lbolt of the first valid
			 *    time stamp.
			 */
			hlc->ttime = lc->ttime - (lc->ltime - hlc->ltime) / hz;
			(void) putq(dst->log_q, hmp);
			hmp = tmp;
		}
		(void) putq(dst->log_q, mp);
	}
	while (hmp) {
		tmp = hmp->b_next;
		hmp->b_next = NULL;
		hlc = (log_ctl_t *)hmp->b_rptr;
		hlc->ttime = gethrestime_sec() -
		    (ddi_get_lbolt() - hlc->ltime) / hz;
		(void) putq(dst->log_q, hmp);
		hmp = tmp;
	}
	dst->log_overflow = src->log_overflow;
	src->log_flags = 0;
	dst->log_flags = SL_CONSOLE;
	log_consq = dst->log_q;
}

/*
 * Set the fields in the 'target' clone to the specified values.
 * Then, look at all clones to determine which message types are
 * currently active and which clone is the primary console queue.
 * If the primary console queue changes to or from the backlog
 * queue, copy all messages from backlog to primary or vice versa.
 */
void
log_update(log_t *target, queue_t *q, short flags, log_filter_t *filter)
{
	log_t *lp;
	short active = SL_CONSOLE;
	zone_t *zptr = NULL;
	log_zone_t *lzp;
	zoneid_t zoneid = target->log_zoneid;
	int i;

	log_enter();

	if (q != NULL)
		target->log_q = q;
	target->log_wanted = filter;
	target->log_flags = flags;
	target->log_overflow = 0;

	/*
	 * Need to special case the global zone here since this may be
	 * called before zone_init.
	 */
	if (zoneid == GLOBAL_ZONEID) {
		lzp = &log_global;
	} else if ((zptr = zone_find_by_id(zoneid)) == NULL) {
		log_exit();
		return;		/* zone is being destroyed, ignore update */
	} else {
		lzp = zone_getspecific(log_zone_key, zptr);
	}
	ASSERT(lzp != NULL);
	for (i = LOG_LOGMAXIDX; i >= LOG_LOGMINIDX; i--) {
		lp = &lzp->lz_clones[i];
		if (zoneid == GLOBAL_ZONEID && (lp->log_flags & SL_CONSOLE))
			log_consq = lp->log_q;
		active |= lp->log_flags;
	}
	lzp->lz_active = active;

	if (zptr)
		zone_rele(zptr);

	if (log_consq == target->log_q) {
		if (flags & SL_CONSOLE)
			log_conswitch(&log_backlog, target);
		else
			log_conswitch(target, &log_backlog);
	}
	target->log_q = q;

	log_exit();
}

/*ARGSUSED*/
int
log_error(log_t *lp, log_ctl_t *lc)
{
	if ((lc->pri & LOG_FACMASK) == LOG_KERN)
		lc->pri = LOG_KERN | LOG_ERR;
	return (1);
}

int
log_trace(log_t *lp, log_ctl_t *lc)
{
	trace_ids_t *tid = (trace_ids_t *)lp->log_data->b_rptr;
	trace_ids_t *tidend = (trace_ids_t *)lp->log_data->b_wptr;

	/*
	 * We use `tid + 1 <= tidend' here rather than the more traditional
	 * `tid < tidend', since the former ensures that there's at least
	 * `sizeof (trace_ids_t)' bytes available before executing the
	 * loop, whereas the latter only ensures that there's a single byte.
	 */
	for (; tid + 1 <= tidend; tid++) {
		if (tid->ti_level < lc->level && tid->ti_level >= 0)
			continue;
		if (tid->ti_mid != lc->mid && tid->ti_mid >= 0)
			continue;
		if (tid->ti_sid != lc->sid && tid->ti_sid >= 0)
			continue;
		if ((lc->pri & LOG_FACMASK) == LOG_KERN)
			lc->pri = LOG_KERN | LOG_DEBUG;
		return (1);
	}
	return (0);
}

/*ARGSUSED*/
int
log_console(log_t *lp, log_ctl_t *lc)
{
	if ((lc->pri & LOG_FACMASK) == LOG_KERN) {
		if (lc->flags & SL_FATAL)
			lc->pri = LOG_KERN | LOG_CRIT;
		else if (lc->flags & SL_ERROR)
			lc->pri = LOG_KERN | LOG_ERR;
		else if (lc->flags & SL_WARN)
			lc->pri = LOG_KERN | LOG_WARNING;
		else if (lc->flags & SL_NOTE)
			lc->pri = LOG_KERN | LOG_NOTICE;
		else if (lc->flags & SL_TRACE)
			lc->pri = LOG_KERN | LOG_DEBUG;
		else
			lc->pri = LOG_KERN | LOG_INFO;
	}
	return (1);
}

mblk_t *
log_makemsg(int mid, int sid, int level, int sl, int pri, void *msg,
    size_t size, int on_intr)
{
	mblk_t *mp = NULL;
	mblk_t *mp2;
	log_ctl_t *lc;

	if (size <= LOG_MSGSIZE &&
	    (on_intr || log_freeq->q_count > log_freeq->q_lowat))
		mp = getq_noenab(log_freeq, 0);

	if (mp == NULL) {
		if (on_intr ||
		    (mp = allocb(sizeof (log_ctl_t), BPRI_HI)) == NULL ||
		    (mp2 = allocb(MAX(size, LOG_MSGSIZE), BPRI_HI)) == NULL) {
			freemsg(mp);
			return (NULL);
		}
		DB_TYPE(mp) = M_PROTO;
		mp->b_wptr += sizeof (log_ctl_t);
		mp->b_cont = mp2;
	} else {
		mp2 = mp->b_cont;
		mp2->b_wptr = mp2->b_rptr;
	}

	lc = (log_ctl_t *)mp->b_rptr;
	lc->mid = mid;
	lc->sid = sid;
	lc->level = level;
	lc->flags = sl;
	lc->pri = pri;

	bcopy(msg, mp2->b_wptr, size - 1);
	mp2->b_wptr[size - 1] = '\0';
	mp2->b_wptr += strlen((char *)mp2->b_wptr) + 1;

	return (mp);
}

void
log_freemsg(mblk_t *mp)
{
	mblk_t *mp2 = mp->b_cont;

	ASSERT(MBLKL(mp) == sizeof (log_ctl_t));
	ASSERT(mp2->b_rptr == mp2->b_datap->db_base);

	if ((log_freeq->q_flag & QFULL) == 0 &&
	    MBLKL(mp2) <= LOG_MSGSIZE && MBLKSIZE(mp2) >= LOG_MSGSIZE)
		(void) putq(log_freeq, mp);
	else
		freemsg(mp);
}

void
log_sendmsg(mblk_t *mp, zoneid_t zoneid)
{
	log_t *lp;
	char *src, *dst;
	mblk_t *mp2 = mp->b_cont;
	log_ctl_t *lc = (log_ctl_t *)mp->b_rptr;
	int flags, fac;
	off_t facility = 0;
	off_t body = 0;
	zone_t *zptr = NULL;
	log_zone_t *lzp;
	int i;
	int backlog;

	/*
	 * Need to special case the global zone here since this may be
	 * called before zone_init.
	 */
	if (zoneid == GLOBAL_ZONEID) {
		lzp = &log_global;
	} else if ((zptr = zone_find_by_id(zoneid)) == NULL) {
		/* specified zone doesn't exist, free message and return */
		log_freemsg(mp);
		return;
	} else {
		lzp = zone_getspecific(log_zone_key, zptr);
	}
	ASSERT(lzp != NULL);

	if ((lc->flags & lzp->lz_active) == 0) {
		if (zptr)
			zone_rele(zptr);
		log_freemsg(mp);
		return;
	}

	if (panicstr) {
		/*
		 * Raise the console queue's q_hiwat to ensure that we
		 * capture all panic messages.
		 */
		log_consq->q_hiwat = 2 * LOG_HIWAT;
		log_consq->q_flag &= ~QFULL;

		/* Message was created while panicking. */
		lc->flags |= SL_PANICMSG;
	}

	src = (char *)mp2->b_rptr;
	dst = strstr(src, "FACILITY_AND_PRIORITY] ");
	if (dst != NULL) {
		facility = dst - src;
		body = facility + 23; /* strlen("FACILITY_AND_PRIORITY] ") */
	}

	log_enter();

	/*
	 * In the early boot phase hrestime is invalid, then timechanged is 0.
	 * If hrestime is not valid, the ttime is set to 0 here and the correct
	 * ttime is calculated in log_conswitch() later. The log_conswitch()
	 * calculation to determine the correct ttime does not use ttime data
	 * from these log_ctl_t structures; it only uses ttime from log_ctl_t's
	 * that contain good data.
	 *
	 */
	lc->ltime = ddi_get_lbolt();
	if (timechanged) {
		lc->ttime = gethrestime_sec();
	} else {
		lc->ttime = 0;
	}

	flags = lc->flags & lzp->lz_active;
	log_seq_no[flags & SL_ERROR]++;
	log_seq_no[flags & SL_TRACE]++;
	log_seq_no[flags & SL_CONSOLE]++;

	/*
	 * If this is in the global zone, start with the backlog, then
	 * walk through the clone logs.  If not, just do the clone logs.
	 */
	backlog = (zoneid == GLOBAL_ZONEID);
	i = LOG_LOGMINIDX;
	while (i <= LOG_LOGMAXIDX) {
		if (backlog) {
			/*
			 * Do the backlog this time, then start on the
			 * others.
			 */
			backlog = 0;
			lp = &log_backlog;
		} else {
			lp = &lzp->lz_clones[i++];
		}

		if ((lp->log_flags & flags) && lp->log_wanted(lp, lc)) {
			if (canput(lp->log_q)) {
				lp->log_overflow = 0;
				lc->seq_no = log_seq_no[lp->log_flags];
				if ((mp2 = copymsg(mp)) == NULL)
					break;
				if (facility != 0) {
					src = (char *)mp2->b_cont->b_rptr;
					dst = src + facility;
					fac = (lc->pri & LOG_FACMASK) >> 3;
					dst += snprintf(dst,
					    LOG_FACSIZE + LOG_PRISIZE, "%s.%s",
					    log_fac[MIN(fac, LOG_NFACILITIES)],
					    log_pri[lc->pri & LOG_PRIMASK]);
					src += body - 2; /* copy "] " too */
					while (*src != '\0')
						*dst++ = *src++;
					*dst++ = '\0';
					mp2->b_cont->b_wptr = (uchar_t *)dst;
				}
				(void) putq(lp->log_q, mp2);
			} else if (++lp->log_overflow == 1) {
				if (lp->log_q == log_consq) {
					console_printf(log_overflow_msg,
					    lp->log_minor,
					    " -- is syslogd(1M) running?");
				} else {
					printf(log_overflow_msg,
					    lp->log_minor, "");
				}
			}
		}
	}

	if (zptr)
		zone_rele(zptr);

	if ((flags & SL_CONSOLE) && (lc->pri & LOG_FACMASK) == LOG_KERN) {
		if ((mp2 == NULL || log_consq == log_backlogq || panicstr) &&
		    (lc->flags & SL_LOGONLY) == 0)
			console_printf("%s", (char *)mp->b_cont->b_rptr + body);
		if ((lc->flags & SL_CONSONLY) == 0 &&
		    (mp2 = copymsg(mp)) != NULL) {
			mp2->b_cont->b_rptr += body;
			if (log_recentq->q_flag & QFULL)
				freemsg(getq_noenab(log_recentq, 0));
			(void) putq(log_recentq, mp2);
		}
	}

	log_freemsg(mp);

	log_exit();
}

/*
 * Print queued messages to console.
 */
void
log_printq(queue_t *qfirst)
{
	mblk_t *mp;
	queue_t *q, *qlast;
	char *cp, *msgp;
	log_ctl_t *lc;

	/*
	 * Look ahead to first queued message in the stream.
	 */
	qlast = NULL;
	do {
		for (q = qfirst; q->q_next != qlast; q = q->q_next)
			continue;
		for (mp = q->q_first; mp != NULL; mp = mp->b_next) {
			lc = (log_ctl_t *)mp->b_rptr;
			/*
			 * Check if message is already displayed at
			 * /dev/console.
			 */
			if (lc->flags & SL_PANICMSG)
				continue;

			cp = (char *)mp->b_cont->b_rptr;

			/* Strip off the message ID. */
			if ((msgp = strstr(cp, "[ID ")) != NULL &&
			    (msgp = strstr(msgp,  "] ")) != NULL) {
				cp = msgp + 2;
			}

			/*
			 * Using console_printf instead of printf to avoid
			 * queueing messages to log_consq.
			 */
			console_printf("%s", cp);
		}
	} while ((qlast = q) != qfirst);
}

/* ARGSUSED */
static int
log_cons_constructor(void *buf, void *cdrarg, int kmflags)
{
	struct log *lp = buf;

	lp->log_zoneid = GLOBAL_ZONEID;
	lp->log_major = LOG_CONSMIN;	/* Indicate which device type */
	lp->log_data = NULL;
	return (0);
}

/* ARGSUSED */
static void
log_cons_destructor(void *buf, void *cdrarg)
{
	struct log *lp = buf;

	ASSERT(lp->log_zoneid == GLOBAL_ZONEID);
	ASSERT(lp->log_major == LOG_CONSMIN);
	ASSERT(lp->log_data == NULL);
}<|MERGE_RESOLUTION|>--- conflicted
+++ resolved
@@ -261,12 +261,8 @@
 #ifdef	LEGACY_BANNER
 	printf("\rSunOS Release %s Version %s %u-bit\n",
 	    utsname.release, utsname.version, NBBY * (uint_t)sizeof (void *));
-<<<<<<< HEAD
-	printf("Copyright 2010-2021 Joyent, Inc.\n");
-	printf("Copyright 2016-2020 Danube Cloud\n");
-=======
 	printf("Copyright 2010-2022 Joyent, Inc.\n");
->>>>>>> bdda732b
+	printf("Copyright 2016-2022 Danube Cloud\n");
 #else
 	bootbanner_print(log_bootbanner_print, KM_SLEEP);
 #endif
