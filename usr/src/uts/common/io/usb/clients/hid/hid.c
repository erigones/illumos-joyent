/*
 * CDDL HEADER START
 *
 * The contents of this file are subject to the terms of the
 * Common Development and Distribution License (the "License").
 * You may not use this file except in compliance with the License.
 *
 * You can obtain a copy of the license at usr/src/OPENSOLARIS.LICENSE
 * or http://www.opensolaris.org/os/licensing.
 * See the License for the specific language governing permissions
 * and limitations under the License.
 *
 * When distributing Covered Code, include this CDDL HEADER in each
 * file and include the License file at usr/src/OPENSOLARIS.LICENSE.
 * If applicable, add the following below this CDDL HEADER, with the
 * fields enclosed by brackets "[]" replaced with your own identifying
 * information: Portions Copyright [yyyy] [name of copyright owner]
 *
 * CDDL HEADER END
 */

/*
 * Copyright (c) 1999, 2010, Oracle and/or its affiliates. All rights reserved.
 * Copyright 2017 Joyent, Inc.
 */


/*
 * Human Interface Device driver (HID)
 *
 * The HID driver is a software driver which acts as a class
 * driver for USB human input devices like keyboard, mouse,
 * joystick etc and provides the class-specific interfaces
 * between these client driver modules and the Universal Serial
 * Bus Driver(USBA).
 *
 * NOTE: This driver is not DDI compliant in that it uses undocumented
 * functions for logging (USB_DPRINTF_L*, usb_alloc_log_hdl, usb_free_log_hdl).
 *
 * Undocumented functions may go away in a future Solaris OS release.
 *
 * Please see the DDK for sample code of these functions, and for the usbskel
 * skeleton template driver which contains scaled-down versions of these
 * functions written in a DDI-compliant way.
 */

#define	USBDRV_MAJOR_VER	2
#define	USBDRV_MINOR_VER	0

#include <sys/usb/usba.h>
#include <sys/usb/usba/genconsole.h>
#include <sys/usb/clients/hid/hid.h>
#include <sys/usb/clients/hid/hid_polled.h>
#include <sys/usb/clients/hidparser/hidparser.h>
#include <sys/usb/clients/hid/hidvar.h>
#include <sys/usb/clients/hid/hidminor.h>
#include <sys/usb/clients/hidparser/hid_parser_driver.h>
#include <sys/stropts.h>
#include <sys/sunddi.h>
#include <sys/stream.h>
#include <sys/strsun.h>

extern int ddi_create_internal_pathname(dev_info_t *, char *, int, minor_t);

/* Debugging support */
uint_t	hid_errmask	= (uint_t)PRINT_MASK_ALL;
uint_t	hid_errlevel	= USB_LOG_L4;
uint_t	hid_instance_debug = (uint_t)-1;

/* tunables */
int	hid_default_pipe_drain_timeout = HID_DEFAULT_PIPE_DRAIN_TIMEOUT;
int	hid_pm_mouse = 1; /* enable remote_wakeup for USB mouse/keyboard */

/* soft state structures */
#define	HID_INITIAL_SOFT_SPACE	4
static void *hid_statep;

/* Callbacks */
static void hid_interrupt_pipe_callback(usb_pipe_handle_t,
		usb_intr_req_t *);
static void hid_default_pipe_callback(usb_pipe_handle_t, usb_ctrl_req_t *);
static void hid_interrupt_pipe_exception_callback(usb_pipe_handle_t,
		usb_intr_req_t *);
static void hid_default_pipe_exception_callback(usb_pipe_handle_t,
		usb_ctrl_req_t *);
static int hid_restore_state_event_callback(dev_info_t *);
static int hid_disconnect_event_callback(dev_info_t *);
static int hid_cpr_suspend(hid_state_t *hidp);
static void hid_cpr_resume(hid_state_t *hidp);
static void hid_power_change_callback(void *arg, int rval);

/* Supporting routines */
static size_t hid_parse_hid_descr(usb_hid_descr_t *, size_t,
		usb_alt_if_data_t *, usb_ep_data_t *);
static int hid_parse_hid_descr_failure(hid_state_t *);
static int hid_handle_report_descriptor(hid_state_t *, int);
static void hid_set_idle(hid_state_t *);
static void hid_set_protocol(hid_state_t *, int);
static void hid_detach_cleanup(dev_info_t *, hid_state_t *);

static int hid_start_intr_polling(hid_state_t *);
static void hid_close_intr_pipe(hid_state_t *);
static int hid_mctl_execute_cmd(queue_t *, int, hid_req_t *,
		mblk_t *);
static int hid_mctl_receive(queue_t *, mblk_t *);
static int hid_send_async_ctrl_request(hid_default_pipe_arg_t *, hid_req_t *,
		uchar_t, int, ushort_t);

static void hid_create_pm_components(dev_info_t *, hid_state_t *);
static int hid_is_pm_enabled(dev_info_t *);
static void hid_restore_device_state(dev_info_t *, hid_state_t *);
static void hid_save_device_state(hid_state_t *);

static void hid_qreply_merror(queue_t *, mblk_t *, uchar_t);
static mblk_t *hid_data2mblk(uchar_t *, int);
static void hid_flush(queue_t *);

static int hid_pwrlvl0(hid_state_t *);
static int hid_pwrlvl1(hid_state_t *);
static int hid_pwrlvl2(hid_state_t *);
static int hid_pwrlvl3(hid_state_t *);
static void hid_pm_busy_component(hid_state_t *);
static void hid_pm_idle_component(hid_state_t *);

static int hid_polled_read(hid_polled_handle_t, uchar_t **);
static int hid_polled_input_enter(hid_polled_handle_t);
static int hid_polled_input_exit(hid_polled_handle_t);
static int hid_polled_input_init(hid_state_t *);
static int hid_polled_input_fini(hid_state_t *);

/* Streams entry points */
static int	hid_open(queue_t *, dev_t *, int, int, cred_t *);
static int	hid_close(queue_t *, int, cred_t *);
static int	hid_wput(queue_t *, mblk_t *);
static int	hid_wsrv(queue_t *);

/* dev_ops entry points */
static int	hid_info(dev_info_t *, ddi_info_cmd_t, void *, void **);
static int	hid_attach(dev_info_t *, ddi_attach_cmd_t);
static int	hid_detach(dev_info_t *, ddi_detach_cmd_t);
static int	hid_power(dev_info_t *, int, int);
/* These are to enable ugen support: */
static int	hid_chropen(dev_t *, int, int, cred_t *);
static int	hid_chrclose(dev_t, int, int, cred_t *);
static int	hid_read(dev_t, struct uio *, cred_t *);
static int	hid_write(dev_t, struct uio *, cred_t *);
static int	hid_poll(dev_t, short, int, short *, struct pollhead **);

/*
 * Warlock is not aware of the automatic locking mechanisms for
 * streams drivers.  The hid streams enter points are protected by
 * a per module perimeter.  If the locking in hid is a bottleneck
 * per queue pair or per queue locking may be used.  Since warlock
 * is not aware of the streams perimeters, these notes have been added.
 *
 * Note that the perimeters do not protect the driver from callbacks
 * happening while a streams entry point is executing.	So, the hid_mutex
 * has been created to protect the data.
 */
_NOTE(SCHEME_PROTECTS_DATA("unique per call", iocblk))
_NOTE(SCHEME_PROTECTS_DATA("unique per call", datab))
_NOTE(SCHEME_PROTECTS_DATA("unique per call", msgb))
_NOTE(SCHEME_PROTECTS_DATA("unique per call", queue))
_NOTE(SCHEME_PROTECTS_DATA("unique per call", usb_ctrl_req))
_NOTE(SCHEME_PROTECTS_DATA("unique per call", usb_intr_req))

/* module information */
static struct module_info hid_mod_info = {
	0x0ffff,			/* module id number */
	"hid",				/* module name */
	0,				/* min packet size accepted */
	INFPSZ,				/* max packet size accepted */
	512,				/* hi-water mark */
	128				/* lo-water mark */
};

/* read queue information structure */
static struct qinit rinit = {
	NULL,				/* put procedure not needed */
	NULL,				/* service procedure not needed */
	hid_open,			/* called on startup */
	hid_close,			/* called on finish */
	NULL,				/* for future use */
	&hid_mod_info,			/* module information structure */
	NULL				/* module statistics structure */
};

/* write queue information structure */
static struct qinit winit = {
	hid_wput,			/* put procedure */
	hid_wsrv,			/* service procedure */
	NULL,				/* open not used on write side */
	NULL,				/* close not used on write side */
	NULL,				/* for future use */
	&hid_mod_info,			/* module information structure */
	NULL				/* module statistics structure */
};

struct streamtab hid_streamtab = {
	&rinit,
	&winit,
	NULL,			/* not a MUX */
	NULL			/* not a MUX */
};

struct cb_ops hid_cb_ops = {
	hid_chropen,		/* open  */
	hid_chrclose,		/* close */
	nulldev,		/* strategy */
	nulldev,		/* print */
	nulldev,		/* dump */
	hid_read,		/* read */
	hid_write,		/* write */
	nulldev,		/* ioctl */
	nulldev,		/* devmap */
	nulldev,		/* mmap */
	nulldev,		/* segmap */
	hid_poll,		/* poll */
	ddi_prop_op,		/* cb_prop_op */
	&hid_streamtab,		/* streamtab  */
	D_MP | D_MTPERQ
};


static struct dev_ops hid_ops = {
	DEVO_REV,		/* devo_rev, */
	0,			/* refcnt  */
	hid_info,		/* info */
	nulldev,		/* identify */
	nulldev,		/* probe */
	hid_attach,		/* attach */
	hid_detach,		/* detach */
	nodev,			/* reset */
	&hid_cb_ops,		/* driver operations */
	NULL,			/* bus operations */
	hid_power,		/* power */
	ddi_quiesce_not_needed,		/* quiesce */
};

static struct modldrv hidmodldrv =	{
	&mod_driverops,
	"USB HID Client Driver",
	&hid_ops			/* driver ops */
};

static struct modlinkage modlinkage = {
	MODREV_1,
	&hidmodldrv,
	NULL,
};

static usb_event_t hid_events = {
	hid_disconnect_event_callback,
	hid_restore_state_event_callback,
	NULL,
	NULL,
};


int
_init(void)
{
	int rval;

	if (((rval = ddi_soft_state_init(&hid_statep, sizeof (hid_state_t),
	    HID_INITIAL_SOFT_SPACE)) != 0)) {

		return (rval);
	}

	if ((rval = mod_install(&modlinkage)) != 0) {
		ddi_soft_state_fini(&hid_statep);
	}

	return (rval);
}


int
_fini(void)
{
	int rval;

	if ((rval = mod_remove(&modlinkage)) != 0) {

		return (rval);
	}

	ddi_soft_state_fini(&hid_statep);

	return (rval);
}


int
_info(struct modinfo *modinfop)
{
	return (mod_info(&modlinkage, modinfop));
}


/*
 * hid_info :
 *	Get minor number, soft state structure etc.
 */
/*ARGSUSED*/
static int
hid_info(dev_info_t *dip, ddi_info_cmd_t infocmd, void *arg, void **result)
{
	hid_state_t	*hidp = NULL;
	int		error = DDI_FAILURE;
	minor_t		minor = getminor((dev_t)arg);
	int		instance = HID_MINOR_TO_INSTANCE(minor);

	switch (infocmd) {
	case DDI_INFO_DEVT2DEVINFO:
		if ((hidp = ddi_get_soft_state(hid_statep, instance)) != NULL) {
			*result = hidp->hid_dip;
			if (*result != NULL) {
				error = DDI_SUCCESS;
			}
		} else
			*result = NULL;
		break;
	case DDI_INFO_DEVT2INSTANCE:
		*result = (void *)(uintptr_t)instance;
		error = DDI_SUCCESS;
		break;
	default:
		break;
	}

	return (error);
}


/*
 * hid_attach :
 *	Gets called at the time of attach. Do allocation,
 *	and initialization of the software structure.
 *	Get all the descriptors, setup the
 *	report descriptor tree by calling hidparser
 *	function.
 */
static int
hid_attach(dev_info_t *dip, ddi_attach_cmd_t cmd)
{

	int			instance = ddi_get_instance(dip);
	int			parse_hid_descr_error = 0;
	hid_state_t		*hidp = NULL;
	uint32_t		usage_page;
	uint32_t		usage;
	usb_client_dev_data_t	*dev_data;
	usb_alt_if_data_t	*altif_data;
	char			minor_name[HID_MINOR_NAME_LEN];
	usb_ep_data_t		*ep_data;
<<<<<<< HEAD
	usb_ugen_info_t 	usb_ugen_info;
=======
	usb_ugen_info_t		usb_ugen_info;
>>>>>>> 27c57c46

	switch (cmd) {
		case DDI_ATTACH:
			break;
		case DDI_RESUME:
			hidp = ddi_get_soft_state(hid_statep, instance);
			hid_cpr_resume(hidp);
			return (DDI_SUCCESS);
		default:

			return (DDI_FAILURE);
	}

	/*
	 * Allocate softstate information and get softstate pointer
	 */
	if (ddi_soft_state_zalloc(hid_statep, instance) == DDI_SUCCESS) {
		hidp = ddi_get_soft_state(hid_statep, instance);
	}
	if (hidp == NULL) {

		goto fail;
	}

	hidp->hid_log_handle = usb_alloc_log_hdl(dip, NULL, &hid_errlevel,
	    &hid_errmask, &hid_instance_debug, 0);

	hidp->hid_instance = instance;
	hidp->hid_dip = dip;

	/*
	 * Register with USBA. Just retrieve interface descriptor
	 */
	if (usb_client_attach(dip, USBDRV_VERSION, 0) != USB_SUCCESS) {
		USB_DPRINTF_L2(PRINT_MASK_ATTA, hidp->hid_log_handle,
		    "hid_attach: client attach failed");

		goto fail;
	}

	if (usb_get_dev_data(dip, &dev_data, USB_PARSE_LVL_IF, 0) !=
	    USB_SUCCESS) {

		USB_DPRINTF_L2(PRINT_MASK_ATTA, hidp->hid_log_handle,
		    "hid_attach: usb_get_dev_data() failed");

		goto fail;
	}

	/* initialize mutex */
	mutex_init(&hidp->hid_mutex, NULL, MUTEX_DRIVER,
	    dev_data->dev_iblock_cookie);

	hidp->hid_attach_flags	|= HID_LOCK_INIT;

	/* get interface data for alternate 0 */
	altif_data = &dev_data->dev_curr_cfg->
	    cfg_if[dev_data->dev_curr_if].if_alt[0];

	mutex_enter(&hidp->hid_mutex);
	hidp->hid_dev_data	= dev_data;
	hidp->hid_dev_descr	= dev_data->dev_descr;
	hidp->hid_interfaceno	= dev_data->dev_curr_if;
	hidp->hid_if_descr	= altif_data->altif_descr;
	/*
	 * Make sure that the bInterfaceProtocol only has meaning to
	 * Boot Interface Subclass.
	 */
	if (hidp->hid_if_descr.bInterfaceSubClass != BOOT_INTERFACE)
		hidp->hid_if_descr.bInterfaceProtocol = NONE_PROTOCOL;
	mutex_exit(&hidp->hid_mutex);

	if ((ep_data = usb_lookup_ep_data(dip, dev_data,
	    hidp->hid_interfaceno, 0, 0,
	    (uint_t)USB_EP_ATTR_INTR, (uint_t)USB_EP_DIR_IN)) == NULL) {

		USB_DPRINTF_L2(PRINT_MASK_ATTA, hidp->hid_log_handle,
		    "no interrupt IN endpoint found");

		goto fail;
	}

	mutex_enter(&hidp->hid_mutex);
	if (usb_ep_xdescr_fill(USB_EP_XDESCR_CURRENT_VERSION, dip, ep_data,
	    &hidp->hid_ep_intr_xdescr) != USB_SUCCESS) {
		mutex_exit(&hidp->hid_mutex);

		goto fail;
	}

	/*
	 * Attempt to find the hid descriptor, it could be after interface
	 * or after endpoint descriptors
	 */
	if (hid_parse_hid_descr(&hidp->hid_hid_descr, USB_HID_DESCR_SIZE,
	    altif_data, ep_data) != USB_HID_DESCR_SIZE) {
		/*
		 * If parsing of hid descriptor failed and
		 * the device is a keyboard or mouse, use predefined
		 * length and packet size.
		 */
		if (hid_parse_hid_descr_failure(hidp) == USB_FAILURE) {
			mutex_exit(&hidp->hid_mutex);

			goto fail;
		}

		/*
		 * hid descriptor was bad but since
		 * the device is a keyboard or mouse,
		 * we will use the default length
		 * and packet size.
		 */
		parse_hid_descr_error = HID_BAD_DESCR;
	} else {
		/* Parse hid descriptor successful */

		USB_DPRINTF_L3(PRINT_MASK_ATTA, hidp->hid_log_handle,
		    "Hid descriptor:\n\t"
		    "bLength = 0x%x bDescriptorType = 0x%x "
		    "bcdHID = 0x%x\n\t"
		    "bCountryCode = 0x%x bNumDescriptors = 0x%x\n\t"
		    "bReportDescriptorType = 0x%x\n\t"
		    "wReportDescriptorLength = 0x%x",
		    hidp->hid_hid_descr.bLength,
		    hidp->hid_hid_descr.bDescriptorType,
		    hidp->hid_hid_descr.bcdHID,
		    hidp->hid_hid_descr.bCountryCode,
		    hidp->hid_hid_descr.bNumDescriptors,
		    hidp->hid_hid_descr.bReportDescriptorType,
		    hidp->hid_hid_descr.wReportDescriptorLength);
	}

	/*
	 * Save a copy of the default pipe for easy reference
	 */
	hidp->hid_default_pipe = hidp->hid_dev_data->dev_default_ph;

	/* we copied the descriptors we need, free the dev_data */
	usb_free_dev_data(dip, dev_data);
	hidp->hid_dev_data = NULL;

	if (usb_owns_device(dip)) {
		/* Get a ugen handle. */
		bzero(&usb_ugen_info, sizeof (usb_ugen_info));

		usb_ugen_info.usb_ugen_flags = 0;
		usb_ugen_info.usb_ugen_minor_node_ugen_bits_mask =
		    (dev_t)HID_MINOR_UGEN_BITS_MASK;
		usb_ugen_info.usb_ugen_minor_node_instance_mask =
		    (dev_t)HID_MINOR_INSTANCE_MASK;
		hidp->hid_ugen_hdl = usb_ugen_get_hdl(dip, &usb_ugen_info);

		if (usb_ugen_attach(hidp->hid_ugen_hdl, cmd) !=
		    USB_SUCCESS) {
			USB_DPRINTF_L2(PRINT_MASK_ATTA,
			    hidp->hid_log_handle,
			    "usb_ugen_attach failed");

			usb_ugen_release_hdl(hidp->hid_ugen_hdl);
			hidp->hid_ugen_hdl = NULL;
		}
	}

	/*
	 * Don't get the report descriptor if parsing hid descriptor earlier
	 * failed since device probably won't return valid report descriptor
	 * either. Though parsing of hid descriptor failed, we have reached
	 * this point because the device has been identified as a
	 * keyboard or a mouse successfully and the default packet
	 * size and layout(in case of keyboard only) will be used, so it
	 * is ok to go ahead even if parsing of hid descriptor failed and
	 * we will not try to get the report descriptor.
	 */
	if (parse_hid_descr_error != HID_BAD_DESCR) {
		/*
		 * Sun mouse rev 105 is a bit slow in responding to this
		 * request and requires multiple retries
		 */
		int retry;

		/*
		 * Get and parse the report descriptor.
		 * Set the packet size if parsing is successful.
		 * Note that we start retry at 1 to have a delay
		 * in the first iteration.
		 */
		mutex_exit(&hidp->hid_mutex);
		for (retry = 1; retry < HID_RETRY; retry++) {
			if (hid_handle_report_descriptor(hidp,
			    hidp->hid_interfaceno) == USB_SUCCESS) {
				break;
			}
			delay(retry * drv_usectohz(1000));
		}
		if (retry >= HID_RETRY) {

			goto fail;
		}
		mutex_enter(&hidp->hid_mutex);

		/*
		 * If packet size is zero, but the device is identified
		 * as a mouse or a keyboard, use predefined packet
		 * size.
		 */
		if (hidp->hid_packet_size == 0) {
			if (hidp->hid_if_descr.bInterfaceProtocol ==
			    KEYBOARD_PROTOCOL) {
				/* device is a keyboard */
				hidp->hid_packet_size = USBKPSZ;
			} else if (hidp->
			    hid_if_descr.bInterfaceProtocol ==
			    MOUSE_PROTOCOL) {
				/* device is a mouse */
				hidp->hid_packet_size = USBMSSZ;
			} else {
				USB_DPRINTF_L2(PRINT_MASK_ATTA,
				    hidp->hid_log_handle,
				    "Failed to find hid packet size");
				mutex_exit(&hidp->hid_mutex);

				goto fail;
			}
		}
	}

	/*
	 * initialize the pipe policy for the interrupt pipe.
	 */
	hidp->hid_intr_pipe_policy.pp_max_async_reqs = 1;

	/*
	 * Make a clas specific request to SET_IDLE
	 * In this case send no reports if state has not changed.
	 * See HID 7.2.4.
	 */
	mutex_exit(&hidp->hid_mutex);
	hid_set_idle(hidp);

	/* always initialize to report protocol */
	hid_set_protocol(hidp, SET_REPORT_PROTOCOL);
	mutex_enter(&hidp->hid_mutex);

	/*
	 * Create minor node based on information from the
	 * descriptors
	 */
	switch (hidp->hid_if_descr.bInterfaceProtocol) {
	case KEYBOARD_PROTOCOL:
		(void) strcpy(minor_name, "keyboard");

		break;
	case MOUSE_PROTOCOL:
		(void) strcpy(minor_name, "mouse");

		break;
	default:
		/*
		 * If the report descriptor has the GD mouse collection in
		 * its multiple collection, create a minor node and support it.
		 * It is used on some advanced keyboard/mouse set.
		 */
		if (hidparser_lookup_usage_collection(
		    hidp->hid_report_descr, HID_GENERIC_DESKTOP,
		    HID_GD_MOUSE) != HIDPARSER_FAILURE) {
			(void) strcpy(minor_name, "mouse");

			break;
		}

		if (hidparser_get_top_level_collection_usage(
		    hidp->hid_report_descr, &usage_page, &usage) !=
		    HIDPARSER_FAILURE) {
			switch (usage_page) {
			case HID_CONSUMER:
				switch (usage) {
				case HID_CONSUMER_CONTROL:
					(void) strcpy(minor_name,
					    "consumer_control");

					break;
				default:
					(void) sprintf(minor_name,
					    "hid_%d_%d", usage_page, usage);

					break;
				}

				break;
			case HID_GENERIC_DESKTOP:
				switch (usage) {
				case HID_GD_POINTER:
					(void) strcpy(minor_name,
					    "pointer");

					break;
				case HID_GD_MOUSE:
					(void) strcpy(minor_name,
					    "mouse");

					break;
				case HID_GD_KEYBOARD:
					(void) strcpy(minor_name,
					    "keyboard");

					break;
				default:
					(void) sprintf(minor_name,
					    "hid_%d_%d", usage_page, usage);

					break;
				}

				break;
			default:
				(void) sprintf(minor_name,
				    "hid_%d_%d", usage_page, usage);

				break;
			}
		} else {
			USB_DPRINTF_L1(PRINT_MASK_ATTA, hidp->hid_log_handle,
			    "hid_attach: Unsupported HID device");
			mutex_exit(&hidp->hid_mutex);

			goto fail;
		}

		break;
	}

	mutex_exit(&hidp->hid_mutex);

	if ((ddi_create_minor_node(dip, minor_name, S_IFCHR,
	    HID_CONSTRUCT_EXTERNAL_MINOR(instance),
	    DDI_PSEUDO, 0)) != DDI_SUCCESS) {
		USB_DPRINTF_L2(PRINT_MASK_ATTA, hidp->hid_log_handle,
		    "hid_attach: Could not create minor node");

		goto fail;
	}

	/* create internal path for virtual */
	if (strcmp(minor_name, "mouse") == 0) {
		if (ddi_create_internal_pathname(dip, "internal_mouse", S_IFCHR,
		    HID_CONSTRUCT_INTERNAL_MINOR(instance)) != DDI_SUCCESS) {

			goto fail;
		}
	}

	if (strcmp(minor_name, "keyboard") == 0) {
		if (ddi_create_internal_pathname(dip, "internal_keyboard",
		    S_IFCHR, HID_CONSTRUCT_INTERNAL_MINOR(instance)) !=
		    DDI_SUCCESS) {

			goto fail;
		}
	}

	mutex_enter(&hidp->hid_mutex);
	hidp->hid_attach_flags |= HID_MINOR_NODES;
	hidp->hid_dev_state = USB_DEV_ONLINE;
	mutex_exit(&hidp->hid_mutex);

	/* register for all events */
	if (usb_register_event_cbs(dip, &hid_events, 0) != USB_SUCCESS) {
		USB_DPRINTF_L2(PRINT_MASK_ATTA, hidp->hid_log_handle,
		    "usb_register_event_cbs failed");

		goto fail;
	}

	/* now create components to power manage this device */
	hid_create_pm_components(dip, hidp);
	hid_pm_busy_component(hidp);
	(void) pm_raise_power(dip, 0, USB_DEV_OS_FULL_PWR);
	hid_pm_idle_component(hidp);

	hidp->hid_internal_rq = hidp->hid_external_rq = NULL;
	hidp->hid_internal_flag = hidp->hid_external_flag = 0;
	hidp->hid_inuse_rq = NULL;

	/*
	 * report device
	 */
	ddi_report_dev(dip);

	USB_DPRINTF_L4(PRINT_MASK_ATTA, hidp->hid_log_handle,
	    "hid_attach: End");

	return (DDI_SUCCESS);

fail:
	if (hidp) {
		USB_DPRINTF_L2(PRINT_MASK_ATTA, hidp->hid_log_handle,
		    "hid_attach: fail");
		hid_detach_cleanup(dip, hidp);
	}

	return (DDI_FAILURE);
}


/*
 * hid_detach :
 *	Gets called at the time of detach.
 */
static int
hid_detach(dev_info_t *dip, ddi_detach_cmd_t cmd)
{
	int instance = ddi_get_instance(dip);
	hid_state_t	*hidp;
	int		rval = DDI_FAILURE;

	hidp = ddi_get_soft_state(hid_statep, instance);

	USB_DPRINTF_L4(PRINT_MASK_ALL, hidp->hid_log_handle, "hid_detach");

	switch (cmd) {
	case DDI_DETACH:
		/*
		 * Undo	what we	did in client_attach, freeing resources
		 * and removing	things we installed.  The system
		 * framework guarantees	we are not active with this devinfo
		 * node	in any other entry points at this time.
		 */
		hid_detach_cleanup(dip, hidp);

		return (DDI_SUCCESS);
	case DDI_SUSPEND:
		rval = hid_cpr_suspend(hidp);

		return (rval == USB_SUCCESS ? DDI_SUCCESS : DDI_FAILURE);
	default:
		break;
	}

	return (rval);
}

static int
hid_chropen(dev_t *devp, int flag, int sflag, cred_t *credp)
{
	int rval;
	minor_t minor = getminor(*devp);
	int instance;
	hid_state_t *hidp;

	instance = HID_MINOR_TO_INSTANCE(minor);

	hidp = ddi_get_soft_state(hid_statep, instance);
	if (hidp == NULL) {
		return (ENXIO);
	}

	if (!HID_IS_UGEN_OPEN(minor)) {
		return (ENXIO);
	}

	hid_pm_busy_component(hidp);
	(void) pm_raise_power(hidp->hid_dip, 0, USB_DEV_OS_FULL_PWR);

	mutex_enter(&hidp->hid_mutex);

	rval = usb_ugen_open(hidp->hid_ugen_hdl, devp, flag,
	    sflag, credp);

	mutex_exit(&hidp->hid_mutex);

	if (rval != 0) {
		hid_pm_idle_component(hidp);
	}

	return (rval);
}

static int
hid_chrclose(dev_t dev, int flag, int otyp, cred_t *credp)
{
	int rval;
	minor_t minor = getminor(dev);
	int instance;
	hid_state_t *hidp;

	instance = HID_MINOR_TO_INSTANCE(minor);

	hidp = ddi_get_soft_state(hid_statep, instance);
	if (hidp == NULL) {
		return (ENXIO);
	}

	if (!HID_IS_UGEN_OPEN(minor)) {
		return (ENXIO);
	}

	mutex_enter(&hidp->hid_mutex);

	rval = usb_ugen_close(hidp->hid_ugen_hdl, dev, flag,
	    otyp, credp);

	mutex_exit(&hidp->hid_mutex);

	if (rval == 0) {
		hid_pm_idle_component(hidp);
	}

	return (rval);
}

static int
hid_read(dev_t dev, struct uio *uiop, cred_t *credp)
{
	int rval;
	minor_t minor = getminor(dev);
	int instance;
	hid_state_t *hidp;

	instance = HID_MINOR_TO_INSTANCE(minor);

	hidp = ddi_get_soft_state(hid_statep, instance);
	if (hidp == NULL) {
		return (ENXIO);
	}

	if (!HID_IS_UGEN_OPEN(minor)) {
		return (ENXIO);
	}

	rval = usb_ugen_read(hidp->hid_ugen_hdl, dev, uiop, credp);

	return (rval);
}

static int
hid_write(dev_t dev, struct uio *uiop, cred_t *credp)
{
	int rval;
	minor_t minor = getminor(dev);
	int instance;
	hid_state_t *hidp;

	instance = HID_MINOR_TO_INSTANCE(minor);

	hidp = ddi_get_soft_state(hid_statep, instance);
	if (hidp == NULL) {
		return (ENXIO);
	}

	if (!HID_IS_UGEN_OPEN(minor)) {
		return (ENXIO);
	}

	rval = usb_ugen_write(hidp->hid_ugen_hdl, dev, uiop, credp);

	return (rval);
}

static int
hid_poll(dev_t dev, short events, int anyyet, short *reventsp,
    struct pollhead **phpp)
{
	int rval;
	minor_t minor = getminor(dev);
	int instance;
	hid_state_t *hidp;

	instance = HID_MINOR_TO_INSTANCE(minor);

	hidp = ddi_get_soft_state(hid_statep, instance);
	if (hidp == NULL) {
		return (ENXIO);
	}

	if (!HID_IS_UGEN_OPEN(minor)) {
		return (ENXIO);
	}

	rval = usb_ugen_poll(hidp->hid_ugen_hdl, dev, events, anyyet,
	    reventsp, phpp);

	return (rval);
}

/*
 * hid_open :
 *	Open entry point: Opens the interrupt pipe.  Sets up queues.
 */
/*ARGSUSED*/
static int
hid_open(queue_t *q, dev_t *devp, int flag, int sflag, cred_t *credp)
{
	int no_of_ep = 0;
	int rval;
	int instance;
	hid_state_t *hidp;
	minor_t minor = getminor(*devp);

	instance = HID_MINOR_TO_INSTANCE(minor);

	hidp = ddi_get_soft_state(hid_statep, instance);
	if (hidp == NULL) {
		return (ENXIO);
	}

	USB_DPRINTF_L4(PRINT_MASK_OPEN, hidp->hid_log_handle,
	    "hid_open: Begin");

	/*
	 * If this is a ugen device, return ENOSTR (no streams). This will
	 * cause spec_open to try hid_chropen from our regular ops_cb instead
	 * (and thus treat us as a plain character device).
	 */
	if (HID_IS_UGEN_OPEN(minor)) {
		return (ENOSTR);
	}

	if (sflag) {
		/* clone open NOT supported here */
		return (ENXIO);
	}

	if (!(flag & FREAD)) {
		return (EIO);
	}

	mutex_enter(&hidp->hid_mutex);

	/*
	 * This is a workaround:
	 *	Currently, if we open an already disconnected device, and send
	 *	a CONSOPENPOLL ioctl to it, the system will panic, please refer
	 *	to the processing HID_OPEN_POLLED_INPUT ioctl in the routine
	 *	hid_mctl_receive().
	 *	The consconfig_dacf module need this interface to detect if the
	 *	device is already disconnnected.
	 */
	if (HID_IS_INTERNAL_OPEN(minor) &&
	    (hidp->hid_dev_state == USB_DEV_DISCONNECTED)) {
		mutex_exit(&hidp->hid_mutex);
		return (ENODEV);
	}

	if (HID_IS_INTERNAL_OPEN(minor) &&
	    (hidp->hid_internal_rq != NULL)) {
		ASSERT(hidp->hid_internal_rq == q);

		mutex_exit(&hidp->hid_mutex);
		return (0);
	}

	if ((!HID_IS_INTERNAL_OPEN(minor)) &&
	    (hidp->hid_external_rq != NULL)) {
		ASSERT(hidp->hid_external_rq == q);

		mutex_exit(&hidp->hid_mutex);
		return (0);
	}

	mutex_exit(&hidp->hid_mutex);

	q->q_ptr = hidp;
	WR(q)->q_ptr = hidp;

	mutex_enter(&hidp->hid_mutex);
	if (hidp->hid_inuse_rq != NULL) {
		/* Pipe has already been setup */

		if (HID_IS_INTERNAL_OPEN(minor)) {
			hidp->hid_internal_flag = HID_STREAMS_OPEN;
			hidp->hid_inuse_rq = hidp->hid_internal_rq = q;
		} else {
			hidp->hid_external_flag = HID_STREAMS_OPEN;
			hidp->hid_inuse_rq = hidp->hid_external_rq = q;
		}

		mutex_exit(&hidp->hid_mutex);

		qprocson(q);

		return (0);
	}

	/* Pipe only needs to be opened once */
	hidp->hid_interrupt_pipe = NULL;
	no_of_ep = hidp->hid_if_descr.bNumEndpoints;
	mutex_exit(&hidp->hid_mutex);

	/* Check if interrupt endpoint exists */
	if (no_of_ep > 0) {
		/* Open the interrupt pipe */
		if (usb_pipe_xopen(hidp->hid_dip,
		    &hidp->hid_ep_intr_xdescr,
		    &hidp->hid_intr_pipe_policy, USB_FLAGS_SLEEP,
		    &hidp->hid_interrupt_pipe) !=
		    USB_SUCCESS) {

			q->q_ptr = NULL;
			WR(q)->q_ptr = NULL;
			return (EIO);
		}
	}

	hid_pm_busy_component(hidp);
	(void) pm_raise_power(hidp->hid_dip, 0, USB_DEV_OS_FULL_PWR);

	mutex_enter(&hidp->hid_mutex);
	if (HID_IS_INTERNAL_OPEN(minor)) {
		hidp->hid_internal_flag = HID_STREAMS_OPEN;
		hidp->hid_inuse_rq = hidp->hid_internal_rq = q;
	} else {
		hidp->hid_external_flag = HID_STREAMS_OPEN;
		hidp->hid_inuse_rq = hidp->hid_external_rq = q;
	}

	mutex_exit(&hidp->hid_mutex);

	qprocson(q);

	mutex_enter(&hidp->hid_mutex);

	if ((rval = hid_start_intr_polling(hidp)) != USB_SUCCESS) {
		USB_DPRINTF_L2(PRINT_MASK_OPEN, hidp->hid_log_handle,
		    "unable to start intr pipe polling. rval = %d", rval);

		if (HID_IS_INTERNAL_OPEN(minor))
			hidp->hid_internal_flag = HID_STREAMS_DISMANTLING;
		else
			hidp->hid_external_flag = HID_STREAMS_DISMANTLING;
		mutex_exit(&hidp->hid_mutex);

		usb_pipe_close(hidp->hid_dip, hidp->hid_interrupt_pipe,
		    USB_FLAGS_SLEEP, NULL, NULL);

		mutex_enter(&hidp->hid_mutex);
		hidp->hid_interrupt_pipe = NULL;
		mutex_exit(&hidp->hid_mutex);

		qprocsoff(q);

		mutex_enter(&hidp->hid_mutex);
		if (HID_IS_INTERNAL_OPEN(minor)) {
			hidp->hid_internal_flag = 0;
			hidp->hid_internal_rq = NULL;
			if (hidp->hid_external_flag == HID_STREAMS_OPEN)
				hidp->hid_inuse_rq = hidp->hid_external_rq;
			else
				hidp->hid_inuse_rq = NULL;
		} else {
			hidp->hid_external_flag = 0;
			hidp->hid_external_rq = NULL;
			if (hidp->hid_internal_flag == HID_STREAMS_OPEN)
				hidp->hid_inuse_rq = hidp->hid_internal_rq;
			else
				hidp->hid_inuse_rq = NULL;
		}
		mutex_exit(&hidp->hid_mutex);

		q->q_ptr = NULL;
		WR(q)->q_ptr = NULL;

		hid_pm_idle_component(hidp);

		return (EIO);
	}
	mutex_exit(&hidp->hid_mutex);

	USB_DPRINTF_L4(PRINT_MASK_OPEN, hidp->hid_log_handle, "hid_open: End");

	/*
	 * Keyboard and mouse is Power managed by device activity.
	 * All other devices go busy on open and idle on close.
	 */
	switch (hidp->hid_pm->hid_pm_strategy) {
	case HID_PM_ACTIVITY:
		hid_pm_idle_component(hidp);

		break;
	default:

		break;
	}

	return (0);
}


/*
 * hid_close :
 *	Close entry point.
 */
/*ARGSUSED*/
static int
hid_close(queue_t *q, int flag, cred_t *credp)
{
	hid_state_t	*hidp = (hid_state_t *)q->q_ptr;
	queue_t		*wq;
	mblk_t		*mp;

	USB_DPRINTF_L4(PRINT_MASK_CLOSE, hidp->hid_log_handle, "hid_close:");

	mutex_enter(&hidp->hid_mutex);

	ASSERT((hidp->hid_internal_rq == q) ||
	    (hidp->hid_external_rq == q));

	if (hidp->hid_internal_rq == q)
		hidp->hid_internal_flag = HID_STREAMS_DISMANTLING;
	else
		hidp->hid_external_flag = HID_STREAMS_DISMANTLING;

	mutex_exit(&hidp->hid_mutex);

	/*
	 * In case there are any outstanding requests on
	 * the default pipe, wait forever for them to complete.
	 */
	(void) usb_pipe_drain_reqs(hidp->hid_dip,
	    hidp->hid_default_pipe, 0, USB_FLAGS_SLEEP, NULL, 0);

	mutex_enter(&hidp->hid_mutex);
	wq = WR(q);
	/* drain any M_CTLS on the WQ */
	while (mp = getq(wq)) {
		hid_qreply_merror(wq, mp, EIO);
		mutex_exit(&hidp->hid_mutex);
		hid_pm_idle_component(hidp);
		mutex_enter(&hidp->hid_mutex);
	}
	mutex_exit(&hidp->hid_mutex);

	qprocsoff(q);

	q->q_ptr = NULL;
	wq->q_ptr = NULL;

	mutex_enter(&hidp->hid_mutex);

	if (hidp->hid_internal_rq == q) {
		hidp->hid_internal_rq = NULL;
		hidp->hid_internal_flag = 0;
		if (hidp->hid_inuse_rq == q) {
			/* We are closing the active stream */
			if (hidp->hid_external_flag == HID_STREAMS_OPEN)
				hidp->hid_inuse_rq = hidp->hid_external_rq;
			else
				hidp->hid_inuse_rq = NULL;
		}
	} else {
		hidp->hid_external_rq = NULL;
		hidp->hid_external_flag = 0;
		if (hidp->hid_inuse_rq == q) {
			/* We are closing the active stream */
			if (hidp->hid_internal_flag == HID_STREAMS_OPEN)
				hidp->hid_inuse_rq = hidp->hid_internal_rq;
			else
				hidp->hid_inuse_rq = NULL;
		}
	}

	if (hidp->hid_inuse_rq != NULL) {
		mutex_exit(&hidp->hid_mutex);
		return (0);
	}

	/* all queues are closed, close USB pipes */
	hid_close_intr_pipe(hidp);
	mutex_exit(&hidp->hid_mutex);

	/*
	 * Devices other than keyboard/mouse go idle on close.
	 */
	switch (hidp->hid_pm->hid_pm_strategy) {
	case HID_PM_ACTIVITY:

		break;
	default:
		hid_pm_idle_component(hidp);

		break;
	}
	USB_DPRINTF_L4(PRINT_MASK_CLOSE, hidp->hid_log_handle,
	    "hid_close: End");

	return (0);
}


/*
 * hid_wput :
 *	write put routine for the hid module
 */
static int
hid_wput(queue_t *q, mblk_t *mp)
{
	hid_state_t	*hidp = (hid_state_t *)q->q_ptr;
	int		error = USB_SUCCESS;
	struct iocblk	*iocbp;
	mblk_t		*datap;
	int		direction;
	struct copyresp *crp;
	queue_t		*tmpq;
	int		flag;

	USB_DPRINTF_L4(PRINT_MASK_ALL, hidp->hid_log_handle,
	    "hid_wput: Begin");

	/* See if the upper module is passing the right thing */
	ASSERT(mp != NULL);
	ASSERT(mp->b_datap != NULL);

	switch (mp->b_datap->db_type) {
	case M_FLUSH:  /* Canonical flush handling */
		if (*mp->b_rptr & FLUSHW) {
			flushq(q, FLUSHDATA);
		}

		/* read queue not used so just send up */
		if (*mp->b_rptr & FLUSHR) {
			*mp->b_rptr &= ~FLUSHW;
			qreply(q, mp);
		} else {
			freemsg(mp);
		}

		break;
	case M_IOCTL:
		iocbp = (struct iocblk *)mp->b_rptr;

		/* Only accept transparent ioctls */
		if (iocbp->ioc_count != TRANSPARENT) {
			miocnak(q, mp, 0, EINVAL);
			break;
		}

		switch (iocbp->ioc_cmd) {
		case HIDIOCKMGDIRECT:

			mutex_enter(&hidp->hid_mutex);
			ASSERT(hidp->hid_inuse_rq != NULL);
			mutex_exit(&hidp->hid_mutex);

			if ((datap = allocb(sizeof (int), BPRI_MED)) == NULL) {
				miocnak(q, mp, 0, ENOMEM);
				break;
			}

			mutex_enter(&hidp->hid_mutex);
			if (hidp->hid_inuse_rq == hidp->hid_internal_rq) {
				*(int *)datap->b_wptr = 0;
				datap->b_wptr += sizeof (int);
			} else {
				ASSERT(hidp->hid_inuse_rq ==
				    hidp->hid_external_rq);
				*(int *)datap->b_wptr = 1;
				datap->b_wptr += sizeof (int);
			}
			mutex_exit(&hidp->hid_mutex);

			mcopyout(mp, NULL, sizeof (int), NULL, datap);
			qreply(q, mp);
			break;

		case HIDIOCKMSDIRECT:
			mcopyin(mp, NULL, sizeof (int), NULL);
			qreply(q, mp);
			break;

		default:
			miocnak(q, mp, 0, ENOTTY);
		}

		break;

	case M_IOCDATA:

		crp = (void *)mp->b_rptr;

		if (crp->cp_rval != 0) {
			miocnak(q, mp, 0, EIO);
			break;
		}

		switch (crp->cp_cmd) {
		case HIDIOCKMGDIRECT:
			miocack(q, mp, 0, 0);
			break;

		case HIDIOCKMSDIRECT:
			direction = *(int *)mp->b_cont->b_rptr;

			if ((direction != 0) && (direction != 1)) {
				miocnak(q, mp, 0, EINVAL);
				break;
			}

			mutex_enter(&hidp->hid_mutex);

			if (direction == 0) {
				/* The internal stream is made active */
				flag = hidp->hid_internal_flag;
				tmpq = hidp->hid_internal_rq;
			} else {
				/* The external stream is made active */
				flag = hidp->hid_external_flag;
				tmpq = hidp->hid_external_rq;
			}

			if (flag != HID_STREAMS_OPEN) {
				mutex_exit(&hidp->hid_mutex);
				miocnak(q, mp, 0, EIO);
				break;
			}

			hidp->hid_inuse_rq = tmpq;

			mutex_exit(&hidp->hid_mutex);
			miocack(q, mp, 0, 0);
			break;

		default:
			miocnak(q, mp, 0, ENOTTY);
			break;
		}

		break;

	case M_CTL:
		/* we are busy now */
		hid_pm_busy_component(hidp);

		if (q->q_first) {
			(void) putq(q, mp);
		} else {
			error = hid_mctl_receive(q, mp);
			switch (error) {
			case HID_ENQUEUE:
				/*
				 * put this mblk on the WQ for the wsrv to
				 * process
				 */
				(void) putq(q, mp);

				break;
			case HID_INPROGRESS:
				/* request has been queued to the device */

				break;
			case HID_SUCCESS:
				/*
				 * returned by M_CTLS that are processed
				 * immediately
				 */

				/* FALLTHRU */
			case HID_FAILURE:
			default:
				hid_pm_idle_component(hidp);
				break;
			}
		}
		break;
	default:
		hid_qreply_merror(q, mp, EINVAL);
		error = USB_FAILURE;
		break;
	}

	USB_DPRINTF_L4(PRINT_MASK_ALL, hidp->hid_log_handle,
	    "hid_wput: End");

	return (DDI_SUCCESS);
}


/*
 * hid_wsrv :
 *	Write service routine for hid. When a message arrives through
 *	hid_wput(), it is kept in write queue to be serviced later.
 */
static int
hid_wsrv(queue_t *q)
{
	hid_state_t	*hidp = (hid_state_t *)q->q_ptr;
	int		error;
	mblk_t		*mp;

	USB_DPRINTF_L4(PRINT_MASK_ALL, hidp->hid_log_handle,
	    "hid_wsrv: Begin");

	mutex_enter(&hidp->hid_mutex);
	USB_DPRINTF_L4(PRINT_MASK_ALL, hidp->hid_log_handle,
	    "hid_wsrv: dev_state: %s",
	    usb_str_dev_state(hidp->hid_dev_state));

	/*
	 * raise power if we are powered down. It is OK to block here since
	 * we have a separate thread to process this STREAM
	 */
	if (hidp->hid_dev_state == USB_DEV_PWRED_DOWN) {
		mutex_exit(&hidp->hid_mutex);
		(void) pm_raise_power(hidp->hid_dip, 0, USB_DEV_OS_FULL_PWR);
		mutex_enter(&hidp->hid_mutex);
	}

	/*
	 * continue servicing all the M_CTL's till the queue is empty
	 * or the device gets disconnected or till a hid_close()
	 */
	while ((hidp->hid_dev_state == USB_DEV_ONLINE) &&
	    (HID_STREAMS_FLAG(q, hidp) != HID_STREAMS_DISMANTLING) &&
	    ((mp = getq(q)) != NULL)) {

		/* Send a message down */
		mutex_exit(&hidp->hid_mutex);
		error = hid_mctl_receive(q, mp);
		switch (error) {
		case HID_ENQUEUE:
			/* put this mblk back on q to preserve order */
			(void) putbq(q, mp);

			break;
		case HID_INPROGRESS:
			/* request has been queued to the device */

			break;
		case HID_SUCCESS:
		case HID_FAILURE:
		default:
			hid_pm_idle_component(hidp);

			break;
		}
		mutex_enter(&hidp->hid_mutex);
	}
	mutex_exit(&hidp->hid_mutex);
	USB_DPRINTF_L4(PRINT_MASK_ALL, hidp->hid_log_handle,
	    "hid_wsrv: End");

	return (DDI_SUCCESS);
}


/*
 * hid_power:
 *	power entry point
 */
static int
hid_power(dev_info_t *dip, int comp, int level)
{
	int		instance = ddi_get_instance(dip);
	hid_state_t	*hidp;
	hid_power_t	*hidpm;
	int		retval;

	hidp = ddi_get_soft_state(hid_statep, instance);

	USB_DPRINTF_L3(PRINT_MASK_PM, hidp->hid_log_handle, "hid_power:"
	    " hid_state: comp=%d level=%d", comp, level);

	/* check if we are transitioning to a legal power level */
	mutex_enter(&hidp->hid_mutex);
	hidpm = hidp->hid_pm;

	if (USB_DEV_PWRSTATE_OK(hidpm->hid_pwr_states, level)) {

		USB_DPRINTF_L2(PRINT_MASK_PM, hidp->hid_log_handle,
		    "hid_power: illegal level=%d hid_pwr_states=%d",
		    level, hidpm->hid_pwr_states);

		mutex_exit(&hidp->hid_mutex);

		return (DDI_FAILURE);
	}

	switch (level) {
	case USB_DEV_OS_PWR_OFF:
		retval = hid_pwrlvl0(hidp);
		break;
	case USB_DEV_OS_PWR_1:
		retval = hid_pwrlvl1(hidp);
		break;
	case USB_DEV_OS_PWR_2:
		retval = hid_pwrlvl2(hidp);
		break;
	case USB_DEV_OS_FULL_PWR:
		retval = hid_pwrlvl3(hidp);
		break;
	default:
		retval = USB_FAILURE;
		break;
	}

	mutex_exit(&hidp->hid_mutex);

	return ((retval == USB_SUCCESS) ? DDI_SUCCESS : DDI_FAILURE);
}


/*
 * hid_interrupt_pipe_callback:
 *	Callback function for the hid intr pipe. This function is called by
 *	USBA when a buffer has been filled. This driver does not cook the data,
 *	it just sends the message up.
 */
static void
hid_interrupt_pipe_callback(usb_pipe_handle_t pipe, usb_intr_req_t *req)
{
	hid_state_t *hidp = (hid_state_t *)req->intr_client_private;
	queue_t	*q;

	USB_DPRINTF_L4(PRINT_MASK_ALL, hidp->hid_log_handle,
	    "hid_interrupt_pipe_callback: ph = 0x%p req = 0x%p",
	    (void *)pipe, (void *)req);

	hid_pm_busy_component(hidp);

	mutex_enter(&hidp->hid_mutex);

	/*
	 * If hid_close() is in progress, we shouldn't try accessing queue
	 * Otherwise indicate that a putnext is going to happen, so
	 * if close after this, that should wait for the putnext to finish.
	 */
	if (HID_STREAMS_FLAG(hidp->hid_inuse_rq, hidp) ==
	    HID_STREAMS_OPEN) {
		/*
		 * Check if data can be put to the next queue.
		 */
		if (!canputnext(hidp->hid_inuse_rq)) {
			USB_DPRINTF_L2(PRINT_MASK_ALL, hidp->hid_log_handle,
			    "Buffer flushed when overflowed.");

			/* Flush the queue above */
			hid_flush(hidp->hid_inuse_rq);
			mutex_exit(&hidp->hid_mutex);
		} else {
			q = hidp->hid_inuse_rq;
			mutex_exit(&hidp->hid_mutex);

			/* Put data upstream */
			putnext(q, req->intr_data);

			/* usb_free_intr_req should not free data */
			req->intr_data = NULL;
		}
	} else {
		mutex_exit(&hidp->hid_mutex);
	}

	/* free request and data */
	usb_free_intr_req(req);
	hid_pm_idle_component(hidp);
}


/*
 * hid_default_pipe_callback :
 *	Callback routine for the asynchronous control transfer
 *	Called from hid_send_async_ctrl_request() where we open
 *	the pipe in exclusive mode
 */
static void
hid_default_pipe_callback(usb_pipe_handle_t pipe, usb_ctrl_req_t *req)
{
	hid_default_pipe_arg_t *hid_default_pipe_arg =
	    (hid_default_pipe_arg_t *)req->ctrl_client_private;
	queue_t		*wq = hid_default_pipe_arg->hid_default_pipe_arg_queue;
	queue_t		*rq = RD(wq);
	hid_state_t	*hidp = (hid_state_t *)rq->q_ptr;
	mblk_t		*mctl_mp;
	mblk_t		*data = NULL;

	USB_DPRINTF_L4(PRINT_MASK_ALL, hidp->hid_log_handle,
	    "hid_default_pipe_callback: "
	    "ph = 0x%p, req = 0x%p, data= 0x%p",
	    (void *)pipe, (void *)req, (void *)data);

	ASSERT((req->ctrl_cb_flags & USB_CB_INTR_CONTEXT) == 0);

	if (req->ctrl_data) {
		data = req->ctrl_data;
		req->ctrl_data = NULL;
	}

	/*
	 * Free the b_cont of the original message that was sent down.
	 */
	mctl_mp = hid_default_pipe_arg->hid_default_pipe_arg_mblk;
	freemsg(mctl_mp->b_cont);

	/* chain the mblk received to the original & send it up */
	mctl_mp->b_cont = data;

	if (canputnext(rq)) {
		putnext(rq, mctl_mp);
	} else {
		freemsg(mctl_mp); /* avoid leak */
	}

	/*
	 * Free the argument for the asynchronous callback
	 */
	kmem_free(hid_default_pipe_arg, sizeof (hid_default_pipe_arg_t));

	/*
	 * Free the control pipe request structure.
	 */
	usb_free_ctrl_req(req);

	mutex_enter(&hidp->hid_mutex);
	hidp->hid_default_pipe_req--;
	ASSERT(hidp->hid_default_pipe_req >= 0);
	mutex_exit(&hidp->hid_mutex);

	hid_pm_idle_component(hidp);
	qenable(wq);
}


/*
 * hid_interrupt_pipe_exception_callback:
 *	Exception callback routine for interrupt pipe. If there is any data,
 *	destroy it. No threads are waiting for the exception callback.
 */
/*ARGSUSED*/
static void
hid_interrupt_pipe_exception_callback(usb_pipe_handle_t pipe,
    usb_intr_req_t *req)
{
	hid_state_t	*hidp = (hid_state_t *)req->intr_client_private;
	mblk_t		*data = req->intr_data;
	usb_cb_flags_t	flags = req->intr_cb_flags;
	int		rval;

	USB_DPRINTF_L2(PRINT_MASK_ALL, hidp->hid_log_handle,
	    "hid_interrupt_pipe_exception_callback: "
	    "completion_reason = 0x%x, data = 0x%p, flag = 0x%x",
	    req->intr_completion_reason, (void *)data, req->intr_cb_flags);

	ASSERT((req->intr_cb_flags & USB_CB_INTR_CONTEXT) == 0);

	if (((flags & USB_CB_FUNCTIONAL_STALL) != 0) &&
	    ((flags & USB_CB_STALL_CLEARED) == 0)) {
		USB_DPRINTF_L2(PRINT_MASK_ALL,
		    hidp->hid_log_handle,
		    "hid_interrupt_pipe_exception_callback: "
		    "unable to clear stall.  flags = 0x%x",
		    req->intr_cb_flags);
	}

	mutex_enter(&hidp->hid_mutex);

	switch (req->intr_completion_reason) {
	case USB_CR_STOPPED_POLLING:
	case USB_CR_PIPE_CLOSING:
	default:

		break;
	case USB_CR_PIPE_RESET:
	case USB_CR_NO_RESOURCES:
		if ((hidp->hid_dev_state == USB_DEV_ONLINE) &&
		    ((rval = hid_start_intr_polling(hidp)) !=
		    USB_SUCCESS)) {
			USB_DPRINTF_L2(PRINT_MASK_ALL, hidp->hid_log_handle,
			    "unable to restart interrupt poll. rval = %d",
			    rval);
		}

		break;
	}

	mutex_exit(&hidp->hid_mutex);

	usb_free_intr_req(req);
}


/*
 * hid_default_pipe_exception_callback:
 *	Exception callback routine for default pipe.
 */
/*ARGSUSED*/
static void
hid_default_pipe_exception_callback(usb_pipe_handle_t pipe,
    usb_ctrl_req_t *req)
{
	hid_default_pipe_arg_t *hid_default_pipe_arg =
	    (hid_default_pipe_arg_t *)req->ctrl_client_private;
	queue_t		*wq = hid_default_pipe_arg->hid_default_pipe_arg_queue;
	queue_t		*rq = RD(wq);
	hid_state_t	*hidp = (hid_state_t *)rq->q_ptr;
	usb_cr_t	ctrl_completion_reason = req->ctrl_completion_reason;
	mblk_t		*mp, *data = NULL;

	USB_DPRINTF_L2(PRINT_MASK_ALL, hidp->hid_log_handle,
	    "hid_default_pipe_exception_callback: "
	    "completion_reason = 0x%x, data = 0x%p, flag = 0x%x",
	    ctrl_completion_reason, (void *)data, req->ctrl_cb_flags);

	ASSERT((req->ctrl_cb_flags & USB_CB_INTR_CONTEXT) == 0);

	mp = hid_default_pipe_arg->hid_default_pipe_arg_mblk;

	/*
	 * Pass an error message up. Reuse existing mblk.
	 */
	if (canputnext(rq)) {
		mp->b_datap->db_type = M_ERROR;
		mp->b_rptr = mp->b_datap->db_base;
		mp->b_wptr = mp->b_rptr + sizeof (char);
		*mp->b_rptr = EIO;
		putnext(rq, mp);
	} else {
		freemsg(mp);
	}

	kmem_free(hid_default_pipe_arg, sizeof (hid_default_pipe_arg_t));

	mutex_enter(&hidp->hid_mutex);
	hidp->hid_default_pipe_req--;
	ASSERT(hidp->hid_default_pipe_req >= 0);
	mutex_exit(&hidp->hid_mutex);

	qenable(wq);
	usb_free_ctrl_req(req);
	hid_pm_idle_component(hidp);
}


/*
 * event handling:
 *
 * hid_reconnect_event_callback:
 *	the device was disconnected but this instance not detached, probably
 *	because the device was busy
 *
 *	If the same device, continue with restoring state
 */
static int
hid_restore_state_event_callback(dev_info_t *dip)
{
	hid_state_t	*hidp = (hid_state_t *)ddi_get_soft_state(hid_statep,
	    ddi_get_instance(dip));

	ASSERT(hidp != NULL);

	USB_DPRINTF_L3(PRINT_MASK_EVENTS, hidp->hid_log_handle,
	    "hid_restore_state_event_callback: dip=0x%p", (void *)dip);

	hid_restore_device_state(dip, hidp);

	return (USB_SUCCESS);
}


/*
 * hid_cpr_suspend
 *	Fail suspend if we can't finish outstanding i/o activity.
 */
static int
hid_cpr_suspend(hid_state_t *hidp)
{
	int		rval, prev_state;
	int		retval = USB_FAILURE;

	USB_DPRINTF_L4(PRINT_MASK_EVENTS, hidp->hid_log_handle,
	    "hid_cpr_suspend: dip=0x%p", (void *)hidp->hid_dip);

	mutex_enter(&hidp->hid_mutex);
	switch (hidp->hid_dev_state) {
	case USB_DEV_ONLINE:
	case USB_DEV_PWRED_DOWN:
		prev_state = hidp->hid_dev_state;
		hidp->hid_dev_state = USB_DEV_SUSPENDED;
		mutex_exit(&hidp->hid_mutex);

		/* drain all request outstanding on the default control pipe */
		rval = usb_pipe_drain_reqs(hidp->hid_dip,
		    hidp->hid_default_pipe, hid_default_pipe_drain_timeout,
		    USB_FLAGS_SLEEP, NULL, 0);

		/* fail checkpoint if we haven't finished the job yet */
		mutex_enter(&hidp->hid_mutex);
		if ((rval != USB_SUCCESS) || (hidp->hid_default_pipe_req > 0)) {
			USB_DPRINTF_L2(PRINT_MASK_EVENTS, hidp->hid_log_handle,
			    "hid_cpr_suspend: "
			    "device busy - can't checkpoint");

			/* fall back to previous state */
			hidp->hid_dev_state = prev_state;
		} else {
			retval = USB_SUCCESS;
			hid_save_device_state(hidp);
		}

		break;
	case USB_DEV_DISCONNECTED:
		hidp->hid_dev_state = USB_DEV_SUSPENDED;
		hid_save_device_state(hidp);
		retval = USB_SUCCESS;
		break;
	case USB_DEV_SUSPENDED:
	default:
		USB_DPRINTF_L2(PRINT_MASK_EVENTS, hidp->hid_log_handle,
		    "hid_cpr_suspend: Illegal dev state: %d",
		    hidp->hid_dev_state);

		break;
	}
	mutex_exit(&hidp->hid_mutex);

	if ((retval == USB_SUCCESS) && hidp->hid_ugen_hdl != NULL) {
		retval = usb_ugen_detach(hidp->hid_ugen_hdl,
		    DDI_SUSPEND);
	}

	return (retval);
}


static void
hid_cpr_resume(hid_state_t *hidp)
{
	USB_DPRINTF_L4(PRINT_MASK_EVENTS, hidp->hid_log_handle,
	    "hid_cpr_resume: dip=0x%p", (void *)hidp->hid_dip);

	hid_restore_device_state(hidp->hid_dip, hidp);

	if (hidp->hid_ugen_hdl != NULL) {
		(void) usb_ugen_attach(hidp->hid_ugen_hdl, DDI_RESUME);
	}
}


/*
 * hid_disconnect_event_callback:
 *	The device has been disconnected. We either wait for
 *	detach or a reconnect event. Close all pipes and timeouts.
 */
static int
hid_disconnect_event_callback(dev_info_t *dip)
{
	hid_state_t	*hidp;
	mblk_t		*mp;

	hidp = (hid_state_t *)ddi_get_soft_state(hid_statep,
	    ddi_get_instance(dip));
	ASSERT(hidp != NULL);

	USB_DPRINTF_L4(PRINT_MASK_EVENTS, hidp->hid_log_handle,
	    "hid_disconnect_event_callback: dip=0x%p", (void *)dip);

	mutex_enter(&hidp->hid_mutex);
	switch (hidp->hid_dev_state) {
	case USB_DEV_ONLINE:
	case USB_DEV_PWRED_DOWN:
		hidp->hid_dev_state = USB_DEV_DISCONNECTED;
		if (HID_IS_OPEN(hidp)) {

			USB_DPRINTF_L2(PRINT_MASK_EVENTS, hidp->hid_log_handle,
			    "busy device has been disconnected");
		}
		hid_save_device_state(hidp);

		/*
		 * Notify applications about device removal, this only
		 * applies to an external (aka. physical) open. For an
		 * internal open, consconfig_dacf closes the queue.
		 */
		if (hidp->hid_external_flag == HID_STREAMS_OPEN) {
			queue_t *q = hidp->hid_external_rq;
			mutex_exit(&hidp->hid_mutex);
			mp = allocb(sizeof (uchar_t), BPRI_HI);
			if (mp != NULL) {
				mp->b_datap->db_type = M_ERROR;
				mp->b_rptr = mp->b_datap->db_base;
				mp->b_wptr = mp->b_rptr + sizeof (char);
				*mp->b_rptr = ENODEV;
				putnext(q, mp);
			}
			mutex_enter(&hidp->hid_mutex);
		}

		break;
	case USB_DEV_SUSPENDED:
		/* we remain suspended */

		break;
	default:
		USB_DPRINTF_L2(PRINT_MASK_EVENTS, hidp->hid_log_handle,
		    "hid_disconnect_event_callback: Illegal dev state: %d",
		    hidp->hid_dev_state);

		break;
	}
	mutex_exit(&hidp->hid_mutex);

	return (USB_SUCCESS);
}


/*
 * hid_power_change_callback:
 *	Async callback function to notify pm_raise_power completion
 *	after hid_power entry point is called.
 */
static void
hid_power_change_callback(void *arg, int rval)
{
	hid_state_t	*hidp;
	queue_t		*wq;

	hidp = (hid_state_t *)arg;

	USB_DPRINTF_L4(PRINT_MASK_PM, hidp->hid_log_handle,
	    "hid_power_change_callback - rval: %d", rval);

	mutex_enter(&hidp->hid_mutex);
	hidp->hid_pm->hid_raise_power = B_FALSE;

	if (hidp->hid_dev_state == USB_DEV_ONLINE) {
		wq = WR(hidp->hid_inuse_rq);
		mutex_exit(&hidp->hid_mutex);

		qenable(wq);

	} else {
		mutex_exit(&hidp->hid_mutex);
	}
}


/*
 * hid_parse_hid_descr:
 *	Parse the hid descriptor, check after interface and after
 *	endpoint descriptor
 */
static size_t
hid_parse_hid_descr(usb_hid_descr_t *ret_descr,	size_t ret_buf_len,
    usb_alt_if_data_t *altif_data, usb_ep_data_t *ep_data)
{
	usb_cvs_data_t *cvs;
	int		which_cvs;

	for (which_cvs = 0; which_cvs < altif_data->altif_n_cvs; which_cvs++) {
		cvs = &altif_data->altif_cvs[which_cvs];
		if (cvs->cvs_buf == NULL) {
			continue;
		}
		if (cvs->cvs_buf[1] == USB_DESCR_TYPE_HID) {
			return (usb_parse_data("ccscccs",
			    cvs->cvs_buf, cvs->cvs_buf_len,
			    (void *)ret_descr,
			    (size_t)ret_buf_len));
		}
	}

	/* now try after endpoint */
	for (which_cvs = 0; which_cvs < ep_data->ep_n_cvs; which_cvs++) {
		cvs = &ep_data->ep_cvs[which_cvs];
		if (cvs->cvs_buf == NULL) {
			continue;
		}
		if (cvs->cvs_buf[1] == USB_DESCR_TYPE_HID) {
			return (usb_parse_data("ccscccs",
			    cvs->cvs_buf, cvs->cvs_buf_len,
			    (void *)ret_descr,
			    (size_t)ret_buf_len));
		}
	}

	return (USB_PARSE_ERROR);
}


/*
 * hid_parse_hid_descr_failure:
 *	If parsing of hid descriptor failed and the device is
 *	a keyboard or mouse, use predefined length and packet size.
 */
static int
hid_parse_hid_descr_failure(hid_state_t	*hidp)
{
	/*
	 * Parsing hid descriptor failed, probably because the
	 * device did not return a valid hid descriptor. Check to
	 * see if this is a keyboard or mouse. If so, use the
	 * predefined hid descriptor length and packet size.
	 * Otherwise, detach and return failure.
	 */
	USB_DPRINTF_L1(PRINT_MASK_ATTA, hidp->hid_log_handle,
	    "Parsing of hid descriptor failed");

	if (hidp->hid_if_descr.bInterfaceProtocol == KEYBOARD_PROTOCOL) {
		USB_DPRINTF_L2(PRINT_MASK_ATTA, hidp->hid_log_handle,
		    "Set hid descriptor length to predefined "
		    "USB_KB_HID_DESCR_LENGTH for keyboard.");

		/* device is a keyboard */
		hidp->hid_hid_descr.wReportDescriptorLength =
		    USB_KB_HID_DESCR_LENGTH;

		hidp->hid_packet_size = USBKPSZ;

	} else if (hidp->hid_if_descr.bInterfaceProtocol ==
	    MOUSE_PROTOCOL) {
		USB_DPRINTF_L2(PRINT_MASK_ATTA, hidp->hid_log_handle,
		    "Set hid descriptor length to predefined "
		    "USB_MS_HID_DESCR_LENGTH for mouse.");

		/* device is a mouse */
		hidp->hid_hid_descr.wReportDescriptorLength =
		    USB_MS_HID_DESCR_LENGTH;

		hidp->hid_packet_size = USBMSSZ;
	} else {

		return (USB_FAILURE);
	}

	return (USB_SUCCESS);
}


/*
 * hid_handle_report_descriptor:
 *	Get the report descriptor, call hidparser routine to parse
 *	it and query the hidparser tree to get the packet size
 */
static int
hid_handle_report_descriptor(hid_state_t *hidp, int interface)
{
	usb_cr_t		completion_reason;
	usb_cb_flags_t		cb_flags;
	mblk_t			*data = NULL;
	hidparser_packet_info_t	hpack;
	int			i;
	usb_ctrl_setup_t setup = {
	    USB_DEV_REQ_DEV_TO_HOST |	/* bmRequestType */
	    USB_DEV_REQ_RCPT_IF,
	    USB_REQ_GET_DESCR,		/* bRequest */
	    USB_CLASS_DESCR_TYPE_REPORT, /* wValue */
	    0,				/* wIndex: interface, fill in later */
	    0,				/* wLength, fill in later  */
	    0				/* attributes */
	    };

	/*
	 * Parsing hid desciptor was successful earlier.
	 * Get Report Descriptor
	 */
	setup.wIndex = (uint16_t)interface;
	setup.wLength = hidp->hid_hid_descr.wReportDescriptorLength;
	if (usb_pipe_ctrl_xfer_wait(hidp->hid_default_pipe,
	    &setup,
	    &data,				/* data */
	    &completion_reason, &cb_flags, 0) != USB_SUCCESS) {

		USB_DPRINTF_L2(PRINT_MASK_ATTA, hidp->hid_log_handle,
		    "Failed to receive the Report Descriptor");
		freemsg(data);

		return (USB_FAILURE);

	} else {
		int n =  hidp->hid_hid_descr.wReportDescriptorLength;

		ASSERT(data);

		/* Print the report descriptor */
		for (i = 0; i < n; i++) {
			USB_DPRINTF_L3(PRINT_MASK_ATTA, hidp->hid_log_handle,
			    "Index = %d\tvalue =0x%x", i,
			    (int)(data->b_rptr[i]));
		}

		/* Get Report Descriptor was successful */
		if (hidparser_parse_report_descriptor(
		    data->b_rptr,
		    hidp->hid_hid_descr.wReportDescriptorLength,
		    &hidp->hid_hid_descr,
		    &hidp->hid_report_descr) == HIDPARSER_SUCCESS) {

			/* find max intr-in xfer length */
			hidparser_find_max_packet_size_from_report_descriptor(
			    hidp->hid_report_descr, &hpack);
			/* round up to the nearest byte */
			hidp->hid_packet_size = (hpack.max_packet_size + 7) / 8;

			/* if report id is used, add more more byte for it */
			if (hpack.report_id != HID_REPORT_ID_UNDEFINED) {
				hidp->hid_packet_size++;
			}
		} else {
			USB_DPRINTF_L1(PRINT_MASK_ATTA, hidp->hid_log_handle,
			    "Invalid Report Descriptor");
			freemsg(data);

			return (USB_FAILURE);
		}

		freemsg(data);

		return (USB_SUCCESS);
	}
}


/*
 * hid_set_idle:
 *	Make a clas specific request to SET_IDLE.
 *	In this case send no reports if state has not changed.
 *	See HID 7.2.4.
 */
/*ARGSUSED*/
static void
hid_set_idle(hid_state_t *hidp)
{
	usb_cr_t	completion_reason;
	usb_cb_flags_t	cb_flags;
	usb_ctrl_setup_t setup = {
	    USB_DEV_REQ_HOST_TO_DEV |	/* bmRequestType */
	    USB_DEV_REQ_TYPE_CLASS |
	    USB_DEV_REQ_RCPT_IF,
	    SET_IDLE,			/* bRequest */
	    DURATION,			/* wValue */
	    0,				/* wIndex: interface, fill in later */
	    0,				/* wLength */
	    0				/* attributes */
	    };

	USB_DPRINTF_L4(PRINT_MASK_ATTA, hidp->hid_log_handle,
	    "hid_set_idle: Begin");

	setup.wIndex = hidp->hid_if_descr.bInterfaceNumber;
	if (usb_pipe_ctrl_xfer_wait(
	    hidp->hid_default_pipe,
	    &setup,
	    NULL,			/* no data to send. */
	    &completion_reason, &cb_flags, 0) != USB_SUCCESS) {

		USB_DPRINTF_L2(PRINT_MASK_ATTA, hidp->hid_log_handle,
		    "Failed while trying to set idle,"
		    "cr = %d, cb_flags = 0x%x\n",
		    completion_reason, cb_flags);
	}
	USB_DPRINTF_L4(PRINT_MASK_ATTA, hidp->hid_log_handle,
	    "hid_set_idle: End");
}


/*
 * hid_set_protocol:
 *	Initialize the device to set the preferred protocol
 */
/*ARGSUSED*/
static void
hid_set_protocol(hid_state_t *hidp, int protocol)
{
	usb_cr_t	completion_reason;
	usb_cb_flags_t	cb_flags;
	usb_ctrl_setup_t setup;

	USB_DPRINTF_L4(PRINT_MASK_ATTA, hidp->hid_log_handle,
	    "hid_set_protocol(%d): Begin", protocol);

	/* initialize the setup request */
	setup.bmRequestType = USB_DEV_REQ_HOST_TO_DEV |
	    USB_DEV_REQ_TYPE_CLASS | USB_DEV_REQ_RCPT_IF;
	setup.bRequest = SET_PROTOCOL;
	setup.wValue = (uint16_t)protocol;
	setup.wIndex = hidp->hid_if_descr.bInterfaceNumber;
	setup.wLength = 0;
	setup.attrs = 0;
	if (usb_pipe_ctrl_xfer_wait(
	    hidp->hid_default_pipe,	/* bmRequestType */
	    &setup,
	    NULL,			/* no data to send */
	    &completion_reason, &cb_flags, 0) != USB_SUCCESS) {
		/*
		 * Some devices fail to follow the specification
		 * and instead of STALLing, they continously
		 * NAK the SET_IDLE command. We need to reset
		 * the pipe then, so that ohci doesn't panic.
		 */
		USB_DPRINTF_L2(PRINT_MASK_ATTA, hidp->hid_log_handle,
		    "Failed while trying to set protocol:%d,"
		    "cr =  %d cb_flags = 0x%x\n",
		    completion_reason, cb_flags, protocol);
	}

	USB_DPRINTF_L4(PRINT_MASK_ATTA, hidp->hid_log_handle,
	    "hid_set_protocol: End");
}


/*
 * hid_detach_cleanup:
 *	called by attach and detach for cleanup.
 */
static void
hid_detach_cleanup(dev_info_t *dip, hid_state_t *hidp)
{
	int	flags = hidp->hid_attach_flags;
	int	rval;
	hid_power_t	*hidpm;

	USB_DPRINTF_L4(PRINT_MASK_ALL, hidp->hid_log_handle,
	    "hid_detach_cleanup: Begin");

	if ((hidp->hid_attach_flags & HID_LOCK_INIT) == 0) {

		goto done;
	}

	/*
	 * Disable the event callbacks first, after this point, event
	 * callbacks will never get called. Note we shouldn't hold
	 * mutex while unregistering events because there may be a
	 * competing event callback thread. Event callbacks are done
	 * with ndi mutex held and this can cause a potential deadlock.
	 */
	usb_unregister_event_cbs(dip, &hid_events);

	mutex_enter(&hidp->hid_mutex);

	hidpm = hidp->hid_pm;

	USB_DPRINTF_L2(PRINT_MASK_ALL, hidp->hid_log_handle,
	    "hid_detach_cleanup: hidpm=0x%p", (void *)hidpm);

	if (hidpm && (hidp->hid_dev_state != USB_DEV_DISCONNECTED)) {

		mutex_exit(&hidp->hid_mutex);
		hid_pm_busy_component(hidp);
		if (hid_is_pm_enabled(dip) == USB_SUCCESS) {

			if (hidpm->hid_wakeup_enabled) {

				/* First bring the device to full power */
				(void) pm_raise_power(dip, 0,
				    USB_DEV_OS_FULL_PWR);

				/* Disable remote wakeup */
				rval = usb_handle_remote_wakeup(dip,
				    USB_REMOTE_WAKEUP_DISABLE);

				if (rval != DDI_SUCCESS) {
					USB_DPRINTF_L2(PRINT_MASK_ALL,
					    hidp->hid_log_handle,
					    "hid_detach_cleanup: "
					    "disble remote wakeup failed, "
					    "rval= %d", rval);
				}
			}

			(void) pm_lower_power(dip, 0, USB_DEV_OS_PWR_OFF);
		}
		hid_pm_idle_component(hidp);
		mutex_enter(&hidp->hid_mutex);
	}

	if (hidpm) {
		freemsg(hidpm->hid_pm_pwrup);
		kmem_free(hidpm, sizeof (hid_power_t));
		hidp->hid_pm = NULL;
	}

	if (hidp->hid_ugen_hdl != NULL) {
		rval = usb_ugen_detach(hidp->hid_ugen_hdl, DDI_DETACH);
		VERIFY0(rval);
		usb_ugen_release_hdl(hidp->hid_ugen_hdl);
	}

	mutex_exit(&hidp->hid_mutex);

	if (hidp->hid_report_descr != NULL) {
		(void) hidparser_free_report_descriptor_handle(
		    hidp->hid_report_descr);
	}

	if (flags & HID_MINOR_NODES) {
		ddi_remove_minor_node(dip, NULL);
	}

	mutex_destroy(&hidp->hid_mutex);

	USB_DPRINTF_L4(PRINT_MASK_ALL, hidp->hid_log_handle,
	    "hid_detach_cleanup: End");

done:
	usb_client_detach(dip, hidp->hid_dev_data);
	usb_free_log_hdl(hidp->hid_log_handle);
	ddi_soft_state_free(hid_statep, hidp->hid_instance);

	ddi_prop_remove_all(dip);
}


/*
 * hid_start_intr_polling:
 *	Allocate an interrupt request structure, initialize,
 *	and start interrupt transfers.
 */
static int
hid_start_intr_polling(hid_state_t *hidp)
{
	usb_intr_req_t	*req;
	int rval = USB_SUCCESS;

	USB_DPRINTF_L4(PRINT_MASK_PM, hidp->hid_log_handle,
	    "hid_start_intr_polling: "
	    "dev_state=%s internal_str_flag=%d external_str_flag=%d ph=0x%p",
	    usb_str_dev_state(hidp->hid_dev_state), hidp->hid_internal_flag,
	    hidp->hid_external_flag, (void *)hidp->hid_interrupt_pipe);

	if (HID_IS_OPEN(hidp) && (hidp->hid_interrupt_pipe != NULL)) {
		/*
		 * initialize interrupt pipe request structure
		 */
		req = usb_alloc_intr_req(hidp->hid_dip, 0, USB_FLAGS_SLEEP);
		req->intr_client_private = (usb_opaque_t)hidp;
		req->intr_attributes = USB_ATTRS_SHORT_XFER_OK |
		    USB_ATTRS_AUTOCLEARING;
		req->intr_len = hidp->hid_packet_size;
		req->intr_cb = hid_interrupt_pipe_callback;
		req->intr_exc_cb = hid_interrupt_pipe_exception_callback;

		/*
		 * Start polling on the interrupt pipe.
		 */
		mutex_exit(&hidp->hid_mutex);

		if ((rval = usb_pipe_intr_xfer(hidp->hid_interrupt_pipe, req,
		    USB_FLAGS_SLEEP)) != USB_SUCCESS) {
			USB_DPRINTF_L2(PRINT_MASK_PM, hidp->hid_log_handle,
			    "hid_start_intr_polling failed: rval = %d",
			    rval);
			usb_free_intr_req(req);
		}

		mutex_enter(&hidp->hid_mutex);
	}

	USB_DPRINTF_L4(PRINT_MASK_PM, hidp->hid_log_handle,
	    "hid_start_intr_polling: done, rval = %d", rval);

	return (rval);
}


/*
 * hid_close_intr_pipe:
 *	close the interrupt pipe after draining all callbacks
 */
static void
hid_close_intr_pipe(hid_state_t *hidp)
{
	USB_DPRINTF_L4(PRINT_MASK_CLOSE, hidp->hid_log_handle,
	    "hid_close_intr_pipe: Begin");

	if (hidp->hid_interrupt_pipe) {
		/*
		 * Close the interrupt pipe
		 */
		mutex_exit(&hidp->hid_mutex);
		usb_pipe_close(hidp->hid_dip, hidp->hid_interrupt_pipe,
		    USB_FLAGS_SLEEP, NULL, NULL);
		mutex_enter(&hidp->hid_mutex);
		hidp->hid_interrupt_pipe = NULL;
	}
	USB_DPRINTF_L4(PRINT_MASK_CLOSE, hidp->hid_log_handle,
	    "hid_close_intr_pipe: End");
}


/*
 * hid_mctl_receive:
 *	Handle M_CTL messages from upper stream.  If
 *	we don't understand the command, free message.
 */
static int
hid_mctl_receive(register queue_t *q, register mblk_t *mp)
{
	hid_state_t	*hidp = (hid_state_t *)q->q_ptr;
	struct iocblk	*iocp;
	int		error = HID_FAILURE;
	uchar_t		request_type;
	hid_req_t	*hid_req_data = NULL;
	hid_polled_input_callback_t hid_polled_input;
	hid_vid_pid_t	hid_vid_pid;

	USB_DPRINTF_L4(PRINT_MASK_ALL, hidp->hid_log_handle,
	    "hid_mctl_receive");

	iocp = (struct iocblk *)mp->b_rptr;

	switch (iocp->ioc_cmd) {
	case HID_SET_REPORT:
		/* FALLTHRU */
	case HID_SET_IDLE:
		/* FALLTHRU */
	case HID_SET_PROTOCOL:
		request_type = USB_DEV_REQ_HOST_TO_DEV |
		    USB_DEV_REQ_RCPT_IF | USB_DEV_REQ_TYPE_CLASS;

		break;
	case HID_GET_REPORT:
		/* FALLTHRU */
	case HID_GET_IDLE:
		/* FALLTHRU */
	case HID_GET_PROTOCOL:
		request_type = USB_DEV_REQ_DEV_TO_HOST |
		    USB_DEV_REQ_RCPT_IF | USB_DEV_REQ_TYPE_CLASS;

		break;
	case HID_GET_PARSER_HANDLE:
		if (canputnext(RD(q))) {
			freemsg(mp->b_cont);
			mp->b_cont = hid_data2mblk(
			    (uchar_t *)&hidp->hid_report_descr,
			    sizeof (hidp->hid_report_descr));
			if (mp->b_cont == NULL) {
				/*
				 * can't allocate mblk, indicate
				 * that nothing is returned
				 */
				iocp->ioc_count = 0;
			} else {
				iocp->ioc_count =
				    sizeof (hidp->hid_report_descr);
			}
			qreply(q, mp);

			return (HID_SUCCESS);
		} else {

			/* retry */
			return (HID_ENQUEUE);
		}
	case HID_GET_VID_PID:
		if (canputnext(RD(q))) {
			freemsg(mp->b_cont);

			hid_vid_pid.VendorId =
			    hidp->hid_dev_descr->idVendor;
			hid_vid_pid.ProductId =
			    hidp->hid_dev_descr->idProduct;

			mp->b_cont = hid_data2mblk(
			    (uchar_t *)&hid_vid_pid, sizeof (hid_vid_pid_t));
			if (mp->b_cont == NULL) {
				/*
				 * can't allocate mblk, indicate that nothing
				 * is being returned.
				 */
				iocp->ioc_count = 0;
			} else {
				iocp->ioc_count =
				    sizeof (hid_vid_pid_t);
			}
			qreply(q, mp);

			return (HID_SUCCESS);
		} else {

			/* retry */
			return (HID_ENQUEUE);
		}
	case HID_OPEN_POLLED_INPUT:
		if (canputnext(RD(q))) {
			freemsg(mp->b_cont);

			/* Initialize the structure */
			hid_polled_input.hid_polled_version =
			    HID_POLLED_INPUT_V0;
			hid_polled_input.hid_polled_read = hid_polled_read;
			hid_polled_input.hid_polled_input_enter =
			    hid_polled_input_enter;
			hid_polled_input.hid_polled_input_exit =
			    hid_polled_input_exit;
			hid_polled_input.hid_polled_input_handle =
			    (hid_polled_handle_t)hidp;

			mp->b_cont = hid_data2mblk(
			    (uchar_t *)&hid_polled_input,
			    sizeof (hid_polled_input_callback_t));
			if (mp->b_cont == NULL) {
				/*
				 * can't allocate mblk, indicate that nothing
				 * is being returned.
				 */
				iocp->ioc_count = 0;
			} else {
				/* Call down into USBA */
				(void) hid_polled_input_init(hidp);

				iocp->ioc_count =
				    sizeof (hid_polled_input_callback_t);
			}
			qreply(q, mp);

			return (HID_SUCCESS);
		} else {

			/* retry */
			return (HID_ENQUEUE);
		}
	case HID_CLOSE_POLLED_INPUT:
		/* Call down into USBA */
		(void) hid_polled_input_fini(hidp);

		iocp->ioc_count = 0;
		qreply(q, mp);

		return (HID_SUCCESS);
	default:
		hid_qreply_merror(q, mp, EINVAL);

		return (HID_FAILURE);
	}

	/*
	 * These (device executable) commands require a hid_req_t.
	 * Make sure one is present
	 */
	if (mp->b_cont == NULL) {
		hid_qreply_merror(q, mp, EINVAL);

		return (error);
	} else {
		hid_req_data = (hid_req_t *)mp->b_cont->b_rptr;
		if ((iocp->ioc_cmd == HID_SET_REPORT) &&
		    (hid_req_data->hid_req_wLength == 0)) {
			hid_qreply_merror(q, mp, EINVAL);

			return (error);
		}
	}

	/*
	 * Check is version no. is correct. This
	 * is coming from the user
	 */
	if (hid_req_data->hid_req_version_no != HID_VERSION_V_0) {
		hid_qreply_merror(q, mp, EINVAL);

		return (error);
	}

	mutex_enter(&hidp->hid_mutex);
	USB_DPRINTF_L4(PRINT_MASK_ALL, hidp->hid_log_handle,
	    "hid_mctl_receive: dev_state=%s",
	    usb_str_dev_state(hidp->hid_dev_state));

	switch (hidp->hid_dev_state) {
	case USB_DEV_PWRED_DOWN:
		/*
		 * get the device full powered. We get a callback
		 * which enables the WQ and kicks off IO
		 */
		hidp->hid_dev_state = USB_DEV_HID_POWER_CHANGE;
		mutex_exit(&hidp->hid_mutex);
		if (usb_req_raise_power(hidp->hid_dip, 0,
		    USB_DEV_OS_FULL_PWR, hid_power_change_callback,
		    hidp, 0) != USB_SUCCESS) {
			/* we retry raising power in wsrv */
			mutex_enter(&hidp->hid_mutex);
			hidp->hid_dev_state = USB_DEV_PWRED_DOWN;
			mutex_exit(&hidp->hid_mutex);
		}
		error = HID_ENQUEUE;

		break;
	case USB_DEV_HID_POWER_CHANGE:
		mutex_exit(&hidp->hid_mutex);
		error = HID_ENQUEUE;

		break;
	case USB_DEV_ONLINE:
		if (HID_STREAMS_FLAG(q, hidp) != HID_STREAMS_DISMANTLING) {
			/* Send a message down */
			mutex_exit(&hidp->hid_mutex);
			error = hid_mctl_execute_cmd(q, request_type,
			    hid_req_data, mp);
			if (error == HID_FAILURE) {
				hid_qreply_merror(q, mp, EIO);
			}
		} else {
			mutex_exit(&hidp->hid_mutex);
			hid_qreply_merror(q, mp, EIO);
		}

		break;
	default:
		mutex_exit(&hidp->hid_mutex);
		hid_qreply_merror(q, mp, EIO);

		break;
	}

	return (error);
}


/*
 * hid_mctl_execute_cmd:
 *	Send the command to the device.
 */
static int
hid_mctl_execute_cmd(queue_t *q, int request_type, hid_req_t *hid_req_data,
    mblk_t *mp)
{
	int		request_index;
	struct iocblk	*iocp;
	hid_default_pipe_arg_t	*def_pipe_arg;
	hid_state_t	*hidp = (hid_state_t *)q->q_ptr;

	iocp = (struct iocblk *)mp->b_rptr;
	USB_DPRINTF_L4(PRINT_MASK_ALL, hidp->hid_log_handle,
	    "hid_mctl_execute_cmd: iocp=0x%p", (void *)iocp);

	request_index = hidp->hid_if_descr.bInterfaceNumber;

	/*
	 * Set up the argument to be passed back to hid
	 * when the asynchronous control callback is
	 * executed.
	 */
	def_pipe_arg = kmem_zalloc(sizeof (hid_default_pipe_arg_t), 0);

	if (def_pipe_arg == NULL) {

		return (HID_FAILURE);
	}

	def_pipe_arg->hid_default_pipe_arg_queue = q;
	def_pipe_arg->hid_default_pipe_arg_mctlmsg.ioc_cmd = iocp->ioc_cmd;
	def_pipe_arg->hid_default_pipe_arg_mctlmsg.ioc_count = 0;
	def_pipe_arg->hid_default_pipe_arg_mblk = mp;

	/*
	 * Send the command down to USBA through default
	 * pipe.
	 */
	if (hid_send_async_ctrl_request(def_pipe_arg, hid_req_data,
	    request_type, iocp->ioc_cmd, request_index) != USB_SUCCESS) {

		kmem_free(def_pipe_arg, sizeof (hid_default_pipe_arg_t));

		return (HID_FAILURE);
	}

	return (HID_INPROGRESS);
}


/*
 * hid_send_async_ctrl_request:
 *	Send an asynchronous control request to USBA.  Since hid is a STREAMS
 *	driver, it is not allowed to wait in its entry points except for the
 *	open and close entry points.  Therefore, hid must use the asynchronous
 *	USBA calls.
 */
static int
hid_send_async_ctrl_request(hid_default_pipe_arg_t *hid_default_pipe_arg,
    hid_req_t *hid_request, uchar_t request_type, int request_request,
    ushort_t request_index)
{
	queue_t		*q = hid_default_pipe_arg->hid_default_pipe_arg_queue;
	hid_state_t	*hidp = (hid_state_t *)q->q_ptr;
	usb_ctrl_req_t	*ctrl_req;
	int		rval;
	size_t		length = 0;

	USB_DPRINTF_L4(PRINT_MASK_ALL, hidp->hid_log_handle,
	    "hid_send_async_ctrl_request: "
	    "rq_type=%d rq_rq=%d index=%d",
	    request_type, request_request, request_index);

	mutex_enter(&hidp->hid_mutex);
	hidp->hid_default_pipe_req++;
	mutex_exit(&hidp->hid_mutex);

	/*
	 * Note that ctrl_req->ctrl_data should be allocated by usba
	 * only for IN requests. OUT request(e.g SET_REPORT) can have a
	 * non-zero wLength value but ctrl_data would be allocated by
	 * client for them.
	 */
	if (hid_request->hid_req_wLength >= MAX_REPORT_DATA) {
		USB_DPRINTF_L2(PRINT_MASK_ALL, hidp->hid_log_handle,
		    "hid_req_wLength is exceeded");
		return (USB_FAILURE);
	}
	if ((request_type & USB_DEV_REQ_DIR_MASK) == USB_DEV_REQ_DEV_TO_HOST) {
		length = hid_request->hid_req_wLength;
	}

	if ((ctrl_req = usb_alloc_ctrl_req(hidp->hid_dip, length, 0)) == NULL) {
		USB_DPRINTF_L2(PRINT_MASK_ALL, hidp->hid_log_handle,
		    "unable to alloc ctrl req. async trans failed");
		mutex_enter(&hidp->hid_mutex);
		hidp->hid_default_pipe_req--;
		ASSERT(hidp->hid_default_pipe_req >= 0);
		mutex_exit(&hidp->hid_mutex);

		return (USB_FAILURE);
	}

	if ((request_type & USB_DEV_REQ_DIR_MASK) == USB_DEV_REQ_HOST_TO_DEV) {
		ASSERT((length == 0) && (ctrl_req->ctrl_data == NULL));
	}

	ctrl_req->ctrl_bmRequestType	= request_type;
	ctrl_req->ctrl_bRequest		= (uint8_t)request_request;
	ctrl_req->ctrl_wValue		= hid_request->hid_req_wValue;
	ctrl_req->ctrl_wIndex		= request_index;
	ctrl_req->ctrl_wLength		= hid_request->hid_req_wLength;
	/* host to device: create a msg from hid_req_data */
	if ((request_type & USB_DEV_REQ_DIR_MASK) == USB_DEV_REQ_HOST_TO_DEV) {
		mblk_t *pblk = allocb(hid_request->hid_req_wLength, BPRI_HI);
		if (pblk == NULL) {
			usb_free_ctrl_req(ctrl_req);
			return (USB_FAILURE);
		}
		bcopy(hid_request->hid_req_data, pblk->b_wptr,
		    hid_request->hid_req_wLength);
		pblk->b_wptr += hid_request->hid_req_wLength;
		ctrl_req->ctrl_data = pblk;
	}
	ctrl_req->ctrl_attributes	= USB_ATTRS_AUTOCLEARING;
	ctrl_req->ctrl_client_private	= (usb_opaque_t)hid_default_pipe_arg;
	ctrl_req->ctrl_cb		= hid_default_pipe_callback;
	ctrl_req->ctrl_exc_cb		= hid_default_pipe_exception_callback;

	if ((rval = usb_pipe_ctrl_xfer(hidp->hid_default_pipe,
	    ctrl_req, 0)) != USB_SUCCESS) {
		mutex_enter(&hidp->hid_mutex);
		hidp->hid_default_pipe_req--;
		ASSERT(hidp->hid_default_pipe_req >= 0);
		mutex_exit(&hidp->hid_mutex);

		usb_free_ctrl_req(ctrl_req);
		USB_DPRINTF_L2(PRINT_MASK_ALL, hidp->hid_log_handle,
		    "usb_pipe_ctrl_xfer() failed. rval = %d", rval);

		return (USB_FAILURE);
	}

	return (USB_SUCCESS);
}

/*
 * hid_create_pm_components:
 *	Create the pm components required for power management.
 *	For keyboard/mouse, the components is created only if the device
 *	supports a remote wakeup.
 *	For other hid devices they are created unconditionally.
 */
static void
hid_create_pm_components(dev_info_t *dip, hid_state_t *hidp)
{
	hid_power_t	*hidpm;
	uint_t		pwr_states;

	USB_DPRINTF_L4(PRINT_MASK_PM, hidp->hid_log_handle,
	    "hid_create_pm_components: Begin");

	/* Allocate the state structure */
	hidpm = kmem_zalloc(sizeof (hid_power_t), KM_SLEEP);
	hidp->hid_pm = hidpm;
	hidpm->hid_state = hidp;
	hidpm->hid_raise_power = B_FALSE;
	hidpm->hid_pm_capabilities = 0;
	hidpm->hid_current_power = USB_DEV_OS_FULL_PWR;

	switch (hidp->hid_if_descr.bInterfaceProtocol) {
	case KEYBOARD_PROTOCOL:
	case MOUSE_PROTOCOL:
		hidpm->hid_pm_strategy = HID_PM_ACTIVITY;
		if ((hid_is_pm_enabled(dip) == USB_SUCCESS) &&
		    (usb_handle_remote_wakeup(dip, USB_REMOTE_WAKEUP_ENABLE) ==
		    USB_SUCCESS)) {

			USB_DPRINTF_L3(PRINT_MASK_PM, hidp->hid_log_handle,
			    "hid_create_pm_components: Remote Wakeup Enabled");

			if (usb_create_pm_components(dip, &pwr_states) ==
			    USB_SUCCESS) {
				hidpm->hid_wakeup_enabled = 1;
				hidpm->hid_pwr_states = (uint8_t)pwr_states;
			}
		}

		break;
	default:
		hidpm->hid_pm_strategy = HID_PM_OPEN_CLOSE;
		if ((hid_is_pm_enabled(dip) == USB_SUCCESS) &&
		    (usb_create_pm_components(dip, &pwr_states) ==
		    USB_SUCCESS)) {
			hidpm->hid_wakeup_enabled = 0;
			hidpm->hid_pwr_states = (uint8_t)pwr_states;
		}

		break;
	}

	USB_DPRINTF_L4(PRINT_MASK_PM, hidp->hid_log_handle,
	    "hid_create_pm_components: END");
}


/*
 * hid_is_pm_enabled
 *	Check if the device is pm enabled. Always enable
 *	pm on the new SUN mouse
 */
static int
hid_is_pm_enabled(dev_info_t *dip)
{
	hid_state_t	*hidp = ddi_get_soft_state(hid_statep,
	    ddi_get_instance(dip));

	if (strcmp(ddi_node_name(dip), "mouse") == 0) {
		/* check for overrides first */
		if (hid_pm_mouse ||
		    (ddi_prop_exists(DDI_DEV_T_ANY, dip,
		    (DDI_PROP_DONTPASS | DDI_PROP_NOTPROM),
		    "hid-mouse-pm-enable") == 1)) {

			return (USB_SUCCESS);
		}

		/*
		 * Always enable PM for 1.05 or greater SUN mouse
		 * hidp->hid_dev_descr won't be NULL.
		 */
		if ((hidp->hid_dev_descr->idVendor ==
		    HID_SUN_MOUSE_VENDOR_ID) &&
		    (hidp->hid_dev_descr->idProduct ==
		    HID_SUN_MOUSE_PROD_ID) &&
		    (hidp->hid_dev_descr->bcdDevice >=
		    HID_SUN_MOUSE_BCDDEVICE)) {

			return (USB_SUCCESS);
		}
	} else {

		return (USB_SUCCESS);
	}

	return (USB_FAILURE);
}


/*
 * hid_save_device_state
 *	Save the current device/driver state.
 */
static void
hid_save_device_state(hid_state_t *hidp)
{
	struct iocblk	*mctlmsg;
	mblk_t		*mp;
	queue_t		*q;

	USB_DPRINTF_L4(PRINT_MASK_EVENTS, hidp->hid_log_handle,
	    "hid_save_device_state");

	if (!(HID_IS_OPEN(hidp)))
		return;

	if (hidp->hid_internal_flag == HID_STREAMS_OPEN) {
		/*
		 * Send MCTLs up indicating that the device
		 * will loose its state
		 */
		q = hidp->hid_internal_rq;

		mutex_exit(&hidp->hid_mutex);
		if (canputnext(q)) {
			mp = allocb(sizeof (struct iocblk), BPRI_HI);
			if (mp != NULL) {
				mp->b_datap->db_type = M_CTL;
				mctlmsg = (struct iocblk *)
				    mp->b_datap->db_base;
				mctlmsg->ioc_cmd = HID_DISCONNECT_EVENT;
				mctlmsg->ioc_count = 0;
				putnext(q, mp);
			}
		}
		mutex_enter(&hidp->hid_mutex);
	}

	if (hidp->hid_external_flag == HID_STREAMS_OPEN) {
		/*
		 * Send MCTLs up indicating that the device
		 * will loose its state
		 */
		q = hidp->hid_external_rq;

		mutex_exit(&hidp->hid_mutex);
		if (canputnext(q)) {
			mp = allocb(sizeof (struct iocblk), BPRI_HI);
			if (mp != NULL) {
				mp->b_datap->db_type = M_CTL;
				mctlmsg = (struct iocblk *)
				    mp->b_datap->db_base;
				mctlmsg->ioc_cmd = HID_DISCONNECT_EVENT;
				mctlmsg->ioc_count = 0;
				putnext(q, mp);
			}
		}
		mutex_enter(&hidp->hid_mutex);
	}

	mutex_exit(&hidp->hid_mutex);
	/* stop polling on the intr pipe */
	usb_pipe_stop_intr_polling(hidp->hid_interrupt_pipe, USB_FLAGS_SLEEP);
	mutex_enter(&hidp->hid_mutex);
}


/*
 * hid_restore_device_state:
 *	Set original configuration of the device.
 *	Reopen intr pipe.
 *	Enable wrq - this starts new transactions on the control pipe.
 */
static void
hid_restore_device_state(dev_info_t *dip, hid_state_t *hidp)
{
	int		rval;
	hid_power_t	*hidpm;
	struct iocblk	*mctlmsg;
	mblk_t		*mp;
	queue_t		*q;

	hid_pm_busy_component(hidp);
	mutex_enter(&hidp->hid_mutex);

	USB_DPRINTF_L4(PRINT_MASK_ATTA, hidp->hid_log_handle,
	    "hid_restore_device_state: %s",
	    usb_str_dev_state(hidp->hid_dev_state));

	hidpm = hidp->hid_pm;
	mutex_exit(&hidp->hid_mutex);

	/* First bring the device to full power */
	(void) pm_raise_power(dip, 0, USB_DEV_OS_FULL_PWR);

	mutex_enter(&hidp->hid_mutex);
	if (hidp->hid_dev_state == USB_DEV_ONLINE) {
		/*
		 * We failed the checkpoint, there is no need to restore
		 * the device state
		 */
		mutex_exit(&hidp->hid_mutex);
		hid_pm_idle_component(hidp);

		return;
	}
	mutex_exit(&hidp->hid_mutex);


	/* Check if we are talking to the same device */
	if (usb_check_same_device(dip, hidp->hid_log_handle, USB_LOG_L2,
	    PRINT_MASK_ALL, USB_CHK_BASIC|USB_CHK_CFG, NULL) != USB_SUCCESS) {

		/* change the device state from suspended to disconnected */
		mutex_enter(&hidp->hid_mutex);
		hidp->hid_dev_state = USB_DEV_DISCONNECTED;
		mutex_exit(&hidp->hid_mutex);
		hid_pm_idle_component(hidp);
		goto nodev;
	}

	hid_set_idle(hidp);
	hid_set_protocol(hidp, SET_REPORT_PROTOCOL);

	mutex_enter(&hidp->hid_mutex);
	/* if the device had remote wakeup earlier, enable it again */
	if (hidpm->hid_wakeup_enabled) {
		mutex_exit(&hidp->hid_mutex);

		if ((rval = usb_handle_remote_wakeup(hidp->hid_dip,
		    USB_REMOTE_WAKEUP_ENABLE)) != USB_SUCCESS) {
			USB_DPRINTF_L2(PRINT_MASK_ATTA,
			    hidp->hid_log_handle,
			    "usb_handle_remote_wakeup failed (%d)", rval);
		}

		mutex_enter(&hidp->hid_mutex);
	}

	/*
	 * restart polling on the interrupt pipe only if the device
	 * was previously operational (open)
	 */
	if (HID_IS_OPEN(hidp)) {
		if ((rval = hid_start_intr_polling(hidp)) != USB_SUCCESS) {
			USB_DPRINTF_L3(PRINT_MASK_ATTA, hidp->hid_log_handle,
			    "hid_restore_device_state:"
			    "unable to restart intr pipe poll"
			    " rval = %d ", rval);
			/*
			 * change the device state from
			 * suspended to disconnected
			 */
			hidp->hid_dev_state = USB_DEV_DISCONNECTED;
			mutex_exit(&hidp->hid_mutex);
			hid_pm_idle_component(hidp);
			goto nodev;
		}

		if (hidp->hid_dev_state == USB_DEV_DISCONNECTED) {
			USB_DPRINTF_L2(PRINT_MASK_EVENTS, hidp->hid_log_handle,
			    "device is being re-connected");
		}

		/* set the device state ONLINE */
		hidp->hid_dev_state = USB_DEV_ONLINE;

		/* inform upstream modules that the device is back */
		if (hidp->hid_internal_flag == HID_STREAMS_OPEN) {
			q = hidp->hid_internal_rq;

			mutex_exit(&hidp->hid_mutex);
			if (canputnext(q)) {
				mp = allocb(sizeof (struct iocblk), BPRI_HI);
				if (mp != NULL) {
					mp->b_datap->db_type = M_CTL;
					mctlmsg = (struct iocblk *)
					    mp->b_datap->db_base;
					mctlmsg->ioc_cmd = HID_CONNECT_EVENT;
					mctlmsg->ioc_count = 0;
					putnext(q, mp);
				}
			}
			/* enable write side q */
			qenable(WR(q));
			mutex_enter(&hidp->hid_mutex);
		}

		if (hidp->hid_external_flag == HID_STREAMS_OPEN) {
			q = hidp->hid_external_rq;

			mutex_exit(&hidp->hid_mutex);
			if (canputnext(q)) {
				mp = allocb(sizeof (struct iocblk), BPRI_HI);
				if (mp != NULL) {
					mp->b_datap->db_type = M_CTL;
					mctlmsg = (struct iocblk *)
					    mp->b_datap->db_base;
					mctlmsg->ioc_cmd = HID_CONNECT_EVENT;
					mctlmsg->ioc_count = 0;
					putnext(q, mp);
				}
			}
			/* enable write side q */
			qenable(WR(q));
			mutex_enter(&hidp->hid_mutex);
		}
	} else {
		/* set the device state ONLINE */
		hidp->hid_dev_state = USB_DEV_ONLINE;
	}

	mutex_exit(&hidp->hid_mutex);
	hid_pm_idle_component(hidp);
	return;

nodev:
	/*
	 * Notify applications about device removal. This only
	 * applies to an external (aka. physical) open. Not sure how to
	 * notify consconfig to close the internal minor node.
	 */
	mutex_enter(&hidp->hid_mutex);

	if ((q = hidp->hid_external_rq) == NULL) {
		mutex_exit(&hidp->hid_mutex);
		return;
	}

	mutex_exit(&hidp->hid_mutex);
	mp = allocb(sizeof (uchar_t), BPRI_HI);
	if (mp != NULL) {
		mp->b_datap->db_type = M_ERROR;
		mp->b_rptr = mp->b_datap->db_base;
		mp->b_wptr = mp->b_rptr + sizeof (char);
		*mp->b_rptr = ENODEV;
		putnext(q, mp);
	}
}


/*
 * hid_qreply_merror:
 *	Pass an error message up.
 */
static void
hid_qreply_merror(queue_t *q, mblk_t *mp, uchar_t errval)
{
	mp->b_datap->db_type = M_ERROR;
	if (mp->b_cont) {
		freemsg(mp->b_cont);
		mp->b_cont = NULL;
	}
	mp->b_rptr = mp->b_datap->db_base;
	mp->b_wptr = mp->b_rptr + sizeof (char);
	*mp->b_rptr = errval;

	qreply(q, mp);
}


/*
 * hid_data2mblk:
 *	Form an mblk from the given data
 */
static mblk_t *
hid_data2mblk(uchar_t *buf, int len)
{
	mblk_t	*mp = NULL;

	if (len >= 0) {
		mp = allocb(len, BPRI_HI);
		if (mp) {
			bcopy(buf, mp->b_datap->db_base, len);
			mp->b_wptr += len;
		}
	}

	return (mp);
}


/*
 * hid_flush :
 *	Flush data already sent upstreams to client module.
 */
static void
hid_flush(queue_t *q)
{
	/*
	 * Flush pending data already sent upstream
	 */
	if ((q != NULL) && (q->q_next != NULL)) {
		(void) putnextctl1(q, M_FLUSH, FLUSHR);
	}
}


static void
hid_pm_busy_component(hid_state_t *hid_statep)
{
	ASSERT(!mutex_owned(&hid_statep->hid_mutex));

	if (hid_statep->hid_pm != NULL) {
		mutex_enter(&hid_statep->hid_mutex);
		hid_statep->hid_pm->hid_pm_busy++;

		USB_DPRINTF_L4(PRINT_MASK_PM, hid_statep->hid_log_handle,
		    "hid_pm_busy_component: %d",
		    hid_statep->hid_pm->hid_pm_busy);

		mutex_exit(&hid_statep->hid_mutex);
		if (pm_busy_component(hid_statep->hid_dip, 0) != DDI_SUCCESS) {
			mutex_enter(&hid_statep->hid_mutex);
			hid_statep->hid_pm->hid_pm_busy--;

			USB_DPRINTF_L2(PRINT_MASK_PM,
			    hid_statep->hid_log_handle,
			    "hid_pm_busy_component failed: %d",
			    hid_statep->hid_pm->hid_pm_busy);

			mutex_exit(&hid_statep->hid_mutex);
		}

	}
}


static void
hid_pm_idle_component(hid_state_t *hid_statep)
{
	ASSERT(!mutex_owned(&hid_statep->hid_mutex));

	if (hid_statep->hid_pm != NULL) {
		if (pm_idle_component(hid_statep->hid_dip, 0) == DDI_SUCCESS) {
			mutex_enter(&hid_statep->hid_mutex);
			ASSERT(hid_statep->hid_pm->hid_pm_busy > 0);
			hid_statep->hid_pm->hid_pm_busy--;

			USB_DPRINTF_L4(PRINT_MASK_PM,
			    hid_statep->hid_log_handle,
			    "hid_pm_idle_component: %d",
			    hid_statep->hid_pm->hid_pm_busy);

			mutex_exit(&hid_statep->hid_mutex);
		}
	}
}


/*
 * hid_pwrlvl0:
 *	Functions to handle power transition for various levels
 *	These functions act as place holders to issue USB commands
 *	to the devices to change their power levels
 */
static int
hid_pwrlvl0(hid_state_t *hidp)
{
	hid_power_t	*hidpm;
	int		rval;
	struct iocblk	*mctlmsg;
	mblk_t		*mp_lowpwr, *mp_fullpwr;
	queue_t		*q;

	hidpm = hidp->hid_pm;

	switch (hidp->hid_dev_state) {
	case USB_DEV_ONLINE:
		/* Deny the powerdown request if the device is busy */
		if (hidpm->hid_pm_busy != 0) {

			return (USB_FAILURE);
		}

		if (HID_IS_OPEN(hidp)) {
			q = hidp->hid_inuse_rq;
			mutex_exit(&hidp->hid_mutex);
			if (canputnext(q)) {
				/* try to preallocate mblks */
				mp_lowpwr = allocb(
				    (int)sizeof (struct iocblk), BPRI_HI);
				mp_fullpwr = allocb(
				    (int)sizeof (struct iocblk), BPRI_HI);
				if ((mp_lowpwr != NULL) &&
				    (mp_fullpwr != NULL)) {
					/* stop polling */
					usb_pipe_stop_intr_polling(
					    hidp->hid_interrupt_pipe,
					    USB_FLAGS_SLEEP);

					/*
					 * Send an MCTL up indicating that
					 * we are powering off
					 */
					mp_lowpwr->b_datap->db_type = M_CTL;
					mctlmsg = (struct iocblk *)
					    mp_lowpwr->b_datap->db_base;
					mctlmsg->ioc_cmd = HID_POWER_OFF;
					mctlmsg->ioc_count = 0;
					putnext(q, mp_lowpwr);

					/* save the full powr mblk */
					mutex_enter(&hidp->hid_mutex);
					hidpm->hid_pm_pwrup = mp_fullpwr;
				} else {
					/*
					 * Since we failed to allocate one
					 * or more mblks, we fail attempt
					 * to go into low power this time
					 */
					freemsg(mp_lowpwr);
					freemsg(mp_fullpwr);
					mutex_enter(&hidp->hid_mutex);

					return (USB_FAILURE);
				}
			} else {
				/*
				 * Since we can't send an mblk up,
				 * we fail this attempt to go to low power
				 */
				mutex_enter(&hidp->hid_mutex);

				return (USB_FAILURE);
			}
		}

		mutex_exit(&hidp->hid_mutex);
		/* Issue USB D3 command to the device here */
		rval = usb_set_device_pwrlvl3(hidp->hid_dip);
		ASSERT(rval == USB_SUCCESS);

		mutex_enter(&hidp->hid_mutex);
		hidp->hid_dev_state = USB_DEV_PWRED_DOWN;
		hidpm->hid_current_power = USB_DEV_OS_PWR_OFF;

		/* FALLTHRU */
	case USB_DEV_DISCONNECTED:
	case USB_DEV_SUSPENDED:
	case USB_DEV_PWRED_DOWN:
	default:
		break;
	}

	return (USB_SUCCESS);
}


/* ARGSUSED */
static int
hid_pwrlvl1(hid_state_t *hidp)
{
	int		rval;

	/* Issue USB D2 command to the device here */
	rval = usb_set_device_pwrlvl2(hidp->hid_dip);
	ASSERT(rval == USB_SUCCESS);

	return (USB_FAILURE);
}


/* ARGSUSED */
static int
hid_pwrlvl2(hid_state_t *hidp)
{
	int		rval;

	rval = usb_set_device_pwrlvl1(hidp->hid_dip);
	ASSERT(rval == USB_SUCCESS);

	return (USB_FAILURE);
}


static int
hid_pwrlvl3(hid_state_t *hidp)
{
	hid_power_t	*hidpm;
	int		rval;
	struct iocblk	*mctlmsg;
	mblk_t		*mp;
	queue_t		*q;

	hidpm = hidp->hid_pm;

	switch (hidp->hid_dev_state) {
	case USB_DEV_HID_POWER_CHANGE:
	case USB_DEV_PWRED_DOWN:
		/* Issue USB D0 command to the device here */
		rval = usb_set_device_pwrlvl0(hidp->hid_dip);
		ASSERT(rval == USB_SUCCESS);

		if (HID_IS_OPEN(hidp)) {
			/* restart polling on intr pipe */
			rval = hid_start_intr_polling(hidp);
			if (rval != USB_SUCCESS) {
				USB_DPRINTF_L2(PRINT_MASK_EVENTS,
				    hidp->hid_log_handle,
				    "unable to restart intr polling rval = %d",
				    rval);

				return (USB_FAILURE);
			}

			/* Send an MCTL up indicating device in full  power */
			q = hidp->hid_inuse_rq;
			mp = hidpm->hid_pm_pwrup;
			hidpm->hid_pm_pwrup = NULL;
			mutex_exit(&hidp->hid_mutex);
			if (canputnext(q)) {
				mp->b_datap->db_type = M_CTL;
				mctlmsg = (struct iocblk *)
				    mp->b_datap->db_base;
				mctlmsg->ioc_cmd = HID_FULL_POWER;
				mctlmsg->ioc_count = 0;
				putnext(q, mp);
			} else {
				freemsg(mp);
			}
			mutex_enter(&hidp->hid_mutex);
		}

		hidp->hid_dev_state = USB_DEV_ONLINE;
		hidpm->hid_current_power = USB_DEV_OS_FULL_PWR;

		/* FALLTHRU */
	case USB_DEV_DISCONNECTED:
	case USB_DEV_SUSPENDED:
	case USB_DEV_ONLINE:

		return (USB_SUCCESS);
	default:
		USB_DPRINTF_L2(PRINT_MASK_EVENTS, hidp->hid_log_handle,
		    "hid_pwrlvl3: Improper State");

		return (USB_FAILURE);
	}
}


/*
 * hid_polled_input_init :
 *	This routine calls down to the lower layers to initialize any state
 *	information.  This routine initializes the lower layers for input.
 */
static int
hid_polled_input_init(hid_state_t *hidp)
{
	USB_DPRINTF_L4(PRINT_MASK_ALL, hidp->hid_log_handle,
	    "hid_polled_input_init");

	/*
	 * Call the lower layers to intialize any state information
	 * that they will need to provide the polled characters.
	 */
	if (usb_console_input_init(hidp->hid_dip, hidp->hid_interrupt_pipe,
	    &hidp->hid_polled_raw_buf,
	    &hidp->hid_polled_console_info) != USB_SUCCESS) {
		/*
		 * If for some reason the lower layers cannot initialized, then
		 * bail.
		 */
		(void) hid_polled_input_fini(hidp);

		return (USB_FAILURE);
	}

	return (USB_SUCCESS);
}


/*
 * hid_polled_input_fini:
 *	This routine is called when we are done using this device as an input
 *	device.
 */
static int
hid_polled_input_fini(hid_state_t *hidp)
{
	USB_DPRINTF_L4(PRINT_MASK_ALL, hidp->hid_log_handle,
	    "hid_polled_input_fini");

	/*
	 * Call the lower layers to free any state information
	 * only if polled input has been initialised.
	 */
	if ((hidp->hid_polled_console_info) &&
	    (usb_console_input_fini(hidp->hid_polled_console_info) !=
	    USB_SUCCESS)) {

		return (USB_FAILURE);
	}
	hidp->hid_polled_console_info = NULL;

	return (USB_SUCCESS);
}


/*
 * hid_polled_input_enter:
 *	This is the routine that is called in polled mode to save the USB
 *	state information before using the USB keyboard as an input device.
 *	This routine, and all of the routines that it calls, are responsible
 *	for saving any state information so that it can be restored when
 *	polling mode is over.
 */
static int
/* ARGSUSED */
hid_polled_input_enter(hid_polled_handle_t hid_polled_inputp)
{
	hid_state_t *hidp = (hid_state_t *)hid_polled_inputp;

	/*
	 * Call the lower layers to tell them to save any state information.
	 */
	(void) usb_console_input_enter(hidp->hid_polled_console_info);

	return (USB_SUCCESS);
}


/*
 * hid_polled_read :
 *	This is the routine that is called in polled mode when it wants to read
 *	a character.  We will call to the lower layers to see if there is any
 *	input data available.  If there is USB scancodes available, we will
 *	give them back.
 */
static int
hid_polled_read(hid_polled_handle_t hid_polled_input, uchar_t **buffer)
{
	hid_state_t *hidp = (hid_state_t *)hid_polled_input;
	uint_t			num_bytes;

	/*
	 * Call the lower layers to get the character from the controller.
	 * The lower layers will return the number of characters that
	 * were put in the raw buffer.	The address of the raw buffer
	 * was passed down to the lower layers during hid_polled_init.
	 */
	if (usb_console_read(hidp->hid_polled_console_info,
	    &num_bytes) != USB_SUCCESS) {

		return (0);
	}

	_NOTE(NO_COMPETING_THREADS_NOW);

	*buffer = hidp->hid_polled_raw_buf;

	_NOTE(COMPETING_THREADS_NOW);

	/*
	 * Return the number of characters that were copied into the
	 * polled buffer.
	 */
	return (num_bytes);
}


/*
 * hid_polled_input_exit :
 *	This is the routine that is called in polled mode  when it is giving up
 *	control of the USB keyboard.  This routine, and the lower layer routines
 *	that it calls, are responsible for restoring the controller state to the
 *	state it was in before polled mode.
 */
static int
hid_polled_input_exit(hid_polled_handle_t hid_polled_inputp)
{
	hid_state_t *hidp = (hid_state_t *)hid_polled_inputp;

	/*
	 * Call the lower layers to restore any state information.
	 */
	(void) usb_console_input_exit(hidp->hid_polled_console_info);

	return (0);
}<|MERGE_RESOLUTION|>--- conflicted
+++ resolved
@@ -355,11 +355,7 @@
 	usb_alt_if_data_t	*altif_data;
 	char			minor_name[HID_MINOR_NAME_LEN];
 	usb_ep_data_t		*ep_data;
-<<<<<<< HEAD
-	usb_ugen_info_t 	usb_ugen_info;
-=======
 	usb_ugen_info_t		usb_ugen_info;
->>>>>>> 27c57c46
 
 	switch (cmd) {
 		case DDI_ATTACH:
