--- conflicted
+++ resolved
@@ -1544,11 +1544,7 @@
 	 */
 	if (dbuf->db_flags & DB_DIRECTION_TO_RPORT) {
 		if (ibuf->ibuf_is_immed)
-<<<<<<< HEAD
-			return(iscsit_idm_to_stmf(IDM_STATUS_SUCCESS));
-=======
 			return (iscsit_idm_to_stmf(IDM_STATUS_SUCCESS));
->>>>>>> 2727bb05
 		/*
 		 * The DB_SEND_STATUS_GOOD flag in the STMF data buffer allows
 		 * the port provider to phase-collapse, i.e. send the status
