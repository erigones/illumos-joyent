--- conflicted
+++ resolved
@@ -420,9 +420,6 @@
 	return mbx->ops.write_posted(hw, msgbuf, IXGBE_VFMAILBOX_SIZE, 0);
 }
 
-<<<<<<< HEAD
-/*
-=======
 /**
  *  ixgbevf_update_xcast_mode - Update Multicast mode
  *  @hw: pointer to the HW structure
@@ -461,7 +458,6 @@
 }
 
 /**
->>>>>>> 9fe633fd
  *  ixgbe_set_vfta_vf - Set/Unset vlan filter table address
  *  @hw: pointer to the HW structure
  *  @vlan: 12 bit VLAN ID
@@ -689,9 +685,6 @@
 
 	msgbuf[0] = IXGBE_VF_SET_LPE;
 	msgbuf[1] = max_size;
-<<<<<<< HEAD
-	ixgbevf_write_msg_read_ack(hw, msgbuf, msgbuf, 2);
-=======
 
 	retval = ixgbevf_write_msg_read_ack(hw, msgbuf, msgbuf, 2);
 	if (retval)
@@ -701,7 +694,6 @@
 		return IXGBE_ERR_MBX;
 
 	return 0;
->>>>>>> 9fe633fd
 }
 
 /**
