/*
 * CDDL HEADER START
 *
 * The contents of this file are subject to the terms of the
 * Common Development and Distribution License (the "License").
 * You may not use this file except in compliance with the License.
 *
 * You can obtain a copy of the license at usr/src/OPENSOLARIS.LICENSE
 * or http://www.opensolaris.org/os/licensing.
 * See the License for the specific language governing permissions
 * and limitations under the License.
 *
 * When distributing Covered Code, include this CDDL HEADER in each
 * file and include the License file at usr/src/OPENSOLARIS.LICENSE.
 * If applicable, add the following below this CDDL HEADER, with the
 * fields enclosed by brackets "[]" replaced with your own identifying
 * information: Portions Copyright [yyyy] [name of copyright owner]
 *
 * CDDL HEADER END
 */
/*
 * Copyright 2008 Sun Microsystems, Inc.  All rights reserved.
 * Use is subject to license terms.
 */

/*
 * Copyright (c) 2012 by Delphix. All rights reserved.
 * Copyright 2017 Joyent, Inc.
 */

#include <sys/types.h>
#include <sys/devops.h>
#include <sys/conf.h>
#include <sys/modctl.h>
#include <sys/sunddi.h>
#include <sys/stat.h>
#include <sys/poll_impl.h>
#include <sys/errno.h>
#include <sys/kmem.h>
#include <sys/mkdev.h>
#include <sys/debug.h>
#include <sys/file.h>
#include <sys/sysmacros.h>
#include <sys/systm.h>
#include <sys/bitmap.h>
#include <sys/devpoll.h>
#include <sys/rctl.h>
#include <sys/resource.h>
#include <sys/schedctl.h>
#include <sys/epoll.h>

#define	RESERVED	1

/* local data struct */
static	dp_entry_t	**devpolltbl;	/* dev poll entries */
static	size_t		dptblsize;

static	kmutex_t	devpoll_lock;	/* lock protecting dev tbl */
int			devpoll_init;	/* is /dev/poll initialized already */

/* device local functions */

static int dpopen(dev_t *devp, int flag, int otyp, cred_t *credp);
static int dpwrite(dev_t dev, struct uio *uiop, cred_t *credp);
static int dpioctl(dev_t dev, int cmd, intptr_t arg, int mode, cred_t *credp,
    int *rvalp);
static int dppoll(dev_t dev, short events, int anyyet, short *reventsp,
    struct pollhead **phpp);
static int dpclose(dev_t dev, int flag, int otyp, cred_t *credp);
static dev_info_t *dpdevi;


static struct cb_ops    dp_cb_ops = {
	dpopen,			/* open */
	dpclose,		/* close */
	nodev,			/* strategy */
	nodev,			/* print */
	nodev,			/* dump */
	nodev,			/* read */
	dpwrite,		/* write */
	dpioctl,		/* ioctl */
	nodev,			/* devmap */
	nodev,			/* mmap */
	nodev,			/* segmap */
	dppoll,			/* poll */
	ddi_prop_op,		/* prop_op */
	(struct streamtab *)0,	/* streamtab */
	D_MP,			/* flags */
	CB_REV,			/* cb_ops revision */
	nodev,			/* aread */
	nodev			/* awrite */
};

static int dpattach(dev_info_t *, ddi_attach_cmd_t);
static int dpdetach(dev_info_t *, ddi_detach_cmd_t);
static int dpinfo(dev_info_t *, ddi_info_cmd_t, void *, void **);

static struct dev_ops dp_ops = {
	DEVO_REV,		/* devo_rev */
	0,			/* refcnt */
	dpinfo,			/* info */
	nulldev,		/* identify */
	nulldev,		/* probe */
	dpattach,		/* attach */
	dpdetach,		/* detach */
	nodev,			/* reset */
	&dp_cb_ops,		/* driver operations */
	(struct bus_ops *)NULL, /* bus operations */
	nulldev,		/* power */
	ddi_quiesce_not_needed,		/* quiesce */
};


static struct modldrv modldrv = {
	&mod_driverops,		/* type of module - a driver */
	"/dev/poll driver",
	&dp_ops,
};

static struct modlinkage modlinkage = {
	MODREV_1,
	(void *)&modldrv,
	NULL
};

static void pcachelink_assoc(pollcache_t *, pollcache_t *);
static void pcachelink_mark_stale(pollcache_t *);
static void pcachelink_purge_stale(pollcache_t *);
static void pcachelink_purge_all(pollcache_t *);


/*
 * Locking Design
 *
 * The /dev/poll driver shares most of its code with poll sys call whose
 * code is in common/syscall/poll.c. In poll(2) design, the pollcache
 * structure is per lwp. An implicit assumption is made there that some
 * portion of pollcache will never be touched by other lwps. E.g., in
 * poll(2) design, no lwp will ever need to grow bitmap of other lwp.
 * This assumption is not true for /dev/poll; hence the need for extra
 * locking.
 *
 * To allow more parallelism, each /dev/poll file descriptor (indexed by
 * minor number) has its own lock. Since read (dpioctl) is a much more
 * frequent operation than write, we want to allow multiple reads on same
 * /dev/poll fd. However, we prevent writes from being starved by giving
 * priority to write operation. Theoretically writes can starve reads as
 * well. But in practical sense this is not important because (1) writes
 * happens less often than reads, and (2) write operation defines the
 * content of poll fd a cache set. If writes happens so often that they
 * can starve reads, that means the cached set is very unstable. It may
 * not make sense to read an unstable cache set anyway. Therefore, the
 * writers starving readers case is not handled in this design.
 */

int
_init()
{
	int	error;

	dptblsize = DEVPOLLSIZE;
	devpolltbl = kmem_zalloc(sizeof (caddr_t) * dptblsize, KM_SLEEP);
	mutex_init(&devpoll_lock, NULL, MUTEX_DEFAULT, NULL);
	devpoll_init = 1;
	if ((error = mod_install(&modlinkage)) != 0) {
		kmem_free(devpolltbl, sizeof (caddr_t) * dptblsize);
		devpoll_init = 0;
	}
	return (error);
}

int
_fini()
{
	int error;

	if ((error = mod_remove(&modlinkage)) != 0) {
		return (error);
	}
	mutex_destroy(&devpoll_lock);
	kmem_free(devpolltbl, sizeof (caddr_t) * dptblsize);
	return (0);
}

int
_info(struct modinfo *modinfop)
{
	return (mod_info(&modlinkage, modinfop));
}

/*ARGSUSED*/
static int
dpattach(dev_info_t *devi, ddi_attach_cmd_t cmd)
{
	if (ddi_create_minor_node(devi, "poll", S_IFCHR, 0, DDI_PSEUDO, NULL)
	    == DDI_FAILURE) {
		ddi_remove_minor_node(devi, NULL);
		return (DDI_FAILURE);
	}
	dpdevi = devi;
	return (DDI_SUCCESS);
}

static int
dpdetach(dev_info_t *devi, ddi_detach_cmd_t cmd)
{
	if (cmd != DDI_DETACH)
		return (DDI_FAILURE);

	ddi_remove_minor_node(devi, NULL);
	return (DDI_SUCCESS);
}

/* ARGSUSED */
static int
dpinfo(dev_info_t *dip, ddi_info_cmd_t infocmd, void *arg, void **result)
{
	int error;

	switch (infocmd) {
	case DDI_INFO_DEVT2DEVINFO:
		*result = (void *)dpdevi;
		error = DDI_SUCCESS;
		break;
	case DDI_INFO_DEVT2INSTANCE:
		*result = (void *)0;
		error = DDI_SUCCESS;
		break;
	default:
		error = DDI_FAILURE;
	}
	return (error);
}

/*
 * dp_pcache_poll has similar logic to pcache_poll() in poll.c. The major
 * differences are: (1) /dev/poll requires scanning the bitmap starting at
 * where it was stopped last time, instead of always starting from 0,
 * (2) since user may not have cleaned up the cached fds when they are
 * closed, some polldats in cache may refer to closed or reused fds. We
 * need to check for those cases.
 *
 * NOTE: Upon closing an fd, automatic poll cache cleanup is done for
 *	 poll(2) caches but NOT for /dev/poll caches. So expect some
 *	 stale entries!
 */
static int
dp_pcache_poll(dp_entry_t *dpep, void *dpbuf, pollcache_t *pcp, nfds_t nfds,
    int *fdcntp)
{
	int		start, ostart, end, fdcnt, error = 0;
	boolean_t	done, no_wrap;
	pollfd_t	*pfdp;
	epoll_event_t	*epoll;
	const short	mask = POLLRDHUP | POLLWRBAND;
	const boolean_t	is_epoll = (dpep->dpe_flag & DP_ISEPOLLCOMPAT) != 0;

	ASSERT(MUTEX_HELD(&pcp->pc_lock));
	if (pcp->pc_bitmap == NULL) {
		/* No Need to search because no poll fd has been cached. */
		return (0);
	}

	if (is_epoll) {
		pfdp = NULL;
		epoll = (epoll_event_t *)dpbuf;
	} else {
		pfdp = (pollfd_t *)dpbuf;
		epoll = NULL;
	}
retry:
	start = ostart = pcp->pc_mapstart;
	end = pcp->pc_mapend;

	if (start == 0) {
		/*
		 * started from every begining, no need to wrap around.
		 */
		no_wrap = B_TRUE;
	} else {
		no_wrap = B_FALSE;
	}
	done = B_FALSE;
	fdcnt = 0;
	while ((fdcnt < nfds) && !done) {
		pollhead_t *php = NULL;
		short revent = 0;
		uf_entry_gen_t gen;
		int fd;

		/*
		 * Examine the bit map in a circular fashion
		 * to avoid starvation. Always resume from
		 * last stop. Scan till end of the map. Then
		 * wrap around.
		 */
		fd = bt_getlowbit(pcp->pc_bitmap, start, end);
		ASSERT(fd <= end);
		if (fd >= 0) {
			file_t *fp;
			polldat_t *pdp;

			if (fd == end) {
				if (no_wrap) {
					done = B_TRUE;
				} else {
					start = 0;
					end = ostart - 1;
					no_wrap = B_TRUE;
				}
			} else {
				start = fd + 1;
			}
			pdp = pcache_lookup_fd(pcp, fd);
repoll:
			ASSERT(pdp != NULL);
			ASSERT(pdp->pd_fd == fd);
			if (pdp->pd_fp == NULL) {
				/*
				 * The fd is POLLREMOVed. This fd is
				 * logically no longer cached. So move
				 * on to the next one.
				 */
				continue;
			}
			if ((fp = getf_gen(fd, &gen)) == NULL) {
				if (is_epoll) {
					/*
					 * In the epoll compatibility case, we
					 * actually perform the implicit
					 * removal to remain closer to the
					 * epoll semantics.
					 */
					pdp->pd_fp = NULL;
					pdp->pd_events = 0;

					if (pdp->pd_php != NULL) {
						pollhead_delete(pdp->pd_php,
						    pdp);
						pdp->pd_php = NULL;
					}

					BT_CLEAR(pcp->pc_bitmap, fd);
				} else if (pfdp != NULL) {
					/*
					 * The fd has been closed, but user has
					 * not done a POLLREMOVE on this fd
					 * yet. Instead of cleaning it here
					 * implicitly, we return POLLNVAL. This
					 * is consistent with poll(2) polling a
					 * closed fd. Hope this will remind
					 * user to do a POLLREMOVE.
					 */
					pfdp[fdcnt].fd = fd;
					pfdp[fdcnt].revents = POLLNVAL;
					fdcnt++;
				}
				continue;
			}

			/*
			 * Detect a change to the resource underlying a cached
			 * file descriptor.  While the fd generation comparison
			 * will catch nearly all cases, the file_t comparison
			 * is maintained as a failsafe as well.
			 */
			if (gen != pdp->pd_gen || fp != pdp->pd_fp) {
				/*
				 * The user is polling on a cached fd which was
				 * closed and then reused.  Unfortunately there
				 * is no good way to communicate this fact to
				 * the consumer.
<<<<<<< HEAD
				 *
				 * When this situation has been detected, it's
				 * likely that any existing pollhead is
				 * ill-suited to perform proper wake-ups.
				 *
				 * Clean up the old entry under the expectation
				 * that a valid one will be provided as part of
				 * the later VOP_POLL.
				 */
				if (pdp->pd_php != NULL) {
					pollhead_delete(pdp->pd_php, pdp);
					pdp->pd_php = NULL;
				}

				/*
				 * Since epoll is expected to act on the
				 * underlying 'struct file' (in Linux terms,
				 * our vnode_t would be a closer analog) rather
				 * than the fd itself, an implicit remove
				 * is necessary under these circumstances to
				 * suppress any results (or errors) from the
				 * new resource occupying the fd.
				 */
				if (is_epoll) {
					pdp->pd_fp = NULL;
					pdp->pd_events = 0;
					BT_CLEAR(pcp->pc_bitmap, fd);
					releasef(fd);
					continue;
				} else {
					/*
					 * Regular /dev/poll is unbothered
					 * about the fd reassignment.
					 */
					pdp->pd_fp = fp;
=======
				 *
				 * If the file struct is also reused, we may
				 * not be able to detect the fd reuse at all.
				 * As long as this does not cause system
				 * failure and/or memory leaks, we will play
				 * along.  The man page states that if the user
				 * does not clean up closed fds, polling
				 * results will be indeterministic.
				 *
				 * XXX: perhaps log the detection of fd reuse?
				 */
				pdp->pd_fp = fp;

				/*
				 * When this situation has been detected, it's
				 * likely that any existing pollhead is
				 * ill-suited to perform proper wake-ups.
				 *
				 * Clean up the old entry under the expectation
				 * that a valid one will be provided as part of
				 * the later VOP_POLL.
				 */
				if (pdp->pd_php != NULL) {
					pollhead_delete(pdp->pd_php, pdp);
					pdp->pd_php = NULL;
>>>>>>> 80d5689f
				}
			}
			/*
			 * XXX - pollrelock() logic needs to know which
			 * which pollcache lock to grab. It'd be a
			 * cleaner solution if we could pass pcp as
			 * an arguement in VOP_POLL interface instead
			 * of implicitly passing it using thread_t
			 * struct. On the other hand, changing VOP_POLL
			 * interface will require all driver/file system
			 * poll routine to change. May want to revisit
			 * the tradeoff later.
			 */
			curthread->t_pollcache = pcp;
			error = VOP_POLL(fp->f_vnode, pdp->pd_events, 0,
			    &revent, &php, NULL);

			/*
			 * Recheck edge-triggered descriptors which lack a
			 * pollhead.  While this check is performed when an fd
			 * is added to the pollcache in dpwrite(), subsequent
			 * descriptor manipulation could cause a different
			 * resource to be present now.
			 */
			if ((pdp->pd_events & POLLET) && error == 0 &&
			    pdp->pd_php == NULL && php == NULL && revent != 0) {
				short levent = 0;

				/*
				 * The same POLLET-only VOP_POLL is used in an
				 * attempt to coax a pollhead from older
				 * driver logic.
				 */
				error = VOP_POLL(fp->f_vnode, POLLET,
				    0, &levent, &php, NULL);
			}

			curthread->t_pollcache = NULL;
			releasef(fd);
			if (error != 0) {
				break;
			}

			/*
			 * layered devices (e.g. console driver)
			 * may change the vnode and thus the pollhead
			 * pointer out from underneath us.
			 */
			if (php != NULL && pdp->pd_php != NULL &&
			    php != pdp->pd_php) {
				pollhead_delete(pdp->pd_php, pdp);
				pdp->pd_php = php;
				pollhead_insert(php, pdp);
				/*
				 * The bit should still be set.
				 */
				ASSERT(BT_TEST(pcp->pc_bitmap, fd));
				goto retry;
			}

			if (revent != 0) {
				if (pfdp != NULL) {
					pfdp[fdcnt].fd = fd;
					pfdp[fdcnt].events = pdp->pd_events;
					pfdp[fdcnt].revents = revent;
				} else if (epoll != NULL) {
					epoll_event_t *ep = &epoll[fdcnt];

					ASSERT(epoll != NULL);
					ep->data.u64 = pdp->pd_epolldata;

					/*
					 * Since POLLNVAL is a legal event for
					 * VOP_POLL handlers to emit, it must
					 * be translated epoll-legal.
					 */
					if (revent & POLLNVAL) {
						revent &= ~POLLNVAL;
						revent |= POLLERR;
					}

					/*
					 * If any of the event bits are set for
					 * which poll and epoll representations
					 * differ, swizzle in the native epoll
					 * values.
					 */
					if (revent & mask) {
						ep->events = (revent & ~mask) |
						    ((revent & POLLRDHUP) ?
						    EPOLLRDHUP : 0) |
						    ((revent & POLLWRBAND) ?
						    EPOLLWRBAND : 0);
					} else {
						ep->events = revent;
					}

					/*
					 * We define POLLWRNORM to be POLLOUT,
					 * but epoll has separate definitions
					 * for them; if POLLOUT is set and the
					 * user has asked for EPOLLWRNORM, set
					 * that as well.
					 */
					if ((revent & POLLOUT) &&
					    (pdp->pd_events & EPOLLWRNORM)) {
						ep->events |= EPOLLWRNORM;
					}
				} else {
					pollstate_t *ps =
					    curthread->t_pollstate;
					/*
					 * The devpoll handle itself is being
					 * polled.  Notify the caller of any
					 * readable event(s), leaving as much
					 * state as possible untouched.
					 */
					VERIFY(fdcnt == 0);
					VERIFY(ps != NULL);

					/*
					 * If a call to pollunlock() fails
					 * during VOP_POLL, skip over the fd
					 * and continue polling.
					 *
					 * Otherwise, report that there is an
					 * event pending.
					 */
					if ((ps->ps_flags & POLLSTATE_ULFAIL)
					    != 0) {
						ps->ps_flags &=
						    ~POLLSTATE_ULFAIL;
						continue;
					} else {
						fdcnt++;
						break;
					}
				}

				/* Handle special polling modes. */
				if (pdp->pd_events & POLLONESHOT) {
					/*
					 * If POLLONESHOT is set, perform the
					 * implicit POLLREMOVE.
					 */
					pdp->pd_fp = NULL;
					pdp->pd_events = 0;

					if (pdp->pd_php != NULL) {
						pollhead_delete(pdp->pd_php,
						    pdp);
						pdp->pd_php = NULL;
					}

					BT_CLEAR(pcp->pc_bitmap, fd);
				} else if (pdp->pd_events & POLLET) {
					/*
					 * Wire up the pollhead which should
					 * have been provided.  Edge-triggered
					 * polling cannot function properly
					 * with drivers which do not emit one.
					 */
					if (php != NULL &&
					    pdp->pd_php == NULL) {
						pollhead_insert(php, pdp);
						pdp->pd_php = php;
					}

					/*
					 * If the driver has emitted a pollhead,
					 * clear the bit in the bitmap which
					 * effectively latches the edge on a
					 * pollwakeup() from the driver.
					 */
					if (pdp->pd_php != NULL) {
						BT_CLEAR(pcp->pc_bitmap, fd);
					}
				}

				fdcnt++;
			} else if (php != NULL) {
				/*
				 * We clear a bit or cache a poll fd if
				 * the driver returns a poll head ptr,
				 * which is expected in the case of 0
				 * revents. Some buggy driver may return
				 * NULL php pointer with 0 revents. In
				 * this case, we just treat the driver as
				 * "noncachable" and not clearing the bit
				 * in bitmap.
				 */
				if ((pdp->pd_php != NULL) &&
				    ((pcp->pc_flag & PC_POLLWAKE) == 0)) {
					BT_CLEAR(pcp->pc_bitmap, fd);
				}
				if (pdp->pd_php == NULL) {
					pollhead_insert(php, pdp);
					pdp->pd_php = php;
					/*
					 * An event of interest may have
					 * arrived between the VOP_POLL() and
					 * the pollhead_insert(); check again.
					 */
					goto repoll;
				}
			}
		} else {
			/*
			 * No bit set in the range. Check for wrap around.
			 */
			if (!no_wrap) {
				start = 0;
				end = ostart - 1;
				no_wrap = B_TRUE;
			} else {
				done = B_TRUE;
			}
		}
	}

	if (!done) {
		pcp->pc_mapstart = start;
	}
	ASSERT(*fdcntp == 0);
	*fdcntp = fdcnt;
	return (error);
}

/*ARGSUSED*/
static int
dpopen(dev_t *devp, int flag, int otyp, cred_t *credp)
{
	minor_t		minordev;
	dp_entry_t	*dpep;
	pollcache_t	*pcp;

	ASSERT(devpoll_init);
	ASSERT(dptblsize <= MAXMIN);
	mutex_enter(&devpoll_lock);
	for (minordev = 0; minordev < dptblsize; minordev++) {
		if (devpolltbl[minordev] == NULL) {
			devpolltbl[minordev] = (dp_entry_t *)RESERVED;
			break;
		}
	}
	if (minordev == dptblsize) {
		dp_entry_t	**newtbl;
		size_t		oldsize;

		/*
		 * Used up every entry in the existing devpoll table.
		 * Grow the table by DEVPOLLSIZE.
		 */
		if ((oldsize = dptblsize) >= MAXMIN) {
			mutex_exit(&devpoll_lock);
			return (ENXIO);
		}
		dptblsize += DEVPOLLSIZE;
		if (dptblsize > MAXMIN) {
			dptblsize = MAXMIN;
		}
		newtbl = kmem_zalloc(sizeof (caddr_t) * dptblsize, KM_SLEEP);
		bcopy(devpolltbl, newtbl, sizeof (caddr_t) * oldsize);
		kmem_free(devpolltbl, sizeof (caddr_t) * oldsize);
		devpolltbl = newtbl;
		devpolltbl[minordev] = (dp_entry_t *)RESERVED;
	}
	mutex_exit(&devpoll_lock);

	dpep = kmem_zalloc(sizeof (dp_entry_t), KM_SLEEP);
	/*
	 * allocate a pollcache skeleton here. Delay allocating bitmap
	 * structures until dpwrite() time, since we don't know the
	 * optimal size yet.  We also delay setting the pid until either
	 * dpwrite() or attempt to poll on the instance, allowing parents
	 * to create instances of /dev/poll for their children.  (In the
	 * epoll compatibility case, this check isn't performed to maintain
	 * semantic compatibility.)
	 */
	pcp = pcache_alloc();
	dpep->dpe_pcache = pcp;
	pcp->pc_pid = -1;
	*devp = makedevice(getmajor(*devp), minordev);  /* clone the driver */
	mutex_enter(&devpoll_lock);
	ASSERT(minordev < dptblsize);
	ASSERT(devpolltbl[minordev] == (dp_entry_t *)RESERVED);
	devpolltbl[minordev] = dpep;
	mutex_exit(&devpoll_lock);
	return (0);
}

/*
 * Write to dev/poll add/remove fd's to/from a cached poll fd set,
 * or change poll events for a watched fd.
 */
/*ARGSUSED*/
static int
dpwrite(dev_t dev, struct uio *uiop, cred_t *credp)
{
	minor_t		minor;
	dp_entry_t	*dpep;
	pollcache_t	*pcp;
	pollfd_t	*pollfdp, *pfdp;
	dvpoll_epollfd_t *epfdp;
	uintptr_t	limit;
	int		error;
	uint_t		size;
	size_t		copysize, uiosize;
	nfds_t		pollfdnum;
	boolean_t	is_epoll, fds_added = B_FALSE;

	minor = getminor(dev);

	mutex_enter(&devpoll_lock);
	ASSERT(minor < dptblsize);
	dpep = devpolltbl[minor];
	ASSERT(dpep != NULL);
	mutex_exit(&devpoll_lock);

	mutex_enter(&dpep->dpe_lock);
	pcp = dpep->dpe_pcache;
	is_epoll = (dpep->dpe_flag & DP_ISEPOLLCOMPAT) != 0;
	size = (is_epoll) ? sizeof (dvpoll_epollfd_t) : sizeof (pollfd_t);
	mutex_exit(&dpep->dpe_lock);

	if (!is_epoll && curproc->p_pid != pcp->pc_pid) {
		if (pcp->pc_pid != -1) {
			return (EACCES);
		}

		pcp->pc_pid = curproc->p_pid;
	}

	if (uiop->uio_resid < 0) {
		/* No one else is this careful, but maybe they should be. */
		return (EINVAL);
	}

	uiosize = (size_t)uiop->uio_resid;
	pollfdnum = uiosize / size;

	/*
	 * For epoll-enabled handles, restrict the allowed write size to 2.
	 * This corresponds to an epoll_ctl(3C) performing an EPOLL_CTL_MOD
	 * operation which is expanded into two operations (DEL and ADD).
	 *
	 * All other operations performed through epoll_ctl(3C) will consist of
	 * a single entry.
	 */
	if (is_epoll && pollfdnum > 2) {
		return (EINVAL);
	}

	/*
	 * We want to make sure that pollfdnum isn't large enough to DoS us,
	 * but we also don't want to grab p_lock unnecessarily -- so we
	 * perform the full check against our resource limits if and only if
	 * pollfdnum is larger than the known-to-be-sane value of UINT8_MAX.
	 */
	if (pollfdnum > UINT8_MAX) {
		mutex_enter(&curproc->p_lock);
		if (pollfdnum >
		    (uint_t)rctl_enforced_value(rctlproc_legacy[RLIMIT_NOFILE],
		    curproc->p_rctls, curproc)) {
			(void) rctl_action(rctlproc_legacy[RLIMIT_NOFILE],
			    curproc->p_rctls, curproc, RCA_SAFE);
			mutex_exit(&curproc->p_lock);
			return (EINVAL);
		}
		mutex_exit(&curproc->p_lock);
	}

	/*
	 * Copy in the pollfd array.  Walk through the array and add
	 * each polled fd to the cached set.
	 */
	pollfdp = kmem_alloc(uiosize, KM_SLEEP);
	limit = (uintptr_t)pollfdp + (pollfdnum * size);

	/*
	 * Although /dev/poll uses the write(2) interface to cache fds, it's
	 * not supposed to function as a seekable device. To prevent offset
	 * from growing and eventually exceed the maximum, reset the offset
	 * here for every call.
	 */
	uiop->uio_loffset = 0;

	/*
	 * Use uiocopy instead of uiomove when populating pollfdp, keeping
	 * uio_resid untouched for now.  Write syscalls will translate EINTR
	 * into a success if they detect "successfully transfered" data via an
	 * updated uio_resid.  Falsely suppressing such errors is disastrous.
	 */
	if ((error = uiocopy((caddr_t)pollfdp, uiosize, UIO_WRITE, uiop,
	    &copysize)) != 0) {
		kmem_free(pollfdp, uiosize);
		return (error);
	}

	/*
	 * We are about to enter the core portion of dpwrite(). Make sure this
	 * write has exclusive access in this portion of the code, i.e., no
	 * other writers in this code.
	 *
	 * Waiting for all readers to drop their references to the dpe is
	 * unecessary since the pollcache itself is protected by pc_lock.
	 */
	mutex_enter(&dpep->dpe_lock);
	dpep->dpe_writerwait++;
	while ((dpep->dpe_flag & DP_WRITER_PRESENT) != 0) {
		ASSERT(dpep->dpe_refcnt != 0);

		/*
		 * The epoll API does not allow EINTR as a result when making
		 * modifications to the set of polled fds.  Given that write
		 * activity is relatively quick and the size of accepted writes
		 * is limited above to two entries, a signal-ignorant wait is
		 * used here to avoid the EINTR.
		 */
		if (is_epoll) {
			cv_wait(&dpep->dpe_cv, &dpep->dpe_lock);
			continue;
		}

		/*
		 * Non-epoll writers to /dev/poll handles can tolerate EINTR.
		 */
		if (!cv_wait_sig_swap(&dpep->dpe_cv, &dpep->dpe_lock)) {
			dpep->dpe_writerwait--;
			mutex_exit(&dpep->dpe_lock);
			kmem_free(pollfdp, uiosize);
			return (EINTR);
		}
	}
	dpep->dpe_writerwait--;
	dpep->dpe_flag |= DP_WRITER_PRESENT;
	dpep->dpe_refcnt++;

	if (!is_epoll && (dpep->dpe_flag & DP_ISEPOLLCOMPAT) != 0) {
		/*
		 * The epoll compat mode was enabled while we were waiting to
		 * establish write access. It is not safe to continue since
		 * state was prepared for non-epoll operation.
		 */
		error = EBUSY;
		goto bypass;
	}
	mutex_exit(&dpep->dpe_lock);

	/*
	 * Since the dpwrite() may recursively walk an added /dev/poll handle,
	 * pollstate_enter() deadlock and loop detection must be used.
	 */
	(void) pollstate_create();
	VERIFY(pollstate_enter(pcp) == PSE_SUCCESS);

	if (pcp->pc_bitmap == NULL) {
		pcache_create(pcp, pollfdnum);
	}
	for (pfdp = pollfdp; (uintptr_t)pfdp < limit;
	    pfdp = (pollfd_t *)((uintptr_t)pfdp + size)) {
		int fd = pfdp->fd;
		polldat_t *pdp;

		if ((uint_t)fd >= P_FINFO(curproc)->fi_nfiles) {
			/*
			 * epoll semantics demand that we return EBADF if our
			 * specified fd is invalid.
			 */
			if (is_epoll) {
				error = EBADF;
				break;
			}

			continue;
		}

		pdp = pcache_lookup_fd(pcp, fd);
		if (pfdp->events != POLLREMOVE) {
			uf_entry_gen_t gen;
			file_t *fp = NULL;
			struct pollhead *php = NULL;

			/*
			 * If we're in epoll compatibility mode, check that the
			 * fd is valid before allocating anything for it; epoll
			 * semantics demand that we return EBADF if our
			 * specified fd is invalid.
			 */
			if (is_epoll) {
				if ((fp = getf_gen(fd, &gen)) == NULL) {
					error = EBADF;
					break;
				}
			}
			if (pdp == NULL) {
				pdp = pcache_alloc_fd(0);
				pdp->pd_fd = fd;
				pdp->pd_pcache = pcp;
				pcache_insert_fd(pcp, pdp, pollfdnum);
			}

			if (is_epoll) {
				/*
				 * If the fd is already a member of the epoll
				 * set, error emission is needed only when the
				 * fd assignment generation matches the one
				 * recorded in the polldat_t.  Absence of such
				 * a generation match indicates that a new
				 * resource has been assigned at that fd.
				 *
				 * Caveat: It is possible to force a generation
				 * update while keeping the same backing
				 * resource.  This is possible via dup2, but
				 * does not represent real-world use cases,
				 * making the lack of error acceptable.
				 */
				if (pdp->pd_fp != NULL && pdp->pd_gen == gen) {
					error = EEXIST;
					releasef(fd);
					break;
				}

				/*
				 * We have decided that the cached information
				 * was stale.  Clear pd_events to assure that
				 * we don't mistakenly operate on cached event
				 * disposition.
				 */
				pdp->pd_events = 0;

				epfdp = (dvpoll_epollfd_t *)pfdp;
				pdp->pd_epolldata = epfdp->dpep_data;

			}

			ASSERT(pdp->pd_fd == fd);
			ASSERT(pdp->pd_pcache == pcp);
			if (fd >= pcp->pc_mapsize) {
				mutex_exit(&pcp->pc_lock);
				pcache_grow_map(pcp, fd);
				mutex_enter(&pcp->pc_lock);
			}
			if (fd > pcp->pc_mapend) {
				pcp->pc_mapend = fd;
			}

			if (!is_epoll) {
				ASSERT(fp == NULL);

				if ((fp = getf_gen(fd, &gen)) == NULL) {
					/*
					 * The fd is not valid. Since we can't
					 * pass this error back in the write()
					 * call, set the bit in bitmap to force
					 * DP_POLL ioctl to examine it.
					 */
					BT_SET(pcp->pc_bitmap, fd);
					pdp->pd_events |= pfdp->events;
					continue;
				}
				/*
				 * Don't do VOP_POLL for an already cached fd
				 * with same poll events.
				 */
				if ((pdp->pd_events == pfdp->events) &&
				    (pdp->pd_fp == fp)) {
					/*
					 * the events are already cached
					 */
					releasef(fd);
					continue;
				}
			}


			/*
			 * do VOP_POLL and cache this poll fd.
			 */
			/*
			 * XXX - pollrelock() logic needs to know which
			 * which pollcache lock to grab. It'd be a
			 * cleaner solution if we could pass pcp as
			 * an arguement in VOP_POLL interface instead
			 * of implicitly passing it using thread_t
			 * struct. On the other hand, changing VOP_POLL
			 * interface will require all driver/file system
			 * poll routine to change. May want to revisit
			 * the tradeoff later.
			 */
			curthread->t_pollcache = pcp;
			error = VOP_POLL(fp->f_vnode, pfdp->events, 0,
			    &pfdp->revents, &php, NULL);

			/*
			 * Edge-triggered polling requires a pollhead in order
			 * to initiate wake-ups properly.  Drivers which are
			 * savvy to POLLET presence, which should include
			 * everything in-gate, will always emit one, regardless
			 * of revent status.  Older drivers which only emit a
			 * pollhead if 'revents == 0' are given a second chance
			 * here via a second VOP_POLL, with only POLLET set in
			 * the events of interest.  These circumstances should
			 * induce any cacheable drivers to emit a pollhead for
			 * wake-ups.
			 *
			 * Drivers which never emit a pollhead will simply
			 * disobey the exectation of edge-triggered behavior.
			 * This includes recursive epoll which, even on Linux,
			 * yields its events in a level-triggered fashion only.
			 */
			if ((pdp->pd_events & POLLET) && error == 0 &&
			    php == NULL) {
				short levent = 0;

				error = VOP_POLL(fp->f_vnode, POLLET, 0,
				    &levent, &php, NULL);
			}

			curthread->t_pollcache = NULL;
			/*
			 * We always set the bit when this fd is cached;
			 * this forces the first DP_POLL to poll this fd.
			 * Real performance gain comes from subsequent
			 * DP_POLL.  We also attempt a pollhead_insert();
			 * if it's not possible, we'll do it in dpioctl().
			 */
			BT_SET(pcp->pc_bitmap, fd);
			if (error != 0) {
				releasef(fd);
				break;
			}
			pdp->pd_fp = fp;
			pdp->pd_gen = gen;
			pdp->pd_events |= pfdp->events;
			if (php != NULL) {
				if (pdp->pd_php == NULL) {
					pollhead_insert(php, pdp);
					pdp->pd_php = php;
				} else {
					if (pdp->pd_php != php) {
						pollhead_delete(pdp->pd_php,
						    pdp);
						pollhead_insert(php, pdp);
						pdp->pd_php = php;
					}
				}
			}
			fds_added = B_TRUE;
			releasef(fd);
		} else {
			if (pdp == NULL || pdp->pd_fp == NULL) {
				if (is_epoll) {
					/*
					 * As with the add case (above), epoll
					 * semantics demand that we error out
					 * in this case.
					 */
					error = ENOENT;
					break;
				}

				continue;
			}
			ASSERT(pdp->pd_fd == fd);
			pdp->pd_fp = NULL;
			pdp->pd_events = 0;
			ASSERT(pdp->pd_thread == NULL);
			if (pdp->pd_php != NULL) {
				pollhead_delete(pdp->pd_php, pdp);
				pdp->pd_php = NULL;
			}
			BT_CLEAR(pcp->pc_bitmap, fd);
		}
	}
	/*
	 * Wake any pollcache waiters so they can check the new descriptors.
	 *
	 * Any fds added to an recursive-capable pollcache could themselves be
	 * /dev/poll handles. To ensure that proper event propagation occurs,
	 * parent pollcaches are woken too, so that they can create any needed
	 * pollcache links.
	 */
	if (fds_added) {
		cv_broadcast(&pcp->pc_cv);
		pcache_wake_parents(pcp);
	}
	pollstate_exit(pcp);
	mutex_enter(&dpep->dpe_lock);
bypass:
	dpep->dpe_flag &= ~DP_WRITER_PRESENT;
	dpep->dpe_refcnt--;
	cv_broadcast(&dpep->dpe_cv);
	mutex_exit(&dpep->dpe_lock);
	kmem_free(pollfdp, uiosize);
	if (error == 0) {
		/*
		 * The state of uio_resid is updated only after the pollcache
		 * is successfully modified.
		 */
		uioskip(uiop, copysize);
	}
	return (error);
}

#define	DP_SIGMASK_RESTORE(ksetp) {					\
	if (ksetp != NULL) {						\
		mutex_enter(&p->p_lock);				\
		if (lwp->lwp_cursig == 0) {				\
			t->t_hold = lwp->lwp_sigoldmask;		\
			t->t_flag &= ~T_TOMASK;				\
		}							\
		mutex_exit(&p->p_lock);					\
	}								\
}

/*ARGSUSED*/
static int
dpioctl(dev_t dev, int cmd, intptr_t arg, int mode, cred_t *credp, int *rvalp)
{
	minor_t		minor;
	dp_entry_t	*dpep;
	pollcache_t	*pcp;
	hrtime_t	now;
	int		error = 0;
	boolean_t	is_epoll;
	STRUCT_DECL(dvpoll, dvpoll);

	if (cmd == DP_POLL || cmd == DP_PPOLL) {
		/* do this now, before we sleep on DP_WRITER_PRESENT */
		now = gethrtime();
	}

	minor = getminor(dev);
	mutex_enter(&devpoll_lock);
	ASSERT(minor < dptblsize);
	dpep = devpolltbl[minor];
	mutex_exit(&devpoll_lock);
	ASSERT(dpep != NULL);
	pcp = dpep->dpe_pcache;

	mutex_enter(&dpep->dpe_lock);
	is_epoll = (dpep->dpe_flag & DP_ISEPOLLCOMPAT) != 0;

	if (cmd == DP_EPOLLCOMPAT) {
		if (dpep->dpe_refcnt != 0) {
			/*
			 * We can't turn on epoll compatibility while there
			 * are outstanding operations.
			 */
			mutex_exit(&dpep->dpe_lock);
			return (EBUSY);
		}

		/*
		 * epoll compatibility is a one-way street: there's no way
		 * to turn it off for a particular open.
		 */
		dpep->dpe_flag |= DP_ISEPOLLCOMPAT;

		/* Record the epoll-enabled nature in the pollcache too */
		mutex_enter(&pcp->pc_lock);
		pcp->pc_flag |= PC_EPOLL;
		mutex_exit(&pcp->pc_lock);

		mutex_exit(&dpep->dpe_lock);
		return (0);
	}

	if (!is_epoll && curproc->p_pid != pcp->pc_pid) {
		if (pcp->pc_pid != -1) {
			mutex_exit(&dpep->dpe_lock);
			return (EACCES);
		}

		pcp->pc_pid = curproc->p_pid;
	}

	/* Wait until all writers have cleared the handle before continuing */
	while ((dpep->dpe_flag & DP_WRITER_PRESENT) != 0 ||
	    (dpep->dpe_writerwait != 0)) {
		if (!cv_wait_sig_swap(&dpep->dpe_cv, &dpep->dpe_lock)) {
			mutex_exit(&dpep->dpe_lock);
			return (EINTR);
		}
	}
	dpep->dpe_refcnt++;
	mutex_exit(&dpep->dpe_lock);

	switch (cmd) {
	case	DP_POLL:
	case	DP_PPOLL:
	{
		pollstate_t	*ps;
		nfds_t		nfds;
		int		fdcnt = 0;
		size_t		size, fdsize, dpsize;
		hrtime_t	deadline = 0;
		k_sigset_t	*ksetp = NULL;
		k_sigset_t	kset;
		sigset_t	set;
		kthread_t	*t = curthread;
		klwp_t		*lwp = ttolwp(t);
		struct proc	*p = ttoproc(curthread);

		STRUCT_INIT(dvpoll, mode);

		/*
		 * The dp_setp member is only required/consumed for DP_PPOLL,
		 * which otherwise uses the same structure as DP_POLL.
		 */
		if (cmd == DP_POLL) {
			dpsize = (uintptr_t)STRUCT_FADDR(dvpoll, dp_setp) -
			    (uintptr_t)STRUCT_FADDR(dvpoll, dp_fds);
		} else {
			ASSERT(cmd == DP_PPOLL);
			dpsize = STRUCT_SIZE(dvpoll);
		}

		if ((mode & FKIOCTL) != 0) {
			/* Kernel-internal ioctl call */
			bcopy((caddr_t)arg, STRUCT_BUF(dvpoll), dpsize);
			error = 0;
		} else {
			error = copyin((caddr_t)arg, STRUCT_BUF(dvpoll),
			    dpsize);
		}

		if (error) {
			DP_REFRELE(dpep);
			return (EFAULT);
		}

		deadline = STRUCT_FGET(dvpoll, dp_timeout);
		if (deadline > 0) {
			/*
			 * Convert the deadline from relative milliseconds
			 * to absolute nanoseconds.  They must wait for at
			 * least a tick.
			 */
			deadline = MSEC2NSEC(deadline);
			deadline = MAX(deadline, nsec_per_tick);
			deadline += now;
		}

		if (cmd == DP_PPOLL) {
			void *setp = STRUCT_FGETP(dvpoll, dp_setp);

			if (setp != NULL) {
				if ((mode & FKIOCTL) != 0) {
					/* Use the signal set directly */
					ksetp = (k_sigset_t *)setp;
				} else {
					if (copyin(setp, &set, sizeof (set))) {
						DP_REFRELE(dpep);
						return (EFAULT);
					}
					sigutok(&set, &kset);
					ksetp = &kset;
				}

				mutex_enter(&p->p_lock);
				schedctl_finish_sigblock(t);
				lwp->lwp_sigoldmask = t->t_hold;
				t->t_hold = *ksetp;
				t->t_flag |= T_TOMASK;

				/*
				 * Like ppoll() with a non-NULL sigset, we'll
				 * call cv_reltimedwait_sig() just to check for
				 * signals.  This call will return immediately
				 * with either 0 (signalled) or -1 (no signal).
				 * There are some conditions whereby we can
				 * get 0 from cv_reltimedwait_sig() without
				 * a true signal (e.g., a directed stop), so
				 * we restore our signal mask in the unlikely
				 * event that lwp_cursig is 0.
				 */
				if (!cv_reltimedwait_sig(&t->t_delay_cv,
				    &p->p_lock, 0, TR_CLOCK_TICK)) {
					if (lwp->lwp_cursig == 0) {
						t->t_hold = lwp->lwp_sigoldmask;
						t->t_flag &= ~T_TOMASK;
					}

					mutex_exit(&p->p_lock);

					DP_REFRELE(dpep);
					return (EINTR);
				}

				mutex_exit(&p->p_lock);
			}
		}

		if ((nfds = STRUCT_FGET(dvpoll, dp_nfds)) == 0) {
			/*
			 * We are just using DP_POLL to sleep, so
			 * we don't any of the devpoll apparatus.
			 * Do not check for signals if we have a zero timeout.
			 */
			DP_REFRELE(dpep);
			if (deadline == 0) {
				DP_SIGMASK_RESTORE(ksetp);
				return (0);
			}

			mutex_enter(&curthread->t_delay_lock);
			while ((error =
			    cv_timedwait_sig_hrtime(&curthread->t_delay_cv,
			    &curthread->t_delay_lock, deadline)) > 0)
				continue;
			mutex_exit(&curthread->t_delay_lock);

			DP_SIGMASK_RESTORE(ksetp);

			return (error == 0 ? EINTR : 0);
		}

		if (is_epoll) {
			size = nfds * (fdsize = sizeof (epoll_event_t));
		} else {
			size = nfds * (fdsize = sizeof (pollfd_t));
		}

		/*
		 * XXX It would be nice not to have to alloc each time, but it
		 * requires another per thread structure hook. This can be
		 * implemented later if data suggests that it's necessary.
		 */
		ps = pollstate_create();

		if (ps->ps_dpbufsize < size) {
			/*
			 * If nfds is larger than twice the current maximum
			 * open file count, we'll silently clamp it.  This
			 * only limits our exposure to allocating an
			 * inordinate amount of kernel memory; it doesn't
			 * otherwise affect the semantics.  (We have this
			 * check at twice the maximum instead of merely the
			 * maximum because some applications pass an nfds that
			 * is only slightly larger than their limit.)
			 */
			mutex_enter(&p->p_lock);
			if ((nfds >> 1) > p->p_fno_ctl) {
				nfds = p->p_fno_ctl;
				size = nfds * fdsize;
			}
			mutex_exit(&p->p_lock);

			if (ps->ps_dpbufsize < size) {
				kmem_free(ps->ps_dpbuf, ps->ps_dpbufsize);
				ps->ps_dpbuf = kmem_zalloc(size, KM_SLEEP);
				ps->ps_dpbufsize = size;
			}
		}

		VERIFY(pollstate_enter(pcp) == PSE_SUCCESS);
		for (;;) {
			pcp->pc_flag &= ~PC_POLLWAKE;

			/*
			 * Mark all child pcachelinks as stale.
			 * Those which are still part of the tree will be
			 * marked as valid during the poll.
			 */
			pcachelink_mark_stale(pcp);

			error = dp_pcache_poll(dpep, ps->ps_dpbuf,
			    pcp, nfds, &fdcnt);
			if (fdcnt > 0 || error != 0)
				break;

			/* Purge still-stale child pcachelinks */
			pcachelink_purge_stale(pcp);

			/*
			 * A pollwake has happened since we polled cache.
			 */
			if (pcp->pc_flag & PC_POLLWAKE)
				continue;

			/*
			 * Sleep until we are notified, signaled, or timed out.
			 */
			if (deadline == 0) {
				/* immediate timeout; do not check signals */
				break;
			}

			error = cv_timedwait_sig_hrtime(&pcp->pc_cv,
			    &pcp->pc_lock, deadline);

			/*
			 * If we were awakened by a signal or timeout then
			 * break the loop, else poll again.
			 */
			if (error <= 0) {
				error = (error == 0) ? EINTR : 0;
				break;
			} else {
				error = 0;
			}
		}
		pollstate_exit(pcp);

		DP_SIGMASK_RESTORE(ksetp);

		if (error == 0 && fdcnt > 0) {
			/*
			 * It should be noted that FKIOCTL does not influence
			 * the copyout (vs bcopy) of dp_fds at this time.
			 */
			if (copyout(ps->ps_dpbuf,
			    STRUCT_FGETP(dvpoll, dp_fds), fdcnt * fdsize)) {
				DP_REFRELE(dpep);
				return (EFAULT);
			}
			*rvalp = fdcnt;
		}
		break;
	}

	case	DP_ISPOLLED:
	{
		pollfd_t	pollfd;
		polldat_t	*pdp;

		STRUCT_INIT(dvpoll, mode);
		error = copyin((caddr_t)arg, &pollfd, sizeof (pollfd_t));
		if (error) {
			DP_REFRELE(dpep);
			return (EFAULT);
		}
		mutex_enter(&pcp->pc_lock);
		if (pcp->pc_hash == NULL) {
			/*
			 * No Need to search because no poll fd
			 * has been cached.
			 */
			mutex_exit(&pcp->pc_lock);
			DP_REFRELE(dpep);
			return (0);
		}
		if (pollfd.fd < 0) {
			mutex_exit(&pcp->pc_lock);
			break;
		}
		pdp = pcache_lookup_fd(pcp, pollfd.fd);
		if ((pdp != NULL) && (pdp->pd_fd == pollfd.fd) &&
		    (pdp->pd_fp != NULL)) {
			pollfd.revents = pdp->pd_events;
			if (copyout(&pollfd, (caddr_t)arg, sizeof (pollfd_t))) {
				mutex_exit(&pcp->pc_lock);
				DP_REFRELE(dpep);
				return (EFAULT);
			}
			*rvalp = 1;
		}
		mutex_exit(&pcp->pc_lock);
		break;
	}

	default:
		DP_REFRELE(dpep);
		return (EINVAL);
	}
	DP_REFRELE(dpep);
	return (error);
}

/*
 * Overview of Recursive Polling
 *
 * It is possible for /dev/poll to poll for events on file descriptors which
 * themselves are /dev/poll handles.  Pending events in the child handle are
 * represented as readable data via the POLLIN flag.  To limit surface area,
 * this recursion is presently allowed on only /dev/poll handles which have
 * been placed in epoll mode via the DP_EPOLLCOMPAT ioctl.  Recursion depth is
 * limited to 5 in order to be consistent with Linux epoll.
 *
 * Extending dppoll() for VOP_POLL:
 *
 * The recursive /dev/poll implementation begins by extending dppoll() to
 * report when resources contained in the pollcache have relevant event state.
 * At the highest level, it means calling dp_pcache_poll() so it indicates if
 * fd events are present without consuming them or altering the pollcache
 * bitmap.  This ensures that a subsequent DP_POLL operation on the bitmap will
 * yield the initiating event.  Additionally, the VOP_POLL should return in
 * such a way that dp_pcache_poll() does not clear the parent bitmap entry
 * which corresponds to the child /dev/poll fd.  This means that child
 * pollcaches will be checked during every poll which facilitates wake-up
 * behavior detailed below.
 *
 * Pollcache Links and Wake Events:
 *
 * Recursive /dev/poll avoids complicated pollcache locking constraints during
 * pollwakeup events by eschewing the traditional pollhead mechanism in favor
 * of a different approach.  For each pollcache at the root of a recursive
 * /dev/poll "tree", pcachelink_t structures are established to all child
 * /dev/poll pollcaches.  During pollnotify() in a child pollcache, the
 * linked list of pcachelink_t entries is walked, where those marked as valid
 * incur a cv_broadcast to their parent pollcache.  Most notably, these
 * pcachelink_t cv wakeups are performed without acquiring pc_lock on the
 * parent pollcache (which would require careful deadlock avoidance).  This
 * still allows the woken poll on the parent to discover the pertinent events
 * due to the fact that bitmap entires for the child pollcache are always
 * maintained by the dppoll() logic above.
 *
 * Depth Limiting and Loop Prevention:
 *
 * As each pollcache is encountered (either via DP_POLL or dppoll()), depth and
 * loop constraints are enforced via pollstate_enter().  The pollcache_t
 * pointer is compared against any existing entries in ps_pc_stack and is added
 * to the end if no match (and therefore loop) is found.  Once poll operations
 * for a given pollcache_t are complete, pollstate_exit() clears the pointer
 * from the list.  The pollstate_enter() and pollstate_exit() functions are
 * responsible for acquiring and releasing pc_lock, respectively.
 *
 * Deadlock Safety:
 *
 * Descending through a tree of recursive /dev/poll handles involves the tricky
 * business of sequentially entering multiple pollcache locks.  This tree
 * topology cannot define a lock acquisition order in such a way that it is
 * immune to deadlocks between threads.  The pollstate_enter() and
 * pollstate_exit() functions provide an interface for recursive /dev/poll
 * operations to safely lock pollcaches while failing gracefully in the face of
 * deadlocking topologies. (See pollstate_contend() for more detail about how
 * deadlocks are detected and resolved.)
 */

/*ARGSUSED*/
static int
dppoll(dev_t dev, short events, int anyyet, short *reventsp,
    struct pollhead **phpp)
{
	minor_t		minor;
	dp_entry_t	*dpep;
	pollcache_t	*pcp;
	int		res, rc = 0;

	minor = getminor(dev);
	mutex_enter(&devpoll_lock);
	ASSERT(minor < dptblsize);
	dpep = devpolltbl[minor];
	ASSERT(dpep != NULL);
	mutex_exit(&devpoll_lock);

	mutex_enter(&dpep->dpe_lock);
	if ((dpep->dpe_flag & DP_ISEPOLLCOMPAT) == 0) {
		/* Poll recursion is not yet supported for non-epoll handles */
		*reventsp = POLLERR;
		mutex_exit(&dpep->dpe_lock);
		return (0);
	} else {
		dpep->dpe_refcnt++;
		pcp = dpep->dpe_pcache;
		mutex_exit(&dpep->dpe_lock);
	}

	res = pollstate_enter(pcp);
	if (res == PSE_SUCCESS) {
		nfds_t		nfds = 1;
		int		fdcnt = 0;
		pollstate_t	*ps = curthread->t_pollstate;

		/*
		 * Recursive polling will only emit certain events.  Skip a
		 * scan of the pollcache if those events are not of interest.
		 */
		if (events & (POLLIN|POLLRDNORM)) {
			rc = dp_pcache_poll(dpep, NULL, pcp, nfds, &fdcnt);
		} else {
			rc = 0;
			fdcnt = 0;
		}

		if (rc == 0 && fdcnt > 0) {
			*reventsp = POLLIN|POLLRDNORM;
		} else {
			*reventsp = 0;
		}
		pcachelink_assoc(pcp, ps->ps_pc_stack[0]);
		pollstate_exit(pcp);
	} else {
		switch (res) {
		case PSE_FAIL_DEPTH:
			rc = EINVAL;
			break;
		case PSE_FAIL_LOOP:
		case PSE_FAIL_DEADLOCK:
			rc = ELOOP;
			break;
		default:
			/*
			 * If anything else has gone awry, such as being polled
			 * from an unexpected context, fall back to the
			 * recursion-intolerant response.
			 */
			*reventsp = POLLERR;
			rc = 0;
			break;
		}
	}

	DP_REFRELE(dpep);
	return (rc);
}

/*
 * devpoll close should do enough clean up before the pollcache is deleted,
 * i.e., it should ensure no one still references the pollcache later.
 * There is no "permission" check in here. Any process having the last
 * reference of this /dev/poll fd can close.
 */
/*ARGSUSED*/
static int
dpclose(dev_t dev, int flag, int otyp, cred_t *credp)
{
	minor_t		minor;
	dp_entry_t	*dpep;
	pollcache_t	*pcp;
	int		i;
	polldat_t	**hashtbl;
	polldat_t	*pdp;

	minor = getminor(dev);

	mutex_enter(&devpoll_lock);
	dpep = devpolltbl[minor];
	ASSERT(dpep != NULL);
	devpolltbl[minor] = NULL;
	mutex_exit(&devpoll_lock);
	pcp = dpep->dpe_pcache;
	ASSERT(pcp != NULL);
	/*
	 * At this point, no other lwp can access this pollcache via the
	 * /dev/poll fd. This pollcache is going away, so do the clean
	 * up without the pc_lock.
	 */
	hashtbl = pcp->pc_hash;
	for (i = 0; i < pcp->pc_hashsize; i++) {
		for (pdp = hashtbl[i]; pdp; pdp = pdp->pd_hashnext) {
			if (pdp->pd_php != NULL) {
				pollhead_delete(pdp->pd_php, pdp);
				pdp->pd_php = NULL;
				pdp->pd_fp = NULL;
			}
		}
	}
	/*
	 * pollwakeup() may still interact with this pollcache. Wait until
	 * it is done.
	 */
	mutex_enter(&pcp->pc_no_exit);
	ASSERT(pcp->pc_busy >= 0);
	while (pcp->pc_busy > 0)
		cv_wait(&pcp->pc_busy_cv, &pcp->pc_no_exit);
	mutex_exit(&pcp->pc_no_exit);

	/* Clean up any pollcache links created via recursive /dev/poll */
	if (pcp->pc_parents != NULL || pcp->pc_children != NULL) {
		/*
		 * Because of the locking rules for pcachelink manipulation,
		 * acquring pc_lock is required for this step.
		 */
		mutex_enter(&pcp->pc_lock);
		pcachelink_purge_all(pcp);
		mutex_exit(&pcp->pc_lock);
	}

	pcache_destroy(pcp);
	ASSERT(dpep->dpe_refcnt == 0);
	kmem_free(dpep, sizeof (dp_entry_t));
	return (0);
}

static void
pcachelink_locked_rele(pcachelink_t *pl)
{
	ASSERT(MUTEX_HELD(&pl->pcl_lock));
	VERIFY(pl->pcl_refcnt >= 1);

	pl->pcl_refcnt--;
	if (pl->pcl_refcnt == 0) {
		VERIFY(pl->pcl_state == PCL_INVALID);
		ASSERT(pl->pcl_parent_pc == NULL);
		ASSERT(pl->pcl_child_pc == NULL);
		ASSERT(pl->pcl_parent_next == NULL);
		ASSERT(pl->pcl_child_next == NULL);

		pl->pcl_state = PCL_FREE;
		mutex_destroy(&pl->pcl_lock);
		kmem_free(pl, sizeof (pcachelink_t));
	} else {
		mutex_exit(&pl->pcl_lock);
	}
}

/*
 * Associate parent and child pollcaches via a pcachelink_t.  If an existing
 * link (stale or valid) between the two is found, it will be reused.  If a
 * suitable link is not found for reuse, a new one will be allocated.
 */
static void
pcachelink_assoc(pollcache_t *child, pollcache_t *parent)
{
	pcachelink_t	*pl, **plpn;

	ASSERT(MUTEX_HELD(&child->pc_lock));
	ASSERT(MUTEX_HELD(&parent->pc_lock));

	/* Search for an existing link we can reuse. */
	plpn = &child->pc_parents;
	for (pl = child->pc_parents; pl != NULL; pl = *plpn) {
		mutex_enter(&pl->pcl_lock);
		if (pl->pcl_state == PCL_INVALID) {
			/* Clean any invalid links while walking the list */
			*plpn = pl->pcl_parent_next;
			pl->pcl_child_pc = NULL;
			pl->pcl_parent_next = NULL;
			pcachelink_locked_rele(pl);
		} else if (pl->pcl_parent_pc == parent) {
			/* Successfully found parent link */
			ASSERT(pl->pcl_state == PCL_VALID ||
			    pl->pcl_state == PCL_STALE);
			pl->pcl_state = PCL_VALID;
			mutex_exit(&pl->pcl_lock);
			return;
		} else {
			plpn = &pl->pcl_parent_next;
			mutex_exit(&pl->pcl_lock);
		}
	}

	/* No existing link to the parent was found.  Create a fresh one. */
	pl = kmem_zalloc(sizeof (pcachelink_t), KM_SLEEP);
	mutex_init(&pl->pcl_lock,  NULL, MUTEX_DEFAULT, NULL);

	pl->pcl_parent_pc = parent;
	pl->pcl_child_next = parent->pc_children;
	parent->pc_children = pl;
	pl->pcl_refcnt++;

	pl->pcl_child_pc = child;
	pl->pcl_parent_next = child->pc_parents;
	child->pc_parents = pl;
	pl->pcl_refcnt++;

	pl->pcl_state = PCL_VALID;
}

/*
 * Mark all child links in a pollcache as stale.  Any invalid child links found
 * during iteration are purged.
 */
static void
pcachelink_mark_stale(pollcache_t *pcp)
{
	pcachelink_t	*pl, **plpn;

	ASSERT(MUTEX_HELD(&pcp->pc_lock));

	plpn = &pcp->pc_children;
	for (pl = pcp->pc_children; pl != NULL; pl = *plpn) {
		mutex_enter(&pl->pcl_lock);
		if (pl->pcl_state == PCL_INVALID) {
			/*
			 * Remove any invalid links while we are going to the
			 * trouble of walking the list.
			 */
			*plpn = pl->pcl_child_next;
			pl->pcl_parent_pc = NULL;
			pl->pcl_child_next = NULL;
			pcachelink_locked_rele(pl);
		} else {
			pl->pcl_state = PCL_STALE;
			plpn = &pl->pcl_child_next;
			mutex_exit(&pl->pcl_lock);
		}
	}
}

/*
 * Purge all stale (or invalid) child links from a pollcache.
 */
static void
pcachelink_purge_stale(pollcache_t *pcp)
{
	pcachelink_t	*pl, **plpn;

	ASSERT(MUTEX_HELD(&pcp->pc_lock));

	plpn = &pcp->pc_children;
	for (pl = pcp->pc_children; pl != NULL; pl = *plpn) {
		mutex_enter(&pl->pcl_lock);
		switch (pl->pcl_state) {
		case PCL_STALE:
			pl->pcl_state = PCL_INVALID;
			/* FALLTHROUGH */
		case PCL_INVALID:
			*plpn = pl->pcl_child_next;
			pl->pcl_parent_pc = NULL;
			pl->pcl_child_next = NULL;
			pcachelink_locked_rele(pl);
			break;
		default:
			plpn = &pl->pcl_child_next;
			mutex_exit(&pl->pcl_lock);
		}
	}
}

/*
 * Purge all child and parent links from a pollcache, regardless of status.
 */
static void
pcachelink_purge_all(pollcache_t *pcp)
{
	pcachelink_t	*pl, **plpn;

	ASSERT(MUTEX_HELD(&pcp->pc_lock));

	plpn = &pcp->pc_parents;
	for (pl = pcp->pc_parents; pl != NULL; pl = *plpn) {
		mutex_enter(&pl->pcl_lock);
		pl->pcl_state = PCL_INVALID;
		*plpn = pl->pcl_parent_next;
		pl->pcl_child_pc = NULL;
		pl->pcl_parent_next = NULL;
		pcachelink_locked_rele(pl);
	}

	plpn = &pcp->pc_children;
	for (pl = pcp->pc_children; pl != NULL; pl = *plpn) {
		mutex_enter(&pl->pcl_lock);
		pl->pcl_state = PCL_INVALID;
		*plpn = pl->pcl_child_next;
		pl->pcl_parent_pc = NULL;
		pl->pcl_child_next = NULL;
		pcachelink_locked_rele(pl);
	}

	ASSERT(pcp->pc_parents == NULL);
	ASSERT(pcp->pc_children == NULL);
}<|MERGE_RESOLUTION|>--- conflicted
+++ resolved
@@ -370,43 +370,6 @@
 				 * closed and then reused.  Unfortunately there
 				 * is no good way to communicate this fact to
 				 * the consumer.
-<<<<<<< HEAD
-				 *
-				 * When this situation has been detected, it's
-				 * likely that any existing pollhead is
-				 * ill-suited to perform proper wake-ups.
-				 *
-				 * Clean up the old entry under the expectation
-				 * that a valid one will be provided as part of
-				 * the later VOP_POLL.
-				 */
-				if (pdp->pd_php != NULL) {
-					pollhead_delete(pdp->pd_php, pdp);
-					pdp->pd_php = NULL;
-				}
-
-				/*
-				 * Since epoll is expected to act on the
-				 * underlying 'struct file' (in Linux terms,
-				 * our vnode_t would be a closer analog) rather
-				 * than the fd itself, an implicit remove
-				 * is necessary under these circumstances to
-				 * suppress any results (or errors) from the
-				 * new resource occupying the fd.
-				 */
-				if (is_epoll) {
-					pdp->pd_fp = NULL;
-					pdp->pd_events = 0;
-					BT_CLEAR(pcp->pc_bitmap, fd);
-					releasef(fd);
-					continue;
-				} else {
-					/*
-					 * Regular /dev/poll is unbothered
-					 * about the fd reassignment.
-					 */
-					pdp->pd_fp = fp;
-=======
 				 *
 				 * If the file struct is also reused, we may
 				 * not be able to detect the fd reuse at all.
@@ -432,7 +395,6 @@
 				if (pdp->pd_php != NULL) {
 					pollhead_delete(pdp->pd_php, pdp);
 					pdp->pd_php = NULL;
->>>>>>> 80d5689f
 				}
 			}
 			/*
