/*
 * CDDL HEADER START
 *
 * The contents of this file are subject to the terms of the
 * Common Development and Distribution License (the "License").
 * You may not use this file except in compliance with the License.
 *
 * You can obtain a copy of the license at usr/src/OPENSOLARIS.LICENSE
 * or http://www.opensolaris.org/os/licensing.
 * See the License for the specific language governing permissions
 * and limitations under the License.
 *
 * When distributing Covered Code, include this CDDL HEADER in each
 * file and include the License file at usr/src/OPENSOLARIS.LICENSE.
 * If applicable, add the following below this CDDL HEADER, with the
 * fields enclosed by brackets "[]" replaced with your own identifying
 * information: Portions Copyright [yyyy] [name of copyright owner]
 *
 * CDDL HEADER END
 */
/*
 * Copyright 2009 Sun Microsystems, Inc.  All rights reserved.
 * Use is subject to license terms.
 * Copyright 2012, Nexenta Systems, Inc. All rights reserved.
 */

/*
 * Copyright 2019 Joyent, Inc.
 */

/*
 * Data-Link Services Module
 */

#include	<sys/strsun.h>
#include	<sys/vlan.h>
#include	<sys/dld_impl.h>
#include	<sys/mac_client_priv.h>

int
dls_open(dls_link_t *dlp, dls_dl_handle_t ddh, dld_str_t *dsp)
{
	zoneid_t	zid = getzoneid();
	boolean_t	local;
	int		err;

	/*
	 * Check whether this client belongs to the zone of this dlp. Note that
	 * a global zone client is allowed to open a local zone dlp.
	 */
	if (zid != GLOBAL_ZONEID && dlp->dl_zid != zid)
		return (ENOENT);

	/*
	 * mac_start() is required for non-legacy MACs to show accurate
	 * kstats even before the interface is brought up. For legacy
	 * drivers, this is not needed. Further, calling mac_start() for
	 * legacy drivers would make the shared-lower-stream to stay in
	 * the DL_IDLE state, which in turn causes performance regression.
	 */
	if (!mac_capab_get(dlp->dl_mh, MAC_CAPAB_LEGACY, NULL) &&
	    ((err = mac_start(dlp->dl_mh)) != 0)) {
		return (err);
	}

	local = (zid == dlp->dl_zid);
	dlp->dl_zone_ref += (local ? 1 : 0);

	/*
	 * Cache a copy of the MAC interface handle, a pointer to the
	 * immutable MAC info.
	 */
	dsp->ds_dlp = dlp;
	dsp->ds_mh = dlp->dl_mh;
	dsp->ds_mch = dlp->dl_mch;
	dsp->ds_mip = dlp->dl_mip;
	dsp->ds_ddh = ddh;
	dsp->ds_local = local;

	ASSERT(MAC_PERIM_HELD(dsp->ds_mh));
	return (0);
}

void
dls_close(dld_str_t *dsp)
{
	dls_link_t		*dlp = dsp->ds_dlp;
	dls_multicst_addr_t	*p;
	dls_multicst_addr_t	*nextp;

	ASSERT(dsp->ds_datathr_cnt == 0);
	ASSERT(MAC_PERIM_HELD(dsp->ds_mh));

	if (dsp->ds_local)
		dlp->dl_zone_ref--;
	dsp->ds_local = B_FALSE;

	/*
	 * Walk the list of multicast addresses, disabling each at the MAC.
	 * Note that we must remove multicast address before
	 * mac_unicast_remove() (called by dls_active_clear()) because
	 * mac_multicast_remove() relies on the unicast flows on the mac
	 * client.
	 */
	for (p = dsp->ds_dmap; p != NULL; p = nextp) {
		(void) mac_multicast_remove(dsp->ds_mch, p->dma_addr);
		nextp = p->dma_nextp;
		kmem_free(p, sizeof (dls_multicst_addr_t));
	}
	dsp->ds_dmap = NULL;

	dls_active_clear(dsp, B_TRUE);

	/*
	 * If the dld_str_t is bound then unbind it.
	 */
	if (dsp->ds_dlstate == DL_IDLE) {
		dls_unbind(dsp);
		dsp->ds_dlstate = DL_UNBOUND;
	}

	/*
	 * If the MAC has been set in promiscuous mode then disable it.
	 * This needs to be done before resetting ds_rx.
	 */
	(void) dls_promisc(dsp, 0);

	/*
	 * At this point we have cutoff inbound packet flow from the mac
	 * for this 'dsp'. The dls_link_remove above cut off packets meant
	 * for us and waited for upcalls to finish. Similarly the dls_promisc
	 * reset above waited for promisc callbacks to finish. Now we can
	 * safely reset ds_rx to NULL
	 */
	dsp->ds_rx = NULL;
	dsp->ds_rx_arg = NULL;

	dsp->ds_dlp = NULL;

	if (!mac_capab_get(dsp->ds_mh, MAC_CAPAB_LEGACY, NULL))
		mac_stop(dsp->ds_mh);

	/*
	 * Release our reference to the dls_link_t allowing that to be
	 * destroyed if there are no more dls_impl_t.
	 */
	dls_link_rele(dlp);
}

int
dls_bind(dld_str_t *dsp, uint32_t sap)
{
	uint32_t	dls_sap;

	ASSERT(MAC_PERIM_HELD(dsp->ds_mh));

	/*
	 * Check to see the value is legal for the media type.
	 */
	if (!mac_sap_verify(dsp->ds_mh, sap, &dls_sap))
		return (EINVAL);

	if (dsp->ds_promisc & DLS_PROMISC_SAP)
		dls_sap = DLS_SAP_PROMISC;

	/*
	 * Set up the dld_str_t to mark it as able to receive packets.
	 */
	dsp->ds_sap = sap;

	/*
	 * The MAC layer does the VLAN demultiplexing and will only pass up
	 * untagged packets to non-promiscuous primary MAC clients. In order to
	 * support binding to the VLAN SAP, which is required by DLPI, DLS
	 * needs to get a copy of all tagged packets when the client binds to
	 * the VLAN SAP. We do this by registering a separate promiscuous
	 * callback for each DLS client binding to that SAP.
	 *
	 * Note: even though there are two promiscuous handles in dld_str_t,
	 * ds_mph is for the regular promiscuous mode, ds_vlan_mph is the handle
	 * to receive VLAN traffic when promiscuous mode is not on. Only one of
	 * them can be non-NULL at the same time, to avoid receiving duplicate
	 * copies of packets.
	 */
	if (sap == ETHERTYPE_VLAN && dsp->ds_promisc == 0) {
		int err;

		if (dsp->ds_vlan_mph != NULL)
			return (EINVAL);
		err = mac_promisc_add(dsp->ds_mch,
		    MAC_CLIENT_PROMISC_ALL, dls_rx_vlan_promisc, dsp,
		    &dsp->ds_vlan_mph, MAC_PROMISC_FLAGS_NO_PHYS);

		if (err == 0 && dsp->ds_nonip &&
		    dsp->ds_dlp->dl_nonip_cnt++ == 0)
			mac_rx_bypass_disable(dsp->ds_mch);

		return (err);
	}

	/*
	 * Now bind the dld_str_t by adding it into the hash table in the
	 * dls_link_t.
	 */
	dls_link_add(dsp->ds_dlp, dls_sap, dsp);
	if (dsp->ds_nonip && dsp->ds_dlp->dl_nonip_cnt++ == 0)
		mac_rx_bypass_disable(dsp->ds_mch);

	return (0);
}

void
dls_unbind(dld_str_t *dsp)
{
	ASSERT(MAC_PERIM_HELD(dsp->ds_mh));

	if (dsp->ds_nonip && --dsp->ds_dlp->dl_nonip_cnt == 0)
		mac_rx_bypass_enable(dsp->ds_mch);

	/*
	 * A VLAN SAP does not actually add itself to the STREAM head today.
	 * While we initially set up a VLAN handle below, it's possible that
	 * something else will have come in and clobbered it.
	 */
	if (dsp->ds_sap == ETHERTYPE_VLAN) {
		if (dsp->ds_vlan_mph != NULL) {
			mac_promisc_remove(dsp->ds_vlan_mph);
			dsp->ds_vlan_mph = NULL;
		}
		return;
	}

	/*
	 * Unbind the dld_str_t by removing it from the hash table in the
	 * dls_link_t.
	 */
	dls_link_remove(dsp->ds_dlp, dsp);
	dsp->ds_sap = 0;
}

/*
 * In order to prevent promiscuous-mode processing with dsp->ds_promisc
 * set to inaccurate values, this function sets dsp->ds_promisc with new
 * flags.  For enabling (mac_promisc_add), the flags are set prior to the
 * actual enabling.  For disabling (mac_promisc_remove), the flags are set
 * after the actual disabling.
 */
int
dls_promisc(dld_str_t *dsp, uint32_t new_flags)
{
	int err = 0;
	uint32_t old_flags = dsp->ds_promisc;
<<<<<<< HEAD
	uint32_t new_type = new_flags &
	    ~(DLS_PROMISC_RX_ONLY | DLS_PROMISC_FIXUPS);
	mac_client_promisc_type_t mptype = MAC_CLIENT_PROMISC_ALL;
	uint16_t mac_flags = 0;
	boolean_t doremove = B_FALSE;

	ASSERT(MAC_PERIM_HELD(dsp->ds_mh));
	ASSERT(!(new_flags & ~(DLS_PROMISC_SAP | DLS_PROMISC_MULTI |
	    DLS_PROMISC_PHYS | DLS_PROMISC_RX_ONLY | DLS_PROMISC_FIXUPS)));

	/*
	 * If we only have the non-data receive flags set or are only changing
	 * them, then there's nothing to do other than update the flags here.
	 * Basically when we only have something in the set of
	 * DLS_PROMISC_RX_ONLY and DLS_PROMISC_FIXUPS around, then there's
	 * nothing else for us to do other than toggle it, as there's no need to
	 * talk to MAC and we don't have to do anything else.
	 */
	if ((old_flags & ~(DLS_PROMISC_RX_ONLY | DLS_PROMISC_FIXUPS)) == 0 &&
	    (new_flags & ~(DLS_PROMISC_RX_ONLY | DLS_PROMISC_FIXUPS)) == 0) {
		dsp->ds_promisc = new_flags;
		return (0);
	}
=======
	const uint32_t option_flags = DLS_PROMISC_RX_ONLY;
	uint32_t old_type = old_flags & ~option_flags;
	uint32_t new_type = new_flags & ~option_flags;
	mac_client_promisc_type_t mptype = MAC_CLIENT_PROMISC_ALL;
	uint16_t mac_flags = 0;

	ASSERT(MAC_PERIM_HELD(dsp->ds_mh));
	ASSERT(!(new_flags & ~(DLS_PROMISC_SAP | DLS_PROMISC_MULTI |
	    DLS_PROMISC_PHYS | option_flags)));
>>>>>>> 115f9ea8

	/*
	 * If the user has only requested DLS_PROMISC_MULTI then we need to make
	 * sure that they don't see all packets.
	 */
	if (new_type == DLS_PROMISC_MULTI)
		mptype = MAC_CLIENT_PROMISC_MULTI;

	/*
	 * Look at new flags and figure out the correct mac promisc flags.
	 * If we've only requested DLS_PROMISC_SAP and not _MULTI or _PHYS,
	 * don't turn on physical promisc mode.
	 */
	if (new_flags & DLS_PROMISC_RX_ONLY)
		mac_flags |= MAC_PROMISC_FLAGS_NO_TX_LOOP;
<<<<<<< HEAD
	if (new_flags & DLS_PROMISC_FIXUPS)
		mac_flags |= MAC_PROMISC_FLAGS_DO_FIXUPS;
=======
>>>>>>> 115f9ea8
	if (new_type == DLS_PROMISC_SAP)
		mac_flags |= MAC_PROMISC_FLAGS_NO_PHYS;

	/*
<<<<<<< HEAD
	 * If we're coming in and we're being asked to transition to a state
	 * where the only DLS flags would be enabled are flags that change what
	 * we do with promiscuous packets (DLS_PROMISC_RX_ONLY and
	 * DLS_PROMISC_FIXUPS) and not which packets we should receive, then we
	 * need to remove the MAC layer promiscuous handler.
	 */
	if ((new_flags & ~(DLS_PROMISC_RX_ONLY | DLS_PROMISC_FIXUPS)) == 0 &&
	    (old_flags & ~(DLS_PROMISC_RX_ONLY | DLS_PROMISC_FIXUPS)) != 0 &&
	    new_flags != 0) {
		doremove = B_TRUE;
	}

	/*
=======
>>>>>>> 115f9ea8
	 * There are three cases we care about here with respect to MAC. Going
	 * from nothing to something, something to nothing, something to
	 * something where we need to change how we're getting stuff from mac.
	 * In the last case, as long as they're not equal, we need to assume
	 * something has changed and do something about it.
	 */
<<<<<<< HEAD
	if (dsp->ds_promisc == 0 && new_flags != 0) {
=======
	if (old_type == 0 && new_type == 0) {
>>>>>>> 115f9ea8
		/*
		 * If there are only option flags in the old and new flags
		 * then there is no need to talk to MAC. Just update the flags.
		 */
		dsp->ds_promisc = new_flags;
	} else if (old_type == 0 && new_type != 0) {
		dsp->ds_promisc = new_flags;
		err = mac_promisc_add(dsp->ds_mch, mptype,
		    dls_rx_promisc, dsp, &dsp->ds_mph, mac_flags);
		if (err != 0) {
			dsp->ds_promisc = old_flags;
			return (err);
		}

		/* Remove vlan promisc handle to avoid sending dup copy up */
		if (dsp->ds_vlan_mph != NULL) {
			mac_promisc_remove(dsp->ds_vlan_mph);
			dsp->ds_vlan_mph = NULL;
		}
<<<<<<< HEAD
	} else if (dsp->ds_promisc != 0 &&
	    (new_flags == 0 || doremove == B_TRUE)) {
=======
	} else if (old_type != 0 && new_type == 0) {
>>>>>>> 115f9ea8
		ASSERT(dsp->ds_mph != NULL);

		mac_promisc_remove(dsp->ds_mph);
		dsp->ds_promisc = new_flags;
		dsp->ds_mph = NULL;

		if (dsp->ds_sap == ETHERTYPE_VLAN &&
		    dsp->ds_dlstate != DL_UNBOUND) {
			if (dsp->ds_vlan_mph != NULL)
				return (EINVAL);
			err = mac_promisc_add(dsp->ds_mch,
			    MAC_CLIENT_PROMISC_ALL, dls_rx_vlan_promisc, dsp,
			    &dsp->ds_vlan_mph, MAC_PROMISC_FLAGS_NO_PHYS);
		}
<<<<<<< HEAD
	} else if (new_flags != 0 && new_flags != old_flags) {
=======
	} else if (new_flags != old_flags) {
>>>>>>> 115f9ea8
		ASSERT(dsp->ds_mph != NULL);
		mac_promisc_remove(dsp->ds_mph);
		/* Honors both after-remove and before-add semantics! */
		dsp->ds_promisc = new_flags;
		err = mac_promisc_add(dsp->ds_mch, mptype,
		    dls_rx_promisc, dsp, &dsp->ds_mph, mac_flags);
		if (err != 0)
			dsp->ds_promisc = old_flags;
	}

	return (err);
}

int
dls_multicst_add(dld_str_t *dsp, const uint8_t *addr)
{
	int			err;
	dls_multicst_addr_t	**pp;
	dls_multicst_addr_t	*p;
	uint_t			addr_length;

	ASSERT(MAC_PERIM_HELD(dsp->ds_mh));

	/*
	 * Check whether the address is in the list of enabled addresses for
	 * this dld_str_t.
	 */
	addr_length = dsp->ds_mip->mi_addr_length;

	/*
	 * Protect against concurrent access of ds_dmap by data threads using
	 * ds_rw_lock. The mac perimeter serializes the dls_multicst_add and
	 * remove operations. Dropping the ds_rw_lock across mac calls is thus
	 * ok and is also required by the locking protocol.
	 */
	rw_enter(&dsp->ds_rw_lock, RW_WRITER);
	for (pp = &(dsp->ds_dmap); (p = *pp) != NULL; pp = &(p->dma_nextp)) {
		if (bcmp(addr, p->dma_addr, addr_length) == 0) {
			/*
			 * It is there so there's nothing to do.
			 */
			err = 0;
			goto done;
		}
	}

	/*
	 * Allocate a new list item and add it to the list.
	 */
	p = kmem_zalloc(sizeof (dls_multicst_addr_t), KM_SLEEP);
	bcopy(addr, p->dma_addr, addr_length);
	*pp = p;
	rw_exit(&dsp->ds_rw_lock);

	/*
	 * Enable the address at the MAC.
	 */
	err = mac_multicast_add(dsp->ds_mch, addr);
	if (err == 0)
		return (0);

	/* Undo the operation as it has failed */
	rw_enter(&dsp->ds_rw_lock, RW_WRITER);
	ASSERT(*pp == p && p->dma_nextp == NULL);
	*pp = NULL;
	kmem_free(p, sizeof (dls_multicst_addr_t));
done:
	rw_exit(&dsp->ds_rw_lock);
	return (err);
}

int
dls_multicst_remove(dld_str_t *dsp, const uint8_t *addr)
{
	dls_multicst_addr_t	**pp;
	dls_multicst_addr_t	*p;
	uint_t			addr_length;

	ASSERT(MAC_PERIM_HELD(dsp->ds_mh));

	/*
	 * Find the address in the list of enabled addresses for this
	 * dld_str_t.
	 */
	addr_length = dsp->ds_mip->mi_addr_length;

	/*
	 * Protect against concurrent access to ds_dmap by data threads using
	 * ds_rw_lock. The mac perimeter serializes the dls_multicst_add and
	 * remove operations. Dropping the ds_rw_lock across mac calls is thus
	 * ok and is also required by the locking protocol.
	 */
	rw_enter(&dsp->ds_rw_lock, RW_WRITER);
	for (pp = &(dsp->ds_dmap); (p = *pp) != NULL; pp = &(p->dma_nextp)) {
		if (bcmp(addr, p->dma_addr, addr_length) == 0)
			break;
	}

	/*
	 * If we walked to the end of the list then the given address is
	 * not currently enabled for this dld_str_t.
	 */
	if (p == NULL) {
		rw_exit(&dsp->ds_rw_lock);
		return (ENOENT);
	}

	/*
	 * Remove the address from the list.
	 */
	*pp = p->dma_nextp;
	rw_exit(&dsp->ds_rw_lock);

	/*
	 * Disable the address at the MAC.
	 */
	mac_multicast_remove(dsp->ds_mch, addr);
	kmem_free(p, sizeof (dls_multicst_addr_t));
	return (0);
}

mblk_t *
dls_header(dld_str_t *dsp, const uint8_t *addr, uint16_t sap, uint_t pri,
    mblk_t **payloadp)
{
	uint16_t vid;
	size_t extra_len;
	uint16_t mac_sap;
	mblk_t *mp, *payload;
	boolean_t is_ethernet = (dsp->ds_mip->mi_media == DL_ETHER);
	struct ether_vlan_header *evhp;

	vid = mac_client_vid(dsp->ds_mch);
	payload = (payloadp == NULL) ? NULL : (*payloadp);

	/*
	 * In the case of Ethernet, we need to tell mac_header() if we need
	 * extra room beyond the Ethernet header for a VLAN header.  We'll
	 * need to add a VLAN header if this isn't an ETHERTYPE_VLAN listener
	 * (because such streams will be handling VLAN headers on their own)
	 * and one of the following conditions is satisfied:
	 *
	 * - This is a VLAN stream
	 * - This is a physical stream, the priority is not 0, and user
	 *   priority tagging is allowed.
	 */
	if (is_ethernet && sap != ETHERTYPE_VLAN &&
	    (vid != VLAN_ID_NONE ||
	    (pri != 0 && dsp->ds_dlp->dl_tagmode != LINK_TAGMODE_VLANONLY))) {
		extra_len = sizeof (struct ether_vlan_header) -
		    sizeof (struct ether_header);
		mac_sap = ETHERTYPE_VLAN;
	} else {
		extra_len = 0;
		mac_sap = sap;
	}

	mp = mac_header(dsp->ds_mh, addr, mac_sap, payload, extra_len);
	if (mp == NULL)
		return (NULL);

	if ((vid == VLAN_ID_NONE && (pri == 0 ||
	    dsp->ds_dlp->dl_tagmode == LINK_TAGMODE_VLANONLY)) || !is_ethernet)
		return (mp);

	/*
	 * Fill in the tag information.
	 */
	ASSERT(MBLKL(mp) == sizeof (struct ether_header));
	if (extra_len != 0) {
		mp->b_wptr += extra_len;
		evhp = (struct ether_vlan_header *)mp->b_rptr;
		evhp->ether_tci = htons(VLAN_TCI(pri, ETHER_CFI, vid));
		evhp->ether_type = htons(sap);
	} else {
		/*
		 * The stream is ETHERTYPE_VLAN listener, so its VLAN tag is
		 * in the payload. Update the priority.
		 */
		struct ether_vlan_extinfo *extinfo;
		size_t len = sizeof (struct ether_vlan_extinfo);

		ASSERT(sap == ETHERTYPE_VLAN);
		ASSERT(payload != NULL);

		if ((DB_REF(payload) > 1) || (MBLKL(payload) < len)) {
			mblk_t *newmp;

			/*
			 * Because some DLS consumers only check the db_ref
			 * count of the first mblk, we pullup 'payload' into
			 * a single mblk.
			 */
			newmp = msgpullup(payload, -1);
			if ((newmp == NULL) || (MBLKL(newmp) < len)) {
				freemsg(newmp);
				freemsg(mp);
				return (NULL);
			} else {
				freemsg(payload);
				*payloadp = payload = newmp;
			}
		}

		extinfo = (struct ether_vlan_extinfo *)payload->b_rptr;
		extinfo->ether_tci = htons(VLAN_TCI(pri, ETHER_CFI,
		    VLAN_ID(ntohs(extinfo->ether_tci))));
	}
	return (mp);
}

void
dls_rx_set(dld_str_t *dsp, dls_rx_t rx, void *arg)
{
	mutex_enter(&dsp->ds_lock);
	dsp->ds_rx = rx;
	dsp->ds_rx_arg = arg;
	mutex_exit(&dsp->ds_lock);
}

static boolean_t
dls_accept_common(dld_str_t *dsp, mac_header_info_t *mhip, dls_rx_t *ds_rx,
    void **ds_rx_arg, boolean_t promisc, boolean_t promisc_loopback)
{
	dls_multicst_addr_t	*dmap;
	size_t			addr_length = dsp->ds_mip->mi_addr_length;

	/*
	 * We must not accept packets if the dld_str_t is not marked as bound
	 * or is being removed.
	 */
	if (dsp->ds_dlstate != DL_IDLE)
		goto refuse;

	if (dsp->ds_promisc != 0) {
		/*
		 * Filter out packets that arrived from the data path
		 * (i_dls_link_rx) when promisc mode is on. We need to correlate
		 * the ds_promisc flags with the mac header destination type. If
		 * only DLS_PROMISC_MULTI is enabled, we need to only reject
		 * multicast packets as those are the only ones which filter up
		 * the promiscuous path. If we have DLS_PROMISC_PHYS or
		 * DLS_PROMISC_SAP set, then we know that we'll be seeing
		 * everything, so we should drop it now.
		 */
		if (!promisc && !(dsp->ds_promisc == DLS_PROMISC_MULTI &&
		    mhip->mhi_dsttype != MAC_ADDRTYPE_MULTICAST))
			goto refuse;
		/*
		 * If the dls_impl_t is in 'all physical' mode then
		 * always accept.
		 */
		if (dsp->ds_promisc & DLS_PROMISC_PHYS)
			goto accept;

		/*
		 * Loopback packets i.e. packets sent out by DLS on a given
		 * mac end point, will be accepted back by DLS on loopback
		 * from the mac, only in the 'all physical' mode which has been
		 * covered by the previous check above
		 */
		if (promisc_loopback)
			goto refuse;
	}

	switch (mhip->mhi_dsttype) {
	case MAC_ADDRTYPE_UNICAST:
	case MAC_ADDRTYPE_BROADCAST:
		/*
		 * We can accept unicast and broadcast packets because
		 * filtering is already done by the mac layer.
		 */
		goto accept;
	case MAC_ADDRTYPE_MULTICAST:
		/*
		 * Additional filtering is needed for multicast addresses
		 * because different streams may be interested in different
		 * addresses.
		 */
		if (dsp->ds_promisc & DLS_PROMISC_MULTI)
			goto accept;

		rw_enter(&dsp->ds_rw_lock, RW_READER);
		for (dmap = dsp->ds_dmap; dmap != NULL;
		    dmap = dmap->dma_nextp) {
			if (memcmp(mhip->mhi_daddr, dmap->dma_addr,
			    addr_length) == 0) {
				rw_exit(&dsp->ds_rw_lock);
				goto accept;
			}
		}
		rw_exit(&dsp->ds_rw_lock);
		break;
	}

refuse:
	return (B_FALSE);

accept:
	/*
	 * the returned ds_rx and ds_rx_arg will always be in sync.
	 */
	mutex_enter(&dsp->ds_lock);
	*ds_rx = dsp->ds_rx;
	*ds_rx_arg = dsp->ds_rx_arg;
	mutex_exit(&dsp->ds_lock);

	return (B_TRUE);
}

/* ARGSUSED */
boolean_t
dls_accept(dld_str_t *dsp, mac_header_info_t *mhip, dls_rx_t *ds_rx,
    void **ds_rx_arg)
{
	return (dls_accept_common(dsp, mhip, ds_rx, ds_rx_arg, B_FALSE,
	    B_FALSE));
}

boolean_t
dls_accept_promisc(dld_str_t *dsp, mac_header_info_t *mhip, dls_rx_t *ds_rx,
    void **ds_rx_arg, boolean_t loopback)
{
	if (dsp->ds_promisc == 0) {
		/*
		 * If there are active walkers of the mi_promisc_list when
		 * promiscuousness is disabled, ds_promisc will be cleared,
		 * but the DLS will remain on the mi_promisc_list until the
		 * walk is completed.  If we do not recognize this case here,
		 * we won't properly execute the ds_promisc case in the common
		 * accept routine -- and we will potentially accept a packet
		 * that has originated with this DLS (which in turn can
		 * induce recursion and death by stack overflow).  If
		 * ds_promisc is zero, we know that we are in this window --
		 * and we refuse to accept the packet.
		 */
		return (B_FALSE);
	}

	return (dls_accept_common(dsp, mhip, ds_rx, ds_rx_arg, B_TRUE,
	    loopback));
}

int
dls_mac_active_set(dls_link_t *dlp)
{
	int err = 0;

	/*
	 * First client; add the primary unicast address.
	 */
	if (dlp->dl_nactive == 0) {
		/*
		 * First client; add the primary unicast address.
		 */
		mac_diag_t diag;

		/* request the primary MAC address */
		if ((err = mac_unicast_add(dlp->dl_mch, NULL,
		    MAC_UNICAST_PRIMARY | MAC_UNICAST_TAG_DISABLE |
		    MAC_UNICAST_DISABLE_TX_VID_CHECK, &dlp->dl_mah,
		    VLAN_ID_NONE, &diag)) != 0) {
			return (err);
		}

		/*
		 * Set the function to start receiving packets.
		 */
		mac_rx_set(dlp->dl_mch, i_dls_link_rx, dlp);
	} else if (dlp->dl_exclusive == B_TRUE) {
		return (EBUSY);
	}

	dlp->dl_nactive++;
	return (0);
}

void
dls_mac_active_clear(dls_link_t *dlp)
{
	if (--dlp->dl_nactive == 0) {
		ASSERT(dlp->dl_mah != NULL);
		(void) mac_unicast_remove(dlp->dl_mch, dlp->dl_mah);
		dlp->dl_mah = NULL;
		mac_rx_clear(dlp->dl_mch);
	}
}

int
dls_active_set(dld_str_t *dsp)
{
	int err = 0;

	ASSERT(MAC_PERIM_HELD(dsp->ds_mh));

	if (dsp->ds_passivestate == DLD_PASSIVE)
		return (0);

	if (dsp->ds_dlp->dl_exclusive == B_TRUE &&
	    dsp->ds_passivestate != DLD_EXCLUSIVE)
		return (EBUSY);

	/* If we're already active, we need to check the link's exclusivity */
	if ((dsp->ds_nactive == 0) &&
	    ((err = dls_mac_active_set(dsp->ds_dlp)) != 0)) {
		/* except for ENXIO all other errors are mapped to EBUSY */
		if (err != ENXIO)
			return (EBUSY);
		return (err);
	}

	dsp->ds_passivestate = dsp->ds_dlp->dl_exclusive == B_TRUE ?
	    DLD_EXCLUSIVE : DLD_ACTIVE;
	dsp->ds_nactive++;
	return (0);
}

/*
 * Note that dls_active_set() is called whenever an active operation
 * (DL_BIND_REQ, DL_ENABMULTI_REQ ...) is processed and
 * dls_active_clear(dsp, B_FALSE) is called whenever the active operation
 * is being undone (DL_UNBIND_REQ, DL_DISABMULTI_REQ ...). In some cases,
 * a stream is closed without every active operation being undone and we
 * need to clear all the "active" states by calling
 * dls_active_clear(dsp, B_TRUE).
 */
void
dls_active_clear(dld_str_t *dsp, boolean_t all)
{
	ASSERT(MAC_PERIM_HELD(dsp->ds_mh));

	if (dsp->ds_passivestate == DLD_PASSIVE)
		return;

	if (all && dsp->ds_nactive == 0)
		return;

	ASSERT(dsp->ds_nactive > 0);

	dsp->ds_nactive -= (all ? dsp->ds_nactive : 1);
	if (dsp->ds_nactive != 0)
		return;

	ASSERT(dsp->ds_passivestate == DLD_ACTIVE ||
	    dsp->ds_passivestate == DLD_EXCLUSIVE);
	dls_mac_active_clear(dsp->ds_dlp);
	/*
	 * We verify below to ensure that no other part of DLS has mucked with
	 * our exclusive state.
	 */
	if (dsp->ds_passivestate == DLD_EXCLUSIVE)
		VERIFY(dls_exclusive_set(dsp, B_FALSE) == 0);
	dsp->ds_passivestate = DLD_UNINITIALIZED;
}

int
dls_exclusive_set(dld_str_t *dsp, boolean_t enable)
{
	ASSERT(MAC_PERIM_HELD(dsp->ds_mh));

	if (enable == B_FALSE) {
		dsp->ds_dlp->dl_exclusive = B_FALSE;
		return (0);
	}

	if (dsp->ds_dlp->dl_nactive != 0)
		return (EBUSY);

	dsp->ds_dlp->dl_exclusive = B_TRUE;

	return (0);
}<|MERGE_RESOLUTION|>--- conflicted
+++ resolved
@@ -250,16 +250,16 @@
 {
 	int err = 0;
 	uint32_t old_flags = dsp->ds_promisc;
-<<<<<<< HEAD
-	uint32_t new_type = new_flags &
-	    ~(DLS_PROMISC_RX_ONLY | DLS_PROMISC_FIXUPS);
+	const uint32_t option_flags = DLS_PROMISC_RX_ONLY | DLS_PROMISC_FIXUPS;
+	uint32_t old_type = old_flags & ~option_flags;
+	uint32_t new_type = new_flags & ~option_flags;
 	mac_client_promisc_type_t mptype = MAC_CLIENT_PROMISC_ALL;
 	uint16_t mac_flags = 0;
 	boolean_t doremove = B_FALSE;
 
 	ASSERT(MAC_PERIM_HELD(dsp->ds_mh));
 	ASSERT(!(new_flags & ~(DLS_PROMISC_SAP | DLS_PROMISC_MULTI |
-	    DLS_PROMISC_PHYS | DLS_PROMISC_RX_ONLY | DLS_PROMISC_FIXUPS)));
+	    DLS_PROMISC_PHYS | option_flags)));
 
 	/*
 	 * If we only have the non-data receive flags set or are only changing
@@ -269,22 +269,11 @@
 	 * nothing else for us to do other than toggle it, as there's no need to
 	 * talk to MAC and we don't have to do anything else.
 	 */
-	if ((old_flags & ~(DLS_PROMISC_RX_ONLY | DLS_PROMISC_FIXUPS)) == 0 &&
-	    (new_flags & ~(DLS_PROMISC_RX_ONLY | DLS_PROMISC_FIXUPS)) == 0) {
+	if ((old_flags & ~option_flags) == 0 &&
+	    (new_flags & ~option_flags) == 0) {
 		dsp->ds_promisc = new_flags;
 		return (0);
 	}
-=======
-	const uint32_t option_flags = DLS_PROMISC_RX_ONLY;
-	uint32_t old_type = old_flags & ~option_flags;
-	uint32_t new_type = new_flags & ~option_flags;
-	mac_client_promisc_type_t mptype = MAC_CLIENT_PROMISC_ALL;
-	uint16_t mac_flags = 0;
-
-	ASSERT(MAC_PERIM_HELD(dsp->ds_mh));
-	ASSERT(!(new_flags & ~(DLS_PROMISC_SAP | DLS_PROMISC_MULTI |
-	    DLS_PROMISC_PHYS | option_flags)));
->>>>>>> 115f9ea8
 
 	/*
 	 * If the user has only requested DLS_PROMISC_MULTI then we need to make
@@ -300,42 +289,31 @@
 	 */
 	if (new_flags & DLS_PROMISC_RX_ONLY)
 		mac_flags |= MAC_PROMISC_FLAGS_NO_TX_LOOP;
-<<<<<<< HEAD
 	if (new_flags & DLS_PROMISC_FIXUPS)
 		mac_flags |= MAC_PROMISC_FLAGS_DO_FIXUPS;
-=======
->>>>>>> 115f9ea8
 	if (new_type == DLS_PROMISC_SAP)
 		mac_flags |= MAC_PROMISC_FLAGS_NO_PHYS;
 
 	/*
-<<<<<<< HEAD
 	 * If we're coming in and we're being asked to transition to a state
 	 * where the only DLS flags would be enabled are flags that change what
 	 * we do with promiscuous packets (DLS_PROMISC_RX_ONLY and
 	 * DLS_PROMISC_FIXUPS) and not which packets we should receive, then we
 	 * need to remove the MAC layer promiscuous handler.
 	 */
-	if ((new_flags & ~(DLS_PROMISC_RX_ONLY | DLS_PROMISC_FIXUPS)) == 0 &&
-	    (old_flags & ~(DLS_PROMISC_RX_ONLY | DLS_PROMISC_FIXUPS)) != 0 &&
-	    new_flags != 0) {
+	if ((new_flags & ~option_flags) == 0 &&
+	    (old_flags & ~option_flags) != 0 && new_flags != 0) {
 		doremove = B_TRUE;
 	}
 
 	/*
-=======
->>>>>>> 115f9ea8
 	 * There are three cases we care about here with respect to MAC. Going
 	 * from nothing to something, something to nothing, something to
 	 * something where we need to change how we're getting stuff from mac.
 	 * In the last case, as long as they're not equal, we need to assume
 	 * something has changed and do something about it.
 	 */
-<<<<<<< HEAD
-	if (dsp->ds_promisc == 0 && new_flags != 0) {
-=======
 	if (old_type == 0 && new_type == 0) {
->>>>>>> 115f9ea8
 		/*
 		 * If there are only option flags in the old and new flags
 		 * then there is no need to talk to MAC. Just update the flags.
@@ -355,12 +333,7 @@
 			mac_promisc_remove(dsp->ds_vlan_mph);
 			dsp->ds_vlan_mph = NULL;
 		}
-<<<<<<< HEAD
-	} else if (dsp->ds_promisc != 0 &&
-	    (new_flags == 0 || doremove == B_TRUE)) {
-=======
-	} else if (old_type != 0 && new_type == 0) {
->>>>>>> 115f9ea8
+	} else if (old_type != 0 && (new_type == 0 || doremove == B_TRUE)) {
 		ASSERT(dsp->ds_mph != NULL);
 
 		mac_promisc_remove(dsp->ds_mph);
@@ -375,11 +348,7 @@
 			    MAC_CLIENT_PROMISC_ALL, dls_rx_vlan_promisc, dsp,
 			    &dsp->ds_vlan_mph, MAC_PROMISC_FLAGS_NO_PHYS);
 		}
-<<<<<<< HEAD
-	} else if (new_flags != 0 && new_flags != old_flags) {
-=======
 	} else if (new_flags != old_flags) {
->>>>>>> 115f9ea8
 		ASSERT(dsp->ds_mph != NULL);
 		mac_promisc_remove(dsp->ds_mph);
 		/* Honors both after-remove and before-add semantics! */
