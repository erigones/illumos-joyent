--- conflicted
+++ resolved
@@ -1127,13 +1127,8 @@
 		while ((ddp->dd_tref != 0) || (ddp->dd_prop_taskid != 0))
 			cv_wait(&ddp->dd_cv, &ddp->dd_mutex);
 	} else {
-<<<<<<< HEAD
 		VERIFY(ddp->dd_tref == 0);
-		VERIFY(ddp->dd_prop_taskid == NULL);
-=======
-		ASSERT(ddp->dd_tref == 0 &&
-		    ddp->dd_prop_taskid == (taskqid_t)NULL);
->>>>>>> 46648336
+		VERIFY(ddp->dd_prop_taskid == (taskqid_t)NULL);
 	}
 
 	if (ddp->dd_linkid != DATALINK_INVALID_LINKID) {
