/*
 * This file and its contents are supplied under the terms of the
 * Common Development and Distribution License ("CDDL"), version 1.0.
 * You may only use this file in accordance with the terms of version
 * 1.0 of the CDDL.
 *
 * A full copy of the text of the CDDL should have accompanied this
 * source.  A copy of the CDDL is also available via the Internet at
 * http://www.illumos.org/license/CDDL.
 */

/*
 * Copyright 2013 Nexenta Inc.  All rights reserved.
 * Copyright (c) 2014, 2016 by Delphix. All rights reserved.
 * Copyright 2019 Joyent, Inc.
 */

/* Based on the NetBSD virtio driver by Minoura Makoto. */
/*
 * Copyright (c) 2010 Minoura Makoto.
 * All rights reserved.
 *
 * Redistribution and use in source and binary forms, with or without
 * modification, are permitted provided that the following conditions
 * are met:
 * 1. Redistributions of source code must retain the above copyright
 *    notice, this list of conditions and the following disclaimer.
 * 2. Redistributions in binary form must reproduce the above copyright
 *    notice, this list of conditions and the following disclaimer in the
 *    documentation and/or other materials provided with the distribution.
 *
 * THIS SOFTWARE IS PROVIDED BY THE AUTHOR ``AS IS'' AND ANY EXPRESS OR
 * IMPLIED WARRANTIES, INCLUDING, BUT NOT LIMITED TO, THE IMPLIED WARRANTIES
 * OF MERCHANTABILITY AND FITNESS FOR A PARTICULAR PURPOSE ARE DISCLAIMED.
 * IN NO EVENT SHALL THE AUTHOR BE LIABLE FOR ANY DIRECT, INDIRECT,
 * INCIDENTAL, SPECIAL, EXEMPLARY, OR CONSEQUENTIAL DAMAGES (INCLUDING, BUT
 * NOT LIMITED TO, PROCUREMENT OF SUBSTITUTE GOODS OR SERVICES; LOSS OF USE,
 * DATA, OR PROFITS; OR BUSINESS INTERRUPTION) HOWEVER CAUSED AND ON ANY
 * THEORY OF LIABILITY, WHETHER IN CONTRACT, STRICT LIABILITY, OR TORT
 * (INCLUDING NEGLIGENCE OR OTHERWISE) ARISING IN ANY WAY OUT OF THE USE OF
 * THIS SOFTWARE, EVEN IF ADVISED OF THE POSSIBILITY OF SUCH DAMAGE.
 */

/*
 * VIRTIO NETWORK DRIVER
 */

#include <sys/types.h>
#include <sys/errno.h>
#include <sys/param.h>
#include <sys/stropts.h>
#include <sys/stream.h>
#include <sys/strsubr.h>
#include <sys/kmem.h>
#include <sys/conf.h>
#include <sys/devops.h>
#include <sys/ksynch.h>
#include <sys/stat.h>
#include <sys/modctl.h>
#include <sys/debug.h>
#include <sys/pci.h>
#include <sys/ethernet.h>
#include <sys/vlan.h>
#include <sys/sysmacros.h>

#include <sys/dlpi.h>
#include <sys/taskq.h>

#include <sys/pattr.h>
#include <sys/strsun.h>

#include <sys/random.h>
#include <sys/containerof.h>
#include <sys/stream.h>

#include <sys/mac.h>
#include <sys/mac_provider.h>
#include <sys/mac_ether.h>

#include "virtio.h"
#include "vioif.h"


static int vioif_quiesce(dev_info_t *);
static int vioif_attach(dev_info_t *, ddi_attach_cmd_t);
static int vioif_detach(dev_info_t *, ddi_detach_cmd_t);
static boolean_t vioif_has_feature(vioif_t *, uint32_t);
static void vioif_reclaim_restart(vioif_t *);
static int vioif_m_stat(void *, uint_t, uint64_t *);
static void vioif_m_stop(void *);
static int vioif_m_start(void *);
static int vioif_m_multicst(void *, boolean_t, const uint8_t *);
static int vioif_m_setpromisc(void *, boolean_t);
static int vioif_m_unicst(void *, const uint8_t *);
static mblk_t *vioif_m_tx(void *, mblk_t *);
static int vioif_m_setprop(void *, const char *, mac_prop_id_t, uint_t,
    const void *);
static int vioif_m_getprop(void *, const char *, mac_prop_id_t, uint_t, void *);
static void vioif_m_propinfo(void *, const char *, mac_prop_id_t,
    mac_prop_info_handle_t);
static boolean_t vioif_m_getcapab(void *, mac_capab_t, void *);
static uint_t vioif_add_rx(vioif_t *);


static struct cb_ops vioif_cb_ops = {
	.cb_rev =			CB_REV,
	.cb_flag =			D_MP | D_NEW,

	.cb_open =			nulldev,
	.cb_close =			nulldev,
	.cb_strategy =			nodev,
	.cb_print =			nodev,
	.cb_dump =			nodev,
	.cb_read =			nodev,
	.cb_write =			nodev,
	.cb_ioctl =			nodev,
	.cb_devmap =			nodev,
	.cb_mmap =			nodev,
	.cb_segmap =			nodev,
	.cb_chpoll =			nochpoll,
	.cb_prop_op =			ddi_prop_op,
	.cb_str =			NULL,
	.cb_aread =			nodev,
	.cb_awrite =			nodev,
};

static struct dev_ops vioif_dev_ops = {
	.devo_rev =			DEVO_REV,
	.devo_refcnt =			0,

	.devo_attach =			vioif_attach,
	.devo_detach =			vioif_detach,
	.devo_quiesce =			vioif_quiesce,

	.devo_cb_ops =			&vioif_cb_ops,

	.devo_getinfo =			NULL,
	.devo_identify =		nulldev,
	.devo_probe =			nulldev,
	.devo_reset =			nodev,
	.devo_bus_ops =			NULL,
	.devo_power =			NULL,
};

static struct modldrv vioif_modldrv = {
	.drv_modops =			&mod_driverops,
	.drv_linkinfo =			"VIRTIO network driver",
	.drv_dev_ops =			&vioif_dev_ops
};

static struct modlinkage vioif_modlinkage = {
	.ml_rev =			MODREV_1,
	.ml_linkage =			{ &vioif_modldrv, NULL }
};

static mac_callbacks_t vioif_mac_callbacks = {
	.mc_getstat =			vioif_m_stat,
	.mc_start =			vioif_m_start,
	.mc_stop =			vioif_m_stop,
	.mc_setpromisc =		vioif_m_setpromisc,
	.mc_multicst =			vioif_m_multicst,
	.mc_unicst =			vioif_m_unicst,
	.mc_tx =			vioif_m_tx,

	.mc_callbacks =			(MC_GETCAPAB | MC_SETPROP |
					    MC_GETPROP | MC_PROPINFO),
	.mc_getcapab =			vioif_m_getcapab,
	.mc_setprop =			vioif_m_setprop,
	.mc_getprop =			vioif_m_getprop,
	.mc_propinfo =			vioif_m_propinfo,
};

static const uchar_t vioif_broadcast[ETHERADDRL] = {
	0xFF, 0xFF, 0xFF, 0xFF, 0xFF, 0xFF
};

/*
 * Interval for the periodic TX reclaim.
 */
uint_t vioif_reclaim_ms = 200;

/*
 * DMA attribute template for transmit and receive buffers.  The SGL entry
 * count will be modified before using the template.  Note that these
 * allocations are aligned so that VIOIF_HEADER_SKIP places the IP header in
 * received frames at the correct offset for the networking stack.
 */
ddi_dma_attr_t vioif_dma_attr_bufs = {
	.dma_attr_version =		DMA_ATTR_V0,
	.dma_attr_addr_lo =		0x0000000000000000,
	.dma_attr_addr_hi =		0xFFFFFFFFFFFFFFFF,
	.dma_attr_count_max =		0x00000000FFFFFFFF,
	.dma_attr_align =		VIOIF_HEADER_ALIGN,
	.dma_attr_burstsizes =		1,
	.dma_attr_minxfer =		1,
	.dma_attr_maxxfer =		0x00000000FFFFFFFF,
	.dma_attr_seg =			0x00000000FFFFFFFF,
	.dma_attr_sgllen =		0,
	.dma_attr_granular =		1,
	.dma_attr_flags =		0
};

/*
 * DMA attributes for mapping larger transmit buffers from the networking
 * stack.  The requirements are quite loose, but note that the SGL entry length
 * field is 32-bit.
 */
ddi_dma_attr_t vioif_dma_attr_external = {
	.dma_attr_version =		DMA_ATTR_V0,
	.dma_attr_addr_lo =		0x0000000000000000,
	.dma_attr_addr_hi =		0xFFFFFFFFFFFFFFFF,
	.dma_attr_count_max =		0x00000000FFFFFFFF,
	.dma_attr_align =		1,
	.dma_attr_burstsizes =		1,
	.dma_attr_minxfer =		1,
	.dma_attr_maxxfer =		0x00000000FFFFFFFF,
	.dma_attr_seg =			0x00000000FFFFFFFF,
	.dma_attr_sgllen =		VIOIF_MAX_SEGS - 1,
	.dma_attr_granular =		1,
	.dma_attr_flags =		0
};


/*
 * VIRTIO NET MAC PROPERTIES
 */
#define	VIOIF_MACPROP_TXCOPY_THRESH	"_txcopy_thresh"
#define	VIOIF_MACPROP_TXCOPY_THRESH_DEF	300
#define	VIOIF_MACPROP_TXCOPY_THRESH_MAX	640

#define	VIOIF_MACPROP_RXCOPY_THRESH	"_rxcopy_thresh"
#define	VIOIF_MACPROP_RXCOPY_THRESH_DEF	300
#define	VIOIF_MACPROP_RXCOPY_THRESH_MAX	640

static char *vioif_priv_props[] = {
	VIOIF_MACPROP_TXCOPY_THRESH,
	VIOIF_MACPROP_RXCOPY_THRESH,
	NULL
};


static vioif_txbuf_t *
vioif_txbuf_alloc(vioif_t *vif)
{
	vioif_txbuf_t *tb;

	VERIFY(MUTEX_HELD(&vif->vif_mutex));

	if ((tb = list_remove_head(&vif->vif_txbufs)) != NULL) {
		vif->vif_ntxbufs_alloc++;
	}

	return (tb);
}

static void
vioif_txbuf_free(vioif_t *vif, vioif_txbuf_t *tb)
{
	VERIFY(MUTEX_HELD(&vif->vif_mutex));

	VERIFY3U(vif->vif_ntxbufs_alloc, >, 0);
	vif->vif_ntxbufs_alloc--;

	virtio_chain_clear(tb->tb_chain);
	list_insert_head(&vif->vif_txbufs, tb);
}

static vioif_rxbuf_t *
vioif_rxbuf_alloc(vioif_t *vif)
{
	vioif_rxbuf_t *rb;

	VERIFY(MUTEX_HELD(&vif->vif_mutex));

	if ((rb = list_remove_head(&vif->vif_rxbufs)) != NULL) {
		vif->vif_nrxbufs_alloc++;
	}

	return (rb);
}

static void
vioif_rxbuf_free(vioif_t *vif, vioif_rxbuf_t *rb)
{
	VERIFY(MUTEX_HELD(&vif->vif_mutex));

	VERIFY3U(vif->vif_nrxbufs_alloc, >, 0);
	vif->vif_nrxbufs_alloc--;

	virtio_chain_clear(rb->rb_chain);
	list_insert_head(&vif->vif_rxbufs, rb);
}

static void
vioif_rx_free_callback(caddr_t free_arg)
{
	vioif_rxbuf_t *rb = (vioif_rxbuf_t *)free_arg;
	vioif_t *vif = rb->rb_vioif;

	mutex_enter(&vif->vif_mutex);

	/*
	 * Return this receive buffer to the free list.
	 */
	vioif_rxbuf_free(vif, rb);

	VERIFY3U(vif->vif_nrxbufs_onloan, >, 0);
	vif->vif_nrxbufs_onloan--;

	/*
	 * Attempt to replenish the receive queue with at least the buffer we
	 * just freed.  There isn't a great way to deal with failure here,
	 * though because we'll only loan at most half of the buffers there
	 * should always be at least some available even if this fails.
	 */
	(void) vioif_add_rx(vif);

	mutex_exit(&vif->vif_mutex);
}

static void
vioif_free_bufs(vioif_t *vif)
{
	VERIFY(MUTEX_HELD(&vif->vif_mutex));

	VERIFY3U(vif->vif_ntxbufs_alloc, ==, 0);
	for (uint_t i = 0; i < vif->vif_txbufs_capacity; i++) {
		vioif_txbuf_t *tb = &vif->vif_txbufs_mem[i];

		/*
		 * Ensure that this txbuf is now in the free list:
		 */
		VERIFY(list_link_active(&tb->tb_link));
		list_remove(&vif->vif_txbufs, tb);

		/*
		 * We should not have an mblk chain at this point.
		 */
		VERIFY3P(tb->tb_mp, ==, NULL);

		if (tb->tb_dma != NULL) {
			virtio_dma_free(tb->tb_dma);
			tb->tb_dma = NULL;
		}

		if (tb->tb_chain != NULL) {
			virtio_chain_free(tb->tb_chain);
			tb->tb_chain = NULL;
		}

		if (tb->tb_dmaext != NULL) {
			for (uint_t j = 0; j < tb->tb_dmaext_capacity; j++) {
				if (tb->tb_dmaext[j] != NULL) {
					virtio_dma_free(
					    tb->tb_dmaext[j]);
					tb->tb_dmaext[j] = NULL;
				}
			}

			kmem_free(tb->tb_dmaext,
			    sizeof (virtio_dma_t *) * tb->tb_dmaext_capacity);
			tb->tb_dmaext = NULL;
			tb->tb_dmaext_capacity = 0;
		}
	}
	VERIFY(list_is_empty(&vif->vif_txbufs));
	if (vif->vif_txbufs_mem != NULL) {
		kmem_free(vif->vif_txbufs_mem,
		    sizeof (vioif_txbuf_t) * vif->vif_txbufs_capacity);
		vif->vif_txbufs_mem = NULL;
		vif->vif_txbufs_capacity = 0;
	}

	VERIFY3U(vif->vif_nrxbufs_alloc, ==, 0);
	for (uint_t i = 0; i < vif->vif_rxbufs_capacity; i++) {
		vioif_rxbuf_t *rb = &vif->vif_rxbufs_mem[i];

		/*
		 * Ensure that this rxbuf is now in the free list:
		 */
		VERIFY(list_link_active(&rb->rb_link));
		list_remove(&vif->vif_rxbufs, rb);

		if (rb->rb_dma != NULL) {
			virtio_dma_free(rb->rb_dma);
			rb->rb_dma = NULL;
		}

		if (rb->rb_chain != NULL) {
			virtio_chain_free(rb->rb_chain);
			rb->rb_chain = NULL;
		}
	}
	VERIFY(list_is_empty(&vif->vif_rxbufs));
	if (vif->vif_rxbufs_mem != NULL) {
		kmem_free(vif->vif_rxbufs_mem,
		    sizeof (vioif_rxbuf_t) * vif->vif_rxbufs_capacity);
		vif->vif_rxbufs_mem = NULL;
		vif->vif_rxbufs_capacity = 0;
	}
}

static int
vioif_alloc_bufs(vioif_t *vif)
{
	VERIFY(MUTEX_HELD(&vif->vif_mutex));

	/*
	 * Allocate one contiguous chunk of memory for the transmit and receive
	 * buffer tracking objects.  If the ring is unusually small, we'll
	 * reduce our target buffer count accordingly.
	 */
	vif->vif_txbufs_capacity = MIN(VIRTIO_NET_TX_BUFS,
	    virtio_queue_size(vif->vif_tx_vq));
	vif->vif_txbufs_mem = kmem_zalloc(
	    sizeof (vioif_txbuf_t) * vif->vif_txbufs_capacity, KM_SLEEP);
	list_create(&vif->vif_txbufs, sizeof (vioif_txbuf_t),
	    offsetof(vioif_txbuf_t, tb_link));

	vif->vif_rxbufs_capacity = MIN(VIRTIO_NET_RX_BUFS,
	    virtio_queue_size(vif->vif_rx_vq));
	vif->vif_rxbufs_mem = kmem_zalloc(
	    sizeof (vioif_rxbuf_t) * vif->vif_rxbufs_capacity, KM_SLEEP);
	list_create(&vif->vif_rxbufs, sizeof (vioif_rxbuf_t),
	    offsetof(vioif_rxbuf_t, rb_link));

	/*
	 * Do not loan more than half of our allocated receive buffers into
	 * the networking stack.
	 */
	vif->vif_nrxbufs_onloan_max = vif->vif_rxbufs_capacity / 2;

	/*
	 * Put everything in the free list straight away in order to simplify
	 * the use of vioif_free_bufs() for cleanup on allocation failure.
	 */
	for (uint_t i = 0; i < vif->vif_txbufs_capacity; i++) {
		list_insert_tail(&vif->vif_txbufs, &vif->vif_txbufs_mem[i]);
	}
	for (uint_t i = 0; i < vif->vif_rxbufs_capacity; i++) {
		list_insert_tail(&vif->vif_rxbufs, &vif->vif_rxbufs_mem[i]);
	}

	/*
	 * Start from the DMA attribute template common to both transmit and
	 * receive buffers.  The SGL entry count will be modified for each
	 * buffer type.
	 */
	ddi_dma_attr_t attr = vioif_dma_attr_bufs;

	/*
	 * The transmit inline buffer is small (less than a page), so it's
	 * reasonable to request a single cookie.
	 */
	attr.dma_attr_sgllen = 1;

	for (vioif_txbuf_t *tb = list_head(&vif->vif_txbufs); tb != NULL;
	    tb = list_next(&vif->vif_txbufs, tb)) {
		if ((tb->tb_dma = virtio_dma_alloc(vif->vif_virtio,
		    VIOIF_TX_INLINE_SIZE, &attr,
		    DDI_DMA_STREAMING | DDI_DMA_WRITE, KM_SLEEP)) == NULL) {
			goto fail;
		}
		VERIFY3U(virtio_dma_ncookies(tb->tb_dma), ==, 1);

		if ((tb->tb_chain = virtio_chain_alloc(vif->vif_tx_vq,
		    KM_SLEEP)) == NULL) {
			goto fail;
		}
		virtio_chain_data_set(tb->tb_chain, tb);

		tb->tb_dmaext_capacity = VIOIF_MAX_SEGS - 1;
		tb->tb_dmaext = kmem_zalloc(
		    sizeof (virtio_dma_t *) * tb->tb_dmaext_capacity,
		    KM_SLEEP);
	}

	/*
	 * The receive buffers are larger, and we can tolerate a large number
	 * of segments.  Adjust the SGL entry count, setting aside one segment
	 * for the virtio net header.
	 */
	attr.dma_attr_sgllen = VIOIF_MAX_SEGS - 1;

	for (vioif_rxbuf_t *rb = list_head(&vif->vif_rxbufs); rb != NULL;
	    rb = list_next(&vif->vif_rxbufs, rb)) {
		if ((rb->rb_dma = virtio_dma_alloc(vif->vif_virtio,
		    VIOIF_RX_BUF_SIZE, &attr, DDI_DMA_STREAMING | DDI_DMA_READ,
		    KM_SLEEP)) == NULL) {
			goto fail;
		}

		if ((rb->rb_chain = virtio_chain_alloc(vif->vif_rx_vq,
		    KM_SLEEP)) == NULL) {
			goto fail;
		}
		virtio_chain_data_set(rb->rb_chain, rb);

		/*
		 * Ensure that the first cookie is sufficient to cover the
		 * header skip region plus one byte.
		 */
		VERIFY3U(virtio_dma_cookie_size(rb->rb_dma, 0), >=,
		    VIOIF_HEADER_SKIP + 1);

		/*
		 * Ensure that the frame data begins at a location with a
		 * correctly aligned IP header.
		 */
		VERIFY3U((uintptr_t)virtio_dma_va(rb->rb_dma,
		    VIOIF_HEADER_SKIP) % 4, ==, 2);

		rb->rb_vioif = vif;
		rb->rb_frtn.free_func = vioif_rx_free_callback;
		rb->rb_frtn.free_arg = (caddr_t)rb;
	}

	return (0);

fail:
	vioif_free_bufs(vif);
	return (ENOMEM);
}

static int
vioif_m_multicst(void *arg, boolean_t add, const uint8_t *mcst_addr)
{
	/*
	 * Even though we currently do not have support for programming
	 * multicast filters, or even enabling promiscuous mode, we return
	 * success here to avoid the networking stack falling back to link
	 * layer broadcast for multicast traffic.  Some hypervisors already
	 * pass received multicast frames onto the guest, so at least on those
	 * systems multicast will work as expected anyway.
	 */
	return (0);
}

static int
vioif_m_setpromisc(void *arg, boolean_t on)
{
	/*
	 * Even though we cannot currently enable promiscuous mode, we return
	 * success here to allow tools like snoop(1M) to continue to function.
	 */
	return (0);
}

static int
vioif_m_unicst(void *arg, const uint8_t *mac)
{
	return (ENOTSUP);
}

static uint_t
vioif_add_rx(vioif_t *vif)
{
	VERIFY(MUTEX_HELD(&vif->vif_mutex));

	if (vif->vif_runstate != VIOIF_RUNSTATE_RUNNING) {
		/*
		 * If the NIC is not running, do not give the device any
		 * receive buffers.
		 */
		return (0);
	}

	uint_t num_added = 0;

	vioif_rxbuf_t *rb;
	while ((rb = vioif_rxbuf_alloc(vif)) != NULL) {
		/*
		 * For legacy devices, and those that have not negotiated
		 * VIRTIO_F_ANY_LAYOUT, the virtio net header must appear in a
		 * separate descriptor entry to the rest of the buffer.
		 */
		if (virtio_chain_append(rb->rb_chain,
		    virtio_dma_cookie_pa(rb->rb_dma, 0),
		    sizeof (struct virtio_net_hdr),
		    VIRTIO_DIR_DEVICE_WRITES) != DDI_SUCCESS) {
			goto fail;
		}

		for (uint_t n = 0; n < virtio_dma_ncookies(rb->rb_dma); n++) {
			uint64_t pa = virtio_dma_cookie_pa(rb->rb_dma, n);
			size_t sz = virtio_dma_cookie_size(rb->rb_dma, n);

			if (n == 0) {
				pa += VIOIF_HEADER_SKIP;
				VERIFY3U(sz, >, VIOIF_HEADER_SKIP);
				sz -= VIOIF_HEADER_SKIP;
			}

			if (virtio_chain_append(rb->rb_chain, pa, sz,
			    VIRTIO_DIR_DEVICE_WRITES) != DDI_SUCCESS) {
				goto fail;
			}
		}

		virtio_chain_submit(rb->rb_chain, B_FALSE);
		num_added++;
		continue;

fail:
		vioif_rxbuf_free(vif, rb);
		vif->vif_norecvbuf++;
		break;
	}

	if (num_added > 0) {
		virtio_queue_flush(vif->vif_rx_vq);
	}

	return (num_added);
}

static uint_t
vioif_process_rx(vioif_t *vif)
{
	virtio_chain_t *vic;
	mblk_t *mphead = NULL, *lastmp = NULL, *mp;
	uint_t num_processed = 0;

	VERIFY(MUTEX_HELD(&vif->vif_mutex));

	while ((vic = virtio_queue_poll(vif->vif_rx_vq)) != NULL) {
		/*
		 * We have to use the chain received length here, as the device
		 * does not tell us the received frame length any other way.
		 * In a limited survey of hypervisors, virtio network devices
		 * appear to provide the right value here.
		 */
		size_t len = virtio_chain_received_length(vic);
		vioif_rxbuf_t *rb = virtio_chain_data(vic);

		virtio_dma_sync(rb->rb_dma, DDI_DMA_SYNC_FORCPU);

		/*
		 * If the NIC is not running, discard any received frames.
		 */
		if (vif->vif_runstate != VIOIF_RUNSTATE_RUNNING) {
			vioif_rxbuf_free(vif, rb);
			continue;
		}

		if (len < sizeof (struct virtio_net_hdr)) {
			vif->vif_rxfail_chain_undersize++;
			vif->vif_ierrors++;
			vioif_rxbuf_free(vif, rb);
			continue;
		}
		len -= sizeof (struct virtio_net_hdr);

		/*
		 * We copy small packets that happen to fit into a single
		 * cookie and reuse the buffers. For bigger ones, we loan
		 * the buffers upstream.
		 */
		if (len < vif->vif_rxcopy_thresh ||
		    vif->vif_nrxbufs_onloan >= vif->vif_nrxbufs_onloan_max) {
			mutex_exit(&vif->vif_mutex);
			if ((mp = allocb(len, 0)) == NULL) {
				mutex_enter(&vif->vif_mutex);
				vif->vif_norecvbuf++;
				vif->vif_ierrors++;

				vioif_rxbuf_free(vif, rb);
				continue;
			}

			bcopy(virtio_dma_va(rb->rb_dma, VIOIF_HEADER_SKIP),
			    mp->b_rptr, len);
			mp->b_wptr = mp->b_rptr + len;

			/*
			 * As the packet contents was copied rather than
			 * loaned, we can return the receive buffer resources
			 * to the free list.
			 */
			mutex_enter(&vif->vif_mutex);
			vioif_rxbuf_free(vif, rb);

		} else {
			mutex_exit(&vif->vif_mutex);
			if ((mp = desballoc(virtio_dma_va(rb->rb_dma,
			    VIOIF_HEADER_SKIP), len, 0,
			    &rb->rb_frtn)) == NULL) {
				mutex_enter(&vif->vif_mutex);
				vif->vif_norecvbuf++;
				vif->vif_ierrors++;

				vioif_rxbuf_free(vif, rb);
				continue;
			}
			mp->b_wptr = mp->b_rptr + len;

			mutex_enter(&vif->vif_mutex);
			vif->vif_nrxbufs_onloan++;
		}

		/*
		 * virtio-net does not tell us if this packet is multicast
		 * or broadcast, so we have to check it.
		 */
		if (mp->b_rptr[0] & 0x1) {
			if (bcmp(mp->b_rptr, vioif_broadcast, ETHERADDRL) != 0)
				vif->vif_multircv++;
			else
				vif->vif_brdcstrcv++;
		}

		vif->vif_rbytes += len;
		vif->vif_ipackets++;

		if (lastmp == NULL) {
			mphead = mp;
		} else {
			lastmp->b_next = mp;
		}
		lastmp = mp;
		num_processed++;
	}

	if (mphead != NULL) {
		if (vif->vif_runstate == VIOIF_RUNSTATE_RUNNING) {
			mutex_exit(&vif->vif_mutex);
			mac_rx(vif->vif_mac_handle, NULL, mphead);
			mutex_enter(&vif->vif_mutex);
		} else {
			/*
			 * The NIC was disabled part way through our execution,
			 * so free the messages we allocated.
			 */
			freemsgchain(mphead);
		}
	}

	return (num_processed);
}

static uint_t
vioif_reclaim_used_tx(vioif_t *vif)
{
	virtio_chain_t *vic;
	uint_t num_reclaimed = 0;

	VERIFY(MUTEX_NOT_HELD(&vif->vif_mutex));

<<<<<<< HEAD
		/* We don't chain descriptors for tx, so don't expect any. */
		ASSERT(ve->qe_next == NULL);
=======
	while ((vic = virtio_queue_poll(vif->vif_tx_vq)) != NULL) {
		vioif_txbuf_t *tb = virtio_chain_data(vic);
>>>>>>> 2052a1fb

		if (tb->tb_mp != NULL) {
			/*
			 * Unbind the external mapping.
			 */
			for (uint_t i = 0; i < tb->tb_dmaext_capacity; i++) {
				if (tb->tb_dmaext[i] == NULL) {
					continue;
				}

				virtio_dma_unbind(tb->tb_dmaext[i]);
			}

			freemsg(tb->tb_mp);
			tb->tb_mp = NULL;
		}

		/*
		 * Return this transmit buffer to the free list for reuse.
		 */
		mutex_enter(&vif->vif_mutex);
		vioif_txbuf_free(vif, tb);
		mutex_exit(&vif->vif_mutex);

		num_reclaimed++;
	}

	/* Return ring to transmitting state if descriptors were reclaimed. */
	if (num_reclaimed > 0) {
		boolean_t do_update = B_FALSE;

		mutex_enter(&vif->vif_mutex);
		vif->vif_stat_tx_reclaim += num_reclaimed;
		if (vif->vif_tx_corked) {
			/*
			 * TX was corked on a lack of available descriptors.
			 * That dire state has passed so the TX interrupt can
			 * be disabled and MAC can be notified that
			 * transmission is possible again.
			 */
			vif->vif_tx_corked = B_FALSE;
			virtio_queue_no_interrupt(vif->vif_tx_vq, B_TRUE);
			do_update = B_TRUE;
		}

		if (do_update) {
			mac_tx_update(vif->vif_mac_handle);
		}
		mutex_exit(&vif->vif_mutex);
	}

	return (num_reclaimed);
}

static void
vioif_reclaim_periodic(void *arg)
{
	vioif_t *vif = arg;
	uint_t num_reclaimed;

	num_reclaimed = vioif_reclaim_used_tx(vif);

	mutex_enter(&vif->vif_mutex);
	vif->vif_tx_reclaim_tid = 0;
	/*
	 * If used descriptors were reclaimed or TX descriptors appear to be
	 * outstanding, the ring is considered active and periodic reclamation
	 * is necessary for now.
	 */
	if (num_reclaimed != 0 || virtio_queue_nactive(vif->vif_tx_vq) != 0) {
		/* Do not reschedule if the ring is being drained. */
		if (!vif->vif_tx_drain) {
			vioif_reclaim_restart(vif);
		}
	}
	mutex_exit(&vif->vif_mutex);
}

static void
vioif_reclaim_restart(vioif_t *vif)
{
	VERIFY(MUTEX_HELD(&vif->vif_mutex));
	VERIFY(!vif->vif_tx_drain);

	if (vif->vif_tx_reclaim_tid == 0) {
		vif->vif_tx_reclaim_tid = timeout(vioif_reclaim_periodic, vif,
		    MSEC_TO_TICK_ROUNDUP(vioif_reclaim_ms));
	}
}

static void
vioif_tx_drain(vioif_t *vif)
{
	VERIFY(MUTEX_HELD(&vif->vif_mutex));
	VERIFY3S(vif->vif_runstate, ==, VIOIF_RUNSTATE_STOPPING);

	vif->vif_tx_drain = B_TRUE;
	/* Put a stop to the periodic reclaim if it is running */
	if (vif->vif_tx_reclaim_tid != 0) {
		timeout_id_t tid = vif->vif_tx_reclaim_tid;

		/*
		 * With vif_tx_drain set, there is no risk that a racing
		 * vioif_reclaim_periodic() call will reschedule itself.
		 *
		 * Being part of the mc_stop hook also guarantees that
		 * vioif_m_tx() will not be called to restart it.
		 */
		vif->vif_tx_reclaim_tid = 0;
		mutex_exit(&vif->vif_mutex);
		(void) untimeout(tid);
		mutex_enter(&vif->vif_mutex);
	}
	virtio_queue_no_interrupt(vif->vif_tx_vq, B_TRUE);

	/*
	 * Wait for all of the TX descriptors to be processed by the host so
	 * they can be reclaimed.
	 */
	while (vif->vif_ntxbufs_alloc > 0) {
		mutex_exit(&vif->vif_mutex);
		(void) vioif_reclaim_used_tx(vif);
		delay(5);
		mutex_enter(&vif->vif_mutex);
	}
	VERIFY(!vif->vif_tx_corked);
	VERIFY3U(vif->vif_tx_reclaim_tid, ==, 0);
	VERIFY3U(virtio_queue_nactive(vif->vif_tx_vq), ==, 0);
}

static int
vioif_tx_inline(vioif_t *vif, vioif_txbuf_t *tb, mblk_t *mp, size_t msg_size)
{
	VERIFY(MUTEX_NOT_HELD(&vif->vif_mutex));

	VERIFY3U(msg_size, <=, virtio_dma_size(tb->tb_dma) - VIOIF_HEADER_SKIP);

	/*
	 * Copy the message into the inline buffer and then free the message.
	 */
	mcopymsg(mp, virtio_dma_va(tb->tb_dma, VIOIF_HEADER_SKIP));

	if (virtio_chain_append(tb->tb_chain,
	    virtio_dma_cookie_pa(tb->tb_dma, 0) + VIOIF_HEADER_SKIP,
	    msg_size, VIRTIO_DIR_DEVICE_READS) != DDI_SUCCESS) {
		return (DDI_FAILURE);
	}

	return (DDI_SUCCESS);
}

static int
vioif_tx_external(vioif_t *vif, vioif_txbuf_t *tb, mblk_t *mp, size_t msg_size)
{
	VERIFY(MUTEX_NOT_HELD(&vif->vif_mutex));

	mblk_t *nmp = mp;
	tb->tb_ndmaext = 0;

	while (nmp != NULL) {
		size_t len;

		if ((len = MBLKL(nmp)) == 0) {
			/*
			 * Skip any zero-length entries in the chain.
			 */
			nmp = nmp->b_cont;
			continue;
		}

		if (tb->tb_ndmaext >= tb->tb_dmaext_capacity) {
			mutex_enter(&vif->vif_mutex);
			vif->vif_txfail_indirect_limit++;
			vif->vif_notxbuf++;
			mutex_exit(&vif->vif_mutex);
			goto fail;
		}

		if (tb->tb_dmaext[tb->tb_ndmaext] == NULL) {
			/*
			 * Allocate a DMA handle for this slot.
			 */
			if ((tb->tb_dmaext[tb->tb_ndmaext] =
			    virtio_dma_alloc_nomem(vif->vif_virtio,
			    &vioif_dma_attr_external, KM_SLEEP)) == NULL) {
				mutex_enter(&vif->vif_mutex);
				vif->vif_notxbuf++;
				mutex_exit(&vif->vif_mutex);
				goto fail;
			}
		}
		virtio_dma_t *extdma = tb->tb_dmaext[tb->tb_ndmaext++];

		if (virtio_dma_bind(extdma, nmp->b_rptr, len,
		    DDI_DMA_WRITE | DDI_DMA_STREAMING, KM_SLEEP) !=
		    DDI_SUCCESS) {
			mutex_enter(&vif->vif_mutex);
			vif->vif_txfail_dma_bind++;
			mutex_exit(&vif->vif_mutex);
			goto fail;
		}

		for (uint_t n = 0; n < virtio_dma_ncookies(extdma); n++) {
			uint64_t pa = virtio_dma_cookie_pa(extdma, n);
			size_t sz = virtio_dma_cookie_size(extdma, n);

			if (virtio_chain_append(tb->tb_chain, pa, sz,
			    VIRTIO_DIR_DEVICE_READS) != DDI_SUCCESS) {
				mutex_enter(&vif->vif_mutex);
				vif->vif_txfail_indirect_limit++;
				vif->vif_notxbuf++;
				mutex_exit(&vif->vif_mutex);
				goto fail;
			}
		}

		nmp = nmp->b_cont;
	}

	/*
	 * We need to keep the message around until we reclaim the buffer from
	 * the device before freeing it.
	 */
	tb->tb_mp = mp;

	return (DDI_SUCCESS);

fail:
	for (uint_t n = 0; n < tb->tb_ndmaext; n++) {
		if (tb->tb_dmaext[n] != NULL) {
			virtio_dma_unbind(tb->tb_dmaext[n]);
		}
	}
	tb->tb_ndmaext = 0;

	freemsg(mp);

	return (DDI_FAILURE);
}

static boolean_t
vioif_send(vioif_t *vif, mblk_t *mp)
{
	VERIFY(MUTEX_NOT_HELD(&vif->vif_mutex));

	vioif_txbuf_t *tb = NULL;
	struct virtio_net_hdr *vnh = NULL;
	size_t msg_size = 0;
	uint32_t csum_start;
	uint32_t csum_stuff;
	uint32_t csum_flags;
	uint32_t lso_flags;
	uint32_t lso_mss;
	mblk_t *nmp;
	int ret;
	boolean_t lso_required = B_FALSE;
	struct ether_header *ether = (void *)mp->b_rptr;

	for (nmp = mp; nmp; nmp = nmp->b_cont)
		msg_size += MBLKL(nmp);

	if (vif->vif_tx_tso4) {
		mac_lso_get(mp, &lso_mss, &lso_flags);
		lso_required = (lso_flags & HW_LSO) != 0;
	}

	mutex_enter(&vif->vif_mutex);
	if ((tb = vioif_txbuf_alloc(vif)) == NULL) {
		vif->vif_notxbuf++;
		goto fail;
	}
	mutex_exit(&vif->vif_mutex);

	/*
	 * Use the inline buffer for the virtio net header.  Zero the portion
	 * of our DMA allocation prior to the packet data.
	 */
	vnh = virtio_dma_va(tb->tb_dma, 0);
	bzero(vnh, VIOIF_HEADER_SKIP);

	/*
	 * For legacy devices, and those that have not negotiated
	 * VIRTIO_F_ANY_LAYOUT, the virtio net header must appear in a separate
	 * descriptor entry to the rest of the buffer.
	 */
	if (virtio_chain_append(tb->tb_chain,
	    virtio_dma_cookie_pa(tb->tb_dma, 0), sizeof (struct virtio_net_hdr),
	    VIRTIO_DIR_DEVICE_READS) != DDI_SUCCESS) {
		mutex_enter(&vif->vif_mutex);
		vif->vif_notxbuf++;
		goto fail;
	}

	mac_hcksum_get(mp, &csum_start, &csum_stuff, NULL, NULL, &csum_flags);

	/*
	 * They want us to do the TCP/UDP csum calculation.
	 */
	if (csum_flags & HCK_PARTIALCKSUM) {
		int eth_hsize;

		/*
		 * Did we ask for it?
		 */
		ASSERT(vif->vif_tx_csum);

		/*
		 * We only asked for partial csum packets.
		 */
		ASSERT(!(csum_flags & HCK_IPV4_HDRCKSUM));
		ASSERT(!(csum_flags & HCK_FULLCKSUM));

		if (ether->ether_type == htons(ETHERTYPE_VLAN)) {
			eth_hsize = sizeof (struct ether_vlan_header);
		} else {
			eth_hsize = sizeof (struct ether_header);
		}

		vnh->vnh_flags = VIRTIO_NET_HDR_F_NEEDS_CSUM;
		vnh->vnh_csum_start = eth_hsize + csum_start;
		vnh->vnh_csum_offset = csum_stuff - csum_start;
	}

	/*
	 * Setup LSO fields if required.
	 */
	if (lso_required) {
		vnh->vnh_gso_type = VIRTIO_NET_HDR_GSO_TCPV4;
		vnh->vnh_gso_size = (uint16_t)lso_mss;
	}

	/*
	 * The device does not maintain its own statistics about broadcast or
	 * multicast packets, so we have to check the destination address
	 * ourselves.
	 */
	if ((ether->ether_dhost.ether_addr_octet[0] & 0x01) != 0) {
		mutex_enter(&vif->vif_mutex);
		if (ether_cmp(&ether->ether_dhost, vioif_broadcast) == 0) {
			vif->vif_brdcstxmt++;
		} else {
			vif->vif_multixmt++;
		}
		mutex_exit(&vif->vif_mutex);
	}

	/*
	 * For small packets, copy into the preallocated inline buffer rather
	 * than incur the overhead of mapping.  Note that both of these
	 * functions ensure that "mp" is freed before returning.
	 */
	if (msg_size < vif->vif_txcopy_thresh) {
		ret = vioif_tx_inline(vif, tb, mp, msg_size);
	} else {
		ret = vioif_tx_external(vif, tb, mp, msg_size);
	}
	mp = NULL;

	mutex_enter(&vif->vif_mutex);

	if (ret != DDI_SUCCESS) {
		goto fail;
	}

	vif->vif_opackets++;
	vif->vif_obytes += msg_size;
	mutex_exit(&vif->vif_mutex);

	virtio_dma_sync(tb->tb_dma, DDI_DMA_SYNC_FORDEV);
	virtio_chain_submit(tb->tb_chain, B_TRUE);

	return (B_TRUE);

fail:
	vif->vif_oerrors++;
	if (tb != NULL) {
		vioif_txbuf_free(vif, tb);
	}
	mutex_exit(&vif->vif_mutex);

	return (mp == NULL);
}

static mblk_t *
vioif_m_tx(void *arg, mblk_t *mp)
{
	vioif_t *vif = arg;
	mblk_t *nmp;

	/*
	 * Prior to attempting to send any more frames, do a reclaim to pick up
	 * any descriptors which have been processed by the host.
	 */
	if (virtio_queue_nactive(vif->vif_tx_vq) != 0) {
		(void) vioif_reclaim_used_tx(vif);
	}

	while (mp != NULL) {
		nmp = mp->b_next;
		mp->b_next = NULL;

		if (!vioif_send(vif, mp)) {
			/*
			 * If there are no descriptors available, try to
			 * reclaim some, allowing a retry of the send if some
			 * are found.
			 */
			mp->b_next = nmp;
			if (vioif_reclaim_used_tx(vif) != 0) {
				continue;
			}

			/*
			 * Otherwise, enable the TX ring interrupt so that as
			 * soon as a descriptor becomes available, transmission
			 * can begin again.  For safety, make sure the periodic
			 * reclaim is running as well.
			 */
			mutex_enter(&vif->vif_mutex);
			vif->vif_tx_corked = B_TRUE;
			virtio_queue_no_interrupt(vif->vif_tx_vq, B_FALSE);
			vioif_reclaim_restart(vif);
			mutex_exit(&vif->vif_mutex);
			return (mp);
		}
		mp = nmp;
	}

	/* Ensure the periodic reclaim has been started. */
	mutex_enter(&vif->vif_mutex);
	vioif_reclaim_restart(vif);
	mutex_exit(&vif->vif_mutex);

	return (NULL);
}

static int
vioif_m_start(void *arg)
{
	vioif_t *vif = arg;

	mutex_enter(&vif->vif_mutex);

	VERIFY3S(vif->vif_runstate, ==, VIOIF_RUNSTATE_STOPPED);
	vif->vif_runstate = VIOIF_RUNSTATE_RUNNING;

	mac_link_update(vif->vif_mac_handle, LINK_STATE_UP);

	virtio_queue_no_interrupt(vif->vif_rx_vq, B_FALSE);

	/*
	 * Starting interrupts on the TX virtqueue is unnecessary at this time.
	 * Descriptor reclamation is handling during transmit, via a periodic
	 * timer, and when resources are tight, via the then-enabled interrupt.
	 */
	vif->vif_tx_drain = B_FALSE;

	/*
	 * Add as many receive buffers as we can to the receive queue.  If we
	 * cannot add any, it may be because we have stopped and started again
	 * and the descriptors are all in the queue already.
	 */
	(void) vioif_add_rx(vif);

	mutex_exit(&vif->vif_mutex);
	return (DDI_SUCCESS);
}

static void
vioif_m_stop(void *arg)
{
	vioif_t *vif = arg;

	mutex_enter(&vif->vif_mutex);

	VERIFY3S(vif->vif_runstate, ==, VIOIF_RUNSTATE_RUNNING);
	vif->vif_runstate = VIOIF_RUNSTATE_STOPPING;

	/* Ensure all TX descriptors have been processed and reclaimed */
	vioif_tx_drain(vif);

	virtio_queue_no_interrupt(vif->vif_rx_vq, B_TRUE);

	vif->vif_runstate = VIOIF_RUNSTATE_STOPPED;
	mutex_exit(&vif->vif_mutex);
}

static int
vioif_m_stat(void *arg, uint_t stat, uint64_t *val)
{
	vioif_t *vif = arg;

	switch (stat) {
	case MAC_STAT_IERRORS:
		*val = vif->vif_ierrors;
		break;
	case MAC_STAT_OERRORS:
		*val = vif->vif_oerrors;
		break;
	case MAC_STAT_MULTIRCV:
		*val = vif->vif_multircv;
		break;
	case MAC_STAT_BRDCSTRCV:
		*val = vif->vif_brdcstrcv;
		break;
	case MAC_STAT_MULTIXMT:
		*val = vif->vif_multixmt;
		break;
	case MAC_STAT_BRDCSTXMT:
		*val = vif->vif_brdcstxmt;
		break;
	case MAC_STAT_IPACKETS:
		*val = vif->vif_ipackets;
		break;
	case MAC_STAT_RBYTES:
		*val = vif->vif_rbytes;
		break;
	case MAC_STAT_OPACKETS:
		*val = vif->vif_opackets;
		break;
	case MAC_STAT_OBYTES:
		*val = vif->vif_obytes;
		break;
	case MAC_STAT_NORCVBUF:
		*val = vif->vif_norecvbuf;
		break;
	case MAC_STAT_NOXMTBUF:
		*val = vif->vif_notxbuf;
		break;
	case MAC_STAT_IFSPEED:
		/* always 1 Gbit */
		*val = 1000000000ULL;
		break;
	case ETHER_STAT_LINK_DUPLEX:
		/* virtual device, always full-duplex */
		*val = LINK_DUPLEX_FULL;
		break;

	default:
		return (ENOTSUP);
	}

	return (DDI_SUCCESS);
}

static int
vioif_m_setprop(void *arg, const char *pr_name, mac_prop_id_t pr_num,
    uint_t pr_valsize, const void *pr_val)
{
	vioif_t *vif = arg;

	switch (pr_num) {
	case MAC_PROP_MTU: {
		int r;
		uint32_t mtu;
		if (pr_valsize < sizeof (mtu)) {
			return (EOVERFLOW);
		}
		bcopy(pr_val, &mtu, sizeof (mtu));

		if (mtu < ETHERMIN || mtu > vif->vif_mtu_max) {
			return (EINVAL);
		}

		mutex_enter(&vif->vif_mutex);
		if ((r = mac_maxsdu_update(vif->vif_mac_handle, mtu)) == 0) {
			vif->vif_mtu = mtu;
		}
		mutex_exit(&vif->vif_mutex);

		return (r);
	}

	case MAC_PROP_PRIVATE: {
		long max, result;
		uint_t *resp;
		char *endptr;

		if (strcmp(pr_name, VIOIF_MACPROP_TXCOPY_THRESH) == 0) {
			max = VIOIF_MACPROP_TXCOPY_THRESH_MAX;
			resp = &vif->vif_txcopy_thresh;
		} else if (strcmp(pr_name, VIOIF_MACPROP_RXCOPY_THRESH) == 0) {
			max = VIOIF_MACPROP_RXCOPY_THRESH_MAX;
			resp = &vif->vif_rxcopy_thresh;
		} else {
			return (ENOTSUP);
		}

		if (pr_val == NULL) {
			return (EINVAL);
		}

		if (ddi_strtol(pr_val, &endptr, 10, &result) != 0 ||
		    *endptr != '\0' || result < 0 || result > max) {
			return (EINVAL);
		}

		mutex_enter(&vif->vif_mutex);
		*resp = result;
		mutex_exit(&vif->vif_mutex);

		return (0);
	}

	default:
		return (ENOTSUP);
	}
}

static int
vioif_m_getprop(void *arg, const char *pr_name, mac_prop_id_t pr_num,
    uint_t pr_valsize, void *pr_val)
{
	vioif_t *vif = arg;

	switch (pr_num) {
	case MAC_PROP_PRIVATE: {
		uint_t value;

		if (strcmp(pr_name, VIOIF_MACPROP_TXCOPY_THRESH) == 0) {
			value = vif->vif_txcopy_thresh;
		} else if (strcmp(pr_name, VIOIF_MACPROP_RXCOPY_THRESH) == 0) {
			value = vif->vif_rxcopy_thresh;
		} else {
			return (ENOTSUP);
		}

		if (snprintf(pr_val, pr_valsize, "%u", value) >= pr_valsize) {
			return (EOVERFLOW);
		}

		return (0);
	}

	default:
		return (ENOTSUP);
	}
}

static void
vioif_m_propinfo(void *arg, const char *pr_name, mac_prop_id_t pr_num,
    mac_prop_info_handle_t prh)
{
	vioif_t *vif = arg;
	char valstr[64];
	int value;

	switch (pr_num) {
	case MAC_PROP_MTU:
		mac_prop_info_set_perm(prh, MAC_PROP_PERM_RW);
		mac_prop_info_set_range_uint32(prh, ETHERMIN, vif->vif_mtu_max);
		return;

	case MAC_PROP_PRIVATE:
		if (strcmp(pr_name, VIOIF_MACPROP_TXCOPY_THRESH) == 0) {
			value = VIOIF_MACPROP_TXCOPY_THRESH_DEF;
		} else if (strcmp(pr_name, VIOIF_MACPROP_RXCOPY_THRESH) == 0) {
			value = VIOIF_MACPROP_RXCOPY_THRESH_DEF;
		} else {
			/*
			 * We do not recognise this private property name.
			 */
			return;
		}
		mac_prop_info_set_perm(prh, MAC_PROP_PERM_RW);
		(void) snprintf(valstr, sizeof (valstr), "%d", value);
		mac_prop_info_set_default_str(prh, valstr);
		return;

	default:
		return;
	}
}

static boolean_t
vioif_m_getcapab(void *arg, mac_capab_t cap, void *cap_data)
{
	vioif_t *vif = arg;

	switch (cap) {
	case MAC_CAPAB_HCKSUM: {
		if (!vif->vif_tx_csum) {
			return (B_FALSE);
		}

		*(uint32_t *)cap_data = HCKSUM_INET_PARTIAL;

		return (B_TRUE);
	}

	case MAC_CAPAB_LSO: {
		if (!vif->vif_tx_tso4) {
			return (B_FALSE);
		}

		mac_capab_lso_t *lso = cap_data;
		lso->lso_flags = LSO_TX_BASIC_TCP_IPV4;
		lso->lso_basic_tcp_ipv4.lso_max = VIOIF_RX_DATA_SIZE;

		return (B_TRUE);
	}

	default:
		return (B_FALSE);
	}
}

static boolean_t
vioif_has_feature(vioif_t *vif, uint32_t feature)
{
	return (virtio_feature_present(vif->vif_virtio, feature));
}

/*
 * Read the primary MAC address from the device if one is provided.  If not,
 * generate a random locally administered MAC address and write it back to the
 * device.
 */
static void
vioif_get_mac(vioif_t *vif)
{
	VERIFY(MUTEX_HELD(&vif->vif_mutex));

	if (vioif_has_feature(vif, VIRTIO_NET_F_MAC)) {
		for (uint_t i = 0; i < ETHERADDRL; i++) {
			vif->vif_mac[i] = virtio_dev_get8(vif->vif_virtio,
			    VIRTIO_NET_CONFIG_MAC + i);
		}
		vif->vif_mac_from_host = 1;

		return;
	}

	/* Get a few random bytes */
	(void) random_get_pseudo_bytes(vif->vif_mac, ETHERADDRL);
	/* Make sure it's a unicast MAC */
	vif->vif_mac[0] &= ~1;
	/* Set the "locally administered" bit */
	vif->vif_mac[1] |= 2;

	/*
	 * Write the random MAC address back to the device.
	 */
	for (uint_t i = 0; i < ETHERADDRL; i++) {
		virtio_dev_put8(vif->vif_virtio, VIRTIO_NET_CONFIG_MAC + i,
		    vif->vif_mac[i]);
	}
	vif->vif_mac_from_host = 0;

	dev_err(vif->vif_dip, CE_NOTE, "!Generated a random MAC address: "
	    "%02x:%02x:%02x:%02x:%02x:%02x",
	    (uint_t)vif->vif_mac[0], (uint_t)vif->vif_mac[1],
	    (uint_t)vif->vif_mac[2], (uint_t)vif->vif_mac[3],
	    (uint_t)vif->vif_mac[4], (uint_t)vif->vif_mac[5]);
}

/*
 * Virtqueue interrupt handlers
 */
static uint_t
vioif_rx_handler(caddr_t arg0, caddr_t arg1)
{
	vioif_t *vif = (vioif_t *)arg0;

	mutex_enter(&vif->vif_mutex);
	(void) vioif_process_rx(vif);

	/*
	 * Attempt to replenish the receive queue.  If we cannot add any
	 * descriptors here, it may be because all of the recently received
	 * packets were loaned up to the networking stack.
	 */
	(void) vioif_add_rx(vif);
	mutex_exit(&vif->vif_mutex);

	return (DDI_INTR_CLAIMED);
}

static uint_t
vioif_tx_handler(caddr_t arg0, caddr_t arg1)
{
	vioif_t *vif = (vioif_t *)arg0;

	/*
	 * The TX interrupt could race with other reclamation activity, so
	 * interpreting the return value is unimportant.
	 */
	(void) vioif_reclaim_used_tx(vif);

	return (DDI_INTR_CLAIMED);
}

static void
vioif_check_features(vioif_t *vif)
{
	VERIFY(MUTEX_HELD(&vif->vif_mutex));

	vif->vif_tx_csum = 0;
	vif->vif_tx_tso4 = 0;

	if (vioif_has_feature(vif, VIRTIO_NET_F_CSUM)) {
		/*
		 * The host will accept packets with partial checksums from us.
		 */
		vif->vif_tx_csum = 1;

		/*
		 * The legacy GSO feature represents the combination of
		 * HOST_TSO4, HOST_TSO6, and HOST_ECN.
		 */
		boolean_t gso = vioif_has_feature(vif, VIRTIO_NET_F_GSO);
		boolean_t tso4 = vioif_has_feature(vif, VIRTIO_NET_F_HOST_TSO4);
		boolean_t ecn = vioif_has_feature(vif, VIRTIO_NET_F_HOST_ECN);

		/*
		 * Explicit congestion notification (ECN) is configured
		 * globally; see "tcp_ecn_permitted".  As we cannot currently
		 * request that the stack disable ECN on a per interface basis,
		 * we require the device to support the combination of
		 * segmentation offload and ECN support.
		 */
		if (gso || (tso4 && ecn)) {
			vif->vif_tx_tso4 = 1;
		}
	}
}

static int
vioif_attach(dev_info_t *dip, ddi_attach_cmd_t cmd)
{
	int ret;
	vioif_t *vif;
	virtio_t *vio;
	mac_register_t *macp = NULL;

	if (cmd != DDI_ATTACH) {
		return (DDI_FAILURE);
	}

	if ((vio = virtio_init(dip, VIRTIO_NET_WANTED_FEATURES, B_TRUE)) ==
	    NULL) {
		return (DDI_FAILURE);
	}

	vif = kmem_zalloc(sizeof (*vif), KM_SLEEP);
	vif->vif_dip = dip;
	vif->vif_virtio = vio;
	vif->vif_runstate = VIOIF_RUNSTATE_STOPPED;
	ddi_set_driver_private(dip, vif);

	if ((vif->vif_rx_vq = virtio_queue_alloc(vio, VIRTIO_NET_VIRTQ_RX,
	    "rx", vioif_rx_handler, vif, B_FALSE, VIOIF_MAX_SEGS)) == NULL ||
	    (vif->vif_tx_vq = virtio_queue_alloc(vio, VIRTIO_NET_VIRTQ_TX,
	    "tx", vioif_tx_handler, vif, B_FALSE, VIOIF_MAX_SEGS)) == NULL) {
		goto fail;
	}

	if (virtio_init_complete(vio, 0) != DDI_SUCCESS) {
		dev_err(dip, CE_WARN, "failed to complete Virtio init");
		goto fail;
	}

	virtio_queue_no_interrupt(vif->vif_rx_vq, B_TRUE);
	virtio_queue_no_interrupt(vif->vif_tx_vq, B_TRUE);

	mutex_init(&vif->vif_mutex, NULL, MUTEX_DRIVER, virtio_intr_pri(vio));
	mutex_enter(&vif->vif_mutex);

	vioif_get_mac(vif);

	vif->vif_rxcopy_thresh = VIOIF_MACPROP_RXCOPY_THRESH_DEF;
	vif->vif_txcopy_thresh = VIOIF_MACPROP_TXCOPY_THRESH_DEF;

	if (vioif_has_feature(vif, VIRTIO_NET_F_MTU)) {
		vif->vif_mtu_max = virtio_dev_get16(vio, VIRTIO_NET_CONFIG_MTU);
	} else {
		vif->vif_mtu_max = ETHERMTU;
	}

	vif->vif_mtu = ETHERMTU;
	if (vif->vif_mtu > vif->vif_mtu_max) {
		vif->vif_mtu = vif->vif_mtu_max;
	}

	vioif_check_features(vif);

	if (vioif_alloc_bufs(vif) != 0) {
		mutex_exit(&vif->vif_mutex);
		dev_err(dip, CE_WARN, "failed to allocate memory");
		goto fail;
	}

	mutex_exit(&vif->vif_mutex);

	if (virtio_interrupts_enable(vio) != DDI_SUCCESS) {
		dev_err(dip, CE_WARN, "failed to enable interrupts");
		goto fail;
	}

	if ((macp = mac_alloc(MAC_VERSION)) == NULL) {
		dev_err(dip, CE_WARN, "failed to allocate a mac_register");
		goto fail;
	}

	macp->m_type_ident = MAC_PLUGIN_IDENT_ETHER;
	macp->m_driver = vif;
	macp->m_dip = dip;
	macp->m_src_addr = vif->vif_mac;
	macp->m_callbacks = &vioif_mac_callbacks;
	macp->m_min_sdu = 0;
	macp->m_max_sdu = vif->vif_mtu;
	macp->m_margin = VLAN_TAGSZ;
	macp->m_priv_props = vioif_priv_props;

	if ((ret = mac_register(macp, &vif->vif_mac_handle)) != 0) {
		dev_err(dip, CE_WARN, "mac_register() failed (%d)", ret);
		goto fail;
	}
	mac_free(macp);

	mac_link_update(vif->vif_mac_handle, LINK_STATE_UP);

	return (DDI_SUCCESS);

fail:
	vioif_free_bufs(vif);
	if (macp != NULL) {
		mac_free(macp);
	}
	(void) virtio_fini(vio, B_TRUE);
	kmem_free(vif, sizeof (*vif));
	return (DDI_FAILURE);
}

static int
vioif_detach(dev_info_t *dip, ddi_detach_cmd_t cmd)
{
	int r;
	vioif_t *vif;

	if (cmd != DDI_DETACH) {
		return (DDI_FAILURE);
	}

	if ((vif = ddi_get_driver_private(dip)) == NULL) {
		return (DDI_FAILURE);
	}

	mutex_enter(&vif->vif_mutex);
	if (vif->vif_runstate != VIOIF_RUNSTATE_STOPPED) {
		dev_err(dip, CE_WARN, "!NIC still running, cannot detach");
		mutex_exit(&vif->vif_mutex);
		return (DDI_FAILURE);
	}

	/*
	 * There should be no outstanding transmit buffers once the NIC is
	 * completely stopped.
	 */
	VERIFY3U(vif->vif_ntxbufs_alloc, ==, 0);

	/*
	 * Though we cannot claw back all of the receive buffers until we reset
	 * the device, we must ensure all those loaned to MAC have been
	 * returned before calling mac_unregister().
	 */
	if (vif->vif_nrxbufs_onloan > 0) {
		dev_err(dip, CE_WARN, "!%u receive buffers still loaned, "
		    "cannot detach", vif->vif_nrxbufs_onloan);
		mutex_exit(&vif->vif_mutex);
		return (DDI_FAILURE);
	}

	if ((r = mac_unregister(vif->vif_mac_handle)) != 0) {
		dev_err(dip, CE_WARN, "!MAC unregister failed (%d)", r);
		return (DDI_FAILURE);
	}
	mac_free(vif->vif_macp);

	/*
	 * Shut down the device so that we can recover any previously
	 * submitted receive buffers.
	 */
	virtio_shutdown(vif->vif_virtio);
	for (;;) {
		virtio_chain_t *vic;

		if ((vic = virtio_queue_evacuate(vif->vif_rx_vq)) == NULL) {
			break;
		}

		vioif_rxbuf_t *rb = virtio_chain_data(vic);
		vioif_rxbuf_free(vif, rb);
	}

	(void) virtio_fini(vif->vif_virtio, B_FALSE);

	vioif_free_bufs(vif);

	mutex_exit(&vif->vif_mutex);
	mutex_destroy(&vif->vif_mutex);

	kmem_free(vif, sizeof (*vif));

	return (DDI_SUCCESS);
}

static int
vioif_quiesce(dev_info_t *dip)
{
	vioif_t *vif;

	if ((vif = ddi_get_driver_private(dip)) == NULL)
		return (DDI_FAILURE);

	return (virtio_quiesce(vif->vif_virtio));
}

int
_init(void)
{
	int ret;

	mac_init_ops(&vioif_dev_ops, "vioif");

	if ((ret = mod_install(&vioif_modlinkage)) != DDI_SUCCESS) {
		mac_fini_ops(&vioif_dev_ops);
	}

	return (ret);
}

int
_fini(void)
{
	int ret;

	if ((ret = mod_remove(&vioif_modlinkage)) == DDI_SUCCESS) {
		mac_fini_ops(&vioif_dev_ops);
	}

	return (ret);
}

int
_info(struct modinfo *modinfop)
{
	return (mod_info(&vioif_modlinkage, modinfop));
}<|MERGE_RESOLUTION|>--- conflicted
+++ resolved
@@ -746,13 +746,8 @@
 
 	VERIFY(MUTEX_NOT_HELD(&vif->vif_mutex));
 
-<<<<<<< HEAD
-		/* We don't chain descriptors for tx, so don't expect any. */
-		ASSERT(ve->qe_next == NULL);
-=======
 	while ((vic = virtio_queue_poll(vif->vif_tx_vq)) != NULL) {
 		vioif_txbuf_t *tb = virtio_chain_data(vic);
->>>>>>> 2052a1fb
 
 		if (tb->tb_mp != NULL) {
 			/*
