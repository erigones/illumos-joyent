/*
 * This file and its contents are supplied under the terms of the
 * Common Development and Distribution License ("CDDL"), version 1.0.
 * You may only use this file in accordance with the terms of version
 * 1.0 of the CDDL.
 *
 * A full copy of the text of the CDDL should have accompanied this
 * source.  A copy of the CDDL is also available via the Internet at
 * http://www.illumos.org/license/CDDL.
 */

/*
 * Copyright 2015 OmniTI Computer Consulting, Inc. All rights reserved.
<<<<<<< HEAD
 * Copyright 2017 Joyent, Inc.
=======
 * Copyright 2016 Joyent, Inc.
 * Copyright 2017 Tegile Systems, Inc.  All rights reserved.
>>>>>>> c5cfe7a3
 */

/*
 * Please see i40e_main.c for an introduction to the device driver, its layout,
 * and more.
 */

#ifndef	_I40E_SW_H
#define	_I40E_SW_H

#ifdef __cplusplus
extern "C" {
#endif

#include <sys/types.h>
#include <sys/conf.h>
#include <sys/debug.h>
#include <sys/stropts.h>
#include <sys/stream.h>
#include <sys/strsun.h>
#include <sys/strlog.h>
#include <sys/kmem.h>
#include <sys/stat.h>
#include <sys/kstat.h>
#include <sys/modctl.h>
#include <sys/errno.h>
#include <sys/dlpi.h>
#include <sys/mac_provider.h>
#include <sys/mac_ether.h>
#include <sys/vlan.h>
#include <sys/ddi.h>
#include <sys/sunddi.h>
#include <sys/pci.h>
#include <sys/pcie.h>
#include <sys/sdt.h>
#include <sys/ethernet.h>
#include <sys/pattr.h>
#include <sys/strsubr.h>
#include <sys/netlb.h>
#include <sys/random.h>
#include <inet/common.h>
#include <inet/tcp.h>
#include <inet/ip.h>
#include <inet/mi.h>
#include <inet/nd.h>
#include <netinet/udp.h>
#include <netinet/sctp.h>
#include <sys/bitmap.h>
#include <sys/cpuvar.h>
#include <sys/ddifm.h>
#include <sys/fm/protocol.h>
#include <sys/fm/util.h>
#include <sys/disp.h>
#include <sys/fm/io/ddi.h>
#include <sys/list.h>
#include <sys/debug.h>
#include <sys/sdt.h>
#include "i40e_type.h"
#include "i40e_osdep.h"
#include "i40e_prototype.h"
#include "i40e_xregs.h"

#define	I40E_MODULE_NAME "i40e"

#define	I40E_ADAPTER_REGSET	1

/*
 * Configuration constants. Note that the hardware defines a minimum bound of 32
 * descriptors and requires that the programming of the descriptor lengths be
 * aligned in units of 32 descriptors.
 */
#define	I40E_MIN_TX_RING_SIZE	64
#define	I40E_MAX_TX_RING_SIZE	4096
#define	I40E_DEF_TX_RING_SIZE	1024

#define	I40E_MIN_RX_RING_SIZE	64
#define	I40E_MAX_RX_RING_SIZE	4096
#define	I40E_DEF_RX_RING_SIZE	1024

#define	I40E_DESC_ALIGN		32

/*
 * Sizes used for asynchronous processing of the adminq. We allocate a fixed
 * size buffer for each instance of the device during attach time, rather than
 * allocating and freeing one during interrupt processing.
 *
 * We also define the descriptor size of the admin queue here.
 */
#define	I40E_ADMINQ_BUFSZ	4096
#define	I40E_MAX_ADMINQ_SIZE	1024
#define	I40E_DEF_ADMINQ_SIZE	256

/*
 * Note, while the min and maximum values are based upon the sizing of the ring
 * itself, the default is taken from ixgbe without much thought. It's basically
 * been cargo culted. See i40e_transceiver.c for a bit more information.
 */
#define	I40E_MIN_RX_LIMIT_PER_INTR	16
#define	I40E_MAX_RX_LIMIT_PER_INTR	4096
#define	I40E_DEF_RX_LIMIT_PER_INTR	256

/*
 * Valid MTU ranges. Note that the XL710's maximum payload is actually 9728.
 * However, we need to adjust for the ETHERFCSL (4 bytes) and the Ethernet VLAN
 * header size (18 bytes) to get the actual maximum frame we can use. If
 * different adapters end up with different sizes, we should make this value a
 * bit more dynamic.
 */
#define	I40E_MAX_MTU	9706
#define	I40E_MIN_MTU	ETHERMIN
#define	I40E_DEF_MTU	ETHERMTU

/*
 * Interrupt throttling related values. Interrupt throttling values are defined
 * in two microsecond increments. Note that a value of zero basically says do no
 * ITR activity. A helpful way to think about these is that setting the ITR to a
 * value will allow a certain number of interrupts per second.
 *
 * Our default values for RX allow 20k interrupts per second while our default
 * values for TX allow for 5k interrupts per second. For other class interrupts,
 * we limit ourselves to a rate of 2k/s.
 */
#define	I40E_MIN_ITR		0x0000
#define	I40E_MAX_ITR		0x0FF0
#define	I40E_DEF_RX_ITR		0x0019
#define	I40E_DEF_TX_ITR		0x0064
#define	I40E_DEF_OTHER_ITR	0x00FA

/*
 * Indexes into the three ITR registers that we have.
 */
typedef enum i40e_itr_index {
	I40E_ITR_INDEX_RX	= 0x0,
	I40E_ITR_INDEX_TX	= 0x1,
	I40E_ITR_INDEX_OTHER	= 0x2,
	I40E_ITR_INDEX_NONE 	= 0x3
} i40e_itr_index_t;


/*
 * Table 1-5 of the PRM notes that LSO supports up to 256 KB.
 */
#define	I40E_LSO_MAXLEN	(256 * 1024)

#define	I40E_CYCLIC_PERIOD NANOSEC	/* 1 second */
#define	I40E_DRAIN_RX_WAIT	(500 * MILLISEC)	/* In us */

/*
 * All the other queue types for are defined by the common code. However, this
 * is the constant to indicate that it's terminated.
 */
#define	I40E_QUEUE_TYPE_EOL	0x7FF

/*
 * See the comments in i40e_transceiver.c as to the purpose of this value and
 * how it's used to ensure that the IP header is eventually aligned when it's
 * received by the OS.
 */
#define	I40E_BUF_IPHDR_ALIGNMENT	2

/*
 * The XL710 controller has a limit of eight buffers being allowed to be used
 * for the transmission of a single frame. This is defined in 8.4.1 - Transmit
 * Packet in System Memory.
 */
#define	I40E_TX_MAX_COOKIE	8

/*
 * Sizing to determine the amount of available descriptors at which we'll
 * consider ourselves blocked. Also, when we have these available, we'll then
 * consider ourselves available to transmit to MAC again. Strictly speaking, the
 * MAX is based on the ring size. The default sizing is based on ixgbe.
 */
#define	I40E_MIN_TX_BLOCK_THRESH	I40E_TX_MAX_COOKIE
#define	I40E_DEF_TX_BLOCK_THRESH	I40E_MIN_TX_BLOCK_THRESH

/*
 * Sizing for DMA thresholds. These are used to indicate whether or not we
 * should perform a bcopy or a DMA binding of a given message block. The range
 * allows for setting things such that we'll always do a bcopy (a high value) or
 * always perform a DMA binding (a low value).
 */
#define	I40E_MIN_RX_DMA_THRESH		0
#define	I40E_DEF_RX_DMA_THRESH		256
#define	I40E_MAX_RX_DMA_THRESH		INT32_MAX

#define	I40E_MIN_TX_DMA_THRESH		0
#define	I40E_DEF_TX_DMA_THRESH		256
#define	I40E_MAX_TX_DMA_THRESH		INT32_MAX

/*
 * Resource sizing counts. There are various aspects of hardware where we may
 * have some variable number of elements that we need to handle. Such as the
 * hardware capabilities and switch capacities. We cannot know a priori how many
 * elements to do, so instead we take a starting guess and then will grow it up
 * to an upper bound on a number of elements, to limit memory consumption in
 * case of a hardware bug.
 */
#define	I40E_HW_CAP_DEFAULT	40
#define	I40E_SWITCH_CAP_DEFAULT	25

/*
 * Host Memory Context related constants.
 */
#define	I40E_HMC_RX_CTX_UNIT		128
#define	I40E_HMC_RX_DBUFF_MIN		1024
#define	I40E_HMC_RX_DBUFF_MAX		(16 * 1024 - 128)
#define	I40E_HMC_RX_DTYPE_NOSPLIT	0
#define	I40E_HMC_RX_DSIZE_32BYTE	1
#define	I40E_HMC_RX_CRCSTRIP_ENABLE	1
#define	I40E_HMC_RX_FC_DISABLE		0
#define	I40E_HMC_RX_L2TAGORDER		1
#define	I40E_HMC_RX_HDRSPLIT_DISABLE	0
#define	I40E_HMC_RX_INVLAN_DONTSTRIP	0
#define	I40E_HMC_RX_TPH_DISABLE		0
#define	I40E_HMC_RX_LOWRXQ_NOINTR	0
#define	I40E_HMC_RX_PREFENA		1

#define	I40E_HMC_TX_CTX_UNIT		128
#define	I40E_HMC_TX_NEW_CONTEXT		1
#define	I40E_HMC_TX_FC_DISABLE		0
#define	I40E_HMC_TX_TS_DISABLE		0
#define	I40E_HMC_TX_FD_DISABLE		0
#define	I40E_HMC_TX_ALT_VLAN_DISABLE	0
#define	I40E_HMC_TX_WB_ENABLE		1
#define	I40E_HMC_TX_TPH_DISABLE		0

/*
 * Whenever we establish and create a VSI, we need to assign some number of
 * queues that it's allowed to access from the PF. Because we only have a single
 * VSI per PF at this time, we assign it all the queues.
 *
 * Many of the devices support what's called Data-center Bridging. Which is a
 * feature that we don't have much use of at this time. However, we still need
 * to fill in this information. We follow the guidance of the note in Table 7-80
 * which talks about bytes 62-77. It says that if we don't want to assign
 * anything to traffic classes, we should set the field to zero. Effectively
 * this means that everything in the system is assigned to traffic class zero.
 */
#define	I40E_ASSIGN_ALL_QUEUES		0
#define	I40E_TRAFFIC_CLASS_NO_QUEUES	0

/*
 * This defines the error mask that we care about from rx descriptors. Currently
 * we're only concerned with the general errors and oversize errors.
 */
#define	I40E_RX_ERR_BITS	((1 << I40E_RX_DESC_ERROR_RXE_SHIFT) | \
	(1 << I40E_RX_DESC_ERROR_OVERSIZE_SHIFT))

/*
 * Property sizing macros for firmware versions, etc. They need to be large
 * enough to hold 32-bit quantities transformed to strings as %d.%d or %x.
 */
#define	I40E_DDI_PROP_LEN	64

/*
 * We currently consolidate some overrides that we use in the code here. These
 * will be gone in the fullness of time, but as we're bringing up the device,
 * this is what we use.
 */
#define	I40E_GROUP_MAX		1
#define	I40E_TRQPAIR_MAX	1

#define	I40E_GROUP_NOMSIX	1
#define	I40E_TRQPAIR_NOMSIX	1

/*
 * It seems reasonable to cast this to void because the only reason that we
 * should be getting a DDI_FAILURE is due to the fact that we specify addresses
 * out of range. Because we specify no offset or address, it shouldn't happen.
 */
#ifdef	DEBUG
#define	I40E_DMA_SYNC(handle, flag)	ASSERT0(ddi_dma_sync( \
					    (handle)->dmab_dma_handle, 0, 0, \
					    (flag)))
#else	/* !DEBUG */
#define	I40E_DMA_SYNC(handle, flag)	((void) ddi_dma_sync( \
					    (handle)->dmab_dma_handle, 0, 0, \
					    (flag)))
#endif	/* DEBUG */

/*
 * Constants related to ring startup and teardown. These refer to the amount of
 * time that we're willing to wait for a ring to spin up and spin down.
 */
#define	I40E_RING_WAIT_NTRIES	10
#define	I40E_RING_WAIT_PAUSE	10	/* ms */

/*
 * Printed Board Assembly (PBA) length. These are derived from Table 6-2.
 */
#define	I40E_PBANUM_LENGTH	12
#define	I40E_PBANUM_STRLEN	13

/*
 * Define the maximum size of a number of queues for a traffic class. While this
 * would ideally be a part of the common code parts, because it's not at this
 * time, we define it here.
 */
#define	I40E_AQ_VSI_TC_QUE_SIZE_MAX	(1 << 0x6)

/*
 * Bit flags for attach_progress
 */
typedef enum i40e_attach_state {
	I40E_ATTACH_PCI_CONFIG	= 0x0001,	/* PCI config setup */
	I40E_ATTACH_REGS_MAP	= 0x0002,	/* Registers mapped */
	I40E_ATTACH_PROPS	= 0x0004,	/* Properties initialized */
	I40E_ATTACH_ALLOC_INTR	= 0x0008,	/* Interrupts allocated */
	I40E_ATTACH_ALLOC_RINGSLOCKS	= 0x0010, /* Rings & locks allocated */
	I40E_ATTACH_ADD_INTR	= 0x0020,	/* Intr handlers added */
	I40E_ATTACH_COMMON_CODE	= 0x0040, 	/* Intel code initialized */
	I40E_ATTACH_INIT	= 0x0080,	/* Device initialized */
	I40E_ATTACH_STATS	= 0x0200,	/* Kstats created */
	I40E_ATTACH_MAC		= 0x0800,	/* MAC registered */
	I40E_ATTACH_ENABLE_INTR	= 0x1000,	/* DDI interrupts enabled */
	I40E_ATTACH_FM_INIT	= 0x2000,	/* FMA initialized */
	I40E_ATTACH_LINK_TIMER	= 0x4000,	/* link check timer */
} i40e_attach_state_t;


/*
 * State flags that what's going on in in the device. Some of these state flags
 * indicate some aspirational work that needs to happen in the driver.
 *
 * I40E_UNKNOWN:	The device has yet to be started.
 * I40E_INITIALIZED:	The device has been fully attached.
 * I40E_STARTED:	The device has come out of the GLDV3 start routine.
 * I40E_SUSPENDED:	The device is suspended and I/O among other things
 * 			should not occur. This happens because of an actual
 * 			DDI_SUSPEND or interrupt adjustments.
 * I40E_STALL:		The tx stall detection logic has found a stall.
 * I40E_OVERTEMP:	The device has encountered a temperature alarm.
 * I40E_INTR_ADJUST:	Our interrupts are being manipulated and therefore we
 * 			shouldn't be manipulating their state.
 * I40E_ERROR:		We've detected an FM error and degraded the device.
 */
typedef enum i40e_state {
	I40E_UNKNOWN		= 0x00,
	I40E_INITIALIZED	= 0x01,
	I40E_STARTED		= 0x02,
	I40E_SUSPENDED		= 0x04,
	I40E_STALL		= 0x08,
	I40E_OVERTEMP		= 0x20,
	I40E_INTR_ADJUST	= 0x40,
	I40E_ERROR		= 0x80
} i40e_state_t;


/*
 * Definitions for common Intel things that we use and some slightly more usable
 * names.
 */
typedef struct i40e_hw i40e_hw_t;
typedef struct i40e_aqc_switch_resource_alloc_element_resp i40e_switch_rsrc_t;

/*
 * Handles and addresses of DMA buffers.
 */
typedef struct i40e_dma_buffer {
	caddr_t		dmab_address;		/* Virtual address */
	uint64_t	dmab_dma_address;	/* DMA (Hardware) address */
	ddi_acc_handle_t dmab_acc_handle;	/* Data access handle */
	ddi_dma_handle_t dmab_dma_handle;	/* DMA handle */
	size_t		dmab_size;		/* Buffer size */
	size_t		dmab_len;		/* Data length in the buffer */
} i40e_dma_buffer_t;

/*
 * RX Control Block
 */
typedef struct i40e_rx_control_block {
	mblk_t			*rcb_mp;
	uint32_t		rcb_ref;
	i40e_dma_buffer_t	rcb_dma;
	frtn_t			rcb_free_rtn;
	struct i40e_rx_data	*rcb_rxd;
} i40e_rx_control_block_t;

typedef enum {
	I40E_TX_NONE,
	I40E_TX_COPY,
	I40E_TX_DMA
} i40e_tx_type_t;

typedef struct i40e_tx_desc i40e_tx_desc_t;
typedef union i40e_32byte_rx_desc i40e_rx_desc_t;

typedef struct i40e_tx_control_block {
	struct i40e_tx_control_block	*tcb_next;
	mblk_t				*tcb_mp;
	i40e_tx_type_t			tcb_type;
	ddi_dma_handle_t		tcb_dma_handle;
	i40e_dma_buffer_t		tcb_dma;
} i40e_tx_control_block_t;

/*
 * Receive ring data (used below).
 */
typedef struct i40e_rx_data {
	struct i40e	*rxd_i40e;

	/*
	 * RX descriptor ring definitions
	 */
	i40e_dma_buffer_t rxd_desc_area;	/* DMA buffer of rx desc ring */
	i40e_rx_desc_t *rxd_desc_ring;		/* Rx desc ring */
	uint32_t rxd_desc_next;			/* Index of next rx desc */

	/*
	 * RX control block list definitions
	 */
	kmutex_t		rxd_free_lock;	/* Lock to protect free data */
	i40e_rx_control_block_t	*rxd_rcb_area;	/* Array of control blocks */
	i40e_rx_control_block_t	**rxd_work_list; /* Work list of rcbs */
	i40e_rx_control_block_t	**rxd_free_list; /* Free list of rcbs */
	uint32_t		rxd_rcb_free;	/* Number of free rcbs */

	/*
	 * RX software ring settings
	 */
	uint32_t	rxd_ring_size;		/* Rx descriptor ring size */
	uint32_t	rxd_free_list_size;	/* Rx free list size */

	/*
	 * RX outstanding data. This is used to keep track of outstanding loaned
	 * descriptors after we've shut down receiving information. Note these
	 * are protected by the i40e_t`i40e_rx_pending_lock.
	 */
	uint32_t	rxd_rcb_pending;
	boolean_t	rxd_shutdown;
} i40e_rx_data_t;

/*
 * Structures for unicast and multicast addresses. Note that we keep the VSI id
 * around for unicast addresses, since they may belong to different VSIs.
 * However, since all multicast addresses belong to the default VSI, we don't
 * duplicate that information.
 */
typedef struct i40e_uaddr {
	uint8_t iua_mac[ETHERADDRL];
	int	iua_vsi;
} i40e_uaddr_t;

typedef struct i40e_maddr {
	uint8_t ima_mac[ETHERADDRL];
} i40e_maddr_t;

/*
 * Collection of RX statistics on a given queue.
 */
typedef struct i40e_rxq_stat {
	/*
	 * The i40e hardware does not maintain statistics on a per-ring basis,
	 * only on a per-PF and per-VSI level. As such, to satisfy the GLDv3, we
	 * need to maintain our own stats for packets and bytes.
	 */
	kstat_named_t	irxs_bytes;	/* Bytes in on queue */
	kstat_named_t	irxs_packets;	/* Packets in on queue */

	/*
	 * The following set of stats cover non-checksum data path issues.
	 */
	kstat_named_t	irxs_rx_desc_error;	/* Error bit set on desc */
	kstat_named_t	irxs_rx_copy_nomem;	/* allocb failure for copy */
	kstat_named_t	irxs_rx_intr_limit;	/* Hit i40e_rx_limit_per_intr */
	kstat_named_t	irxs_rx_bind_norcb;	/* No replacement rcb free */
	kstat_named_t	irxs_rx_bind_nomp;	/* No mblk_t in bind rcb */

	/*
	 * The following set of statistics covers rx checksum related activity.
	 * These are all primarily set in i40e_rx_hcksum. If rx checksum
	 * activity is disabled, then these should all be zero.
	 */
	kstat_named_t	irxs_hck_v4hdrok;	/* Valid IPv4 Header */
	kstat_named_t	irxs_hck_l4hdrok;	/* Valid L4 Header */
	kstat_named_t	irxs_hck_unknown;	/* !pinfo.known */
	kstat_named_t	irxs_hck_nol3l4p;	/* Missing L3L4P bit in desc */
	kstat_named_t	irxs_hck_iperr;		/* IPE error bit set */
	kstat_named_t	irxs_hck_eiperr;	/* EIPE error bit set */
	kstat_named_t	irxs_hck_l4err;		/* L4E error bit set */
	kstat_named_t	irxs_hck_v6skip;	/* IPv6 case hw fails on */
	kstat_named_t	irxs_hck_set;		/* Total times we set cksum */
	kstat_named_t	irxs_hck_miss;		/* Times with zero cksum bits */
} i40e_rxq_stat_t;

/*
 * Collection of TX Statistics on a given queue
 */
typedef struct i40e_txq_stat {
	kstat_named_t	itxs_bytes;		/* Bytes out on queue */
	kstat_named_t	itxs_packets;		/* Packets out on queue */
	kstat_named_t	itxs_descriptors;	/* Descriptors issued */
	kstat_named_t	itxs_recycled;		/* Descriptors reclaimed */
	/*
	 * Various failure conditions.
	 */
	kstat_named_t	itxs_hck_meoifail;	/* ether offload failures */
	kstat_named_t	itxs_hck_nol2info;	/* Missing l2 info */
	kstat_named_t	itxs_hck_nol3info;	/* Missing l3 info */
	kstat_named_t	itxs_hck_nol4info;	/* Missing l4 info */
	kstat_named_t	itxs_hck_badl3;		/* Not IPv4/IPv6 */
	kstat_named_t	itxs_hck_badl4;		/* Bad L4 Paylaod */

	kstat_named_t	itxs_err_notcb;		/* No tcb's available */
	kstat_named_t	itxs_err_nodescs;	/* No tcb's available */
	kstat_named_t	itxs_err_context;	/* Total context failures */

	kstat_named_t	itxs_num_unblocked;	/* Number of MAC unblocks */
} i40e_txq_stat_t;

/*
 * An instance of an XL710 transmit/receive queue pair. This currently
 * represents a combination of both a transmit and receive ring, though they
 * should really be split apart into separate logical structures. Unfortunately,
 * during initial work we mistakenly joined them together.
 */
typedef struct i40e_trqpair {
	struct i40e *itrq_i40e;

	/* Receive-side structures. */
	kmutex_t itrq_rx_lock;
	mac_ring_handle_t itrq_macrxring; /* Receive ring handle. */
	i40e_rx_data_t *itrq_rxdata;	/* Receive ring rx data. */
	uint64_t itrq_rxgen;		/* Generation number for mac/GLDv3. */
	uint32_t itrq_index;		/* Queue index in the PF */
	uint32_t itrq_rx_intrvec;	/* Receive interrupt vector. */
	boolean_t itrq_intr_poll;	/* True when polling */

	/* Receive-side stats. */
	i40e_rxq_stat_t	itrq_rxstat;
	kstat_t	*itrq_rxkstat;

	/* Transmit-side structures. */
	kmutex_t itrq_tx_lock;
	mac_ring_handle_t itrq_mactxring; /* Transmit ring handle. */
	uint32_t itrq_tx_intrvec;	/* Transmit interrupt vector. */
	boolean_t itrq_tx_blocked;	/* Does MAC think we're blocked? */

	/*
	 * TX data sizing
	 */
	uint32_t		itrq_tx_ring_size;
	uint32_t		itrq_tx_free_list_size;

	/*
	 * TX descriptor ring data
	 */
	i40e_dma_buffer_t	itrq_desc_area;	/* DMA buffer of tx desc ring */
	i40e_tx_desc_t		*itrq_desc_ring; /* TX Desc ring */
	volatile uint32_t 	*itrq_desc_wbhead; /* TX write-back index */
	uint32_t		itrq_desc_head;	/* Last index hw freed */
	uint32_t		itrq_desc_tail;	/* Index of next free desc */
	uint32_t		itrq_desc_free;	/* Number of free descriptors */

	/*
	 * TX control block (tcb) data
	 */
	kmutex_t		itrq_tcb_lock;
	i40e_tx_control_block_t	*itrq_tcb_area;	/* Array of control blocks */
	i40e_tx_control_block_t	**itrq_tcb_work_list;	/* In use tcb */
	i40e_tx_control_block_t	**itrq_tcb_free_list;	/* Available tcb */
	uint32_t		itrq_tcb_free;	/* Count of free tcb */

	/* Transmit-side stats. */
	i40e_txq_stat_t		itrq_txstat;
	kstat_t			*itrq_txkstat;

} i40e_trqpair_t;

/*
 * VSI statistics.
 *
 * This mirrors the i40e_eth_stats structure but transforms it into a kstat.
 * Note that the stock statistic structure also includes entries for tx
 * discards. However, this is not actually implemented for the VSI (see Table
 * 7-221), hence why we don't include the member which would always have a value
 * of zero. This choice was made to minimize confusion to someone looking at
 * these, as a value of zero does not necessarily equate to the fact that it's
 * not implemented.
 */
typedef struct i40e_vsi_stats {
	uint64_t ivs_rx_bytes;			/* gorc */
	uint64_t ivs_rx_unicast;		/* uprc */
	uint64_t ivs_rx_multicast;		/* mprc */
	uint64_t ivs_rx_broadcast;		/* bprc */
	uint64_t ivs_rx_discards;		/* rdpc */
	uint64_t ivs_rx_unknown_protocol;	/* rupp */
	uint64_t ivs_tx_bytes;			/* gotc */
	uint64_t ivs_tx_unicast;		/* uptc */
	uint64_t ivs_tx_multicast;		/* mptc */
	uint64_t ivs_tx_broadcast;		/* bptc */
	uint64_t ivs_tx_errors;			/* tepc */
} i40e_vsi_stats_t;

typedef struct i40e_vsi_kstats {
	kstat_named_t	ivk_rx_bytes;
	kstat_named_t	ivk_rx_unicast;
	kstat_named_t	ivk_rx_multicast;
	kstat_named_t	ivk_rx_broadcast;
	kstat_named_t	ivk_rx_discards;
	kstat_named_t	ivk_rx_unknown_protocol;
	kstat_named_t	ivk_tx_bytes;
	kstat_named_t	ivk_tx_unicast;
	kstat_named_t	ivk_tx_multicast;
	kstat_named_t	ivk_tx_broadcast;
	kstat_named_t	ivk_tx_errors;
} i40e_vsi_kstats_t;

/*
 * For pf statistics, we opt not to use the standard statistics as defined by
 * the Intel common code. This also currently combines statistics that are
 * global across the entire device.
 */
typedef struct i40e_pf_stats {
	uint64_t ips_rx_bytes;			/* gorc */
	uint64_t ips_rx_unicast;		/* uprc */
	uint64_t ips_rx_multicast;		/* mprc */
	uint64_t ips_rx_broadcast;		/* bprc */
	uint64_t ips_tx_bytes;			/* gotc */
	uint64_t ips_tx_unicast;		/* uptc */
	uint64_t ips_tx_multicast;		/* mptc */
	uint64_t ips_tx_broadcast;		/* bptc */

	uint64_t ips_rx_size_64;		/* prc64 */
	uint64_t ips_rx_size_127;		/* prc127 */
	uint64_t ips_rx_size_255;		/* prc255 */
	uint64_t ips_rx_size_511;		/* prc511 */
	uint64_t ips_rx_size_1023;		/* prc1023 */
	uint64_t ips_rx_size_1522;		/* prc1522 */
	uint64_t ips_rx_size_9522;		/* prc9522 */

	uint64_t ips_tx_size_64;		/* ptc64 */
	uint64_t ips_tx_size_127;		/* ptc127 */
	uint64_t ips_tx_size_255;		/* ptc255 */
	uint64_t ips_tx_size_511;		/* ptc511 */
	uint64_t ips_tx_size_1023;		/* ptc1023 */
	uint64_t ips_tx_size_1522;		/* ptc1522 */
	uint64_t ips_tx_size_9522;		/* ptc9522 */

	uint64_t ips_link_xon_rx;		/* lxonrxc */
	uint64_t ips_link_xoff_rx;		/* lxoffrxc */
	uint64_t ips_link_xon_tx;		/* lxontxc */
	uint64_t ips_link_xoff_tx;		/* lxofftxc */
	uint64_t ips_priority_xon_rx[8];	/* pxonrxc[8] */
	uint64_t ips_priority_xoff_rx[8];	/* pxoffrxc[8] */
	uint64_t ips_priority_xon_tx[8];	/* pxontxc[8] */
	uint64_t ips_priority_xoff_tx[8];	/* pxofftxc[8] */
	uint64_t ips_priority_xon_2_xoff[8];	/* rxon2offcnt[8] */

	uint64_t ips_crc_errors;		/* crcerrs */
	uint64_t ips_illegal_bytes;		/* illerrc */
	uint64_t ips_mac_local_faults;		/* mlfc */
	uint64_t ips_mac_remote_faults;		/* mrfc */
	uint64_t ips_rx_length_errors;		/* rlec */
	uint64_t ips_rx_undersize;		/* ruc */
	uint64_t ips_rx_fragments;		/* rfc */
	uint64_t ips_rx_oversize;		/* roc */
	uint64_t ips_rx_jabber;			/* rjc */
	uint64_t ips_rx_discards;		/* rdpc */
	uint64_t ips_rx_vm_discards;		/* ldpc */
	uint64_t ips_rx_short_discards;		/* mspdc */
	uint64_t ips_tx_dropped_link_down;	/* tdold */
	uint64_t ips_rx_unknown_protocol;	/* rupp */
	uint64_t ips_rx_err1;			/* rxerr1 */
	uint64_t ips_rx_err2;			/* rxerr2 */
} i40e_pf_stats_t;

typedef struct i40e_pf_kstats {
	kstat_named_t ipk_rx_bytes;		/* gorc */
	kstat_named_t ipk_rx_unicast;		/* uprc */
	kstat_named_t ipk_rx_multicast;		/* mprc */
	kstat_named_t ipk_rx_broadcast;		/* bprc */
	kstat_named_t ipk_tx_bytes;		/* gotc */
	kstat_named_t ipk_tx_unicast;		/* uptc */
	kstat_named_t ipk_tx_multicast;		/* mptc */
	kstat_named_t ipk_tx_broadcast;		/* bptc */

	kstat_named_t ipk_rx_size_64;		/* prc64 */
	kstat_named_t ipk_rx_size_127;		/* prc127 */
	kstat_named_t ipk_rx_size_255;		/* prc255 */
	kstat_named_t ipk_rx_size_511;		/* prc511 */
	kstat_named_t ipk_rx_size_1023;		/* prc1023 */
	kstat_named_t ipk_rx_size_1522;		/* prc1522 */
	kstat_named_t ipk_rx_size_9522;		/* prc9522 */

	kstat_named_t ipk_tx_size_64;		/* ptc64 */
	kstat_named_t ipk_tx_size_127;		/* ptc127 */
	kstat_named_t ipk_tx_size_255;		/* ptc255 */
	kstat_named_t ipk_tx_size_511;		/* ptc511 */
	kstat_named_t ipk_tx_size_1023;		/* ptc1023 */
	kstat_named_t ipk_tx_size_1522;		/* ptc1522 */
	kstat_named_t ipk_tx_size_9522;		/* ptc9522 */

	kstat_named_t ipk_link_xon_rx;		/* lxonrxc */
	kstat_named_t ipk_link_xoff_rx;		/* lxoffrxc */
	kstat_named_t ipk_link_xon_tx;		/* lxontxc */
	kstat_named_t ipk_link_xoff_tx;		/* lxofftxc */
	kstat_named_t ipk_priority_xon_rx[8];	/* pxonrxc[8] */
	kstat_named_t ipk_priority_xoff_rx[8];	/* pxoffrxc[8] */
	kstat_named_t ipk_priority_xon_tx[8];	/* pxontxc[8] */
	kstat_named_t ipk_priority_xoff_tx[8];	/* pxofftxc[8] */
	kstat_named_t ipk_priority_xon_2_xoff[8];	/* rxon2offcnt[8] */

	kstat_named_t ipk_crc_errors;		/* crcerrs */
	kstat_named_t ipk_illegal_bytes;	/* illerrc */
	kstat_named_t ipk_mac_local_faults;	/* mlfc */
	kstat_named_t ipk_mac_remote_faults;	/* mrfc */
	kstat_named_t ipk_rx_length_errors;	/* rlec */
	kstat_named_t ipk_rx_undersize;		/* ruc */
	kstat_named_t ipk_rx_fragments;		/* rfc */
	kstat_named_t ipk_rx_oversize;		/* roc */
	kstat_named_t ipk_rx_jabber;		/* rjc */
	kstat_named_t ipk_rx_discards;		/* rdpc */
	kstat_named_t ipk_rx_vm_discards;	/* ldpc */
	kstat_named_t ipk_rx_short_discards;	/* mspdc */
	kstat_named_t ipk_tx_dropped_link_down;	/* tdold */
	kstat_named_t ipk_rx_unknown_protocol;	/* rupp */
	kstat_named_t ipk_rx_err1;		/* rxerr1 */
	kstat_named_t ipk_rx_err2;		/* rxerr2 */
} i40e_pf_kstats_t;

/*
 * Resources that are pooled and specific to a given i40e_t.
 */
typedef struct i40e_func_rsrc {
	uint_t	ifr_nrx_queue;
	uint_t	ifr_nrx_queue_used;
	uint_t	ifr_ntx_queue;
	uint_t	ifr_trx_queue_used;
	uint_t	ifr_nvsis;
	uint_t	ifr_nvsis_used;
	uint_t	ifr_nmacfilt;
	uint_t	ifr_nmacfilt_used;
	uint_t	ifr_nmcastfilt;
	uint_t	ifr_nmcastfilt_used;
} i40e_func_rsrc_t;

/*
 * Main i40e per-instance state.
 */
typedef struct i40e {
	list_node_t	i40e_glink;		/* Global list link */
	list_node_t	i40e_dlink;		/* Device list link */
	kmutex_t	i40e_general_lock;	/* General device lock */

	/*
	 * General Data and management
	 */
	dev_info_t	*i40e_dip;
	int		i40e_instance;
	int		i40e_fm_capabilities;
	uint_t		i40e_state;
	i40e_attach_state_t i40e_attach_progress;
	mac_handle_t	i40e_mac_hdl;
	ddi_periodic_t	i40e_periodic_id;

	/*
	 * Pointers to common code data structures and memory for the common
	 * code.
	 */
	struct i40e_hw				i40e_hw_space;
	struct i40e_osdep			i40e_osdep_space;
	struct i40e_aq_get_phy_abilities_resp	i40e_phy;
	void 					*i40e_aqbuf;

	/*
	 * Device state, switch information, and resources.
	 */
	int			i40e_vsi_id;
	uint16_t		i40e_vsi_num;
	struct i40e_device	*i40e_device;
	i40e_func_rsrc_t	i40e_resources;
	uint16_t		i40e_switch_rsrc_alloc;
	uint16_t		i40e_switch_rsrc_actual;
	i40e_switch_rsrc_t	*i40e_switch_rsrcs;
	i40e_uaddr_t		*i40e_uaddrs;
	i40e_maddr_t		*i40e_maddrs;
	int			i40e_mcast_promisc_count;
	boolean_t		i40e_promisc_on;
	link_state_t		i40e_link_state;
	uint32_t		i40e_link_speed;	/* In Mbps */
	link_duplex_t		i40e_link_duplex;
	uint_t			i40e_sdu;
	uint_t			i40e_frame_max;

	/*
	 * Transmit and receive information, tunables, and MAC info.
	 */
	i40e_trqpair_t	*i40e_trqpairs;
	boolean_t 	i40e_mr_enable;
	int		i40e_num_trqpairs;
	uint_t		i40e_other_itr;

	int		i40e_num_rx_groups;
	int		i40e_num_rx_descs;
	mac_group_handle_t i40e_rx_group_handle;
	uint32_t	i40e_rx_ring_size;
	uint32_t	i40e_rx_buf_size;
	boolean_t	i40e_rx_hcksum_enable;
	uint32_t	i40e_rx_dma_min;
	uint32_t	i40e_rx_limit_per_intr;
	uint_t		i40e_rx_itr;

	int		i40e_num_tx_descs;
	uint32_t	i40e_tx_ring_size;
	uint32_t	i40e_tx_buf_size;
	uint32_t	i40e_tx_block_thresh;
	boolean_t	i40e_tx_hcksum_enable;
	uint32_t	i40e_tx_dma_min;
	uint_t		i40e_tx_itr;

	/*
	 * Interrupt state
	 */
	uint_t		i40e_intr_pri;
	uint_t		i40e_intr_force;
	uint_t		i40e_intr_type;
	int		i40e_intr_cap;
	uint32_t	i40e_intr_count;
	uint32_t	i40e_intr_count_max;
	uint32_t	i40e_intr_count_min;
	size_t		i40e_intr_size;
	ddi_intr_handle_t *i40e_intr_handles;
	ddi_cb_handle_t	i40e_callback_handle;

	/*
	 * DMA attributes. See i40e_transceiver.c for why we have copies of them
	 * in the i40e_t.
	 */
	ddi_dma_attr_t		i40e_static_dma_attr;
	ddi_dma_attr_t		i40e_txbind_dma_attr;
	ddi_device_acc_attr_t	i40e_desc_acc_attr;
	ddi_device_acc_attr_t	i40e_buf_acc_attr;

	/*
	 * The following two fields are used to protect and keep track of
	 * outstanding, loaned buffers to MAC. If we have these, we can't
	 * detach as we have active DMA memory outstanding.
	 */
	kmutex_t	i40e_rx_pending_lock;
	kcondvar_t	i40e_rx_pending_cv;
	uint32_t	i40e_rx_pending;

	/*
	 * PF statistics and VSI statistics.
	 */
	kmutex_t		i40e_stat_lock;
	kstat_t			*i40e_pf_kstat;
	kstat_t			*i40e_vsi_kstat;
	i40e_pf_stats_t		i40e_pf_stat;
	i40e_vsi_stats_t	i40e_vsi_stat;
	uint16_t		i40e_vsi_stat_id;

	/*
	 * Misc. stats and counters that should maybe one day be kstats.
	 */
	uint64_t	i40e_s_link_status_errs;
	uint32_t	i40e_s_link_status_lasterr;
} i40e_t;

/*
 * The i40e_device represents a PCI device which encapsulates multiple physical
 * functions which are represented as an i40e_t. This is used to track the use
 * of pooled resources throughout all of the various devices.
 */
typedef struct i40e_device {
	list_node_t	id_link;
	dev_info_t	*id_parent;
	uint_t		id_pci_bus;
	uint_t		id_pci_device;
	uint_t		id_nfuncs;	/* Total number of functions */
	uint_t		id_nreg;	/* Total number present */
	list_t		id_i40e_list;	/* List of i40e_t's registered */
	i40e_switch_rsrc_t	*id_rsrcs; /* Switch resources for this PF */
	uint_t		id_rsrcs_alloc;	/* Total allocated resources */
	uint_t		id_rsrcs_act;	/* Actual number of resources */
} i40e_device_t;

/* Values for the interrupt forcing on the NIC. */
#define	I40E_INTR_NONE			0
#define	I40E_INTR_MSIX			1
#define	I40E_INTR_MSI			2
#define	I40E_INTR_LEGACY		3

/* Hint that we don't want to do any polling... */
#define	I40E_POLL_NULL			-1

/*
 * Logging functions.
 */
/*PRINTFLIKE2*/
extern void i40e_error(i40e_t *, const char *, ...) __KPRINTFLIKE(2);
/*PRINTFLIKE2*/
extern void i40e_notice(i40e_t *, const char *, ...) __KPRINTFLIKE(2);
/*PRINTFLIKE2*/
extern void i40e_log(i40e_t *, const char *, ...) __KPRINTFLIKE(2);

/*
 * General link handling functions.
 */
extern void i40e_link_check(i40e_t *);
extern void i40e_update_mtu(i40e_t *);

/*
 * FMA functions.
 */
extern int i40e_check_acc_handle(ddi_acc_handle_t);
extern int i40e_check_dma_handle(ddi_dma_handle_t);
extern void i40e_fm_ereport(i40e_t *, char *);

/*
 * Interrupt handlers and interrupt handler setup.
 */
extern void i40e_intr_chip_init(i40e_t *);
extern void i40e_intr_chip_fini(i40e_t *);
extern uint_t i40e_intr_msix(void *, void *);
extern uint_t i40e_intr_msi(void *, void *);
extern uint_t i40e_intr_legacy(void *, void *);
extern void i40e_intr_io_enable_all(i40e_t *);
extern void i40e_intr_io_disable_all(i40e_t *);
extern void i40e_intr_io_clear_cause(i40e_t *);
extern void i40e_intr_rx_queue_disable(i40e_t *, uint_t);
extern void i40e_intr_rx_queue_enable(i40e_t *, uint_t);
extern void i40e_intr_set_itr(i40e_t *, i40e_itr_index_t, uint_t);

/*
 * Receive-side functions
 */
extern mblk_t *i40e_ring_rx(i40e_trqpair_t *, int);
extern mblk_t *i40e_ring_rx_poll(void *, int);
extern void i40e_rx_recycle(caddr_t);

/*
 * Transmit-side functions
 */
mblk_t *i40e_ring_tx(void *, mblk_t *);
extern void i40e_tx_recycle_ring(i40e_trqpair_t *);
extern void i40e_tx_cleanup_ring(i40e_trqpair_t *);

/*
 * Statistics functions.
 */
extern boolean_t i40e_stats_init(i40e_t *);
extern void i40e_stats_fini(i40e_t *);
extern boolean_t i40e_stat_vsi_init(i40e_t *);
extern void i40e_stat_vsi_fini(i40e_t *);
extern boolean_t i40e_stats_trqpair_init(i40e_trqpair_t *);
extern void i40e_stats_trqpair_fini(i40e_trqpair_t *);
extern int i40e_m_stat(void *, uint_t, uint64_t *);
extern int i40e_rx_ring_stat(mac_ring_driver_t, uint_t, uint64_t *);
extern int i40e_tx_ring_stat(mac_ring_driver_t, uint_t, uint64_t *);

/*
 * MAC/GLDv3 functions, and functions called by MAC/GLDv3 support code.
 */
extern boolean_t i40e_register_mac(i40e_t *);
extern boolean_t i40e_start(i40e_t *, boolean_t);
extern void i40e_stop(i40e_t *, boolean_t);

/*
 * DMA & buffer functions and attributes
 */
extern void i40e_init_dma_attrs(i40e_t *, boolean_t);
extern boolean_t i40e_alloc_ring_mem(i40e_t *);
extern void i40e_free_ring_mem(i40e_t *, boolean_t);

#ifdef __cplusplus
}
#endif

#endif /* _I40E_SW_H */<|MERGE_RESOLUTION|>--- conflicted
+++ resolved
@@ -11,12 +11,8 @@
 
 /*
  * Copyright 2015 OmniTI Computer Consulting, Inc. All rights reserved.
-<<<<<<< HEAD
  * Copyright 2017 Joyent, Inc.
-=======
- * Copyright 2016 Joyent, Inc.
  * Copyright 2017 Tegile Systems, Inc.  All rights reserved.
->>>>>>> c5cfe7a3
  */
 
 /*
