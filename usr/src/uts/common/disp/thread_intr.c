/*
 * CDDL HEADER START
 *
 * The contents of this file are subject to the terms of the
 * Common Development and Distribution License (the "License").
 * You may not use this file except in compliance with the License.
 *
 * You can obtain a copy of the license at usr/src/OPENSOLARIS.LICENSE
 * or http://www.opensolaris.org/os/licensing.
 * See the License for the specific language governing permissions
 * and limitations under the License.
 *
 * When distributing Covered Code, include this CDDL HEADER in each
 * file and include the License file at usr/src/OPENSOLARIS.LICENSE.
 * If applicable, add the following below this CDDL HEADER, with the
 * fields enclosed by brackets "[]" replaced with your own identifying
 * information: Portions Copyright [yyyy] [name of copyright owner]
 *
 * CDDL HEADER END
 */

/*
 * Copyright 2006 Sun Microsystems, Inc.  All rights reserved.
 * Use is subject to license terms.
 */
/*
 * Copyright 2015, Joyent, Inc.
 */

#include <sys/cpuvar.h>
#include <sys/stack.h>
#include <vm/seg_kp.h>
#include <sys/machparam.h>
#include <sys/proc.h>
#include <sys/pset.h>
#include <sys/sysmacros.h>

/*
 * Use a slightly larger thread stack size for interrupt threads rather than the
 * default. This is useful for cases where the networking stack may do an rx and
 * a tx in the context of a single interrupt and when combined with various
 * promisc hooks that need memory, can cause us to get dangerously close to the
 * edge of the traditional stack sizes. This is only a few pages more than a
 * traditional stack and given that we don't have that many interrupt threads,
 * the memory costs end up being more than worthwhile.
 */
#define	LL_INTR_STKSZ	(32 * 1024)

/*
 * Create and initialize an interrupt thread.
 */
static void
thread_create_intr(cpu_t *cp)
{
	kthread_t *tp;

	tp = thread_create(NULL, LL_INTR_STKSZ,
	    (void (*)())thread_create_intr, NULL, 0, &p0, TS_ONPROC, 0);

	/*
	 * Set the thread in the TS_FREE state.  The state will change
	 * to TS_ONPROC only while the interrupt is active.  Think of these
	 * as being on a private free list for the CPU.  Being TS_FREE keeps
	 * inactive interrupt threads out of debugger thread lists.
	 *
	 * We cannot call thread_create with TS_FREE because of the current
	 * checks there for ONPROC.  Fix this when thread_create takes flags.
	 */
	THREAD_FREEINTR(tp, cp);

	/*
	 * Nobody should ever reference the credentials of an interrupt
	 * thread so make it NULL to catch any such references.
	 */
	tp->t_cred = NULL;
	tp->t_flag |= T_INTR_THREAD;
	tp->t_cpu = cp;
	tp->t_bound_cpu = cp;
	tp->t_disp_queue = cp->cpu_disp;
	tp->t_affinitycnt = 1;
	tp->t_preempt = 1;

	/*
	 * Don't make a user-requested binding on this thread so that
	 * the processor can be offlined.
	 */
	tp->t_bind_cpu = PBIND_NONE;	/* no USER-requested binding */
	tp->t_bind_pset = PS_NONE;

#if defined(__x86)
	tp->t_stk -= STACK_ALIGN;
	*(tp->t_stk) = 0;		/* terminate intr thread stack */
#endif

	/*
	 * Link onto CPU's interrupt pool.
	 */
	tp->t_link = cp->cpu_intr_thread;
	cp->cpu_intr_thread = tp;
}

/*
 * Allocate a given number of interrupt threads for a given CPU.  These threads
<<<<<<< HEAD
 * will get freed by cpu_destroy_bound_threads() when CPU gets unconfigured.
=======
 * will get freed by cpu_destroy_bound_threads() when the CPU gets unconfigured.
>>>>>>> f1b92f9d
 *
 * Note, high level interrupts are always serviced using cpu_intr_stack and are
 * not allowed to block. Low level interrupts or soft-interrupts use the
 * kthread_t's that we create through the calls to thread_create_intr().
 */
void
cpu_intr_alloc(cpu_t *cp, int n)
{
	int i;

	for (i = 0; i < n; i++)
		thread_create_intr(cp);

	cp->cpu_intr_stack = (caddr_t)segkp_get(segkp, INTR_STACK_SIZE,
	    KPD_HASREDZONE | KPD_NO_ANON | KPD_LOCKED) +
	    INTR_STACK_SIZE - SA(MINFRAME);
}<|MERGE_RESOLUTION|>--- conflicted
+++ resolved
@@ -34,17 +34,6 @@
 #include <sys/proc.h>
 #include <sys/pset.h>
 #include <sys/sysmacros.h>
-
-/*
- * Use a slightly larger thread stack size for interrupt threads rather than the
- * default. This is useful for cases where the networking stack may do an rx and
- * a tx in the context of a single interrupt and when combined with various
- * promisc hooks that need memory, can cause us to get dangerously close to the
- * edge of the traditional stack sizes. This is only a few pages more than a
- * traditional stack and given that we don't have that many interrupt threads,
- * the memory costs end up being more than worthwhile.
- */
-#define	LL_INTR_STKSZ	(32 * 1024)
 
 /*
  * Create and initialize an interrupt thread.
@@ -101,11 +90,7 @@
 
 /*
  * Allocate a given number of interrupt threads for a given CPU.  These threads
-<<<<<<< HEAD
- * will get freed by cpu_destroy_bound_threads() when CPU gets unconfigured.
-=======
  * will get freed by cpu_destroy_bound_threads() when the CPU gets unconfigured.
->>>>>>> f1b92f9d
  *
  * Note, high level interrupts are always serviced using cpu_intr_stack and are
  * not allowed to block. Low level interrupts or soft-interrupts use the
