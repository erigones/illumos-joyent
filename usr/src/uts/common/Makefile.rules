--- conflicted
+++ resolved
@@ -1592,18 +1592,16 @@
 	$(COMPILE.c) -o $@ $<
 	$(CTFCONVERT_O)
 
-<<<<<<< HEAD
 $(OBJS_DIR)/%.o:		$(COMMONBASE)/refhash/%.c
 	$(COMPILE.c) -o $@ $<
 	$(CTFCONVERT_O)
-=======
+
 $(OBJS_DIR)/bootbanner.o := CPPFLAGS += \
 	-DBOOTBANNER1='"$(BOOTBANNER1)"' \
 	-DBOOTBANNER2='"$(BOOTBANNER2)"' \
 	-DBOOTBANNER3='"$(BOOTBANNER3)"' \
 	-DBOOTBANNER4='"$(BOOTBANNER4)"' \
 	-DBOOTBANNER5='"$(BOOTBANNER5)"'
->>>>>>> 45de8795
 
 $(OBJS_DIR)/%.o:		$(UTSBASE)/common/os/%.c
 	$(COMPILE.c) -o $@ $<
