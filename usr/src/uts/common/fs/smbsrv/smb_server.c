--- conflicted
+++ resolved
@@ -906,9 +906,7 @@
 smb_server_enum(smb_server_t *sv, smb_ioc_svcenum_t *ioc)
 {
 	smb_svcenum_t	*svcenum = &ioc->svcenum;
-<<<<<<< HEAD
-	smb_server_t	*sv;
-	int		rc;
+	int		rc = 0;
 	uint32_t	buflen_adjusted;
 
 	/*
@@ -925,9 +923,6 @@
 	    buflen_adjusted > ioc->hdr.len) {
 		return (EINVAL);
 	}
-=======
-	int		rc = 0;
->>>>>>> 67cac09c
 
 	/*
 	 * Reality check that the buffer-length insize the enum doesn't
