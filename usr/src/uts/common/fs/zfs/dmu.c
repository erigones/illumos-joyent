--- conflicted
+++ resolved
@@ -1630,13 +1630,11 @@
 				dedup_verify = B_TRUE;
 		}
 
-<<<<<<< HEAD
 	if (wp & WP_NOFILL) {
 		ASSERT(!ismd && level == 0);
 		checksum = ZIO_CHECKSUM_NOPARITY;
 		compress = ZIO_COMPRESS_OFF;
 		dedup = B_FALSE;
-=======
 		/*
 		 * Enable nopwrite if we have a cryptographically secure
 		 * checksum that has no known collisions (i.e. SHA-256)
@@ -1645,7 +1643,6 @@
 		 */
 		nopwrite = (!dedup && zio_checksum_table[checksum].ci_dedup &&
 		    compress != ZIO_COMPRESS_OFF && zfs_nopwrite_enabled);
->>>>>>> 87c72343
 	}
 
 	zp->zp_checksum = checksum;
