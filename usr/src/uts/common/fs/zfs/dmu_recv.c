/*
 * CDDL HEADER START
 *
 * The contents of this file are subject to the terms of the
 * Common Development and Distribution License (the "License").
 * You may not use this file except in compliance with the License.
 *
 * You can obtain a copy of the license at usr/src/OPENSOLARIS.LICENSE
 * or http://www.opensolaris.org/os/licensing.
 * See the License for the specific language governing permissions
 * and limitations under the License.
 *
 * When distributing Covered Code, include this CDDL HEADER in each
 * file and include the License file at usr/src/OPENSOLARIS.LICENSE.
 * If applicable, add the following below this CDDL HEADER, with the
 * fields enclosed by brackets "[]" replaced with your own identifying
 * information: Portions Copyright [yyyy] [name of copyright owner]
 *
 * CDDL HEADER END
 */
/*
 * Copyright (c) 2005, 2010, Oracle and/or its affiliates. All rights reserved.
 * Copyright 2011 Nexenta Systems, Inc. All rights reserved.
 * Copyright (c) 2011, 2015 by Delphix. All rights reserved.
 * Copyright (c) 2014, Joyent, Inc. All rights reserved.
 * Copyright 2014 HybridCluster. All rights reserved.
 * Copyright 2016 RackTop Systems.
 * Copyright (c) 2014 Integros [integros.com]
 */

#include <sys/dmu.h>
#include <sys/dmu_impl.h>
#include <sys/dmu_tx.h>
#include <sys/dbuf.h>
#include <sys/dnode.h>
#include <sys/zfs_context.h>
#include <sys/dmu_objset.h>
#include <sys/dmu_traverse.h>
#include <sys/dsl_dataset.h>
#include <sys/dsl_dir.h>
#include <sys/dsl_prop.h>
#include <sys/dsl_pool.h>
#include <sys/dsl_synctask.h>
#include <sys/zfs_ioctl.h>
#include <sys/zap.h>
#include <sys/zio_checksum.h>
#include <sys/zfs_znode.h>
#include <zfs_fletcher.h>
#include <sys/avl.h>
#include <sys/ddt.h>
#include <sys/zfs_onexit.h>
#include <sys/dmu_recv.h>
#include <sys/dsl_destroy.h>
#include <sys/blkptr.h>
#include <sys/dsl_bookmark.h>
#include <sys/zfeature.h>
#include <sys/bqueue.h>

int zfs_recv_queue_length = SPA_MAXBLOCKSIZE;

static char *dmu_recv_tag = "dmu_recv_tag";
const char *recv_clone_name = "%recv";

static void byteswap_record(dmu_replay_record_t *drr);

typedef struct dmu_recv_begin_arg {
	const char *drba_origin;
	dmu_recv_cookie_t *drba_cookie;
	cred_t *drba_cred;
	dsl_crypto_params_t *drba_dcp;
} dmu_recv_begin_arg_t;

static int
recv_begin_check_existing_impl(dmu_recv_begin_arg_t *drba, dsl_dataset_t *ds,
    uint64_t fromguid)
{
	uint64_t val;
	int error;
	dsl_pool_t *dp = ds->ds_dir->dd_pool;
	struct drr_begin *drrb = drba->drba_cookie->drc_drrb;
	uint64_t featureflags = DMU_GET_FEATUREFLAGS(drrb->drr_versioninfo);
	boolean_t encrypted = ds->ds_dir->dd_crypto_obj != 0;
	boolean_t raw = (featureflags & DMU_BACKUP_FEATURE_RAW) != 0;
	boolean_t embed = (featureflags & DMU_BACKUP_FEATURE_EMBED_DATA) != 0;

	/* temporary clone name must not exist */
	error = zap_lookup(dp->dp_meta_objset,
	    dsl_dir_phys(ds->ds_dir)->dd_child_dir_zapobj, recv_clone_name,
	    8, 1, &val);
	if (error != ENOENT)
		return (error == 0 ? EBUSY : error);

	/* new snapshot name must not exist */
	error = zap_lookup(dp->dp_meta_objset,
	    dsl_dataset_phys(ds)->ds_snapnames_zapobj,
	    drba->drba_cookie->drc_tosnap, 8, 1, &val);
	if (error != ENOENT)
		return (error == 0 ? EEXIST : error);

	/*
	 * Check snapshot limit before receiving. We'll recheck again at the
	 * end, but might as well abort before receiving if we're already over
	 * the limit.
	 *
	 * Note that we do not check the file system limit with
	 * dsl_dir_fscount_check because the temporary %clones don't count
	 * against that limit.
	 */
	error = dsl_fs_ss_limit_check(ds->ds_dir, 1, ZFS_PROP_SNAPSHOT_LIMIT,
	    NULL, drba->drba_cred);
	if (error != 0)
		return (error);

	if (fromguid != 0) {
		dsl_dataset_t *snap;
		uint64_t obj = dsl_dataset_phys(ds)->ds_prev_snap_obj;

		/* Can't raw receive on top of an unencrypted dataset */
		if (!encrypted && raw)
			return (SET_ERROR(EINVAL));

		/* Encryption is incompatible with embedded data */
		if (encrypted && embed)
			return (SET_ERROR(EINVAL));

		/* Find snapshot in this dir that matches fromguid. */
		while (obj != 0) {
			error = dsl_dataset_hold_obj(dp, obj, FTAG,
			    &snap);
			if (error != 0)
				return (SET_ERROR(ENODEV));
			if (snap->ds_dir != ds->ds_dir) {
				dsl_dataset_rele(snap, FTAG);
				return (SET_ERROR(ENODEV));
			}
			if (dsl_dataset_phys(snap)->ds_guid == fromguid)
				break;
			obj = dsl_dataset_phys(snap)->ds_prev_snap_obj;
			dsl_dataset_rele(snap, FTAG);
		}
		if (obj == 0)
			return (SET_ERROR(ENODEV));

		if (drba->drba_cookie->drc_force) {
			drba->drba_cookie->drc_fromsnapobj = obj;
		} else {
			/*
			 * If we are not forcing, there must be no
			 * changes since fromsnap.
			 */
			if (dsl_dataset_modified_since_snap(ds, snap)) {
				dsl_dataset_rele(snap, FTAG);
				return (SET_ERROR(ETXTBSY));
			}
			drba->drba_cookie->drc_fromsnapobj =
			    ds->ds_prev->ds_object;
		}

		dsl_dataset_rele(snap, FTAG);
	} else {
		/* if full, then must be forced */
		if (!drba->drba_cookie->drc_force)
			return (SET_ERROR(EEXIST));

		/*
		 * We don't support using zfs recv -F to blow away
		 * encrypted filesystems. This would require the
		 * dsl dir to point to the old encryption key and
		 * the new one at the same time during the receive.
		 */
		if ((!encrypted && raw) || encrypted)
			return (SET_ERROR(EINVAL));

		/*
		 * Perform the same encryption checks we would if
		 * we were creating a new dataset from scratch.
		 */
		if (!raw) {
			boolean_t will_encrypt;

			error = dmu_objset_create_crypt_check(
			    ds->ds_dir->dd_parent, drba->drba_dcp,
			    &will_encrypt);
			if (error != 0)
				return (error);

			if (will_encrypt && embed)
				return (SET_ERROR(EINVAL));
		}

		drba->drba_cookie->drc_fromsnapobj = 0;
	}

	return (0);

}

static int
dmu_recv_begin_check(void *arg, dmu_tx_t *tx)
{
	dmu_recv_begin_arg_t *drba = arg;
	dsl_pool_t *dp = dmu_tx_pool(tx);
	struct drr_begin *drrb = drba->drba_cookie->drc_drrb;
	uint64_t fromguid = drrb->drr_fromguid;
	int flags = drrb->drr_flags;
	ds_hold_flags_t dsflags = 0;
	int error;
	uint64_t featureflags = DMU_GET_FEATUREFLAGS(drrb->drr_versioninfo);
	dsl_dataset_t *ds;
	const char *tofs = drba->drba_cookie->drc_tofs;

	/* already checked */
	ASSERT3U(drrb->drr_magic, ==, DMU_BACKUP_MAGIC);
	ASSERT(!(featureflags & DMU_BACKUP_FEATURE_RESUMING));

	if (DMU_GET_STREAM_HDRTYPE(drrb->drr_versioninfo) ==
	    DMU_COMPOUNDSTREAM ||
	    drrb->drr_type >= DMU_OST_NUMTYPES ||
	    ((flags & DRR_FLAG_CLONE) && drba->drba_origin == NULL))
		return (SET_ERROR(EINVAL));

	/* Verify pool version supports SA if SA_SPILL feature set */
	if ((featureflags & DMU_BACKUP_FEATURE_SA_SPILL) &&
	    spa_version(dp->dp_spa) < SPA_VERSION_SA)
		return (SET_ERROR(ENOTSUP));

	if (drba->drba_cookie->drc_resumable &&
	    !spa_feature_is_enabled(dp->dp_spa, SPA_FEATURE_EXTENSIBLE_DATASET))
		return (SET_ERROR(ENOTSUP));

	/*
	 * The receiving code doesn't know how to translate a WRITE_EMBEDDED
	 * record to a plain WRITE record, so the pool must have the
	 * EMBEDDED_DATA feature enabled if the stream has WRITE_EMBEDDED
	 * records.  Same with WRITE_EMBEDDED records that use LZ4 compression.
	 */
	if ((featureflags & DMU_BACKUP_FEATURE_EMBED_DATA) &&
	    !spa_feature_is_enabled(dp->dp_spa, SPA_FEATURE_EMBEDDED_DATA))
		return (SET_ERROR(ENOTSUP));
	if ((featureflags & DMU_BACKUP_FEATURE_LZ4) &&
	    !spa_feature_is_enabled(dp->dp_spa, SPA_FEATURE_LZ4_COMPRESS))
		return (SET_ERROR(ENOTSUP));

	/*
	 * The receiving code doesn't know how to translate large blocks
	 * to smaller ones, so the pool must have the LARGE_BLOCKS
	 * feature enabled if the stream has LARGE_BLOCKS. Same with
	 * large dnodes.
	 */
	if ((featureflags & DMU_BACKUP_FEATURE_LARGE_BLOCKS) &&
	    !spa_feature_is_enabled(dp->dp_spa, SPA_FEATURE_LARGE_BLOCKS))
		return (SET_ERROR(ENOTSUP));
	if ((featureflags & DMU_BACKUP_FEATURE_LARGE_DNODE) &&
	    !spa_feature_is_enabled(dp->dp_spa, SPA_FEATURE_LARGE_DNODE))
		return (SET_ERROR(ENOTSUP));

	if ((featureflags & DMU_BACKUP_FEATURE_RAW)) {
		/* raw receives require the encryption feature */
		if (!spa_feature_is_enabled(dp->dp_spa, SPA_FEATURE_ENCRYPTION))
			return (SET_ERROR(ENOTSUP));

		/* embedded data is incompatible with encryption and raw recv */
		if (featureflags & DMU_BACKUP_FEATURE_EMBED_DATA)
			return (SET_ERROR(EINVAL));

		/* raw receives require spill block allocation flag */
		if (!(flags & DRR_FLAG_SPILL_BLOCK))
			return (SET_ERROR(ZFS_ERR_SPILL_BLOCK_FLAG_MISSING));
	} else {
		dsflags |= DS_HOLD_FLAG_DECRYPT;
	}

	error = dsl_dataset_hold_flags(dp, tofs, dsflags, FTAG, &ds);
	if (error == 0) {
		/* target fs already exists; recv into temp clone */

		/* Can't recv a clone into an existing fs */
		if (flags & DRR_FLAG_CLONE || drba->drba_origin) {
			dsl_dataset_rele_flags(ds, dsflags, FTAG);
			return (SET_ERROR(EINVAL));
		}

		error = recv_begin_check_existing_impl(drba, ds, fromguid);
		dsl_dataset_rele_flags(ds, dsflags, FTAG);
	} else if (error == ENOENT) {
		/* target fs does not exist; must be a full backup or clone */
		char buf[ZFS_MAX_DATASET_NAME_LEN];

		/*
		 * If it's a non-clone incremental, we are missing the
		 * target fs, so fail the recv.
		 */
		if (fromguid != 0 && !(flags & DRR_FLAG_CLONE ||
		    drba->drba_origin))
			return (SET_ERROR(ENOENT));

		/*
		 * If we're receiving a full send as a clone, and it doesn't
		 * contain all the necessary free records and freeobject
		 * records, reject it.
		 */
		if (fromguid == 0 && drba->drba_origin &&
		    !(flags & DRR_FLAG_FREERECORDS))
			return (SET_ERROR(EINVAL));

		/* Open the parent of tofs */
		ASSERT3U(strlen(tofs), <, sizeof (buf));
		(void) strlcpy(buf, tofs, strrchr(tofs, '/') - tofs + 1);
		error = dsl_dataset_hold_flags(dp, buf, dsflags, FTAG, &ds);
		if (error != 0)
			return (error);

		if ((featureflags & DMU_BACKUP_FEATURE_RAW) == 0 &&
		    drba->drba_origin == NULL) {
			boolean_t will_encrypt;

			/*
			 * Check that we aren't breaking any encryption rules
			 * and that we have all the parameters we need to
			 * create an encrypted dataset if necessary. If we are
			 * making an encrypted dataset the stream can't have
			 * embedded data.
			 */
			error = dmu_objset_create_crypt_check(ds->ds_dir,
			    drba->drba_dcp, &will_encrypt);
			if (error != 0) {
				dsl_dataset_rele_flags(ds, dsflags, FTAG);
				return (error);
			}

			if (will_encrypt &&
			    (featureflags & DMU_BACKUP_FEATURE_EMBED_DATA)) {
				dsl_dataset_rele_flags(ds, dsflags, FTAG);
				return (SET_ERROR(EINVAL));
			}
		}

		/*
		 * Check filesystem and snapshot limits before receiving. We'll
		 * recheck snapshot limits again at the end (we create the
		 * filesystems and increment those counts during begin_sync).
		 */
		error = dsl_fs_ss_limit_check(ds->ds_dir, 1,
		    ZFS_PROP_FILESYSTEM_LIMIT, NULL, drba->drba_cred);
		if (error != 0) {
			dsl_dataset_rele_flags(ds, dsflags, FTAG);
			return (error);
		}

		error = dsl_fs_ss_limit_check(ds->ds_dir, 1,
		    ZFS_PROP_SNAPSHOT_LIMIT, NULL, drba->drba_cred);
		if (error != 0) {
			dsl_dataset_rele_flags(ds, dsflags, FTAG);
			return (error);
		}

		if (drba->drba_origin != NULL) {
			dsl_dataset_t *origin;

			error = dsl_dataset_hold_flags(dp, drba->drba_origin,
			    dsflags, FTAG, &origin);
			if (error != 0) {
				dsl_dataset_rele_flags(ds, dsflags, FTAG);
				return (error);
			}
			if (!origin->ds_is_snapshot) {
				dsl_dataset_rele_flags(origin, dsflags, FTAG);
				dsl_dataset_rele_flags(ds, dsflags, FTAG);
				return (SET_ERROR(EINVAL));
			}
			if (dsl_dataset_phys(origin)->ds_guid != fromguid &&
			    fromguid != 0) {
				dsl_dataset_rele_flags(origin, dsflags, FTAG);
				dsl_dataset_rele_flags(ds, dsflags, FTAG);
				return (SET_ERROR(ENODEV));
			}
			if (origin->ds_dir->dd_crypto_obj != 0 &&
			    (featureflags & DMU_BACKUP_FEATURE_EMBED_DATA)) {
				dsl_dataset_rele_flags(origin, dsflags, FTAG);
				dsl_dataset_rele_flags(ds, dsflags, FTAG);
				return (SET_ERROR(EINVAL));
			}
			dsl_dataset_rele_flags(origin, dsflags, FTAG);
		}
		dsl_dataset_rele_flags(ds, dsflags, FTAG);
		error = 0;
	}
	return (error);
}

static void
dmu_recv_begin_sync(void *arg, dmu_tx_t *tx)
{
	dmu_recv_begin_arg_t *drba = arg;
	dsl_pool_t *dp = dmu_tx_pool(tx);
	objset_t *mos = dp->dp_meta_objset;
	struct drr_begin *drrb = drba->drba_cookie->drc_drrb;
	const char *tofs = drba->drba_cookie->drc_tofs;
	uint64_t featureflags = DMU_GET_FEATUREFLAGS(drrb->drr_versioninfo);
	dsl_dataset_t *ds, *newds;
	objset_t *os;
	uint64_t dsobj;
	ds_hold_flags_t dsflags = 0;
	int error;
	uint64_t crflags = 0;
	dsl_crypto_params_t dummy_dcp = { 0 };
	dsl_crypto_params_t *dcp = drba->drba_dcp;

	if (drrb->drr_flags & DRR_FLAG_CI_DATA)
		crflags |= DS_FLAG_CI_DATASET;
	if ((featureflags & DMU_BACKUP_FEATURE_RAW) == 0)
		dsflags |= DS_HOLD_FLAG_DECRYPT;

	/*
	 * Raw, non-incremental recvs always use a dummy dcp with
	 * the raw cmd set. Raw incremental recvs do not use a dcp
	 * since the encryption parameters are already set in stone.
	 */
	if (dcp == NULL && drba->drba_cookie->drc_fromsnapobj == 0 &&
	    drba->drba_origin == NULL) {
		ASSERT3P(dcp, ==, NULL);
		dcp = &dummy_dcp;

		if (featureflags & DMU_BACKUP_FEATURE_RAW)
			dcp->cp_cmd = DCP_CMD_RAW_RECV;
	}

	error = dsl_dataset_hold_flags(dp, tofs, dsflags, FTAG, &ds);
	if (error == 0) {
		/* create temporary clone */
		dsl_dataset_t *snap = NULL;

		if (drba->drba_cookie->drc_fromsnapobj != 0) {
			VERIFY0(dsl_dataset_hold_obj(dp,
			    drba->drba_cookie->drc_fromsnapobj, FTAG, &snap));
			ASSERT3P(dcp, ==, NULL);
		}

		dsobj = dsl_dataset_create_sync(ds->ds_dir, recv_clone_name,
		    snap, crflags, drba->drba_cred, dcp, tx);
		if (drba->drba_cookie->drc_fromsnapobj != 0)
			dsl_dataset_rele(snap, FTAG);
		dsl_dataset_rele_flags(ds, dsflags, FTAG);
	} else {
		dsl_dir_t *dd;
		const char *tail;
		dsl_dataset_t *origin = NULL;

		VERIFY0(dsl_dir_hold(dp, tofs, FTAG, &dd, &tail));

		if (drba->drba_origin != NULL) {
			VERIFY0(dsl_dataset_hold(dp, drba->drba_origin,
			    FTAG, &origin));
			ASSERT3P(dcp, ==, NULL);
		}

		/* Create new dataset. */
		dsobj = dsl_dataset_create_sync(dd, strrchr(tofs, '/') + 1,
		    origin, crflags, drba->drba_cred, dcp, tx);
		if (origin != NULL)
			dsl_dataset_rele(origin, FTAG);
		dsl_dir_rele(dd, FTAG);
		drba->drba_cookie->drc_newfs = B_TRUE;
	}

	VERIFY0(dsl_dataset_own_obj(dp, dsobj, dsflags, dmu_recv_tag, &newds));
	VERIFY0(dmu_objset_from_ds(newds, &os));

	if (drba->drba_cookie->drc_resumable) {
		dsl_dataset_zapify(newds, tx);
		if (drrb->drr_fromguid != 0) {
			VERIFY0(zap_add(mos, dsobj, DS_FIELD_RESUME_FROMGUID,
			    8, 1, &drrb->drr_fromguid, tx));
		}
		VERIFY0(zap_add(mos, dsobj, DS_FIELD_RESUME_TOGUID,
		    8, 1, &drrb->drr_toguid, tx));
		VERIFY0(zap_add(mos, dsobj, DS_FIELD_RESUME_TONAME,
		    1, strlen(drrb->drr_toname) + 1, drrb->drr_toname, tx));
		uint64_t one = 1;
		uint64_t zero = 0;
		VERIFY0(zap_add(mos, dsobj, DS_FIELD_RESUME_OBJECT,
		    8, 1, &one, tx));
		VERIFY0(zap_add(mos, dsobj, DS_FIELD_RESUME_OFFSET,
		    8, 1, &zero, tx));
		VERIFY0(zap_add(mos, dsobj, DS_FIELD_RESUME_BYTES,
		    8, 1, &zero, tx));
		if (featureflags & DMU_BACKUP_FEATURE_LARGE_BLOCKS) {
			VERIFY0(zap_add(mos, dsobj, DS_FIELD_RESUME_LARGEBLOCK,
			    8, 1, &one, tx));
		}
		if (featureflags & DMU_BACKUP_FEATURE_EMBED_DATA) {
			VERIFY0(zap_add(mos, dsobj, DS_FIELD_RESUME_EMBEDOK,
			    8, 1, &one, tx));
		}
		if (featureflags & DMU_BACKUP_FEATURE_COMPRESSED) {
			VERIFY0(zap_add(mos, dsobj, DS_FIELD_RESUME_COMPRESSOK,
			    8, 1, &one, tx));
		}
		if (featureflags & DMU_BACKUP_FEATURE_RAW) {
			VERIFY0(zap_add(mos, dsobj, DS_FIELD_RESUME_RAWOK,
			    8, 1, &one, tx));
		}
	}

	/*
	 * Usually the os->os_encrypted value is tied to the presence of a
	 * DSL Crypto Key object in the dd. However, that will not be received
	 * until dmu_recv_stream(), so we set the value manually for now.
	 */
	if (featureflags & DMU_BACKUP_FEATURE_RAW) {
		os->os_encrypted = B_TRUE;
		drba->drba_cookie->drc_raw = B_TRUE;
	}

	dmu_buf_will_dirty(newds->ds_dbuf, tx);
	dsl_dataset_phys(newds)->ds_flags |= DS_FLAG_INCONSISTENT;

	/*
	 * If we actually created a non-clone, we need to create the objset
	 * in our new dataset. If this is a raw send we postpone this until
	 * dmu_recv_stream() so that we can allocate the metadnode with the
	 * properties from the DRR_BEGIN payload.
	 */
	rrw_enter(&newds->ds_bp_rwlock, RW_READER, FTAG);
	if (BP_IS_HOLE(dsl_dataset_get_blkptr(newds)) &&
	    (featureflags & DMU_BACKUP_FEATURE_RAW) == 0) {
		(void) dmu_objset_create_impl(dp->dp_spa,
		    newds, dsl_dataset_get_blkptr(newds), drrb->drr_type, tx);
	}
	rrw_exit(&newds->ds_bp_rwlock, FTAG);

	drba->drba_cookie->drc_ds = newds;

	spa_history_log_internal_ds(newds, "receive", tx, "");
}

static int
dmu_recv_resume_begin_check(void *arg, dmu_tx_t *tx)
{
	dmu_recv_begin_arg_t *drba = arg;
	dsl_pool_t *dp = dmu_tx_pool(tx);
	struct drr_begin *drrb = drba->drba_cookie->drc_drrb;
	int error;
	ds_hold_flags_t dsflags = 0;
	uint64_t featureflags = DMU_GET_FEATUREFLAGS(drrb->drr_versioninfo);
	dsl_dataset_t *ds;
	const char *tofs = drba->drba_cookie->drc_tofs;

	/* 6 extra bytes for /%recv */
	char recvname[ZFS_MAX_DATASET_NAME_LEN + 6];

	/* already checked */
	ASSERT3U(drrb->drr_magic, ==, DMU_BACKUP_MAGIC);
	ASSERT(featureflags & DMU_BACKUP_FEATURE_RESUMING);

	if (DMU_GET_STREAM_HDRTYPE(drrb->drr_versioninfo) ==
	    DMU_COMPOUNDSTREAM ||
	    drrb->drr_type >= DMU_OST_NUMTYPES)
		return (SET_ERROR(EINVAL));

	/* Verify pool version supports SA if SA_SPILL feature set */
	if ((featureflags & DMU_BACKUP_FEATURE_SA_SPILL) &&
	    spa_version(dp->dp_spa) < SPA_VERSION_SA)
		return (SET_ERROR(ENOTSUP));

	/*
	 * The receiving code doesn't know how to translate a WRITE_EMBEDDED
	 * record to a plain WRITE record, so the pool must have the
	 * EMBEDDED_DATA feature enabled if the stream has WRITE_EMBEDDED
	 * records.  Same with WRITE_EMBEDDED records that use LZ4 compression.
	 */
	if ((featureflags & DMU_BACKUP_FEATURE_EMBED_DATA) &&
	    !spa_feature_is_enabled(dp->dp_spa, SPA_FEATURE_EMBEDDED_DATA))
		return (SET_ERROR(ENOTSUP));
	if ((featureflags & DMU_BACKUP_FEATURE_LZ4) &&
	    !spa_feature_is_enabled(dp->dp_spa, SPA_FEATURE_LZ4_COMPRESS))
		return (SET_ERROR(ENOTSUP));

	/*
	 * The receiving code doesn't know how to translate large blocks
	 * to smaller ones, so the pool must have the LARGE_BLOCKS
	 * feature enabled if the stream has LARGE_BLOCKS. Same with
	 * large dnodes.
	 */
	if ((featureflags & DMU_BACKUP_FEATURE_LARGE_BLOCKS) &&
	    !spa_feature_is_enabled(dp->dp_spa, SPA_FEATURE_LARGE_BLOCKS))
		return (SET_ERROR(ENOTSUP));
	if ((featureflags & DMU_BACKUP_FEATURE_LARGE_DNODE) &&
	    !spa_feature_is_enabled(dp->dp_spa, SPA_FEATURE_LARGE_DNODE))
		return (SET_ERROR(ENOTSUP));

	(void) snprintf(recvname, sizeof (recvname), "%s/%s",
	    tofs, recv_clone_name);

	if (featureflags & DMU_BACKUP_FEATURE_RAW) {
		/* raw receives require spill block allocation flag */
		if (!(drrb->drr_flags & DRR_FLAG_SPILL_BLOCK))
			return (SET_ERROR(ZFS_ERR_SPILL_BLOCK_FLAG_MISSING));
	} else {
		dsflags |= DS_HOLD_FLAG_DECRYPT;
	}

	if (dsl_dataset_hold_flags(dp, recvname, dsflags, FTAG, &ds) != 0) {
		/* %recv does not exist; continue in tofs */
		error = dsl_dataset_hold_flags(dp, tofs, dsflags, FTAG, &ds);
		if (error != 0)
			return (error);
	}

	/* check that ds is marked inconsistent */
	if (!DS_IS_INCONSISTENT(ds)) {
		dsl_dataset_rele_flags(ds, dsflags, FTAG);
		return (SET_ERROR(EINVAL));
	}

	/* check that there is resuming data, and that the toguid matches */
	if (!dsl_dataset_is_zapified(ds)) {
		dsl_dataset_rele_flags(ds, dsflags, FTAG);
		return (SET_ERROR(EINVAL));
	}
	uint64_t val;
	error = zap_lookup(dp->dp_meta_objset, ds->ds_object,
	    DS_FIELD_RESUME_TOGUID, sizeof (val), 1, &val);
	if (error != 0 || drrb->drr_toguid != val) {
		dsl_dataset_rele_flags(ds, dsflags, FTAG);
		return (SET_ERROR(EINVAL));
	}

	/*
	 * Check if the receive is still running.  If so, it will be owned.
	 * Note that nothing else can own the dataset (e.g. after the receive
	 * fails) because it will be marked inconsistent.
	 */
	if (dsl_dataset_has_owner(ds)) {
		dsl_dataset_rele_flags(ds, dsflags, FTAG);
		return (SET_ERROR(EBUSY));
	}

	/* There should not be any snapshots of this fs yet. */
	if (ds->ds_prev != NULL && ds->ds_prev->ds_dir == ds->ds_dir) {
		dsl_dataset_rele_flags(ds, dsflags, FTAG);
		return (SET_ERROR(EINVAL));
	}

	/*
	 * Note: resume point will be checked when we process the first WRITE
	 * record.
	 */

	/* check that the origin matches */
	val = 0;
	(void) zap_lookup(dp->dp_meta_objset, ds->ds_object,
	    DS_FIELD_RESUME_FROMGUID, sizeof (val), 1, &val);
	if (drrb->drr_fromguid != val) {
		dsl_dataset_rele_flags(ds, dsflags, FTAG);
		return (SET_ERROR(EINVAL));
	}

	dsl_dataset_rele_flags(ds, dsflags, FTAG);
	return (0);
}

static void
dmu_recv_resume_begin_sync(void *arg, dmu_tx_t *tx)
{
	dmu_recv_begin_arg_t *drba = arg;
	dsl_pool_t *dp = dmu_tx_pool(tx);
	const char *tofs = drba->drba_cookie->drc_tofs;
	struct drr_begin *drrb = drba->drba_cookie->drc_drrb;
	uint64_t featureflags = DMU_GET_FEATUREFLAGS(drrb->drr_versioninfo);
	dsl_dataset_t *ds;
	objset_t *os;
	ds_hold_flags_t dsflags = 0;
	uint64_t dsobj;
	/* 6 extra bytes for /%recv */
	char recvname[ZFS_MAX_DATASET_NAME_LEN + 6];

	(void) snprintf(recvname, sizeof (recvname), "%s/%s",
	    tofs, recv_clone_name);

	if (featureflags & DMU_BACKUP_FEATURE_RAW) {
		drba->drba_cookie->drc_raw = B_TRUE;
	} else {
		dsflags |= DS_HOLD_FLAG_DECRYPT;
	}

	if (dsl_dataset_hold_flags(dp, recvname, dsflags, FTAG, &ds) != 0) {
		/* %recv does not exist; continue in tofs */
		VERIFY0(dsl_dataset_hold_flags(dp, tofs, dsflags, FTAG, &ds));
		drba->drba_cookie->drc_newfs = B_TRUE;
	}

	/* clear the inconsistent flag so that we can own it */
	ASSERT(DS_IS_INCONSISTENT(ds));
	dmu_buf_will_dirty(ds->ds_dbuf, tx);
	dsl_dataset_phys(ds)->ds_flags &= ~DS_FLAG_INCONSISTENT;
	dsobj = ds->ds_object;
	dsl_dataset_rele_flags(ds, dsflags, FTAG);

	VERIFY0(dsl_dataset_own_obj(dp, dsobj, dsflags, dmu_recv_tag, &ds));
	VERIFY0(dmu_objset_from_ds(ds, &os));

	dmu_buf_will_dirty(ds->ds_dbuf, tx);
	dsl_dataset_phys(ds)->ds_flags |= DS_FLAG_INCONSISTENT;

	rrw_enter(&ds->ds_bp_rwlock, RW_READER, FTAG);
	ASSERT(!BP_IS_HOLE(dsl_dataset_get_blkptr(ds)) ||
	    drba->drba_cookie->drc_raw);
	rrw_exit(&ds->ds_bp_rwlock, FTAG);

	drba->drba_cookie->drc_ds = ds;

	spa_history_log_internal_ds(ds, "resume receive", tx, "");
}

/*
 * NB: callers *MUST* call dmu_recv_stream() if dmu_recv_begin()
 * succeeds; otherwise we will leak the holds on the datasets.
 */
int
dmu_recv_begin(char *tofs, char *tosnap, dmu_replay_record_t *drr_begin,
    boolean_t force, boolean_t resumable, char *origin, dmu_recv_cookie_t *drc)
{
	dmu_recv_begin_arg_t drba = { 0 };

	bzero(drc, sizeof (dmu_recv_cookie_t));
	drc->drc_drr_begin = drr_begin;
	drc->drc_drrb = &drr_begin->drr_u.drr_begin;
	drc->drc_tosnap = tosnap;
	drc->drc_tofs = tofs;
	drc->drc_force = force;
	drc->drc_resumable = resumable;
	drc->drc_cred = CRED();
	drc->drc_clone = (origin != NULL);

	if (drc->drc_drrb->drr_magic == BSWAP_64(DMU_BACKUP_MAGIC)) {
		drc->drc_byteswap = B_TRUE;
		(void) fletcher_4_incremental_byteswap(drr_begin,
		    sizeof (dmu_replay_record_t), &drc->drc_cksum);
		byteswap_record(drr_begin);
	} else if (drc->drc_drrb->drr_magic == DMU_BACKUP_MAGIC) {
		(void) fletcher_4_incremental_native(drr_begin,
		    sizeof (dmu_replay_record_t), &drc->drc_cksum);
	} else {
		return (SET_ERROR(EINVAL));
	}

	if (drc->drc_drrb->drr_flags & DRR_FLAG_SPILL_BLOCK)
		drc->drc_spill = B_TRUE;

	drba.drba_origin = origin;
	drba.drba_cookie = drc;
	drba.drba_cred = CRED();

	if (DMU_GET_FEATUREFLAGS(drc->drc_drrb->drr_versioninfo) &
	    DMU_BACKUP_FEATURE_RESUMING) {
		return (dsl_sync_task(tofs,
		    dmu_recv_resume_begin_check, dmu_recv_resume_begin_sync,
		    &drba, 5, ZFS_SPACE_CHECK_NORMAL));
	} else  {
		return (dsl_sync_task(tofs,
		    dmu_recv_begin_check, dmu_recv_begin_sync,
		    &drba, 5, ZFS_SPACE_CHECK_NORMAL));
	}
}

struct receive_record_arg {
	dmu_replay_record_t header;
	void *payload; /* Pointer to a buffer containing the payload */
	/*
	 * If the record is a write, pointer to the arc_buf_t containing the
	 * payload.
	 */
	arc_buf_t *arc_buf;
	int payload_size;
	uint64_t bytes_read; /* bytes read from stream when record created */
	boolean_t eos_marker; /* Marks the end of the stream */
	bqueue_node_t node;
};

struct receive_writer_arg {
	objset_t *os;
	boolean_t byteswap;
	bqueue_t q;

	/*
	 * These three args are used to signal to the main thread that we're
	 * done.
	 */
	kmutex_t mutex;
	kcondvar_t cv;
	boolean_t done;

	int err;
	/* A map from guid to dataset to help handle dedup'd streams. */
	avl_tree_t *guid_to_ds_map;
	boolean_t resumable;
	boolean_t raw;		/* DMU_BACKUP_FEATURE_RAW set */
	boolean_t spill;	/* DRR_FLAG_SPILL_BLOCK set */
	uint64_t last_object;
	uint64_t last_offset;
	uint64_t max_object; /* highest object ID referenced in stream */
	uint64_t bytes_read; /* bytes read when current record created */

	/* Encryption parameters for the last received DRR_OBJECT_RANGE */
	boolean_t or_crypt_params_present;
	uint64_t or_firstobj;
	uint64_t or_numslots;
	uint8_t or_salt[ZIO_DATA_SALT_LEN];
	uint8_t or_iv[ZIO_DATA_IV_LEN];
	uint8_t or_mac[ZIO_DATA_MAC_LEN];
	boolean_t or_byteorder;
};

struct objlist {
	list_t list; /* List of struct receive_objnode. */
	/*
	 * Last object looked up. Used to assert that objects are being looked
	 * up in ascending order.
	 */
	uint64_t last_lookup;
};

struct receive_objnode {
	list_node_t node;
	uint64_t object;
};

struct receive_arg {
	objset_t *os;
	vnode_t *vp; /* The vnode to read the stream from */
	uint64_t voff; /* The current offset in the stream */
	uint64_t bytes_read;
	/*
	 * A record that has had its payload read in, but hasn't yet been handed
	 * off to the worker thread.
	 */
	struct receive_record_arg *rrd;
	/* A record that has had its header read in, but not its payload. */
	struct receive_record_arg *next_rrd;
	zio_cksum_t cksum;
	zio_cksum_t prev_cksum;
	int err;
	boolean_t byteswap;
	boolean_t raw;
	uint64_t featureflags;
	/* Sorted list of objects not to issue prefetches for. */
	struct objlist ignore_objlist;
};

typedef struct guid_map_entry {
	uint64_t	guid;
	boolean_t	raw;
	dsl_dataset_t	*gme_ds;
	avl_node_t	avlnode;
} guid_map_entry_t;

static int
guid_compare(const void *arg1, const void *arg2)
{
	const guid_map_entry_t *gmep1 = arg1;
	const guid_map_entry_t *gmep2 = arg2;

	if (gmep1->guid < gmep2->guid)
		return (-1);
	else if (gmep1->guid > gmep2->guid)
		return (1);
	return (0);
}

static void
free_guid_map_onexit(void *arg)
{
	avl_tree_t *ca = arg;
	void *cookie = NULL;
	guid_map_entry_t *gmep;

	while ((gmep = avl_destroy_nodes(ca, &cookie)) != NULL) {
		ds_hold_flags_t dsflags = DS_HOLD_FLAG_DECRYPT;

		if (gmep->raw) {
			gmep->gme_ds->ds_objset->os_raw_receive = B_FALSE;
			dsflags &= ~DS_HOLD_FLAG_DECRYPT;
		}

		dsl_dataset_disown(gmep->gme_ds, dsflags, gmep);
		kmem_free(gmep, sizeof (guid_map_entry_t));
	}
	avl_destroy(ca);
	kmem_free(ca, sizeof (avl_tree_t));
}

static int
receive_read(struct receive_arg *ra, int len, void *buf)
{
	int done = 0;

	/*
	 * The code doesn't rely on this (lengths being multiples of 8).  See
	 * comment in dump_bytes.
	 */
	ASSERT(len % 8 == 0 ||
	    (ra->featureflags & DMU_BACKUP_FEATURE_RAW) != 0);

	while (done < len) {
		ssize_t resid;

		ra->err = vn_rdwr(UIO_READ, ra->vp,
		    (char *)buf + done, len - done,
		    ra->voff, UIO_SYSSPACE, FAPPEND,
		    RLIM64_INFINITY, CRED(), &resid);

		if (resid == len - done) {
			/*
			 * Note: ECKSUM indicates that the receive
			 * was interrupted and can potentially be resumed.
			 */
			ra->err = SET_ERROR(ECKSUM);
		}
		ra->voff += len - done - resid;
		done = len - resid;
		if (ra->err != 0)
			return (ra->err);
	}

	ra->bytes_read += len;

	ASSERT3U(done, ==, len);
	return (0);
}

static void
byteswap_record(dmu_replay_record_t *drr)
{
#define	DO64(X) (drr->drr_u.X = BSWAP_64(drr->drr_u.X))
#define	DO32(X) (drr->drr_u.X = BSWAP_32(drr->drr_u.X))
	drr->drr_type = BSWAP_32(drr->drr_type);
	drr->drr_payloadlen = BSWAP_32(drr->drr_payloadlen);

	switch (drr->drr_type) {
	case DRR_BEGIN:
		DO64(drr_begin.drr_magic);
		DO64(drr_begin.drr_versioninfo);
		DO64(drr_begin.drr_creation_time);
		DO32(drr_begin.drr_type);
		DO32(drr_begin.drr_flags);
		DO64(drr_begin.drr_toguid);
		DO64(drr_begin.drr_fromguid);
		break;
	case DRR_OBJECT:
		DO64(drr_object.drr_object);
		DO32(drr_object.drr_type);
		DO32(drr_object.drr_bonustype);
		DO32(drr_object.drr_blksz);
		DO32(drr_object.drr_bonuslen);
		DO32(drr_object.drr_raw_bonuslen);
		DO64(drr_object.drr_toguid);
		DO64(drr_object.drr_maxblkid);
		break;
	case DRR_FREEOBJECTS:
		DO64(drr_freeobjects.drr_firstobj);
		DO64(drr_freeobjects.drr_numobjs);
		DO64(drr_freeobjects.drr_toguid);
		break;
	case DRR_WRITE:
		DO64(drr_write.drr_object);
		DO32(drr_write.drr_type);
		DO64(drr_write.drr_offset);
		DO64(drr_write.drr_logical_size);
		DO64(drr_write.drr_toguid);
		ZIO_CHECKSUM_BSWAP(&drr->drr_u.drr_write.drr_key.ddk_cksum);
		DO64(drr_write.drr_key.ddk_prop);
		DO64(drr_write.drr_compressed_size);
		break;
	case DRR_WRITE_BYREF:
		DO64(drr_write_byref.drr_object);
		DO64(drr_write_byref.drr_offset);
		DO64(drr_write_byref.drr_length);
		DO64(drr_write_byref.drr_toguid);
		DO64(drr_write_byref.drr_refguid);
		DO64(drr_write_byref.drr_refobject);
		DO64(drr_write_byref.drr_refoffset);
		ZIO_CHECKSUM_BSWAP(&drr->drr_u.drr_write_byref.
		    drr_key.ddk_cksum);
		DO64(drr_write_byref.drr_key.ddk_prop);
		break;
	case DRR_WRITE_EMBEDDED:
		DO64(drr_write_embedded.drr_object);
		DO64(drr_write_embedded.drr_offset);
		DO64(drr_write_embedded.drr_length);
		DO64(drr_write_embedded.drr_toguid);
		DO32(drr_write_embedded.drr_lsize);
		DO32(drr_write_embedded.drr_psize);
		break;
	case DRR_FREE:
		DO64(drr_free.drr_object);
		DO64(drr_free.drr_offset);
		DO64(drr_free.drr_length);
		DO64(drr_free.drr_toguid);
		break;
	case DRR_SPILL:
		DO64(drr_spill.drr_object);
		DO64(drr_spill.drr_length);
		DO64(drr_spill.drr_toguid);
		DO64(drr_spill.drr_compressed_size);
		DO32(drr_spill.drr_type);
		break;
	case DRR_OBJECT_RANGE:
		DO64(drr_object_range.drr_firstobj);
		DO64(drr_object_range.drr_numslots);
		DO64(drr_object_range.drr_toguid);
		break;
	case DRR_END:
		DO64(drr_end.drr_toguid);
		ZIO_CHECKSUM_BSWAP(&drr->drr_u.drr_end.drr_checksum);
		break;
	}

	if (drr->drr_type != DRR_BEGIN) {
		ZIO_CHECKSUM_BSWAP(&drr->drr_u.drr_checksum.drr_checksum);
	}

#undef DO64
#undef DO32
}

static inline uint8_t
deduce_nblkptr(dmu_object_type_t bonus_type, uint64_t bonus_size)
{
	if (bonus_type == DMU_OT_SA) {
		return (1);
	} else {
		return (1 +
		    ((DN_OLD_MAX_BONUSLEN -
		    MIN(DN_OLD_MAX_BONUSLEN, bonus_size)) >> SPA_BLKPTRSHIFT));
	}
}

static void
save_resume_state(struct receive_writer_arg *rwa,
    uint64_t object, uint64_t offset, dmu_tx_t *tx)
{
	int txgoff = dmu_tx_get_txg(tx) & TXG_MASK;

	if (!rwa->resumable)
		return;

	/*
	 * We use ds_resume_bytes[] != 0 to indicate that we need to
	 * update this on disk, so it must not be 0.
	 */
	ASSERT(rwa->bytes_read != 0);

	/*
	 * We only resume from write records, which have a valid
	 * (non-meta-dnode) object number.
	 */
	ASSERT(object != 0);

	/*
	 * For resuming to work correctly, we must receive records in order,
	 * sorted by object,offset.  This is checked by the callers, but
	 * assert it here for good measure.
	 */
	ASSERT3U(object, >=, rwa->os->os_dsl_dataset->ds_resume_object[txgoff]);
	ASSERT(object != rwa->os->os_dsl_dataset->ds_resume_object[txgoff] ||
	    offset >= rwa->os->os_dsl_dataset->ds_resume_offset[txgoff]);
	ASSERT3U(rwa->bytes_read, >=,
	    rwa->os->os_dsl_dataset->ds_resume_bytes[txgoff]);

	rwa->os->os_dsl_dataset->ds_resume_object[txgoff] = object;
	rwa->os->os_dsl_dataset->ds_resume_offset[txgoff] = offset;
	rwa->os->os_dsl_dataset->ds_resume_bytes[txgoff] = rwa->bytes_read;
}

int receive_object_delay_frac = 0;

static int
receive_object(struct receive_writer_arg *rwa, struct drr_object *drro,
    void *data)
{
	dmu_object_info_t doi;
	dmu_tx_t *tx;
	uint64_t object;
	int err;
	uint8_t dn_slots = drro->drr_dn_slots != 0 ?
	    drro->drr_dn_slots : DNODE_MIN_SLOTS;

	if (receive_object_delay_frac != 0 &&
	    spa_get_random(receive_object_delay_frac) == 0)
		delay(1);

	if (drro->drr_type == DMU_OT_NONE ||
	    !DMU_OT_IS_VALID(drro->drr_type) ||
	    !DMU_OT_IS_VALID(drro->drr_bonustype) ||
	    drro->drr_checksumtype >= ZIO_CHECKSUM_FUNCTIONS ||
	    drro->drr_compress >= ZIO_COMPRESS_FUNCTIONS ||
	    P2PHASE(drro->drr_blksz, SPA_MINBLOCKSIZE) ||
	    drro->drr_blksz < SPA_MINBLOCKSIZE ||
	    drro->drr_blksz > spa_maxblocksize(dmu_objset_spa(rwa->os)) ||
	    drro->drr_bonuslen >
	    DN_BONUS_SIZE(spa_maxdnodesize(dmu_objset_spa(rwa->os))) ||
	    dn_slots >
	    (spa_maxdnodesize(dmu_objset_spa(rwa->os)) >> DNODE_SHIFT)) {
		return (SET_ERROR(EINVAL));
	}

	if (rwa->raw) {
		/*
		 * We should have received a DRR_OBJECT_RANGE record
		 * containing this block and stored it in rwa.
		 */
		if (drro->drr_object < rwa->or_firstobj ||
		    drro->drr_object >= rwa->or_firstobj + rwa->or_numslots ||
		    drro->drr_raw_bonuslen < drro->drr_bonuslen ||
		    drro->drr_indblkshift > SPA_MAXBLOCKSHIFT ||
		    drro->drr_nlevels > DN_MAX_LEVELS ||
		    drro->drr_nblkptr > DN_MAX_NBLKPTR ||
		    DN_SLOTS_TO_BONUSLEN(drro->drr_dn_slots) <
		    drro->drr_raw_bonuslen)
			return (SET_ERROR(EINVAL));
	} else {

		/*
		 * The DRR_OBJECT_SPILL flag is valid when the DRR_BEGIN
		 * record indicates this by setting DRR_FLAG_SPILL_BLOCK.
		 */
		if (((drro->drr_flags & ~(DRR_OBJECT_SPILL))) ||
		    (!rwa->spill && DRR_OBJECT_HAS_SPILL(drro->drr_flags))) {
			return (SET_ERROR(EINVAL));
		}

		if (drro->drr_raw_bonuslen != 0 || drro->drr_nblkptr != 0 ||
		    drro->drr_indblkshift != 0 || drro->drr_nlevels != 0) {
			return (SET_ERROR(EINVAL));
		}
	}

	err = dmu_object_info(rwa->os, drro->drr_object, &doi);

	if (err != 0 && err != ENOENT && err != EEXIST)
		return (SET_ERROR(EINVAL));

	if (drro->drr_object > rwa->max_object)
		rwa->max_object = drro->drr_object;

	/*
	 * If we are losing blkptrs or changing the block size this must
	 * be a new file instance.  We must clear out the previous file
	 * contents before we can change this type of metadata in the dnode.
	 * Raw receives will also check that the indirect structure of the
	 * dnode hasn't changed.
	 */
	if (err == 0) {
		uint32_t indblksz = drro->drr_indblkshift ?
		    1ULL << drro->drr_indblkshift : 0;
		int nblkptr = deduce_nblkptr(drro->drr_bonustype,
		    drro->drr_bonuslen);
		boolean_t did_free = B_FALSE;

		object = drro->drr_object;

		/* nblkptr should be bounded by the bonus size and type */
		if (rwa->raw && nblkptr != drro->drr_nblkptr)
			return (SET_ERROR(EINVAL));

		/*
		 * Check for indicators that the object was freed and
		 * reallocated. For all sends, these indicators are:
		 *	- A changed block size
		 *	- A smaller nblkptr
		 *	- A changed dnode size
		 * For raw sends we also check a few other fields to
		 * ensure we are preserving the objset structure exactly
		 * as it was on the receive side:
		 *	- A changed indirect block size
		 *	- A smaller nlevels
		 */
		if (drro->drr_blksz != doi.doi_data_block_size ||
		    nblkptr < doi.doi_nblkptr ||
		    dn_slots != doi.doi_dnodesize >> DNODE_SHIFT ||
		    (rwa->raw &&
		    (indblksz != doi.doi_metadata_block_size ||
		    drro->drr_nlevels < doi.doi_indirection))) {
			err = dmu_free_long_range(rwa->os,
			    drro->drr_object, 0, DMU_OBJECT_END);
			if (err != 0)
				return (SET_ERROR(EINVAL));
			else
				did_free = B_TRUE;
		}

		/*
		 * The dmu does not currently support decreasing nlevels
		 * or changing the number of dnode slots on an object. For
		 * non-raw sends, this does not matter and the new object
		 * can just use the previous one's nlevels. For raw sends,
		 * however, the structure of the received dnode (including
		 * nlevels and dnode slots) must match that of the send
		 * side. Therefore, instead of using dmu_object_reclaim(),
		 * we must free the object completely and call
		 * dmu_object_claim_dnsize() instead.
		 */
		if ((rwa->raw && drro->drr_nlevels < doi.doi_indirection) ||
		    dn_slots != doi.doi_dnodesize >> DNODE_SHIFT) {
			err = dmu_free_long_object(rwa->os, drro->drr_object);
			if (err != 0)
				return (SET_ERROR(EINVAL));

			txg_wait_synced(dmu_objset_pool(rwa->os), 0);
			object = DMU_NEW_OBJECT;
		}

		/*
		 * For raw receives, free everything beyond the new incoming
		 * maxblkid. Normally this would be done with a DRR_FREE
		 * record that would come after this DRR_OBJECT record is
		 * processed. However, for raw receives we manually set the
		 * maxblkid from the drr_maxblkid and so we must first free
		 * everything above that blkid to ensure the DMU is always
		 * consistent with itself. We will never free the first block
		 * of the object here because a maxblkid of 0 could indicate
		 * an object with a single block or one with no blocks. This
		 * free may be skipped when dmu_free_long_range() was called
		 * above since it covers the entire object's contents.
		 */
		if (rwa->raw && object != DMU_NEW_OBJECT && !did_free) {
			err = dmu_free_long_range(rwa->os, drro->drr_object,
			    (drro->drr_maxblkid + 1) * doi.doi_data_block_size,
			    DMU_OBJECT_END);
			if (err != 0)
				return (SET_ERROR(EINVAL));
		}
	} else if (err == EEXIST) {
		/*
		 * The object requested is currently an interior slot of a
		 * multi-slot dnode. This will be resolved when the next txg
		 * is synced out, since the send stream will have told us
		 * to free this slot when we freed the associated dnode
		 * earlier in the stream.
		 */
		txg_wait_synced(dmu_objset_pool(rwa->os), 0);
		if (dmu_object_info(rwa->os, drro->drr_object, NULL) != ENOENT)
			return (SET_ERROR(EINVAL));

		/* object was freed and we are about to allocate a new one */
		object = DMU_NEW_OBJECT;
	} else {
		/* object is free and we are about to allocate a new one */
		object = DMU_NEW_OBJECT;
	}

	/*
	 * If this is a multi-slot dnode there is a chance that this
	 * object will expand into a slot that is already used by
	 * another object from the previous snapshot. We must free
	 * these objects before we attempt to allocate the new dnode.
	 */
	if (dn_slots > 1) {
		boolean_t need_sync = B_FALSE;

		for (uint64_t slot = drro->drr_object + 1;
		    slot < drro->drr_object + dn_slots;
		    slot++) {
			dmu_object_info_t slot_doi;

			err = dmu_object_info(rwa->os, slot, &slot_doi);
			if (err == ENOENT || err == EEXIST)
				continue;
			else if (err != 0)
				return (err);

			err = dmu_free_long_object(rwa->os, slot);

			if (err != 0)
				return (err);

			need_sync = B_TRUE;
		}

		if (need_sync)
			txg_wait_synced(dmu_objset_pool(rwa->os), 0);
	}

	tx = dmu_tx_create(rwa->os);
	dmu_tx_hold_bonus(tx, object);
	dmu_tx_hold_write(tx, object, 0, 0);
	err = dmu_tx_assign(tx, TXG_WAIT);
	if (err != 0) {
		dmu_tx_abort(tx);
		return (err);
	}

	if (object == DMU_NEW_OBJECT) {
		/* Currently free, wants to be allocated */
		err = dmu_object_claim_dnsize(rwa->os, drro->drr_object,
		    drro->drr_type, drro->drr_blksz,
		    drro->drr_bonustype, drro->drr_bonuslen,
		    dn_slots << DNODE_SHIFT, tx);
	} else if (drro->drr_type != doi.doi_type ||
	    drro->drr_blksz != doi.doi_data_block_size ||
	    drro->drr_bonustype != doi.doi_bonus_type ||
	    drro->drr_bonuslen != doi.doi_bonus_size) {
		/* Currently allocated, but with different properties */
		err = dmu_object_reclaim_dnsize(rwa->os, drro->drr_object,
		    drro->drr_type, drro->drr_blksz,
		    drro->drr_bonustype, drro->drr_bonuslen,
		    dn_slots << DNODE_SHIFT, rwa->spill ?
		    DRR_OBJECT_HAS_SPILL(drro->drr_flags) : B_FALSE, tx);
	} else if (rwa->spill && !DRR_OBJECT_HAS_SPILL(drro->drr_flags)) {
		/*
		 * Currently allocated, the existing version of this object
		 * may reference a spill block that is no longer allocated
		 * at the source and needs to be freed.
		 */
		err = dmu_object_rm_spill(rwa->os, drro->drr_object, tx);
	}

	if (err != 0) {
		dmu_tx_commit(tx);
		return (SET_ERROR(EINVAL));
	}

	if (rwa->or_crypt_params_present) {
		/*
		 * Set the crypt params for the buffer associated with this
		 * range of dnodes.  This causes the blkptr_t to have the
		 * same crypt params (byteorder, salt, iv, mac) as on the
		 * sending side.
		 *
		 * Since we are committing this tx now, it is possible for
		 * the dnode block to end up on-disk with the incorrect MAC,
		 * if subsequent objects in this block are received in a
		 * different txg.  However, since the dataset is marked as
		 * inconsistent, no code paths will do a non-raw read (or
		 * decrypt the block / verify the MAC). The receive code and
		 * scrub code can safely do raw reads and verify the
		 * checksum.  They don't need to verify the MAC.
		 */
		dmu_buf_t *db = NULL;
		uint64_t offset = rwa->or_firstobj * DNODE_MIN_SIZE;

		err = dmu_buf_hold_by_dnode(DMU_META_DNODE(rwa->os),
		    offset, FTAG, &db, DMU_READ_PREFETCH | DMU_READ_NO_DECRYPT);
		if (err != 0) {
			dmu_tx_commit(tx);
			return (SET_ERROR(EINVAL));
		}

		dmu_buf_set_crypt_params(db, rwa->or_byteorder,
		    rwa->or_salt, rwa->or_iv, rwa->or_mac, tx);

		dmu_buf_rele(db, FTAG);

		rwa->or_crypt_params_present = B_FALSE;
	}

	dmu_object_set_checksum(rwa->os, drro->drr_object,
	    drro->drr_checksumtype, tx);
	dmu_object_set_compress(rwa->os, drro->drr_object,
	    drro->drr_compress, tx);

	/* handle more restrictive dnode structuring for raw recvs */
	if (rwa->raw) {
		/*
		 * Set the indirect block size, block shift, nlevels.
		 * This will not fail because we ensured all of the
		 * blocks were freed earlier if this is a new object.
		 * For non-new objects block size and indirect block
		 * shift cannot change and nlevels can only increase.
		 */
		VERIFY0(dmu_object_set_blocksize(rwa->os, drro->drr_object,
		    drro->drr_blksz, drro->drr_indblkshift, tx));
		VERIFY0(dmu_object_set_nlevels(rwa->os, drro->drr_object,
		    drro->drr_nlevels, tx));

		/*
		 * Set the maxblkid. This will always succeed because
		 * we freed all blocks beyond the new maxblkid above.
		 */
		VERIFY0(dmu_object_set_maxblkid(rwa->os, drro->drr_object,
		    drro->drr_maxblkid, tx));
	}

	if (data != NULL) {
		dmu_buf_t *db;
		dnode_t *dn;
		uint32_t flags = DMU_READ_NO_PREFETCH;

		if (rwa->raw)
			flags |= DMU_READ_NO_DECRYPT;

		VERIFY0(dnode_hold(rwa->os, drro->drr_object, FTAG, &dn));
		VERIFY0(dmu_bonus_hold_by_dnode(dn, FTAG, &db, flags));

		dmu_buf_will_dirty(db, tx);

		ASSERT3U(db->db_size, >=, drro->drr_bonuslen);
		bcopy(data, db->db_data, DRR_OBJECT_PAYLOAD_SIZE(drro));

		/*
		 * Raw bonus buffers have their byteorder determined by the
		 * DRR_OBJECT_RANGE record.
		 */
		if (rwa->byteswap && !rwa->raw) {
			dmu_object_byteswap_t byteswap =
			    DMU_OT_BYTESWAP(drro->drr_bonustype);
			dmu_ot_byteswap[byteswap].ob_func(db->db_data,
			    DRR_OBJECT_PAYLOAD_SIZE(drro));
		}
		dmu_buf_rele(db, FTAG);
		dnode_rele(dn, FTAG);
	}
	dmu_tx_commit(tx);

	return (0);
}

/* ARGSUSED */
static int
receive_freeobjects(struct receive_writer_arg *rwa,
    struct drr_freeobjects *drrfo)
{
	uint64_t obj;
	int next_err = 0;

	if (drrfo->drr_firstobj + drrfo->drr_numobjs < drrfo->drr_firstobj)
		return (SET_ERROR(EINVAL));

	for (obj = drrfo->drr_firstobj == 0 ? 1 : drrfo->drr_firstobj;
	    obj < drrfo->drr_firstobj + drrfo->drr_numobjs && next_err == 0;
	    next_err = dmu_object_next(rwa->os, &obj, FALSE, 0)) {
		dmu_object_info_t doi;
		int err;

		err = dmu_object_info(rwa->os, obj, &doi);
		if (err == ENOENT)
			continue;
		else if (err != 0)
			return (err);

		err = dmu_free_long_object(rwa->os, obj);

		if (err != 0)
			return (err);

		if (obj > rwa->max_object)
			rwa->max_object = obj;
	}
	if (next_err != ESRCH)
		return (next_err);
	return (0);
}

static int
receive_write(struct receive_writer_arg *rwa, struct drr_write *drrw,
    arc_buf_t *abuf)
{
	int err;
	dmu_tx_t *tx;
	dnode_t *dn;

	if (drrw->drr_offset + drrw->drr_logical_size < drrw->drr_offset ||
	    !DMU_OT_IS_VALID(drrw->drr_type))
		return (SET_ERROR(EINVAL));

	/*
	 * For resuming to work, records must be in increasing order
	 * by (object, offset).
	 */
	if (drrw->drr_object < rwa->last_object ||
	    (drrw->drr_object == rwa->last_object &&
	    drrw->drr_offset < rwa->last_offset)) {
		return (SET_ERROR(EINVAL));
	}
	rwa->last_object = drrw->drr_object;
	rwa->last_offset = drrw->drr_offset;

	if (rwa->last_object > rwa->max_object)
		rwa->max_object = rwa->last_object;

	if (dmu_object_info(rwa->os, drrw->drr_object, NULL) != 0)
		return (SET_ERROR(EINVAL));

	tx = dmu_tx_create(rwa->os);
	dmu_tx_hold_write(tx, drrw->drr_object,
	    drrw->drr_offset, drrw->drr_logical_size);
	err = dmu_tx_assign(tx, TXG_WAIT);
	if (err != 0) {
		dmu_tx_abort(tx);
		return (err);
	}

	if (rwa->byteswap && !arc_is_encrypted(abuf) &&
	    arc_get_compression(abuf) == ZIO_COMPRESS_OFF) {
		dmu_object_byteswap_t byteswap =
		    DMU_OT_BYTESWAP(drrw->drr_type);
		dmu_ot_byteswap[byteswap].ob_func(abuf->b_data,
		    DRR_WRITE_PAYLOAD_SIZE(drrw));
	}

	VERIFY0(dnode_hold(rwa->os, drrw->drr_object, FTAG, &dn));
	err = dmu_assign_arcbuf_by_dnode(dn, drrw->drr_offset, abuf, tx);
	if (err != 0) {
		dnode_rele(dn, FTAG);
		dmu_tx_commit(tx);
		return (err);
	}
	dnode_rele(dn, FTAG);

	/*
	 * Note: If the receive fails, we want the resume stream to start
	 * with the same record that we last successfully received (as opposed
	 * to the next record), so that we can verify that we are
	 * resuming from the correct location.
	 */
	save_resume_state(rwa, drrw->drr_object, drrw->drr_offset, tx);
	dmu_tx_commit(tx);

	return (0);
}

/*
 * Handle a DRR_WRITE_BYREF record.  This record is used in dedup'ed
 * streams to refer to a copy of the data that is already on the
 * system because it came in earlier in the stream.  This function
 * finds the earlier copy of the data, and uses that copy instead of
 * data from the stream to fulfill this write.
 */
static int
receive_write_byref(struct receive_writer_arg *rwa,
    struct drr_write_byref *drrwbr)
{
	dmu_tx_t *tx;
	int err;
	guid_map_entry_t gmesrch;
	guid_map_entry_t *gmep;
	avl_index_t where;
	objset_t *ref_os = NULL;
	int flags = DMU_READ_PREFETCH;
	dmu_buf_t *dbp;

	if (drrwbr->drr_offset + drrwbr->drr_length < drrwbr->drr_offset)
		return (SET_ERROR(EINVAL));

	/*
	 * If the GUID of the referenced dataset is different from the
	 * GUID of the target dataset, find the referenced dataset.
	 */
	if (drrwbr->drr_toguid != drrwbr->drr_refguid) {
		gmesrch.guid = drrwbr->drr_refguid;
		if ((gmep = avl_find(rwa->guid_to_ds_map, &gmesrch,
		    &where)) == NULL) {
			return (SET_ERROR(EINVAL));
		}
		if (dmu_objset_from_ds(gmep->gme_ds, &ref_os))
			return (SET_ERROR(EINVAL));
	} else {
		ref_os = rwa->os;
	}

	if (drrwbr->drr_object > rwa->max_object)
		rwa->max_object = drrwbr->drr_object;

	if (rwa->raw)
		flags |= DMU_READ_NO_DECRYPT;

	/* may return either a regular db or an encrypted one */
	err = dmu_buf_hold(ref_os, drrwbr->drr_refobject,
	    drrwbr->drr_refoffset, FTAG, &dbp, flags);
	if (err != 0)
		return (err);

	tx = dmu_tx_create(rwa->os);

	dmu_tx_hold_write(tx, drrwbr->drr_object,
	    drrwbr->drr_offset, drrwbr->drr_length);
	err = dmu_tx_assign(tx, TXG_WAIT);
	if (err != 0) {
		dmu_tx_abort(tx);
		return (err);
	}

	if (rwa->raw) {
		dmu_copy_from_buf(rwa->os, drrwbr->drr_object,
		    drrwbr->drr_offset, dbp, tx);
	} else {
		dmu_write(rwa->os, drrwbr->drr_object,
		    drrwbr->drr_offset, drrwbr->drr_length, dbp->db_data, tx);
	}
	dmu_buf_rele(dbp, FTAG);

	/* See comment in restore_write. */
	save_resume_state(rwa, drrwbr->drr_object, drrwbr->drr_offset, tx);
	dmu_tx_commit(tx);
	return (0);
}

static int
receive_write_embedded(struct receive_writer_arg *rwa,
    struct drr_write_embedded *drrwe, void *data)
{
	dmu_tx_t *tx;
	int err;

	if (drrwe->drr_offset + drrwe->drr_length < drrwe->drr_offset)
		return (EINVAL);

	if (drrwe->drr_psize > BPE_PAYLOAD_SIZE)
		return (EINVAL);

	if (drrwe->drr_etype >= NUM_BP_EMBEDDED_TYPES)
		return (EINVAL);
	if (drrwe->drr_compression >= ZIO_COMPRESS_FUNCTIONS)
		return (EINVAL);
	if (rwa->raw)
		return (SET_ERROR(EINVAL));

	if (drrwe->drr_object > rwa->max_object)
		rwa->max_object = drrwe->drr_object;

	tx = dmu_tx_create(rwa->os);

	dmu_tx_hold_write(tx, drrwe->drr_object,
	    drrwe->drr_offset, drrwe->drr_length);
	err = dmu_tx_assign(tx, TXG_WAIT);
	if (err != 0) {
		dmu_tx_abort(tx);
		return (err);
	}

	dmu_write_embedded(rwa->os, drrwe->drr_object,
	    drrwe->drr_offset, data, drrwe->drr_etype,
	    drrwe->drr_compression, drrwe->drr_lsize, drrwe->drr_psize,
	    rwa->byteswap ^ ZFS_HOST_BYTEORDER, tx);

	/* See comment in restore_write. */
	save_resume_state(rwa, drrwe->drr_object, drrwe->drr_offset, tx);
	dmu_tx_commit(tx);
	return (0);
}

static int
receive_spill(struct receive_writer_arg *rwa, struct drr_spill *drrs,
    arc_buf_t *abuf)
{
	dmu_tx_t *tx;
	dmu_buf_t *db, *db_spill;
	int err;
	uint32_t flags = 0;

	if (drrs->drr_length < SPA_MINBLOCKSIZE ||
	    drrs->drr_length > spa_maxblocksize(dmu_objset_spa(rwa->os)))
		return (SET_ERROR(EINVAL));

	/*
	 * This is an unmodified spill block which was added to the stream
	 * to resolve an issue with incorrectly removing spill blocks.  It
	 * should be ignored by current versions of the code which support
	 * the DRR_FLAG_SPILL_BLOCK flag.
	 */
	if (rwa->spill && DRR_SPILL_IS_UNMODIFIED(drrs->drr_flags)) {
		dmu_return_arcbuf(abuf);
		return (0);
	}

	if (rwa->raw) {
		if (!DMU_OT_IS_VALID(drrs->drr_type) ||
		    drrs->drr_compressiontype >= ZIO_COMPRESS_FUNCTIONS ||
		    drrs->drr_compressed_size == 0)
			return (SET_ERROR(EINVAL));

		flags |= DMU_READ_NO_DECRYPT;
	}

	if (dmu_object_info(rwa->os, drrs->drr_object, NULL) != 0)
		return (SET_ERROR(EINVAL));

	if (drrs->drr_object > rwa->max_object)
		rwa->max_object = drrs->drr_object;

	VERIFY0(dmu_bonus_hold(rwa->os, drrs->drr_object, FTAG, &db));
	if ((err = dmu_spill_hold_by_bonus(db, DMU_READ_NO_DECRYPT, FTAG,
	    &db_spill)) != 0) {
		dmu_buf_rele(db, FTAG);
		return (err);
	}

	tx = dmu_tx_create(rwa->os);

	dmu_tx_hold_spill(tx, db->db_object);

	err = dmu_tx_assign(tx, TXG_WAIT);
	if (err != 0) {
		dmu_buf_rele(db, FTAG);
		dmu_buf_rele(db_spill, FTAG);
		dmu_tx_abort(tx);
		return (err);
	}

	/*
	 * Spill blocks may both grow and shrink.  When a change in size
	 * occurs any existing dbuf must be updated to match the logical
	 * size of the provided arc_buf_t.
	 */
	if (db_spill->db_size != drrs->drr_length) {
		dmu_buf_will_fill(db_spill, tx);
		VERIFY(0 == dbuf_spill_set_blksz(db_spill,
		    drrs->drr_length, tx));
	}

	if (rwa->byteswap && !arc_is_encrypted(abuf) &&
	    arc_get_compression(abuf) == ZIO_COMPRESS_OFF) {
		dmu_object_byteswap_t byteswap =
		    DMU_OT_BYTESWAP(drrs->drr_type);
		dmu_ot_byteswap[byteswap].ob_func(abuf->b_data,
		    DRR_SPILL_PAYLOAD_SIZE(drrs));
	}

	dbuf_assign_arcbuf((dmu_buf_impl_t *)db_spill, abuf, tx);

	dmu_buf_rele(db, FTAG);
	dmu_buf_rele(db_spill, FTAG);

	dmu_tx_commit(tx);
	return (0);
}

/* ARGSUSED */
static int
receive_free(struct receive_writer_arg *rwa, struct drr_free *drrf)
{
	int err;

	if (drrf->drr_length != DMU_OBJECT_END &&
	    drrf->drr_offset + drrf->drr_length < drrf->drr_offset)
		return (SET_ERROR(EINVAL));

	if (dmu_object_info(rwa->os, drrf->drr_object, NULL) != 0)
		return (SET_ERROR(EINVAL));

	if (drrf->drr_object > rwa->max_object)
		rwa->max_object = drrf->drr_object;

	err = dmu_free_long_range(rwa->os, drrf->drr_object,
	    drrf->drr_offset, drrf->drr_length);

	return (err);
}

static int
receive_object_range(struct receive_writer_arg *rwa,
    struct drr_object_range *drror)
{
	/*
	 * By default, we assume this block is in our native format
	 * (ZFS_HOST_BYTEORDER). We then take into account whether
	 * the send stream is byteswapped (rwa->byteswap). Finally,
	 * we need to byteswap again if this particular block was
	 * in non-native format on the send side.
	 */
	boolean_t byteorder = ZFS_HOST_BYTEORDER ^ rwa->byteswap ^
	    !!DRR_IS_RAW_BYTESWAPPED(drror->drr_flags);

	/*
	 * Since dnode block sizes are constant, we should not need to worry
	 * about making sure that the dnode block size is the same on the
	 * sending and receiving sides for the time being. For non-raw sends,
	 * this does not matter (and in fact we do not send a DRR_OBJECT_RANGE
	 * record at all). Raw sends require this record type because the
	 * encryption parameters are used to protect an entire block of bonus
	 * buffers. If the size of dnode blocks ever becomes variable,
	 * handling will need to be added to ensure that dnode block sizes
	 * match on the sending and receiving side.
	 */
	if (drror->drr_numslots != DNODES_PER_BLOCK ||
	    P2PHASE(drror->drr_firstobj, DNODES_PER_BLOCK) != 0 ||
	    !rwa->raw)
		return (SET_ERROR(EINVAL));

	if (drror->drr_firstobj > rwa->max_object)
		rwa->max_object = drror->drr_firstobj;

	/*
	 * The DRR_OBJECT_RANGE handling must be deferred to receive_object()
	 * so that the block of dnodes is not written out when it's empty,
	 * and converted to a HOLE BP.
	 */
	rwa->or_crypt_params_present = B_TRUE;
	rwa->or_firstobj = drror->drr_firstobj;
	rwa->or_numslots = drror->drr_numslots;
	bcopy(drror->drr_salt, rwa->or_salt, ZIO_DATA_SALT_LEN);
	bcopy(drror->drr_iv, rwa->or_iv, ZIO_DATA_IV_LEN);
	bcopy(drror->drr_mac, rwa->or_mac, ZIO_DATA_MAC_LEN);
	rwa->or_byteorder = byteorder;

	return (0);
}

/* used to destroy the drc_ds on error */
static void
dmu_recv_cleanup_ds(dmu_recv_cookie_t *drc)
{
	dsl_dataset_t *ds = drc->drc_ds;
	ds_hold_flags_t dsflags = (drc->drc_raw) ? 0 : DS_HOLD_FLAG_DECRYPT;

	/*
	 * Wait for the txg sync before cleaning up the receive. For
	 * resumable receives, this ensures that our resume state has
	 * been written out to disk. For raw receives, this ensures
	 * that the user accounting code will not attempt to do anything
	 * after we stopped receiving the dataset.
	 */
	txg_wait_synced(ds->ds_dir->dd_pool, 0);
	ds->ds_objset->os_raw_receive = B_FALSE;

	rrw_enter(&ds->ds_bp_rwlock, RW_READER, FTAG);
	if (drc->drc_resumable && !BP_IS_HOLE(dsl_dataset_get_blkptr(ds))) {
		rrw_exit(&ds->ds_bp_rwlock, FTAG);
		dsl_dataset_disown(ds, dsflags, dmu_recv_tag);
	} else {
		char name[ZFS_MAX_DATASET_NAME_LEN];
		rrw_exit(&ds->ds_bp_rwlock, FTAG);
		dsl_dataset_name(ds, name);
		dsl_dataset_disown(ds, dsflags, dmu_recv_tag);
		(void) dsl_destroy_head(name);
	}
}

static void
receive_cksum(struct receive_arg *ra, int len, void *buf)
{
	if (ra->byteswap) {
		(void) fletcher_4_incremental_byteswap(buf, len, &ra->cksum);
	} else {
		(void) fletcher_4_incremental_native(buf, len, &ra->cksum);
	}
}

/*
 * Read the payload into a buffer of size len, and update the current record's
 * payload field.
 * Allocate ra->next_rrd and read the next record's header into
 * ra->next_rrd->header.
 * Verify checksum of payload and next record.
 */
static int
receive_read_payload_and_next_header(struct receive_arg *ra, int len, void *buf)
{
	int err;

	if (len != 0) {
		ASSERT3U(len, <=, SPA_MAXBLOCKSIZE);
		err = receive_read(ra, len, buf);
		if (err != 0)
			return (err);
		receive_cksum(ra, len, buf);

		/* note: rrd is NULL when reading the begin record's payload */
		if (ra->rrd != NULL) {
			ra->rrd->payload = buf;
			ra->rrd->payload_size = len;
			ra->rrd->bytes_read = ra->bytes_read;
		}
	}

	ra->prev_cksum = ra->cksum;

	ra->next_rrd = kmem_zalloc(sizeof (*ra->next_rrd), KM_SLEEP);
	err = receive_read(ra, sizeof (ra->next_rrd->header),
	    &ra->next_rrd->header);
	ra->next_rrd->bytes_read = ra->bytes_read;

	if (err != 0) {
		kmem_free(ra->next_rrd, sizeof (*ra->next_rrd));
		ra->next_rrd = NULL;
		return (err);
	}
	if (ra->next_rrd->header.drr_type == DRR_BEGIN) {
		kmem_free(ra->next_rrd, sizeof (*ra->next_rrd));
		ra->next_rrd = NULL;
		return (SET_ERROR(EINVAL));
	}

	/*
	 * Note: checksum is of everything up to but not including the
	 * checksum itself.
	 */
	ASSERT3U(offsetof(dmu_replay_record_t, drr_u.drr_checksum.drr_checksum),
	    ==, sizeof (dmu_replay_record_t) - sizeof (zio_cksum_t));
	receive_cksum(ra,
	    offsetof(dmu_replay_record_t, drr_u.drr_checksum.drr_checksum),
	    &ra->next_rrd->header);

	zio_cksum_t cksum_orig =
	    ra->next_rrd->header.drr_u.drr_checksum.drr_checksum;
	zio_cksum_t *cksump =
	    &ra->next_rrd->header.drr_u.drr_checksum.drr_checksum;

	if (ra->byteswap)
		byteswap_record(&ra->next_rrd->header);

	if ((!ZIO_CHECKSUM_IS_ZERO(cksump)) &&
	    !ZIO_CHECKSUM_EQUAL(ra->cksum, *cksump)) {
		kmem_free(ra->next_rrd, sizeof (*ra->next_rrd));
		ra->next_rrd = NULL;
		return (SET_ERROR(ECKSUM));
	}

	receive_cksum(ra, sizeof (cksum_orig), &cksum_orig);

	return (0);
}

static void
objlist_create(struct objlist *list)
{
	list_create(&list->list, sizeof (struct receive_objnode),
	    offsetof(struct receive_objnode, node));
	list->last_lookup = 0;
}

static void
objlist_destroy(struct objlist *list)
{
	for (struct receive_objnode *n = list_remove_head(&list->list);
	    n != NULL; n = list_remove_head(&list->list)) {
		kmem_free(n, sizeof (*n));
	}
	list_destroy(&list->list);
}

/*
 * This function looks through the objlist to see if the specified object number
 * is contained in the objlist.  In the process, it will remove all object
 * numbers in the list that are smaller than the specified object number.  Thus,
 * any lookup of an object number smaller than a previously looked up object
 * number will always return false; therefore, all lookups should be done in
 * ascending order.
 */
static boolean_t
objlist_exists(struct objlist *list, uint64_t object)
{
	struct receive_objnode *node = list_head(&list->list);
	ASSERT3U(object, >=, list->last_lookup);
	list->last_lookup = object;
	while (node != NULL && node->object < object) {
		VERIFY3P(node, ==, list_remove_head(&list->list));
		kmem_free(node, sizeof (*node));
		node = list_head(&list->list);
	}
	return (node != NULL && node->object == object);
}

/*
 * The objlist is a list of object numbers stored in ascending order.  However,
 * the insertion of new object numbers does not seek out the correct location to
 * store a new object number; instead, it appends it to the list for simplicity.
 * Thus, any users must take care to only insert new object numbers in ascending
 * order.
 */
static void
objlist_insert(struct objlist *list, uint64_t object)
{
	struct receive_objnode *node = kmem_zalloc(sizeof (*node), KM_SLEEP);
	node->object = object;
#ifdef ZFS_DEBUG
	struct receive_objnode *last_object = list_tail(&list->list);
	uint64_t last_objnum = (last_object != NULL ? last_object->object : 0);
	ASSERT3U(node->object, >, last_objnum);
#endif
	list_insert_tail(&list->list, node);
}

/*
 * Issue the prefetch reads for any necessary indirect blocks.
 *
 * We use the object ignore list to tell us whether or not to issue prefetches
 * for a given object.  We do this for both correctness (in case the blocksize
 * of an object has changed) and performance (if the object doesn't exist, don't
 * needlessly try to issue prefetches).  We also trim the list as we go through
 * the stream to prevent it from growing to an unbounded size.
 *
 * The object numbers within will always be in sorted order, and any write
 * records we see will also be in sorted order, but they're not sorted with
 * respect to each other (i.e. we can get several object records before
 * receiving each object's write records).  As a result, once we've reached a
 * given object number, we can safely remove any reference to lower object
 * numbers in the ignore list. In practice, we receive up to 32 object records
 * before receiving write records, so the list can have up to 32 nodes in it.
 */
/* ARGSUSED */
static void
receive_read_prefetch(struct receive_arg *ra,
    uint64_t object, uint64_t offset, uint64_t length)
{
	if (!objlist_exists(&ra->ignore_objlist, object)) {
		dmu_prefetch(ra->os, object, 1, offset, length,
		    ZIO_PRIORITY_SYNC_READ);
	}
}

/*
 * Read records off the stream, issuing any necessary prefetches.
 */
static int
receive_read_record(struct receive_arg *ra)
{
	int err;

	switch (ra->rrd->header.drr_type) {
	case DRR_OBJECT:
	{
		struct drr_object *drro = &ra->rrd->header.drr_u.drr_object;
<<<<<<< HEAD
		uint32_t size = P2ROUNDUP(drro->drr_bonuslen, 8);
		void *buf = NULL;
		dmu_object_info_t doi;

		if (size > 0)
=======
		uint32_t size = DRR_OBJECT_PAYLOAD_SIZE(drro);
		void *buf = NULL;
		dmu_object_info_t doi;

		if (size != 0)
>>>>>>> 2d6125aa
			buf = kmem_zalloc(size, KM_SLEEP);

		err = receive_read_payload_and_next_header(ra, size, buf);
		if (err != 0) {
			kmem_free(buf, size);
			return (err);
		}
		err = dmu_object_info(ra->os, drro->drr_object, &doi);
		/*
		 * See receive_read_prefetch for an explanation why we're
		 * storing this object in the ignore_obj_list.
		 */
		if (err == ENOENT || err == EEXIST ||
		    (err == 0 && doi.doi_data_block_size != drro->drr_blksz)) {
			objlist_insert(&ra->ignore_objlist, drro->drr_object);
			err = 0;
		}
		return (err);
	}
	case DRR_FREEOBJECTS:
	{
		err = receive_read_payload_and_next_header(ra, 0, NULL);
		return (err);
	}
	case DRR_WRITE:
	{
		struct drr_write *drrw = &ra->rrd->header.drr_u.drr_write;
		arc_buf_t *abuf;
		boolean_t is_meta = DMU_OT_IS_METADATA(drrw->drr_type);

		if (ra->raw) {
			boolean_t byteorder = ZFS_HOST_BYTEORDER ^
			    !!DRR_IS_RAW_BYTESWAPPED(drrw->drr_flags) ^
			    ra->byteswap;

			abuf = arc_loan_raw_buf(dmu_objset_spa(ra->os),
			    drrw->drr_object, byteorder, drrw->drr_salt,
			    drrw->drr_iv, drrw->drr_mac, drrw->drr_type,
			    drrw->drr_compressed_size, drrw->drr_logical_size,
			    drrw->drr_compressiontype);
		} else if (DRR_WRITE_COMPRESSED(drrw)) {
			ASSERT3U(drrw->drr_compressed_size, >, 0);
			ASSERT3U(drrw->drr_logical_size, >=,
			    drrw->drr_compressed_size);
			ASSERT(!is_meta);
			abuf = arc_loan_compressed_buf(
			    dmu_objset_spa(ra->os),
			    drrw->drr_compressed_size, drrw->drr_logical_size,
			    drrw->drr_compressiontype);
		} else {
			abuf = arc_loan_buf(dmu_objset_spa(ra->os),
			    is_meta, drrw->drr_logical_size);
		}

		err = receive_read_payload_and_next_header(ra,
		    DRR_WRITE_PAYLOAD_SIZE(drrw), abuf->b_data);
		if (err != 0) {
			dmu_return_arcbuf(abuf);
			return (err);
		}
		ra->rrd->arc_buf = abuf;
		receive_read_prefetch(ra, drrw->drr_object, drrw->drr_offset,
		    drrw->drr_logical_size);
		return (err);
	}
	case DRR_WRITE_BYREF:
	{
		struct drr_write_byref *drrwb =
		    &ra->rrd->header.drr_u.drr_write_byref;
		err = receive_read_payload_and_next_header(ra, 0, NULL);
		receive_read_prefetch(ra, drrwb->drr_object, drrwb->drr_offset,
		    drrwb->drr_length);
		return (err);
	}
	case DRR_WRITE_EMBEDDED:
	{
		struct drr_write_embedded *drrwe =
		    &ra->rrd->header.drr_u.drr_write_embedded;
		uint32_t size = P2ROUNDUP(drrwe->drr_psize, 8);
		void *buf = kmem_zalloc(size, KM_SLEEP);

		err = receive_read_payload_and_next_header(ra, size, buf);
		if (err != 0) {
			kmem_free(buf, size);
			return (err);
		}

		receive_read_prefetch(ra, drrwe->drr_object, drrwe->drr_offset,
		    drrwe->drr_length);
		return (err);
	}
	case DRR_FREE:
	{
		/*
		 * It might be beneficial to prefetch indirect blocks here, but
		 * we don't really have the data to decide for sure.
		 */
		err = receive_read_payload_and_next_header(ra, 0, NULL);
		return (err);
	}
	case DRR_END:
	{
		struct drr_end *drre = &ra->rrd->header.drr_u.drr_end;
		if (!ZIO_CHECKSUM_EQUAL(ra->prev_cksum, drre->drr_checksum))
			return (SET_ERROR(ECKSUM));
		return (0);
	}
	case DRR_SPILL:
	{
		struct drr_spill *drrs = &ra->rrd->header.drr_u.drr_spill;
		arc_buf_t *abuf;
		int len = DRR_SPILL_PAYLOAD_SIZE(drrs);

		/* DRR_SPILL records are either raw or uncompressed */
		if (ra->raw) {
			boolean_t byteorder = ZFS_HOST_BYTEORDER ^
			    !!DRR_IS_RAW_BYTESWAPPED(drrs->drr_flags) ^
			    ra->byteswap;

			abuf = arc_loan_raw_buf(dmu_objset_spa(ra->os),
			    dmu_objset_id(ra->os), byteorder, drrs->drr_salt,
			    drrs->drr_iv, drrs->drr_mac, drrs->drr_type,
			    drrs->drr_compressed_size, drrs->drr_length,
			    drrs->drr_compressiontype);
		} else {
			abuf = arc_loan_buf(dmu_objset_spa(ra->os),
			    DMU_OT_IS_METADATA(drrs->drr_type),
			    drrs->drr_length);
		}

		err = receive_read_payload_and_next_header(ra, len,
		    abuf->b_data);
		if (err != 0) {
			dmu_return_arcbuf(abuf);
			return (err);
		}
		ra->rrd->arc_buf = abuf;
		return (err);
	}
	case DRR_OBJECT_RANGE:
	{
		err = receive_read_payload_and_next_header(ra, 0, NULL);
		return (err);
	}
	default:
		return (SET_ERROR(EINVAL));
	}
}

/*
 * Commit the records to the pool.
 */
static int
receive_process_record(struct receive_writer_arg *rwa,
    struct receive_record_arg *rrd)
{
	int err;

	/* Processing in order, therefore bytes_read should be increasing. */
	ASSERT3U(rrd->bytes_read, >=, rwa->bytes_read);
	rwa->bytes_read = rrd->bytes_read;

	switch (rrd->header.drr_type) {
	case DRR_OBJECT:
	{
		struct drr_object *drro = &rrd->header.drr_u.drr_object;
		err = receive_object(rwa, drro, rrd->payload);
		kmem_free(rrd->payload, rrd->payload_size);
		rrd->payload = NULL;
		return (err);
	}
	case DRR_FREEOBJECTS:
	{
		struct drr_freeobjects *drrfo =
		    &rrd->header.drr_u.drr_freeobjects;
		return (receive_freeobjects(rwa, drrfo));
	}
	case DRR_WRITE:
	{
		struct drr_write *drrw = &rrd->header.drr_u.drr_write;
		err = receive_write(rwa, drrw, rrd->arc_buf);
		/* if receive_write() is successful, it consumes the arc_buf */
		if (err != 0)
			dmu_return_arcbuf(rrd->arc_buf);
		rrd->arc_buf = NULL;
		rrd->payload = NULL;
		return (err);
	}
	case DRR_WRITE_BYREF:
	{
		struct drr_write_byref *drrwbr =
		    &rrd->header.drr_u.drr_write_byref;
		return (receive_write_byref(rwa, drrwbr));
	}
	case DRR_WRITE_EMBEDDED:
	{
		struct drr_write_embedded *drrwe =
		    &rrd->header.drr_u.drr_write_embedded;
		err = receive_write_embedded(rwa, drrwe, rrd->payload);
		kmem_free(rrd->payload, rrd->payload_size);
		rrd->payload = NULL;
		return (err);
	}
	case DRR_FREE:
	{
		struct drr_free *drrf = &rrd->header.drr_u.drr_free;
		return (receive_free(rwa, drrf));
	}
	case DRR_SPILL:
	{
		struct drr_spill *drrs = &rrd->header.drr_u.drr_spill;
		err = receive_spill(rwa, drrs, rrd->arc_buf);
		/* if receive_spill() is successful, it consumes the arc_buf */
		if (err != 0)
			dmu_return_arcbuf(rrd->arc_buf);
		rrd->arc_buf = NULL;
		rrd->payload = NULL;
		return (err);
	}
	case DRR_OBJECT_RANGE:
	{
		struct drr_object_range *drror =
		    &rrd->header.drr_u.drr_object_range;
		return (receive_object_range(rwa, drror));
	}
	default:
		return (SET_ERROR(EINVAL));
	}
}

/*
 * dmu_recv_stream's worker thread; pull records off the queue, and then call
 * receive_process_record  When we're done, signal the main thread and exit.
 */
static void
receive_writer_thread(void *arg)
{
	struct receive_writer_arg *rwa = arg;
	struct receive_record_arg *rrd;
	for (rrd = bqueue_dequeue(&rwa->q); !rrd->eos_marker;
	    rrd = bqueue_dequeue(&rwa->q)) {
		/*
		 * If there's an error, the main thread will stop putting things
		 * on the queue, but we need to clear everything in it before we
		 * can exit.
		 */
		if (rwa->err == 0) {
			rwa->err = receive_process_record(rwa, rrd);
		} else if (rrd->arc_buf != NULL) {
			dmu_return_arcbuf(rrd->arc_buf);
			rrd->arc_buf = NULL;
			rrd->payload = NULL;
		} else if (rrd->payload != NULL) {
			kmem_free(rrd->payload, rrd->payload_size);
			rrd->payload = NULL;
		}
		kmem_free(rrd, sizeof (*rrd));
	}
	kmem_free(rrd, sizeof (*rrd));
	mutex_enter(&rwa->mutex);
	rwa->done = B_TRUE;
	cv_signal(&rwa->cv);
	mutex_exit(&rwa->mutex);
	thread_exit();
}

static int
resume_check(struct receive_arg *ra, nvlist_t *begin_nvl)
{
	uint64_t val;
	objset_t *mos = dmu_objset_pool(ra->os)->dp_meta_objset;
	uint64_t dsobj = dmu_objset_id(ra->os);
	uint64_t resume_obj, resume_off;

	if (nvlist_lookup_uint64(begin_nvl,
	    "resume_object", &resume_obj) != 0 ||
	    nvlist_lookup_uint64(begin_nvl,
	    "resume_offset", &resume_off) != 0) {
		return (SET_ERROR(EINVAL));
	}
	VERIFY0(zap_lookup(mos, dsobj,
	    DS_FIELD_RESUME_OBJECT, sizeof (val), 1, &val));
	if (resume_obj != val)
		return (SET_ERROR(EINVAL));
	VERIFY0(zap_lookup(mos, dsobj,
	    DS_FIELD_RESUME_OFFSET, sizeof (val), 1, &val));
	if (resume_off != val)
		return (SET_ERROR(EINVAL));

	return (0);
}

/*
 * Read in the stream's records, one by one, and apply them to the pool.  There
 * are two threads involved; the thread that calls this function will spin up a
 * worker thread, read the records off the stream one by one, and issue
 * prefetches for any necessary indirect blocks.  It will then push the records
 * onto an internal blocking queue.  The worker thread will pull the records off
 * the queue, and actually write the data into the DMU.  This way, the worker
 * thread doesn't have to wait for reads to complete, since everything it needs
 * (the indirect blocks) will be prefetched.
 *
 * NB: callers *must* call dmu_recv_end() if this succeeds.
 */
int
dmu_recv_stream(dmu_recv_cookie_t *drc, vnode_t *vp, offset_t *voffp,
    int cleanup_fd, uint64_t *action_handlep)
{
	int err = 0;
	struct receive_arg ra = { 0 };
	struct receive_writer_arg rwa = { 0 };
	int featureflags;
	nvlist_t *begin_nvl = NULL;

	ra.byteswap = drc->drc_byteswap;
	ra.raw = drc->drc_raw;
	ra.cksum = drc->drc_cksum;
	ra.vp = vp;
	ra.voff = *voffp;

	if (dsl_dataset_is_zapified(drc->drc_ds)) {
		(void) zap_lookup(drc->drc_ds->ds_dir->dd_pool->dp_meta_objset,
		    drc->drc_ds->ds_object, DS_FIELD_RESUME_BYTES,
		    sizeof (ra.bytes_read), 1, &ra.bytes_read);
	}

	objlist_create(&ra.ignore_objlist);

	/* these were verified in dmu_recv_begin */
	ASSERT3U(DMU_GET_STREAM_HDRTYPE(drc->drc_drrb->drr_versioninfo), ==,
	    DMU_SUBSTREAM);
	ASSERT3U(drc->drc_drrb->drr_type, <, DMU_OST_NUMTYPES);

	/*
	 * Open the objset we are modifying.
	 */
	VERIFY0(dmu_objset_from_ds(drc->drc_ds, &ra.os));

	ASSERT(dsl_dataset_phys(drc->drc_ds)->ds_flags & DS_FLAG_INCONSISTENT);

	featureflags = DMU_GET_FEATUREFLAGS(drc->drc_drrb->drr_versioninfo);
	ra.featureflags = featureflags;

	ASSERT0(ra.os->os_encrypted &&
	    (featureflags & DMU_BACKUP_FEATURE_EMBED_DATA));

	/* if this stream is dedup'ed, set up the avl tree for guid mapping */
	if (featureflags & DMU_BACKUP_FEATURE_DEDUP) {
		minor_t minor;

		if (cleanup_fd == -1) {
			err = SET_ERROR(EBADF);
			goto out;
		}
		err = zfs_onexit_fd_hold(cleanup_fd, &minor);
		if (err != 0) {
			cleanup_fd = -1;
			goto out;
		}

		if (*action_handlep == 0) {
			rwa.guid_to_ds_map =
			    kmem_alloc(sizeof (avl_tree_t), KM_SLEEP);
			avl_create(rwa.guid_to_ds_map, guid_compare,
			    sizeof (guid_map_entry_t),
			    offsetof(guid_map_entry_t, avlnode));
			err = zfs_onexit_add_cb(minor,
			    free_guid_map_onexit, rwa.guid_to_ds_map,
			    action_handlep);
			if (err != 0)
				goto out;
		} else {
			err = zfs_onexit_cb_data(minor, *action_handlep,
			    (void **)&rwa.guid_to_ds_map);
			if (err != 0)
				goto out;
		}

		drc->drc_guid_to_ds_map = rwa.guid_to_ds_map;
	}

	uint32_t payloadlen = drc->drc_drr_begin->drr_payloadlen;
	void *payload = NULL;
	if (payloadlen != 0)
		payload = kmem_alloc(payloadlen, KM_SLEEP);

	err = receive_read_payload_and_next_header(&ra, payloadlen, payload);
	if (err != 0) {
		if (payloadlen != 0)
			kmem_free(payload, payloadlen);
		goto out;
	}
	if (payloadlen != 0) {
		err = nvlist_unpack(payload, payloadlen, &begin_nvl, KM_SLEEP);
		kmem_free(payload, payloadlen);
		if (err != 0)
			goto out;
	}

	/* handle DSL encryption key payload */
	if (featureflags & DMU_BACKUP_FEATURE_RAW) {
		nvlist_t *keynvl = NULL;

		ASSERT(ra.os->os_encrypted);
		ASSERT(drc->drc_raw);

		err = nvlist_lookup_nvlist(begin_nvl, "crypt_keydata", &keynvl);
		if (err != 0)
			goto out;

		/*
		 * If this is a new dataset we set the key immediately.
		 * Otherwise we don't want to change the key until we
		 * are sure the rest of the receive succeeded so we stash
		 * the keynvl away until then.
		 */
		err = dsl_crypto_recv_raw(spa_name(ra.os->os_spa),
		    drc->drc_ds->ds_object, drc->drc_fromsnapobj,
		    drc->drc_drrb->drr_type, keynvl, drc->drc_newfs);
		if (err != 0)
			goto out;

		/* see comment in dmu_recv_end_sync() */
		drc->drc_ivset_guid = 0;
		(void) nvlist_lookup_uint64(keynvl, "to_ivset_guid",
		    &drc->drc_ivset_guid);

		if (!drc->drc_newfs)
			drc->drc_keynvl = fnvlist_dup(keynvl);
	}

	if (featureflags & DMU_BACKUP_FEATURE_RESUMING) {
		err = resume_check(&ra, begin_nvl);
		if (err != 0)
			goto out;
	}

	(void) bqueue_init(&rwa.q, zfs_recv_queue_length,
	    offsetof(struct receive_record_arg, node));
	cv_init(&rwa.cv, NULL, CV_DEFAULT, NULL);
	mutex_init(&rwa.mutex, NULL, MUTEX_DEFAULT, NULL);
	rwa.os = ra.os;
	rwa.byteswap = drc->drc_byteswap;
	rwa.resumable = drc->drc_resumable;
	rwa.raw = drc->drc_raw;
	rwa.spill = drc->drc_spill;
	rwa.os->os_raw_receive = drc->drc_raw;

	(void) thread_create(NULL, 0, receive_writer_thread, &rwa, 0, curproc,
	    TS_RUN, minclsyspri);
	/*
	 * We're reading rwa.err without locks, which is safe since we are the
	 * only reader, and the worker thread is the only writer.  It's ok if we
	 * miss a write for an iteration or two of the loop, since the writer
	 * thread will keep freeing records we send it until we send it an eos
	 * marker.
	 *
	 * We can leave this loop in 3 ways:  First, if rwa.err is
	 * non-zero.  In that case, the writer thread will free the rrd we just
	 * pushed.  Second, if  we're interrupted; in that case, either it's the
	 * first loop and ra.rrd was never allocated, or it's later, and ra.rrd
	 * has been handed off to the writer thread who will free it.  Finally,
	 * if receive_read_record fails or we're at the end of the stream, then
	 * we free ra.rrd and exit.
	 */
	while (rwa.err == 0) {
		if (issig(JUSTLOOKING) && issig(FORREAL)) {
			err = SET_ERROR(EINTR);
			break;
		}

		ASSERT3P(ra.rrd, ==, NULL);
		ra.rrd = ra.next_rrd;
		ra.next_rrd = NULL;
		/* Allocates and loads header into ra.next_rrd */
		err = receive_read_record(&ra);

		if (ra.rrd->header.drr_type == DRR_END || err != 0) {
			kmem_free(ra.rrd, sizeof (*ra.rrd));
			ra.rrd = NULL;
			break;
		}

		bqueue_enqueue(&rwa.q, ra.rrd,
		    sizeof (struct receive_record_arg) + ra.rrd->payload_size);
		ra.rrd = NULL;
	}
	ASSERT3P(ra.rrd, ==, NULL);
	ra.rrd = kmem_zalloc(sizeof (*ra.rrd), KM_SLEEP);
	ra.rrd->eos_marker = B_TRUE;
	bqueue_enqueue(&rwa.q, ra.rrd, 1);

	mutex_enter(&rwa.mutex);
	while (!rwa.done) {
		cv_wait(&rwa.cv, &rwa.mutex);
	}
	mutex_exit(&rwa.mutex);

	/*
	 * If we are receiving a full stream as a clone, all object IDs which
	 * are greater than the maximum ID referenced in the stream are
	 * by definition unused and must be freed. Note that it's possible that
	 * we've resumed this send and the first record we received was the END
	 * record. In that case, max_object would be 0, but we shouldn't start
	 * freeing all objects from there; instead we should start from the
	 * resumeobj.
	 */
	if (drc->drc_clone && drc->drc_drrb->drr_fromguid == 0) {
		uint64_t obj;
		if (nvlist_lookup_uint64(begin_nvl, "resume_object", &obj) != 0)
			obj = 0;
		if (rwa.max_object > obj)
			obj = rwa.max_object;
		obj++;
		int free_err = 0;
		int next_err = 0;

		while (next_err == 0) {
			free_err = dmu_free_long_object(rwa.os, obj);
			if (free_err != 0 && free_err != ENOENT)
				break;

			next_err = dmu_object_next(rwa.os, &obj, FALSE, 0);
		}

		if (err == 0) {
			if (free_err != 0 && free_err != ENOENT)
				err = free_err;
			else if (next_err != ESRCH)
				err = next_err;
		}
	}

	cv_destroy(&rwa.cv);
	mutex_destroy(&rwa.mutex);
	bqueue_destroy(&rwa.q);
	if (err == 0)
		err = rwa.err;

out:
	/*
	 * If we hit an error before we started the receive_writer_thread
	 * we need to clean up the next_rrd we create by processing the
	 * DRR_BEGIN record.
	 */
	if (ra.next_rrd != NULL)
		kmem_free(ra.next_rrd, sizeof (*ra.next_rrd));

	nvlist_free(begin_nvl);
	if ((featureflags & DMU_BACKUP_FEATURE_DEDUP) && (cleanup_fd != -1))
		zfs_onexit_fd_rele(cleanup_fd);

	if (err != 0) {
		/*
		 * Clean up references. If receive is not resumable,
		 * destroy what we created, so we don't leave it in
		 * the inconsistent state.
		 */
		dmu_recv_cleanup_ds(drc);
		nvlist_free(drc->drc_keynvl);
	}

	*voffp = ra.voff;
	objlist_destroy(&ra.ignore_objlist);
	return (err);
}

static int
dmu_recv_end_check(void *arg, dmu_tx_t *tx)
{
	dmu_recv_cookie_t *drc = arg;
	dsl_pool_t *dp = dmu_tx_pool(tx);
	int error;

	ASSERT3P(drc->drc_ds->ds_owner, ==, dmu_recv_tag);

	if (!drc->drc_newfs) {
		dsl_dataset_t *origin_head;

		error = dsl_dataset_hold(dp, drc->drc_tofs, FTAG, &origin_head);
		if (error != 0)
			return (error);
		if (drc->drc_force) {
			/*
			 * We will destroy any snapshots in tofs (i.e. before
			 * origin_head) that are after the origin (which is
			 * the snap before drc_ds, because drc_ds can not
			 * have any snaps of its own).
			 */
			uint64_t obj;

			obj = dsl_dataset_phys(origin_head)->ds_prev_snap_obj;
			while (obj !=
			    dsl_dataset_phys(drc->drc_ds)->ds_prev_snap_obj) {
				dsl_dataset_t *snap;
				error = dsl_dataset_hold_obj(dp, obj, FTAG,
				    &snap);
				if (error != 0)
					break;
				if (snap->ds_dir != origin_head->ds_dir)
					error = SET_ERROR(EINVAL);
				if (error == 0)  {
					error = dsl_destroy_snapshot_check_impl(
					    snap, B_FALSE);
				}
				obj = dsl_dataset_phys(snap)->ds_prev_snap_obj;
				dsl_dataset_rele(snap, FTAG);
				if (error != 0)
					break;
			}
			if (error != 0) {
				dsl_dataset_rele(origin_head, FTAG);
				return (error);
			}
		}
		if (drc->drc_keynvl != NULL) {
			error = dsl_crypto_recv_raw_key_check(drc->drc_ds,
			    drc->drc_keynvl, tx);
			if (error != 0) {
				dsl_dataset_rele(origin_head, FTAG);
				return (error);
			}
		}

		error = dsl_dataset_clone_swap_check_impl(drc->drc_ds,
		    origin_head, drc->drc_force, drc->drc_owner, tx);
		if (error != 0) {
			dsl_dataset_rele(origin_head, FTAG);
			return (error);
		}
		error = dsl_dataset_snapshot_check_impl(origin_head,
		    drc->drc_tosnap, tx, B_TRUE, 1, drc->drc_cred);
		dsl_dataset_rele(origin_head, FTAG);
		if (error != 0)
			return (error);

		error = dsl_destroy_head_check_impl(drc->drc_ds, 1);
	} else {
		error = dsl_dataset_snapshot_check_impl(drc->drc_ds,
		    drc->drc_tosnap, tx, B_TRUE, 1, drc->drc_cred);
	}
	return (error);
}

static void
dmu_recv_end_sync(void *arg, dmu_tx_t *tx)
{
	dmu_recv_cookie_t *drc = arg;
	dsl_pool_t *dp = dmu_tx_pool(tx);
	boolean_t encrypted = drc->drc_ds->ds_dir->dd_crypto_obj != 0;

	spa_history_log_internal_ds(drc->drc_ds, "finish receiving",
	    tx, "snap=%s", drc->drc_tosnap);
	drc->drc_ds->ds_objset->os_raw_receive = B_FALSE;

	if (!drc->drc_newfs) {
		dsl_dataset_t *origin_head;

		VERIFY0(dsl_dataset_hold(dp, drc->drc_tofs, FTAG,
		    &origin_head));

		if (drc->drc_force) {
			/*
			 * Destroy any snapshots of drc_tofs (origin_head)
			 * after the origin (the snap before drc_ds).
			 */
			uint64_t obj;

			obj = dsl_dataset_phys(origin_head)->ds_prev_snap_obj;
			while (obj !=
			    dsl_dataset_phys(drc->drc_ds)->ds_prev_snap_obj) {
				dsl_dataset_t *snap;
				VERIFY0(dsl_dataset_hold_obj(dp, obj, FTAG,
				    &snap));
				ASSERT3P(snap->ds_dir, ==, origin_head->ds_dir);
				obj = dsl_dataset_phys(snap)->ds_prev_snap_obj;
				dsl_destroy_snapshot_sync_impl(snap,
				    B_FALSE, tx);
				dsl_dataset_rele(snap, FTAG);
			}
		}
		if (drc->drc_keynvl != NULL) {
			dsl_crypto_recv_raw_key_sync(drc->drc_ds,
			    drc->drc_keynvl, tx);
			nvlist_free(drc->drc_keynvl);
			drc->drc_keynvl = NULL;
		}

		VERIFY3P(drc->drc_ds->ds_prev, ==, origin_head->ds_prev);

		dsl_dataset_clone_swap_sync_impl(drc->drc_ds,
		    origin_head, tx);
		dsl_dataset_snapshot_sync_impl(origin_head,
		    drc->drc_tosnap, tx);

		/* set snapshot's creation time and guid */
		dmu_buf_will_dirty(origin_head->ds_prev->ds_dbuf, tx);
		dsl_dataset_phys(origin_head->ds_prev)->ds_creation_time =
		    drc->drc_drrb->drr_creation_time;
		dsl_dataset_phys(origin_head->ds_prev)->ds_guid =
		    drc->drc_drrb->drr_toguid;
		dsl_dataset_phys(origin_head->ds_prev)->ds_flags &=
		    ~DS_FLAG_INCONSISTENT;

		dmu_buf_will_dirty(origin_head->ds_dbuf, tx);
		dsl_dataset_phys(origin_head)->ds_flags &=
		    ~DS_FLAG_INCONSISTENT;

		drc->drc_newsnapobj =
		    dsl_dataset_phys(origin_head)->ds_prev_snap_obj;

		dsl_dataset_rele(origin_head, FTAG);
		dsl_destroy_head_sync_impl(drc->drc_ds, tx);

		if (drc->drc_owner != NULL)
			VERIFY3P(origin_head->ds_owner, ==, drc->drc_owner);
	} else {
		dsl_dataset_t *ds = drc->drc_ds;

		dsl_dataset_snapshot_sync_impl(ds, drc->drc_tosnap, tx);

		/* set snapshot's creation time and guid */
		dmu_buf_will_dirty(ds->ds_prev->ds_dbuf, tx);
		dsl_dataset_phys(ds->ds_prev)->ds_creation_time =
		    drc->drc_drrb->drr_creation_time;
		dsl_dataset_phys(ds->ds_prev)->ds_guid =
		    drc->drc_drrb->drr_toguid;
		dsl_dataset_phys(ds->ds_prev)->ds_flags &=
		    ~DS_FLAG_INCONSISTENT;

		dmu_buf_will_dirty(ds->ds_dbuf, tx);
		dsl_dataset_phys(ds)->ds_flags &= ~DS_FLAG_INCONSISTENT;
		if (dsl_dataset_has_resume_receive_state(ds)) {
			(void) zap_remove(dp->dp_meta_objset, ds->ds_object,
			    DS_FIELD_RESUME_FROMGUID, tx);
			(void) zap_remove(dp->dp_meta_objset, ds->ds_object,
			    DS_FIELD_RESUME_OBJECT, tx);
			(void) zap_remove(dp->dp_meta_objset, ds->ds_object,
			    DS_FIELD_RESUME_OFFSET, tx);
			(void) zap_remove(dp->dp_meta_objset, ds->ds_object,
			    DS_FIELD_RESUME_BYTES, tx);
			(void) zap_remove(dp->dp_meta_objset, ds->ds_object,
			    DS_FIELD_RESUME_TOGUID, tx);
			(void) zap_remove(dp->dp_meta_objset, ds->ds_object,
			    DS_FIELD_RESUME_TONAME, tx);
		}
		drc->drc_newsnapobj =
		    dsl_dataset_phys(drc->drc_ds)->ds_prev_snap_obj;
	}

	/*
	 * If this is a raw receive, the crypt_keydata nvlist will include
	 * a to_ivset_guid for us to set on the new snapshot. This value
	 * will override the value generated by the snapshot code. However,
	 * this value may not be present, because older implementations of
	 * the raw send code did not include this value, and we are still
	 * allowed to receive them if the zfs_disable_ivset_guid_check
	 * tunable is set, in which case we will leave the newly-generated
	 * value.
	 */
	if (drc->drc_raw && drc->drc_ivset_guid != 0) {
		dmu_object_zapify(dp->dp_meta_objset, drc->drc_newsnapobj,
		    DMU_OT_DSL_DATASET, tx);
		VERIFY0(zap_update(dp->dp_meta_objset, drc->drc_newsnapobj,
		    DS_FIELD_IVSET_GUID, sizeof (uint64_t), 1,
		    &drc->drc_ivset_guid, tx));
	}

	/*
	 * Release the hold from dmu_recv_begin.  This must be done before
	 * we return to open context, so that when we free the dataset's dnode
	 * we can evict its bonus buffer. Since the dataset may be destroyed
	 * at this point (and therefore won't have a valid pointer to the spa)
	 * we release the key mapping manually here while we do have a valid
	 * pointer, if it exists.
	 */
	if (!drc->drc_raw && encrypted) {
		(void) spa_keystore_remove_mapping(dmu_tx_pool(tx)->dp_spa,
		    drc->drc_ds->ds_object, drc->drc_ds);
	}
	dsl_dataset_disown(drc->drc_ds, 0, dmu_recv_tag);
	drc->drc_ds = NULL;
}

static int
add_ds_to_guidmap(const char *name, avl_tree_t *guid_map, uint64_t snapobj,
    boolean_t raw)
{
	dsl_pool_t *dp;
	dsl_dataset_t *snapds;
	guid_map_entry_t *gmep;
	objset_t *os;
	ds_hold_flags_t dsflags = (raw) ? 0 : DS_HOLD_FLAG_DECRYPT;
	int err;

	ASSERT(guid_map != NULL);

	err = dsl_pool_hold(name, FTAG, &dp);
	if (err != 0)
		return (err);
	gmep = kmem_alloc(sizeof (*gmep), KM_SLEEP);
	err = dsl_dataset_own_obj(dp, snapobj, dsflags, gmep, &snapds);
	if (err == 0) {
		/*
		 * If this is a deduplicated raw send stream, we need
		 * to make sure that we can still read raw blocks from
		 * earlier datasets in the stream, so we set the
		 * os_raw_receive flag now.
		 */
		if (raw) {
			err = dmu_objset_from_ds(snapds, &os);
			if (err != 0) {
				dsl_dataset_disown(snapds, dsflags, FTAG);
				dsl_pool_rele(dp, FTAG);
				kmem_free(gmep, sizeof (*gmep));
				return (err);
			}
			os->os_raw_receive = B_TRUE;
		}

		gmep->raw = raw;
		gmep->guid = dsl_dataset_phys(snapds)->ds_guid;
		gmep->gme_ds = snapds;
		avl_add(guid_map, gmep);
	} else {
		kmem_free(gmep, sizeof (*gmep));
	}

	dsl_pool_rele(dp, FTAG);
	return (err);
}

static int dmu_recv_end_modified_blocks = 3;

static int
dmu_recv_existing_end(dmu_recv_cookie_t *drc)
{
#ifdef _KERNEL
	/*
	 * We will be destroying the ds; make sure its origin is unmounted if
	 * necessary.
	 */
	char name[ZFS_MAX_DATASET_NAME_LEN];
	dsl_dataset_name(drc->drc_ds, name);
	zfs_destroy_unmount_origin(name);
#endif

	return (dsl_sync_task(drc->drc_tofs,
	    dmu_recv_end_check, dmu_recv_end_sync, drc,
	    dmu_recv_end_modified_blocks, ZFS_SPACE_CHECK_NORMAL));
}

static int
dmu_recv_new_end(dmu_recv_cookie_t *drc)
{
	return (dsl_sync_task(drc->drc_tofs,
	    dmu_recv_end_check, dmu_recv_end_sync, drc,
	    dmu_recv_end_modified_blocks, ZFS_SPACE_CHECK_NORMAL));
}

int
dmu_recv_end(dmu_recv_cookie_t *drc, void *owner)
{
	int error;

	drc->drc_owner = owner;

	if (drc->drc_newfs)
		error = dmu_recv_new_end(drc);
	else
		error = dmu_recv_existing_end(drc);

	if (error != 0) {
		dmu_recv_cleanup_ds(drc);
		nvlist_free(drc->drc_keynvl);
	} else if (drc->drc_guid_to_ds_map != NULL) {
		(void) add_ds_to_guidmap(drc->drc_tofs, drc->drc_guid_to_ds_map,
		    drc->drc_newsnapobj, drc->drc_raw);
	}
	return (error);
}

/*
 * Return TRUE if this objset is currently being received into.
 */
boolean_t
dmu_objset_is_receiving(objset_t *os)
{
	return (os->os_dsl_dataset != NULL &&
	    os->os_dsl_dataset->ds_owner == dmu_recv_tag);
}<|MERGE_RESOLUTION|>--- conflicted
+++ resolved
@@ -2012,19 +2012,11 @@
 	case DRR_OBJECT:
 	{
 		struct drr_object *drro = &ra->rrd->header.drr_u.drr_object;
-<<<<<<< HEAD
-		uint32_t size = P2ROUNDUP(drro->drr_bonuslen, 8);
-		void *buf = NULL;
-		dmu_object_info_t doi;
-
-		if (size > 0)
-=======
 		uint32_t size = DRR_OBJECT_PAYLOAD_SIZE(drro);
 		void *buf = NULL;
 		dmu_object_info_t doi;
 
 		if (size != 0)
->>>>>>> 2d6125aa
 			buf = kmem_zalloc(size, KM_SLEEP);
 
 		err = receive_read_payload_and_next_header(ra, size, buf);
