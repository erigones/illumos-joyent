/*
 * CDDL HEADER START
 *
 * The contents of this file are subject to the terms of the
 * Common Development and Distribution License (the "License").
 * You may not use this file except in compliance with the License.
 *
 * You can obtain a copy of the license at usr/src/OPENSOLARIS.LICENSE
 * or http://www.opensolaris.org/os/licensing.
 * See the License for the specific language governing permissions
 * and limitations under the License.
 *
 * When distributing Covered Code, include this CDDL HEADER in each
 * file and include the License file at usr/src/OPENSOLARIS.LICENSE.
 * If applicable, add the following below this CDDL HEADER, with the
 * fields enclosed by brackets "[]" replaced with your own identifying
 * information: Portions Copyright [yyyy] [name of copyright owner]
 *
 * CDDL HEADER END
 */
/*
 * Copyright (c) 2005, 2010, Oracle and/or its affiliates. All rights reserved.
 * Copyright 2011 Nexenta Systems, Inc. All rights reserved.
 * Copyright (c) 2011, 2015 by Delphix. All rights reserved.
 * Copyright (c) 2015, Joyent, Inc. All rights reserved.
 * Copyright 2014 HybridCluster. All rights reserved.
 * Copyright 2016 RackTop Systems.
 * Copyright (c) 2014 Integros [integros.com]
 */

#include <sys/dmu.h>
#include <sys/dmu_impl.h>
#include <sys/dmu_tx.h>
#include <sys/dbuf.h>
#include <sys/dnode.h>
#include <sys/zfs_context.h>
#include <sys/dmu_objset.h>
#include <sys/dmu_traverse.h>
#include <sys/dsl_dataset.h>
#include <sys/dsl_dir.h>
#include <sys/dsl_prop.h>
#include <sys/dsl_pool.h>
#include <sys/dsl_synctask.h>
#include <sys/zfs_ioctl.h>
#include <sys/zap.h>
#include <sys/zio_checksum.h>
#include <sys/zfs_znode.h>
#include <zfs_fletcher.h>
#include <sys/avl.h>
#include <sys/ddt.h>
#include <sys/zfs_onexit.h>
#include <sys/dmu_send.h>
#include <sys/dsl_destroy.h>
#include <sys/blkptr.h>
#include <sys/dsl_bookmark.h>
#include <sys/zfeature.h>
#include <sys/bqueue.h>

/* Set this tunable to TRUE to replace corrupt data with 0x2f5baddb10c */
int zfs_send_corrupt_data = B_FALSE;
int zfs_send_queue_length = 16 * 1024 * 1024;
/* Set this tunable to FALSE to disable setting of DRR_FLAG_FREERECORDS */
int zfs_send_set_freerecords_bit = B_TRUE;

/*
 * Use this to override the recordsize calculation for fast zfs send estimates.
 */
uint64_t zfs_override_estimate_recordsize = 0;

#define	BP_SPAN(datablkszsec, indblkshift, level) \
	(((uint64_t)datablkszsec) << (SPA_MINBLOCKSHIFT + \
	(level) * (indblkshift - SPA_BLKPTRSHIFT)))

struct send_thread_arg {
	bqueue_t	q;
	dsl_dataset_t	*ds;		/* Dataset to traverse */
	uint64_t	fromtxg;	/* Traverse from this txg */
	int		flags;		/* flags to pass to traverse_dataset */
	int		error_code;
	boolean_t	cancel;
	zbookmark_phys_t resume;
};

struct send_block_record {
	boolean_t		eos_marker; /* Marks the end of the stream */
	blkptr_t		bp;
	zbookmark_phys_t	zb;
	uint8_t			indblkshift;
	uint16_t		datablkszsec;
	bqueue_node_t		ln;
};

static int
dump_bytes(dmu_sendarg_t *dsp, void *buf, int len)
{
	dsl_dataset_t *ds = dmu_objset_ds(dsp->dsa_os);
	ssize_t resid; /* have to get resid to get detailed errno */

	/*
	 * The code does not rely on this (len being a multiple of 8).  We keep
	 * this assertion because of the corresponding assertion in
	 * receive_read().  Keeping this assertion ensures that we do not
	 * inadvertently break backwards compatibility (causing the assertion
	 * in receive_read() to trigger on old software).
	 *
	 * Removing the assertions could be rolled into a new feature that uses
	 * data that isn't 8-byte aligned; if the assertions were removed, a
	 * feature flag would have to be added.
	 */

	ASSERT0(len % 8);

	dsp->dsa_err = vn_rdwr(UIO_WRITE, dsp->dsa_vp,
	    (caddr_t)buf, len,
	    0, UIO_SYSSPACE, FAPPEND, RLIM64_INFINITY, CRED(), &resid);

	mutex_enter(&ds->ds_sendstream_lock);
	*dsp->dsa_off += len;
	mutex_exit(&ds->ds_sendstream_lock);

	return (dsp->dsa_err);
}

/*
 * For all record types except BEGIN, fill in the checksum (overlaid in
 * drr_u.drr_checksum.drr_checksum).  The checksum verifies everything
 * up to the start of the checksum itself.
 */
static int
dump_record(dmu_sendarg_t *dsp, void *payload, int payload_len)
{
	ASSERT3U(offsetof(dmu_replay_record_t, drr_u.drr_checksum.drr_checksum),
	    ==, sizeof (dmu_replay_record_t) - sizeof (zio_cksum_t));
	(void) fletcher_4_incremental_native(dsp->dsa_drr,
	    offsetof(dmu_replay_record_t, drr_u.drr_checksum.drr_checksum),
	    &dsp->dsa_zc);
	if (dsp->dsa_drr->drr_type == DRR_BEGIN) {
		dsp->dsa_sent_begin = B_TRUE;
	} else {
		ASSERT(ZIO_CHECKSUM_IS_ZERO(&dsp->dsa_drr->drr_u.
		    drr_checksum.drr_checksum));
		dsp->dsa_drr->drr_u.drr_checksum.drr_checksum = dsp->dsa_zc;
	}
	if (dsp->dsa_drr->drr_type == DRR_END) {
		dsp->dsa_sent_end = B_TRUE;
	}
	(void) fletcher_4_incremental_native(&dsp->dsa_drr->
	    drr_u.drr_checksum.drr_checksum,
	    sizeof (zio_cksum_t), &dsp->dsa_zc);
	if (dump_bytes(dsp, dsp->dsa_drr, sizeof (dmu_replay_record_t)) != 0)
		return (SET_ERROR(EINTR));
	if (payload_len != 0) {
		(void) fletcher_4_incremental_native(payload, payload_len,
		    &dsp->dsa_zc);
		if (dump_bytes(dsp, payload, payload_len) != 0)
			return (SET_ERROR(EINTR));
	}
	return (0);
}

/*
 * Fill in the drr_free struct, or perform aggregation if the previous record is
 * also a free record, and the two are adjacent.
 *
 * Note that we send free records even for a full send, because we want to be
 * able to receive a full send as a clone, which requires a list of all the free
 * and freeobject records that were generated on the source.
 */
static int
dump_free(dmu_sendarg_t *dsp, uint64_t object, uint64_t offset,
    uint64_t length)
{
	struct drr_free *drrf = &(dsp->dsa_drr->drr_u.drr_free);

	/*
	 * When we receive a free record, dbuf_free_range() assumes
	 * that the receiving system doesn't have any dbufs in the range
	 * being freed.  This is always true because there is a one-record
	 * constraint: we only send one WRITE record for any given
	 * object,offset.  We know that the one-record constraint is
	 * true because we always send data in increasing order by
	 * object,offset.
	 *
	 * If the increasing-order constraint ever changes, we should find
	 * another way to assert that the one-record constraint is still
	 * satisfied.
	 */
	ASSERT(object > dsp->dsa_last_data_object ||
	    (object == dsp->dsa_last_data_object &&
	    offset > dsp->dsa_last_data_offset));

	if (length != -1ULL && offset + length < offset)
		length = -1ULL;

	/*
	 * If there is a pending op, but it's not PENDING_FREE, push it out,
	 * since free block aggregation can only be done for blocks of the
	 * same type (i.e., DRR_FREE records can only be aggregated with
	 * other DRR_FREE records.  DRR_FREEOBJECTS records can only be
	 * aggregated with other DRR_FREEOBJECTS records.
	 */
	if (dsp->dsa_pending_op != PENDING_NONE &&
	    dsp->dsa_pending_op != PENDING_FREE) {
		if (dump_record(dsp, NULL, 0) != 0)
			return (SET_ERROR(EINTR));
		dsp->dsa_pending_op = PENDING_NONE;
	}

	if (dsp->dsa_pending_op == PENDING_FREE) {
		/*
		 * There should never be a PENDING_FREE if length is -1
		 * (because dump_dnode is the only place where this
		 * function is called with a -1, and only after flushing
		 * any pending record).
		 */
		ASSERT(length != -1ULL);
		/*
		 * Check to see whether this free block can be aggregated
		 * with pending one.
		 */
		if (drrf->drr_object == object && drrf->drr_offset +
		    drrf->drr_length == offset) {
			drrf->drr_length += length;
			return (0);
		} else {
			/* not a continuation.  Push out pending record */
			if (dump_record(dsp, NULL, 0) != 0)
				return (SET_ERROR(EINTR));
			dsp->dsa_pending_op = PENDING_NONE;
		}
	}
	/* create a FREE record and make it pending */
	bzero(dsp->dsa_drr, sizeof (dmu_replay_record_t));
	dsp->dsa_drr->drr_type = DRR_FREE;
	drrf->drr_object = object;
	drrf->drr_offset = offset;
	drrf->drr_length = length;
	drrf->drr_toguid = dsp->dsa_toguid;
	if (length == -1ULL) {
		if (dump_record(dsp, NULL, 0) != 0)
			return (SET_ERROR(EINTR));
	} else {
		dsp->dsa_pending_op = PENDING_FREE;
	}

	return (0);
}

static int
dump_write(dmu_sendarg_t *dsp, dmu_object_type_t type,
    uint64_t object, uint64_t offset, int lsize, int psize, const blkptr_t *bp,
    void *data)
{
	uint64_t payload_size;
	struct drr_write *drrw = &(dsp->dsa_drr->drr_u.drr_write);

	/*
	 * We send data in increasing object, offset order.
	 * See comment in dump_free() for details.
	 */
	ASSERT(object > dsp->dsa_last_data_object ||
	    (object == dsp->dsa_last_data_object &&
	    offset > dsp->dsa_last_data_offset));
	dsp->dsa_last_data_object = object;
	dsp->dsa_last_data_offset = offset + lsize - 1;

	/*
	 * If there is any kind of pending aggregation (currently either
	 * a grouping of free objects or free blocks), push it out to
	 * the stream, since aggregation can't be done across operations
	 * of different types.
	 */
	if (dsp->dsa_pending_op != PENDING_NONE) {
		if (dump_record(dsp, NULL, 0) != 0)
			return (SET_ERROR(EINTR));
		dsp->dsa_pending_op = PENDING_NONE;
	}
	/* write a WRITE record */
	bzero(dsp->dsa_drr, sizeof (dmu_replay_record_t));
	dsp->dsa_drr->drr_type = DRR_WRITE;
	drrw->drr_object = object;
	drrw->drr_type = type;
	drrw->drr_offset = offset;
	drrw->drr_toguid = dsp->dsa_toguid;
	drrw->drr_logical_size = lsize;

	/* only set the compression fields if the buf is compressed */
	if (lsize != psize) {
		ASSERT(dsp->dsa_featureflags & DMU_BACKUP_FEATURE_COMPRESSED);
		ASSERT(!BP_IS_EMBEDDED(bp));
		ASSERT(!BP_SHOULD_BYTESWAP(bp));
		ASSERT(!DMU_OT_IS_METADATA(BP_GET_TYPE(bp)));
		ASSERT3U(BP_GET_COMPRESS(bp), !=, ZIO_COMPRESS_OFF);
		ASSERT3S(psize, >, 0);
		ASSERT3S(lsize, >=, psize);

		drrw->drr_compressiontype = BP_GET_COMPRESS(bp);
		drrw->drr_compressed_size = psize;
		payload_size = drrw->drr_compressed_size;
	} else {
		payload_size = drrw->drr_logical_size;
	}

	if (bp == NULL || BP_IS_EMBEDDED(bp)) {
		/*
		 * There's no pre-computed checksum for partial-block
		 * writes or embedded BP's, so (like
		 * fletcher4-checkummed blocks) userland will have to
		 * compute a dedup-capable checksum itself.
		 */
		drrw->drr_checksumtype = ZIO_CHECKSUM_OFF;
	} else {
		drrw->drr_checksumtype = BP_GET_CHECKSUM(bp);
		if (zio_checksum_table[drrw->drr_checksumtype].ci_flags &
		    ZCHECKSUM_FLAG_DEDUP)
			drrw->drr_checksumflags |= DRR_CHECKSUM_DEDUP;
		DDK_SET_LSIZE(&drrw->drr_key, BP_GET_LSIZE(bp));
		DDK_SET_PSIZE(&drrw->drr_key, BP_GET_PSIZE(bp));
		DDK_SET_COMPRESS(&drrw->drr_key, BP_GET_COMPRESS(bp));
		drrw->drr_key.ddk_cksum = bp->blk_cksum;
	}

	if (dump_record(dsp, data, payload_size) != 0)
		return (SET_ERROR(EINTR));
	return (0);
}

static int
dump_write_embedded(dmu_sendarg_t *dsp, uint64_t object, uint64_t offset,
    int blksz, const blkptr_t *bp)
{
	char buf[BPE_PAYLOAD_SIZE];
	struct drr_write_embedded *drrw =
	    &(dsp->dsa_drr->drr_u.drr_write_embedded);

	if (dsp->dsa_pending_op != PENDING_NONE) {
		if (dump_record(dsp, NULL, 0) != 0)
			return (EINTR);
		dsp->dsa_pending_op = PENDING_NONE;
	}

	ASSERT(BP_IS_EMBEDDED(bp));

	bzero(dsp->dsa_drr, sizeof (dmu_replay_record_t));
	dsp->dsa_drr->drr_type = DRR_WRITE_EMBEDDED;
	drrw->drr_object = object;
	drrw->drr_offset = offset;
	drrw->drr_length = blksz;
	drrw->drr_toguid = dsp->dsa_toguid;
	drrw->drr_compression = BP_GET_COMPRESS(bp);
	drrw->drr_etype = BPE_GET_ETYPE(bp);
	drrw->drr_lsize = BPE_GET_LSIZE(bp);
	drrw->drr_psize = BPE_GET_PSIZE(bp);

	decode_embedded_bp_compressed(bp, buf);

	if (dump_record(dsp, buf, P2ROUNDUP(drrw->drr_psize, 8)) != 0)
		return (EINTR);
	return (0);
}

static int
dump_spill(dmu_sendarg_t *dsp, uint64_t object, int blksz, void *data)
{
	struct drr_spill *drrs = &(dsp->dsa_drr->drr_u.drr_spill);

	if (dsp->dsa_pending_op != PENDING_NONE) {
		if (dump_record(dsp, NULL, 0) != 0)
			return (SET_ERROR(EINTR));
		dsp->dsa_pending_op = PENDING_NONE;
	}

	/* write a SPILL record */
	bzero(dsp->dsa_drr, sizeof (dmu_replay_record_t));
	dsp->dsa_drr->drr_type = DRR_SPILL;
	drrs->drr_object = object;
	drrs->drr_length = blksz;
	drrs->drr_toguid = dsp->dsa_toguid;

	if (dump_record(dsp, data, blksz) != 0)
		return (SET_ERROR(EINTR));
	return (0);
}

static int
dump_freeobjects(dmu_sendarg_t *dsp, uint64_t firstobj, uint64_t numobjs)
{
	struct drr_freeobjects *drrfo = &(dsp->dsa_drr->drr_u.drr_freeobjects);

	/*
	 * If there is a pending op, but it's not PENDING_FREEOBJECTS,
	 * push it out, since free block aggregation can only be done for
	 * blocks of the same type (i.e., DRR_FREE records can only be
	 * aggregated with other DRR_FREE records.  DRR_FREEOBJECTS records
	 * can only be aggregated with other DRR_FREEOBJECTS records.
	 */
	if (dsp->dsa_pending_op != PENDING_NONE &&
	    dsp->dsa_pending_op != PENDING_FREEOBJECTS) {
		if (dump_record(dsp, NULL, 0) != 0)
			return (SET_ERROR(EINTR));
		dsp->dsa_pending_op = PENDING_NONE;
	}
	if (dsp->dsa_pending_op == PENDING_FREEOBJECTS) {
		/*
		 * See whether this free object array can be aggregated
		 * with pending one
		 */
		if (drrfo->drr_firstobj + drrfo->drr_numobjs == firstobj) {
			drrfo->drr_numobjs += numobjs;
			return (0);
		} else {
			/* can't be aggregated.  Push out pending record */
			if (dump_record(dsp, NULL, 0) != 0)
				return (SET_ERROR(EINTR));
			dsp->dsa_pending_op = PENDING_NONE;
		}
	}

	/* write a FREEOBJECTS record */
	bzero(dsp->dsa_drr, sizeof (dmu_replay_record_t));
	dsp->dsa_drr->drr_type = DRR_FREEOBJECTS;
	drrfo->drr_firstobj = firstobj;
	drrfo->drr_numobjs = numobjs;
	drrfo->drr_toguid = dsp->dsa_toguid;

	dsp->dsa_pending_op = PENDING_FREEOBJECTS;

	return (0);
}

static int
dump_dnode(dmu_sendarg_t *dsp, uint64_t object, dnode_phys_t *dnp)
{
	struct drr_object *drro = &(dsp->dsa_drr->drr_u.drr_object);

	if (object < dsp->dsa_resume_object) {
		/*
		 * Note: when resuming, we will visit all the dnodes in
		 * the block of dnodes that we are resuming from.  In
		 * this case it's unnecessary to send the dnodes prior to
		 * the one we are resuming from.  We should be at most one
		 * block's worth of dnodes behind the resume point.
		 */
		ASSERT3U(dsp->dsa_resume_object - object, <,
		    1 << (DNODE_BLOCK_SHIFT - DNODE_SHIFT));
		return (0);
	}

	if (dnp == NULL || dnp->dn_type == DMU_OT_NONE)
		return (dump_freeobjects(dsp, object, 1));

	if (dsp->dsa_pending_op != PENDING_NONE) {
		if (dump_record(dsp, NULL, 0) != 0)
			return (SET_ERROR(EINTR));
		dsp->dsa_pending_op = PENDING_NONE;
	}

	/* write an OBJECT record */
	bzero(dsp->dsa_drr, sizeof (dmu_replay_record_t));
	dsp->dsa_drr->drr_type = DRR_OBJECT;
	drro->drr_object = object;
	drro->drr_type = dnp->dn_type;
	drro->drr_bonustype = dnp->dn_bonustype;
	drro->drr_blksz = dnp->dn_datablkszsec << SPA_MINBLOCKSHIFT;
	drro->drr_bonuslen = dnp->dn_bonuslen;
	drro->drr_dn_slots = dnp->dn_extra_slots + 1;
	drro->drr_checksumtype = dnp->dn_checksum;
	drro->drr_compress = dnp->dn_compress;
	drro->drr_toguid = dsp->dsa_toguid;

	if (!(dsp->dsa_featureflags & DMU_BACKUP_FEATURE_LARGE_BLOCKS) &&
	    drro->drr_blksz > SPA_OLD_MAXBLOCKSIZE)
		drro->drr_blksz = SPA_OLD_MAXBLOCKSIZE;

	if (dump_record(dsp, DN_BONUS(dnp),
	    P2ROUNDUP(dnp->dn_bonuslen, 8)) != 0) {
		return (SET_ERROR(EINTR));
	}

	/* Free anything past the end of the file. */
	if (dump_free(dsp, object, (dnp->dn_maxblkid + 1) *
	    (dnp->dn_datablkszsec << SPA_MINBLOCKSHIFT), -1ULL) != 0)
		return (SET_ERROR(EINTR));
	if (dsp->dsa_err != 0)
		return (SET_ERROR(EINTR));
	return (0);
}

static boolean_t
backup_do_embed(dmu_sendarg_t *dsp, const blkptr_t *bp)
{
	if (!BP_IS_EMBEDDED(bp))
		return (B_FALSE);

	/*
	 * Compression function must be legacy, or explicitly enabled.
	 */
	if ((BP_GET_COMPRESS(bp) >= ZIO_COMPRESS_LEGACY_FUNCTIONS &&
	    !(dsp->dsa_featureflags & DMU_BACKUP_FEATURE_LZ4)))
		return (B_FALSE);

	/*
	 * Embed type must be explicitly enabled.
	 */
	switch (BPE_GET_ETYPE(bp)) {
	case BP_EMBEDDED_TYPE_DATA:
		if (dsp->dsa_featureflags & DMU_BACKUP_FEATURE_EMBED_DATA)
			return (B_TRUE);
		break;
	default:
		return (B_FALSE);
	}
	return (B_FALSE);
}

/*
 * This is the callback function to traverse_dataset that acts as the worker
 * thread for dmu_send_impl.
 */
/*ARGSUSED*/
static int
send_cb(spa_t *spa, zilog_t *zilog, const blkptr_t *bp,
    const zbookmark_phys_t *zb, const struct dnode_phys *dnp, void *arg)
{
	struct send_thread_arg *sta = arg;
	struct send_block_record *record;
	uint64_t record_size;
	int err = 0;

	ASSERT(zb->zb_object == DMU_META_DNODE_OBJECT ||
	    zb->zb_object >= sta->resume.zb_object);

	if (sta->cancel)
		return (SET_ERROR(EINTR));

	if (bp == NULL) {
		ASSERT3U(zb->zb_level, ==, ZB_DNODE_LEVEL);
		return (0);
	} else if (zb->zb_level < 0) {
		return (0);
	}

	record = kmem_zalloc(sizeof (struct send_block_record), KM_SLEEP);
	record->eos_marker = B_FALSE;
	record->bp = *bp;
	record->zb = *zb;
	record->indblkshift = dnp->dn_indblkshift;
	record->datablkszsec = dnp->dn_datablkszsec;
	record_size = dnp->dn_datablkszsec << SPA_MINBLOCKSHIFT;
	bqueue_enqueue(&sta->q, record, record_size);

	return (err);
}

/*
 * This function kicks off the traverse_dataset.  It also handles setting the
 * error code of the thread in case something goes wrong, and pushes the End of
 * Stream record when the traverse_dataset call has finished.  If there is no
 * dataset to traverse, the thread immediately pushes End of Stream marker.
 */
static void
send_traverse_thread(void *arg)
{
	struct send_thread_arg *st_arg = arg;
	int err;
	struct send_block_record *data;

	if (st_arg->ds != NULL) {
		err = traverse_dataset_resume(st_arg->ds,
		    st_arg->fromtxg, &st_arg->resume,
		    st_arg->flags, send_cb, st_arg);

		if (err != EINTR)
			st_arg->error_code = err;
	}
	data = kmem_zalloc(sizeof (*data), KM_SLEEP);
	data->eos_marker = B_TRUE;
	bqueue_enqueue(&st_arg->q, data, 1);
	thread_exit();
}

/*
 * This function actually handles figuring out what kind of record needs to be
 * dumped, reading the data (which has hopefully been prefetched), and calling
 * the appropriate helper function.
 */
static int
do_dump(dmu_sendarg_t *dsa, struct send_block_record *data)
{
	dsl_dataset_t *ds = dmu_objset_ds(dsa->dsa_os);
	const blkptr_t *bp = &data->bp;
	const zbookmark_phys_t *zb = &data->zb;
	uint8_t indblkshift = data->indblkshift;
	uint16_t dblkszsec = data->datablkszsec;
	spa_t *spa = ds->ds_dir->dd_pool->dp_spa;
	dmu_object_type_t type = bp ? BP_GET_TYPE(bp) : DMU_OT_NONE;
	int err = 0;

	ASSERT3U(zb->zb_level, >=, 0);

	ASSERT(zb->zb_object == DMU_META_DNODE_OBJECT ||
	    zb->zb_object >= dsa->dsa_resume_object);

	if (zb->zb_object != DMU_META_DNODE_OBJECT &&
	    DMU_OBJECT_IS_SPECIAL(zb->zb_object)) {
		return (0);
	} else if (BP_IS_HOLE(bp) &&
	    zb->zb_object == DMU_META_DNODE_OBJECT) {
		uint64_t span = BP_SPAN(dblkszsec, indblkshift, zb->zb_level);
		uint64_t dnobj = (zb->zb_blkid * span) >> DNODE_SHIFT;
		err = dump_freeobjects(dsa, dnobj, span >> DNODE_SHIFT);
	} else if (BP_IS_HOLE(bp)) {
		uint64_t span = BP_SPAN(dblkszsec, indblkshift, zb->zb_level);
		uint64_t offset = zb->zb_blkid * span;
		err = dump_free(dsa, zb->zb_object, offset, span);
	} else if (zb->zb_level > 0 || type == DMU_OT_OBJSET) {
		return (0);
	} else if (type == DMU_OT_DNODE) {
		int epb = BP_GET_LSIZE(bp) >> DNODE_SHIFT;
		arc_flags_t aflags = ARC_FLAG_WAIT;
		arc_buf_t *abuf;

		ASSERT0(zb->zb_level);

		if (arc_read(NULL, spa, bp, arc_getbuf_func, &abuf,
		    ZIO_PRIORITY_ASYNC_READ, ZIO_FLAG_CANFAIL,
		    &aflags, zb) != 0)
			return (SET_ERROR(EIO));

		dnode_phys_t *blk = abuf->b_data;
		uint64_t dnobj = zb->zb_blkid * epb;
		for (int i = 0; i < epb; i += blk[i].dn_extra_slots + 1) {
			err = dump_dnode(dsa, dnobj + i, blk + i);
			if (err != 0)
				break;
		}
		arc_buf_destroy(abuf, &abuf);
	} else if (type == DMU_OT_SA) {
		arc_flags_t aflags = ARC_FLAG_WAIT;
		arc_buf_t *abuf;
		int blksz = BP_GET_LSIZE(bp);

		if (arc_read(NULL, spa, bp, arc_getbuf_func, &abuf,
		    ZIO_PRIORITY_ASYNC_READ, ZIO_FLAG_CANFAIL,
		    &aflags, zb) != 0)
			return (SET_ERROR(EIO));

		err = dump_spill(dsa, zb->zb_object, blksz, abuf->b_data);
		arc_buf_destroy(abuf, &abuf);
	} else if (backup_do_embed(dsa, bp)) {
		/* it's an embedded level-0 block of a regular object */
		int blksz = dblkszsec << SPA_MINBLOCKSHIFT;
		ASSERT0(zb->zb_level);
		err = dump_write_embedded(dsa, zb->zb_object,
		    zb->zb_blkid * blksz, blksz, bp);
	} else {
		/* it's a level-0 block of a regular object */
		arc_flags_t aflags = ARC_FLAG_WAIT;
		arc_buf_t *abuf;
		int blksz = dblkszsec << SPA_MINBLOCKSHIFT;
		uint64_t offset;

		/*
		 * If we have large blocks stored on disk but the send flags
		 * don't allow us to send large blocks, we split the data from
		 * the arc buf into chunks.
		 */
		boolean_t split_large_blocks = blksz > SPA_OLD_MAXBLOCKSIZE &&
		    !(dsa->dsa_featureflags & DMU_BACKUP_FEATURE_LARGE_BLOCKS);
		/*
		 * We should only request compressed data from the ARC if all
		 * the following are true:
		 *  - stream compression was requested
		 *  - we aren't splitting large blocks into smaller chunks
		 *  - the data won't need to be byteswapped before sending
		 *  - this isn't an embedded block
		 *  - this isn't metadata (if receiving on a different endian
		 *    system it can be byteswapped more easily)
		 */
		boolean_t request_compressed =
		    (dsa->dsa_featureflags & DMU_BACKUP_FEATURE_COMPRESSED) &&
		    !split_large_blocks && !BP_SHOULD_BYTESWAP(bp) &&
		    !BP_IS_EMBEDDED(bp) && !DMU_OT_IS_METADATA(BP_GET_TYPE(bp));

		ASSERT0(zb->zb_level);
		ASSERT(zb->zb_object > dsa->dsa_resume_object ||
		    (zb->zb_object == dsa->dsa_resume_object &&
		    zb->zb_blkid * blksz >= dsa->dsa_resume_offset));

		ASSERT0(zb->zb_level);
		ASSERT(zb->zb_object > dsa->dsa_resume_object ||
		    (zb->zb_object == dsa->dsa_resume_object &&
		    zb->zb_blkid * blksz >= dsa->dsa_resume_offset));

		ASSERT3U(blksz, ==, BP_GET_LSIZE(bp));

		enum zio_flag zioflags = ZIO_FLAG_CANFAIL;
		if (request_compressed)
			zioflags |= ZIO_FLAG_RAW;
		if (arc_read(NULL, spa, bp, arc_getbuf_func, &abuf,
		    ZIO_PRIORITY_ASYNC_READ, zioflags, &aflags, zb) != 0) {
			if (zfs_send_corrupt_data) {
				/* Send a block filled with 0x"zfs badd bloc" */
				abuf = arc_alloc_buf(spa, &abuf, ARC_BUFC_DATA,
				    blksz);
				uint64_t *ptr;
				for (ptr = abuf->b_data;
				    (char *)ptr < (char *)abuf->b_data + blksz;
				    ptr++)
					*ptr = 0x2f5baddb10cULL;
			} else {
				return (SET_ERROR(EIO));
			}
		}

		offset = zb->zb_blkid * blksz;

		if (split_large_blocks) {
			ASSERT3U(arc_get_compression(abuf), ==,
			    ZIO_COMPRESS_OFF);
			char *buf = abuf->b_data;
			while (blksz > 0 && err == 0) {
				int n = MIN(blksz, SPA_OLD_MAXBLOCKSIZE);
				err = dump_write(dsa, type, zb->zb_object,
				    offset, n, n, NULL, buf);
				offset += n;
				buf += n;
				blksz -= n;
			}
		} else {
			err = dump_write(dsa, type, zb->zb_object, offset,
			    blksz, arc_buf_size(abuf), bp, abuf->b_data);
		}
		arc_buf_destroy(abuf, &abuf);
	}

	ASSERT(err == 0 || err == EINTR);
	return (err);
}

/*
 * Pop the new data off the queue, and free the old data.
 */
static struct send_block_record *
get_next_record(bqueue_t *bq, struct send_block_record *data)
{
	struct send_block_record *tmp = bqueue_dequeue(bq);
	kmem_free(data, sizeof (*data));
	return (tmp);
}

/*
 * Actually do the bulk of the work in a zfs send.
 *
 * Note: Releases dp using the specified tag.
 */
static int
dmu_send_impl(void *tag, dsl_pool_t *dp, dsl_dataset_t *to_ds,
    zfs_bookmark_phys_t *ancestor_zb, boolean_t is_clone,
    boolean_t embedok, boolean_t large_block_ok, boolean_t compressok,
    int outfd, uint64_t resumeobj, uint64_t resumeoff,
    vnode_t *vp, offset_t *off)
{
	objset_t *os;
	dmu_replay_record_t *drr;
	dmu_sendarg_t *dsp;
	int err;
	uint64_t fromtxg = 0;
	uint64_t featureflags = 0;
	struct send_thread_arg to_arg = { 0 };

	err = dmu_objset_from_ds(to_ds, &os);
	if (err != 0) {
		dsl_pool_rele(dp, tag);
		return (err);
	}

	drr = kmem_zalloc(sizeof (dmu_replay_record_t), KM_SLEEP);
	drr->drr_type = DRR_BEGIN;
	drr->drr_u.drr_begin.drr_magic = DMU_BACKUP_MAGIC;
	DMU_SET_STREAM_HDRTYPE(drr->drr_u.drr_begin.drr_versioninfo,
	    DMU_SUBSTREAM);

#ifdef _KERNEL
	if (dmu_objset_type(os) == DMU_OST_ZFS) {
		uint64_t version;
		if (zfs_get_zplprop(os, ZFS_PROP_VERSION, &version) != 0) {
			kmem_free(drr, sizeof (dmu_replay_record_t));
			dsl_pool_rele(dp, tag);
			return (SET_ERROR(EINVAL));
		}
		if (version >= ZPL_VERSION_SA) {
			featureflags |= DMU_BACKUP_FEATURE_SA_SPILL;
		}
	}
#endif

	if (large_block_ok && to_ds->ds_feature_inuse[SPA_FEATURE_LARGE_BLOCKS])
		featureflags |= DMU_BACKUP_FEATURE_LARGE_BLOCKS;
	if (to_ds->ds_feature_inuse[SPA_FEATURE_LARGE_DNODE])
		featureflags |= DMU_BACKUP_FEATURE_LARGE_DNODE;
	if (embedok &&
	    spa_feature_is_active(dp->dp_spa, SPA_FEATURE_EMBEDDED_DATA)) {
		featureflags |= DMU_BACKUP_FEATURE_EMBED_DATA;
		if (spa_feature_is_active(dp->dp_spa, SPA_FEATURE_LZ4_COMPRESS))
			featureflags |= DMU_BACKUP_FEATURE_LZ4;
	}
	if (compressok) {
		featureflags |= DMU_BACKUP_FEATURE_COMPRESSED;
	}
	if ((featureflags &
	    (DMU_BACKUP_FEATURE_EMBED_DATA | DMU_BACKUP_FEATURE_COMPRESSED)) !=
	    0 && spa_feature_is_active(dp->dp_spa, SPA_FEATURE_LZ4_COMPRESS)) {
		featureflags |= DMU_BACKUP_FEATURE_LZ4;
	}

	if (resumeobj != 0 || resumeoff != 0) {
		featureflags |= DMU_BACKUP_FEATURE_RESUMING;
	}

	DMU_SET_FEATUREFLAGS(drr->drr_u.drr_begin.drr_versioninfo,
	    featureflags);

	drr->drr_u.drr_begin.drr_creation_time =
	    dsl_dataset_phys(to_ds)->ds_creation_time;
	drr->drr_u.drr_begin.drr_type = dmu_objset_type(os);
	if (is_clone)
		drr->drr_u.drr_begin.drr_flags |= DRR_FLAG_CLONE;
	drr->drr_u.drr_begin.drr_toguid = dsl_dataset_phys(to_ds)->ds_guid;
	if (dsl_dataset_phys(to_ds)->ds_flags & DS_FLAG_CI_DATASET)
		drr->drr_u.drr_begin.drr_flags |= DRR_FLAG_CI_DATA;
	if (zfs_send_set_freerecords_bit)
		drr->drr_u.drr_begin.drr_flags |= DRR_FLAG_FREERECORDS;

	if (ancestor_zb != NULL) {
		drr->drr_u.drr_begin.drr_fromguid =
		    ancestor_zb->zbm_guid;
		fromtxg = ancestor_zb->zbm_creation_txg;
	}
	dsl_dataset_name(to_ds, drr->drr_u.drr_begin.drr_toname);
	if (!to_ds->ds_is_snapshot) {
		(void) strlcat(drr->drr_u.drr_begin.drr_toname, "@--head--",
		    sizeof (drr->drr_u.drr_begin.drr_toname));
	}

	dsp = kmem_zalloc(sizeof (dmu_sendarg_t), KM_SLEEP);

	dsp->dsa_drr = drr;
	dsp->dsa_vp = vp;
	dsp->dsa_outfd = outfd;
	dsp->dsa_proc = curproc;
	dsp->dsa_os = os;
	dsp->dsa_off = off;
	dsp->dsa_toguid = dsl_dataset_phys(to_ds)->ds_guid;
	dsp->dsa_pending_op = PENDING_NONE;
	dsp->dsa_featureflags = featureflags;
	dsp->dsa_resume_object = resumeobj;
	dsp->dsa_resume_offset = resumeoff;

	mutex_enter(&to_ds->ds_sendstream_lock);
	list_insert_head(&to_ds->ds_sendstreams, dsp);
	mutex_exit(&to_ds->ds_sendstream_lock);

	dsl_dataset_long_hold(to_ds, FTAG);
	dsl_pool_rele(dp, tag);

	void *payload = NULL;
	size_t payload_len = 0;
	if (resumeobj != 0 || resumeoff != 0) {
		dmu_object_info_t to_doi;
		err = dmu_object_info(os, resumeobj, &to_doi);
		if (err != 0)
			goto out;
		SET_BOOKMARK(&to_arg.resume, to_ds->ds_object, resumeobj, 0,
		    resumeoff / to_doi.doi_data_block_size);

		nvlist_t *nvl = fnvlist_alloc();
		fnvlist_add_uint64(nvl, "resume_object", resumeobj);
		fnvlist_add_uint64(nvl, "resume_offset", resumeoff);
		payload = fnvlist_pack(nvl, &payload_len);
		drr->drr_payloadlen = payload_len;
		fnvlist_free(nvl);
	}

	err = dump_record(dsp, payload, payload_len);
	fnvlist_pack_free(payload, payload_len);
	if (err != 0) {
		err = dsp->dsa_err;
		goto out;
	}

	err = bqueue_init(&to_arg.q, zfs_send_queue_length,
	    offsetof(struct send_block_record, ln));
	to_arg.error_code = 0;
	to_arg.cancel = B_FALSE;
	to_arg.ds = to_ds;
	to_arg.fromtxg = fromtxg;
	to_arg.flags = TRAVERSE_PRE | TRAVERSE_PREFETCH;
	(void) thread_create(NULL, 0, send_traverse_thread, &to_arg, 0, curproc,
	    TS_RUN, minclsyspri);

	struct send_block_record *to_data;
	to_data = bqueue_dequeue(&to_arg.q);

	while (!to_data->eos_marker && err == 0) {
		err = do_dump(dsp, to_data);
		to_data = get_next_record(&to_arg.q, to_data);
		if (issig(JUSTLOOKING) && issig(FORREAL))
			err = EINTR;
	}

	if (err != 0) {
		to_arg.cancel = B_TRUE;
		while (!to_data->eos_marker) {
			to_data = get_next_record(&to_arg.q, to_data);
		}
	}
	kmem_free(to_data, sizeof (*to_data));

	bqueue_destroy(&to_arg.q);

	if (err == 0 && to_arg.error_code != 0)
		err = to_arg.error_code;

	if (err != 0)
		goto out;

	if (dsp->dsa_pending_op != PENDING_NONE)
		if (dump_record(dsp, NULL, 0) != 0)
			err = SET_ERROR(EINTR);

	if (err != 0) {
		if (err == EINTR && dsp->dsa_err != 0)
			err = dsp->dsa_err;
		goto out;
	}

	bzero(drr, sizeof (dmu_replay_record_t));
	drr->drr_type = DRR_END;
	drr->drr_u.drr_end.drr_checksum = dsp->dsa_zc;
	drr->drr_u.drr_end.drr_toguid = dsp->dsa_toguid;

	if (dump_record(dsp, NULL, 0) != 0)
		err = dsp->dsa_err;

out:
	mutex_enter(&to_ds->ds_sendstream_lock);
	list_remove(&to_ds->ds_sendstreams, dsp);
	mutex_exit(&to_ds->ds_sendstream_lock);

	VERIFY(err != 0 || (dsp->dsa_sent_begin && dsp->dsa_sent_end));

	kmem_free(drr, sizeof (dmu_replay_record_t));
	kmem_free(dsp, sizeof (dmu_sendarg_t));

	dsl_dataset_long_rele(to_ds, FTAG);

	return (err);
}

int
dmu_send_obj(const char *pool, uint64_t tosnap, uint64_t fromsnap,
    boolean_t embedok, boolean_t large_block_ok, boolean_t compressok,
    int outfd, vnode_t *vp, offset_t *off)
{
	dsl_pool_t *dp;
	dsl_dataset_t *ds;
	dsl_dataset_t *fromds = NULL;
	int err;

	err = dsl_pool_hold(pool, FTAG, &dp);
	if (err != 0)
		return (err);

	err = dsl_dataset_hold_obj(dp, tosnap, FTAG, &ds);
	if (err != 0) {
		dsl_pool_rele(dp, FTAG);
		return (err);
	}

	if (fromsnap != 0) {
		zfs_bookmark_phys_t zb;
		boolean_t is_clone;

		err = dsl_dataset_hold_obj(dp, fromsnap, FTAG, &fromds);
		if (err != 0) {
			dsl_dataset_rele(ds, FTAG);
			dsl_pool_rele(dp, FTAG);
			return (err);
		}
		if (!dsl_dataset_is_before(ds, fromds, 0))
			err = SET_ERROR(EXDEV);
		zb.zbm_creation_time =
		    dsl_dataset_phys(fromds)->ds_creation_time;
		zb.zbm_creation_txg = dsl_dataset_phys(fromds)->ds_creation_txg;
		zb.zbm_guid = dsl_dataset_phys(fromds)->ds_guid;
		is_clone = (fromds->ds_dir != ds->ds_dir);
		dsl_dataset_rele(fromds, FTAG);
		err = dmu_send_impl(FTAG, dp, ds, &zb, is_clone,
		    embedok, large_block_ok, compressok, outfd, 0, 0, vp, off);
	} else {
		err = dmu_send_impl(FTAG, dp, ds, NULL, B_FALSE,
		    embedok, large_block_ok, compressok, outfd, 0, 0, vp, off);
	}
	dsl_dataset_rele(ds, FTAG);
	return (err);
}

int
dmu_send(const char *tosnap, const char *fromsnap, boolean_t embedok,
    boolean_t large_block_ok, boolean_t compressok, int outfd,
    uint64_t resumeobj, uint64_t resumeoff,
    vnode_t *vp, offset_t *off)
{
	dsl_pool_t *dp;
	dsl_dataset_t *ds;
	int err;
	boolean_t owned = B_FALSE;

	if (fromsnap != NULL && strpbrk(fromsnap, "@#") == NULL)
		return (SET_ERROR(EINVAL));

	err = dsl_pool_hold(tosnap, FTAG, &dp);
	if (err != 0)
		return (err);

	if (strchr(tosnap, '@') == NULL && spa_writeable(dp->dp_spa)) {
		/*
		 * We are sending a filesystem or volume.  Ensure
		 * that it doesn't change by owning the dataset.
		 */
		err = dsl_dataset_own(dp, tosnap, FTAG, &ds);
		owned = B_TRUE;
	} else {
		err = dsl_dataset_hold(dp, tosnap, FTAG, &ds);
	}
	if (err != 0) {
		dsl_pool_rele(dp, FTAG);
		return (err);
	}

	if (fromsnap != NULL) {
		zfs_bookmark_phys_t zb;
		boolean_t is_clone = B_FALSE;
		int fsnamelen = strchr(tosnap, '@') - tosnap;

		/*
		 * If the fromsnap is in a different filesystem, then
		 * mark the send stream as a clone.
		 */
		if (strncmp(tosnap, fromsnap, fsnamelen) != 0 ||
		    (fromsnap[fsnamelen] != '@' &&
		    fromsnap[fsnamelen] != '#')) {
			is_clone = B_TRUE;
		}

		if (strchr(fromsnap, '@')) {
			dsl_dataset_t *fromds;
			err = dsl_dataset_hold(dp, fromsnap, FTAG, &fromds);
			if (err == 0) {
				if (!dsl_dataset_is_before(ds, fromds, 0))
					err = SET_ERROR(EXDEV);
				zb.zbm_creation_time =
				    dsl_dataset_phys(fromds)->ds_creation_time;
				zb.zbm_creation_txg =
				    dsl_dataset_phys(fromds)->ds_creation_txg;
				zb.zbm_guid = dsl_dataset_phys(fromds)->ds_guid;
				is_clone = (ds->ds_dir != fromds->ds_dir);
				dsl_dataset_rele(fromds, FTAG);
			}
		} else {
			err = dsl_bookmark_lookup(dp, fromsnap, ds, &zb);
		}
		if (err != 0) {
			dsl_dataset_rele(ds, FTAG);
			dsl_pool_rele(dp, FTAG);
			return (err);
		}
		err = dmu_send_impl(FTAG, dp, ds, &zb, is_clone,
		    embedok, large_block_ok, compressok,
		    outfd, resumeobj, resumeoff, vp, off);
	} else {
		err = dmu_send_impl(FTAG, dp, ds, NULL, B_FALSE,
		    embedok, large_block_ok, compressok,
		    outfd, resumeobj, resumeoff, vp, off);
	}
	if (owned)
		dsl_dataset_disown(ds, FTAG);
	else
		dsl_dataset_rele(ds, FTAG);
	return (err);
}

static int
dmu_adjust_send_estimate_for_indirects(dsl_dataset_t *ds, uint64_t uncompressed,
    uint64_t compressed, boolean_t stream_compressed, uint64_t *sizep)
{
	int err = 0;
	uint64_t size;
	/*
	 * Assume that space (both on-disk and in-stream) is dominated by
	 * data.  We will adjust for indirect blocks and the copies property,
	 * but ignore per-object space used (eg, dnodes and DRR_OBJECT records).
	 */
	uint64_t recordsize;
	uint64_t record_count;
	objset_t *os;
	VERIFY0(dmu_objset_from_ds(ds, &os));

	/* Assume all (uncompressed) blocks are recordsize. */
	if (zfs_override_estimate_recordsize != 0) {
		recordsize = zfs_override_estimate_recordsize;
	} else if (os->os_phys->os_type == DMU_OST_ZVOL) {
		err = dsl_prop_get_int_ds(ds,
		    zfs_prop_to_name(ZFS_PROP_VOLBLOCKSIZE), &recordsize);
	} else {
		err = dsl_prop_get_int_ds(ds,
		    zfs_prop_to_name(ZFS_PROP_RECORDSIZE), &recordsize);
	}
	if (err != 0)
		return (err);
	record_count = uncompressed / recordsize;

	/*
	 * If we're estimating a send size for a compressed stream, use the
	 * compressed data size to estimate the stream size. Otherwise, use the
	 * uncompressed data size.
	 */
	size = stream_compressed ? compressed : uncompressed;

	/*
	 * Subtract out approximate space used by indirect blocks.
	 * Assume most space is used by data blocks (non-indirect, non-dnode).
	 * Assume no ditto blocks or internal fragmentation.
	 *
	 * Therefore, space used by indirect blocks is sizeof(blkptr_t) per
	 * block.
	 */
	size -= record_count * sizeof (blkptr_t);

	/* Add in the space for the record associated with each block. */
	size += record_count * sizeof (dmu_replay_record_t);

	*sizep = size;

	return (0);
}

int
dmu_send_estimate(dsl_dataset_t *ds, dsl_dataset_t *fromds,
    boolean_t stream_compressed, uint64_t *sizep)
{
	dsl_pool_t *dp = ds->ds_dir->dd_pool;
	int err;
	uint64_t uncomp, comp;

	ASSERT(dsl_pool_config_held(dp));

	/* tosnap must be a snapshot */
	if (!ds->ds_is_snapshot)
		return (SET_ERROR(EINVAL));

	/* fromsnap, if provided, must be a snapshot */
	if (fromds != NULL && !fromds->ds_is_snapshot)
		return (SET_ERROR(EINVAL));

	/*
	 * fromsnap must be an earlier snapshot from the same fs as tosnap,
	 * or the origin's fs.
	 */
	if (fromds != NULL && !dsl_dataset_is_before(ds, fromds, 0))
		return (SET_ERROR(EXDEV));

	/* Get compressed and uncompressed size estimates of changed data. */
	if (fromds == NULL) {
		uncomp = dsl_dataset_phys(ds)->ds_uncompressed_bytes;
		comp = dsl_dataset_phys(ds)->ds_compressed_bytes;
	} else {
		uint64_t used;
		err = dsl_dataset_space_written(fromds, ds,
		    &used, &comp, &uncomp);
		if (err != 0)
			return (err);
	}

	err = dmu_adjust_send_estimate_for_indirects(ds, uncomp, comp,
	    stream_compressed, sizep);
	/*
	 * Add the size of the BEGIN and END records to the estimate.
	 */
	*sizep += 2 * sizeof (dmu_replay_record_t);
	return (err);
}

struct calculate_send_arg {
	uint64_t uncompressed;
	uint64_t compressed;
};

/*
 * Simple callback used to traverse the blocks of a snapshot and sum their
 * uncompressed and compressed sizes.
 */
/* ARGSUSED */
static int
dmu_calculate_send_traversal(spa_t *spa, zilog_t *zilog, const blkptr_t *bp,
    const zbookmark_phys_t *zb, const dnode_phys_t *dnp, void *arg)
{
	struct calculate_send_arg *space = arg;
	if (bp != NULL && !BP_IS_HOLE(bp)) {
		space->uncompressed += BP_GET_UCSIZE(bp);
		space->compressed += BP_GET_PSIZE(bp);
	}
	return (0);
}

/*
 * Given a desination snapshot and a TXG, calculate the approximate size of a
 * send stream sent from that TXG. from_txg may be zero, indicating that the
 * whole snapshot will be sent.
 */
int
dmu_send_estimate_from_txg(dsl_dataset_t *ds, uint64_t from_txg,
    boolean_t stream_compressed, uint64_t *sizep)
{
	dsl_pool_t *dp = ds->ds_dir->dd_pool;
	int err;
	struct calculate_send_arg size = { 0 };

	ASSERT(dsl_pool_config_held(dp));

	/* tosnap must be a snapshot */
	if (!ds->ds_is_snapshot)
		return (SET_ERROR(EINVAL));

	/* verify that from_txg is before the provided snapshot was taken */
	if (from_txg >= dsl_dataset_phys(ds)->ds_creation_txg) {
		return (SET_ERROR(EXDEV));
	}

	/*
	 * traverse the blocks of the snapshot with birth times after
	 * from_txg, summing their uncompressed size
	 */
	err = traverse_dataset(ds, from_txg, TRAVERSE_POST,
	    dmu_calculate_send_traversal, &size);
	if (err)
		return (err);

	err = dmu_adjust_send_estimate_for_indirects(ds, size.uncompressed,
	    size.compressed, stream_compressed, sizep);
	return (err);
<<<<<<< HEAD
}

typedef struct dmu_recv_begin_arg {
	const char *drba_origin;
	dmu_recv_cookie_t *drba_cookie;
	cred_t *drba_cred;
	uint64_t drba_snapobj;
} dmu_recv_begin_arg_t;

static int
recv_begin_check_existing_impl(dmu_recv_begin_arg_t *drba, dsl_dataset_t *ds,
    uint64_t fromguid)
{
	uint64_t val;
	int error;
	dsl_pool_t *dp = ds->ds_dir->dd_pool;

	/* temporary clone name must not exist */
	error = zap_lookup(dp->dp_meta_objset,
	    dsl_dir_phys(ds->ds_dir)->dd_child_dir_zapobj, recv_clone_name,
	    8, 1, &val);
	if (error != ENOENT)
		return (error == 0 ? EBUSY : error);

	/* new snapshot name must not exist */
	error = zap_lookup(dp->dp_meta_objset,
	    dsl_dataset_phys(ds)->ds_snapnames_zapobj,
	    drba->drba_cookie->drc_tosnap, 8, 1, &val);
	if (error != ENOENT)
		return (error == 0 ? EEXIST : error);

	/*
	 * Check snapshot limit before receiving. We'll recheck again at the
	 * end, but might as well abort before receiving if we're already over
	 * the limit.
	 *
	 * Note that we do not check the file system limit with
	 * dsl_dir_fscount_check because the temporary %clones don't count
	 * against that limit.
	 */
	error = dsl_fs_ss_limit_check(ds->ds_dir, 1, ZFS_PROP_SNAPSHOT_LIMIT,
	    NULL, drba->drba_cred);
	if (error != 0)
		return (error);

	if (fromguid != 0) {
		dsl_dataset_t *snap;
		uint64_t obj = dsl_dataset_phys(ds)->ds_prev_snap_obj;

		/* Find snapshot in this dir that matches fromguid. */
		while (obj != 0) {
			error = dsl_dataset_hold_obj(dp, obj, FTAG,
			    &snap);
			if (error != 0)
				return (SET_ERROR(ENODEV));
			if (snap->ds_dir != ds->ds_dir) {
				dsl_dataset_rele(snap, FTAG);
				return (SET_ERROR(ENODEV));
			}
			if (dsl_dataset_phys(snap)->ds_guid == fromguid)
				break;
			obj = dsl_dataset_phys(snap)->ds_prev_snap_obj;
			dsl_dataset_rele(snap, FTAG);
		}
		if (obj == 0)
			return (SET_ERROR(ENODEV));

		if (drba->drba_cookie->drc_force) {
			drba->drba_snapobj = obj;
		} else {
			/*
			 * If we are not forcing, there must be no
			 * changes since fromsnap.
			 */
			if (dsl_dataset_modified_since_snap(ds, snap)) {
				dsl_dataset_rele(snap, FTAG);
				return (SET_ERROR(ETXTBSY));
			}
			drba->drba_snapobj = ds->ds_prev->ds_object;
		}

		dsl_dataset_rele(snap, FTAG);
	} else {
		/* if full, then must be forced */
		if (!drba->drba_cookie->drc_force)
			return (SET_ERROR(EEXIST));
		/* start from $ORIGIN@$ORIGIN, if supported */
		drba->drba_snapobj = dp->dp_origin_snap != NULL ?
		    dp->dp_origin_snap->ds_object : 0;
	}

	return (0);

}

static int
dmu_recv_begin_check(void *arg, dmu_tx_t *tx)
{
	dmu_recv_begin_arg_t *drba = arg;
	dsl_pool_t *dp = dmu_tx_pool(tx);
	struct drr_begin *drrb = drba->drba_cookie->drc_drrb;
	uint64_t fromguid = drrb->drr_fromguid;
	int flags = drrb->drr_flags;
	int error;
	uint64_t featureflags = DMU_GET_FEATUREFLAGS(drrb->drr_versioninfo);
	dsl_dataset_t *ds;
	const char *tofs = drba->drba_cookie->drc_tofs;

	/* already checked */
	ASSERT3U(drrb->drr_magic, ==, DMU_BACKUP_MAGIC);
	ASSERT(!(featureflags & DMU_BACKUP_FEATURE_RESUMING));

	if (DMU_GET_STREAM_HDRTYPE(drrb->drr_versioninfo) ==
	    DMU_COMPOUNDSTREAM ||
	    drrb->drr_type >= DMU_OST_NUMTYPES ||
	    ((flags & DRR_FLAG_CLONE) && drba->drba_origin == NULL))
		return (SET_ERROR(EINVAL));

	/* Verify pool version supports SA if SA_SPILL feature set */
	if ((featureflags & DMU_BACKUP_FEATURE_SA_SPILL) &&
	    spa_version(dp->dp_spa) < SPA_VERSION_SA)
		return (SET_ERROR(ENOTSUP));

	if (drba->drba_cookie->drc_resumable &&
	    !spa_feature_is_enabled(dp->dp_spa, SPA_FEATURE_EXTENSIBLE_DATASET))
		return (SET_ERROR(ENOTSUP));

	/*
	 * The receiving code doesn't know how to translate a WRITE_EMBEDDED
	 * record to a plain WRITE record, so the pool must have the
	 * EMBEDDED_DATA feature enabled if the stream has WRITE_EMBEDDED
	 * records.  Same with WRITE_EMBEDDED records that use LZ4 compression.
	 */
	if ((featureflags & DMU_BACKUP_FEATURE_EMBED_DATA) &&
	    !spa_feature_is_enabled(dp->dp_spa, SPA_FEATURE_EMBEDDED_DATA))
		return (SET_ERROR(ENOTSUP));
	if ((featureflags & DMU_BACKUP_FEATURE_LZ4) &&
	    !spa_feature_is_enabled(dp->dp_spa, SPA_FEATURE_LZ4_COMPRESS))
		return (SET_ERROR(ENOTSUP));

	/*
	 * The receiving code doesn't know how to translate large blocks
	 * to smaller ones, so the pool must have the LARGE_BLOCKS
	 * feature enabled if the stream has LARGE_BLOCKS. Same with
	 * large dnodes.
	 */
	if ((featureflags & DMU_BACKUP_FEATURE_LARGE_BLOCKS) &&
	    !spa_feature_is_enabled(dp->dp_spa, SPA_FEATURE_LARGE_BLOCKS))
		return (SET_ERROR(ENOTSUP));
	if ((featureflags & DMU_BACKUP_FEATURE_LARGE_DNODE) &&
	    !spa_feature_is_enabled(dp->dp_spa, SPA_FEATURE_LARGE_DNODE))
		return (SET_ERROR(ENOTSUP));

	error = dsl_dataset_hold(dp, tofs, FTAG, &ds);
	if (error == 0) {
		/* target fs already exists; recv into temp clone */

		/* Can't recv a clone into an existing fs */
		if (flags & DRR_FLAG_CLONE || drba->drba_origin) {
			dsl_dataset_rele(ds, FTAG);
			return (SET_ERROR(EINVAL));
		}

		error = recv_begin_check_existing_impl(drba, ds, fromguid);
		dsl_dataset_rele(ds, FTAG);
	} else if (error == ENOENT) {
		/* target fs does not exist; must be a full backup or clone */
		char buf[ZFS_MAX_DATASET_NAME_LEN];

		/*
		 * If it's a non-clone incremental, we are missing the
		 * target fs, so fail the recv.
		 */
		if (fromguid != 0 && !(flags & DRR_FLAG_CLONE ||
		    drba->drba_origin))
			return (SET_ERROR(ENOENT));

		/*
		 * If we're receiving a full send as a clone, and it doesn't
		 * contain all the necessary free records and freeobject
		 * records, reject it.
		 */
		if (fromguid == 0 && drba->drba_origin &&
		    !(flags & DRR_FLAG_FREERECORDS))
			return (SET_ERROR(EINVAL));

		/* Open the parent of tofs */
		ASSERT3U(strlen(tofs), <, sizeof (buf));
		(void) strlcpy(buf, tofs, strrchr(tofs, '/') - tofs + 1);
		error = dsl_dataset_hold(dp, buf, FTAG, &ds);
		if (error != 0)
			return (error);

		/*
		 * Check filesystem and snapshot limits before receiving. We'll
		 * recheck snapshot limits again at the end (we create the
		 * filesystems and increment those counts during begin_sync).
		 */
		error = dsl_fs_ss_limit_check(ds->ds_dir, 1,
		    ZFS_PROP_FILESYSTEM_LIMIT, NULL, drba->drba_cred);
		if (error != 0) {
			dsl_dataset_rele(ds, FTAG);
			return (error);
		}

		error = dsl_fs_ss_limit_check(ds->ds_dir, 1,
		    ZFS_PROP_SNAPSHOT_LIMIT, NULL, drba->drba_cred);
		if (error != 0) {
			dsl_dataset_rele(ds, FTAG);
			return (error);
		}

		if (drba->drba_origin != NULL) {
			dsl_dataset_t *origin;
			error = dsl_dataset_hold(dp, drba->drba_origin,
			    FTAG, &origin);
			if (error != 0) {
				dsl_dataset_rele(ds, FTAG);
				return (error);
			}
			if (!origin->ds_is_snapshot) {
				dsl_dataset_rele(origin, FTAG);
				dsl_dataset_rele(ds, FTAG);
				return (SET_ERROR(EINVAL));
			}
			if (dsl_dataset_phys(origin)->ds_guid != fromguid &&
			    fromguid != 0) {
				dsl_dataset_rele(origin, FTAG);
				dsl_dataset_rele(ds, FTAG);
				return (SET_ERROR(ENODEV));
			}
			dsl_dataset_rele(origin, FTAG);
		}
		dsl_dataset_rele(ds, FTAG);
		error = 0;
	}
	return (error);
}

static void
dmu_recv_begin_sync(void *arg, dmu_tx_t *tx)
{
	dmu_recv_begin_arg_t *drba = arg;
	dsl_pool_t *dp = dmu_tx_pool(tx);
	objset_t *mos = dp->dp_meta_objset;
	struct drr_begin *drrb = drba->drba_cookie->drc_drrb;
	const char *tofs = drba->drba_cookie->drc_tofs;
	dsl_dataset_t *ds, *newds;
	uint64_t dsobj;
	int error;
	uint64_t crflags = 0;

	if (drrb->drr_flags & DRR_FLAG_CI_DATA)
		crflags |= DS_FLAG_CI_DATASET;

	error = dsl_dataset_hold(dp, tofs, FTAG, &ds);
	if (error == 0) {
		/* create temporary clone */
		dsl_dataset_t *snap = NULL;
		if (drba->drba_snapobj != 0) {
			VERIFY0(dsl_dataset_hold_obj(dp,
			    drba->drba_snapobj, FTAG, &snap));
		}
		dsobj = dsl_dataset_create_sync(ds->ds_dir, recv_clone_name,
		    snap, crflags, drba->drba_cred, tx);
		if (drba->drba_snapobj != 0)
			dsl_dataset_rele(snap, FTAG);
		dsl_dataset_rele(ds, FTAG);
	} else {
		dsl_dir_t *dd;
		const char *tail;
		dsl_dataset_t *origin = NULL;

		VERIFY0(dsl_dir_hold(dp, tofs, FTAG, &dd, &tail));

		if (drba->drba_origin != NULL) {
			VERIFY0(dsl_dataset_hold(dp, drba->drba_origin,
			    FTAG, &origin));
		}

		/* Create new dataset. */
		dsobj = dsl_dataset_create_sync(dd,
		    strrchr(tofs, '/') + 1,
		    origin, crflags, drba->drba_cred, tx);
		if (origin != NULL)
			dsl_dataset_rele(origin, FTAG);
		dsl_dir_rele(dd, FTAG);
		drba->drba_cookie->drc_newfs = B_TRUE;
	}
	VERIFY0(dsl_dataset_own_obj(dp, dsobj, dmu_recv_tag, &newds));

	if (drba->drba_cookie->drc_resumable) {
		dsl_dataset_zapify(newds, tx);
		if (drrb->drr_fromguid != 0) {
			VERIFY0(zap_add(mos, dsobj, DS_FIELD_RESUME_FROMGUID,
			    8, 1, &drrb->drr_fromguid, tx));
		}
		VERIFY0(zap_add(mos, dsobj, DS_FIELD_RESUME_TOGUID,
		    8, 1, &drrb->drr_toguid, tx));
		VERIFY0(zap_add(mos, dsobj, DS_FIELD_RESUME_TONAME,
		    1, strlen(drrb->drr_toname) + 1, drrb->drr_toname, tx));
		uint64_t one = 1;
		uint64_t zero = 0;
		VERIFY0(zap_add(mos, dsobj, DS_FIELD_RESUME_OBJECT,
		    8, 1, &one, tx));
		VERIFY0(zap_add(mos, dsobj, DS_FIELD_RESUME_OFFSET,
		    8, 1, &zero, tx));
		VERIFY0(zap_add(mos, dsobj, DS_FIELD_RESUME_BYTES,
		    8, 1, &zero, tx));
		if (DMU_GET_FEATUREFLAGS(drrb->drr_versioninfo) &
		    DMU_BACKUP_FEATURE_LARGE_BLOCKS) {
			VERIFY0(zap_add(mos, dsobj, DS_FIELD_RESUME_LARGEBLOCK,
			    8, 1, &one, tx));
		}
		if (DMU_GET_FEATUREFLAGS(drrb->drr_versioninfo) &
		    DMU_BACKUP_FEATURE_EMBED_DATA) {
			VERIFY0(zap_add(mos, dsobj, DS_FIELD_RESUME_EMBEDOK,
			    8, 1, &one, tx));
		}
		if (DMU_GET_FEATUREFLAGS(drrb->drr_versioninfo) &
		    DMU_BACKUP_FEATURE_COMPRESSED) {
			VERIFY0(zap_add(mos, dsobj, DS_FIELD_RESUME_COMPRESSOK,
			    8, 1, &one, tx));
		}
	}

	dmu_buf_will_dirty(newds->ds_dbuf, tx);
	dsl_dataset_phys(newds)->ds_flags |= DS_FLAG_INCONSISTENT;

	/*
	 * If we actually created a non-clone, we need to create the
	 * objset in our new dataset.
	 */
	rrw_enter(&newds->ds_bp_rwlock, RW_READER, FTAG);
	if (BP_IS_HOLE(dsl_dataset_get_blkptr(newds))) {
		(void) dmu_objset_create_impl(dp->dp_spa,
		    newds, dsl_dataset_get_blkptr(newds), drrb->drr_type, tx);
	}
	rrw_exit(&newds->ds_bp_rwlock, FTAG);

	drba->drba_cookie->drc_ds = newds;

	spa_history_log_internal_ds(newds, "receive", tx, "");
}

static int
dmu_recv_resume_begin_check(void *arg, dmu_tx_t *tx)
{
	dmu_recv_begin_arg_t *drba = arg;
	dsl_pool_t *dp = dmu_tx_pool(tx);
	struct drr_begin *drrb = drba->drba_cookie->drc_drrb;
	int error;
	uint64_t featureflags = DMU_GET_FEATUREFLAGS(drrb->drr_versioninfo);
	dsl_dataset_t *ds;
	const char *tofs = drba->drba_cookie->drc_tofs;

	/* 6 extra bytes for /%recv */
	char recvname[ZFS_MAX_DATASET_NAME_LEN + 6];

	/* already checked */
	ASSERT3U(drrb->drr_magic, ==, DMU_BACKUP_MAGIC);
	ASSERT(featureflags & DMU_BACKUP_FEATURE_RESUMING);

	if (DMU_GET_STREAM_HDRTYPE(drrb->drr_versioninfo) ==
	    DMU_COMPOUNDSTREAM ||
	    drrb->drr_type >= DMU_OST_NUMTYPES)
		return (SET_ERROR(EINVAL));

	/* Verify pool version supports SA if SA_SPILL feature set */
	if ((featureflags & DMU_BACKUP_FEATURE_SA_SPILL) &&
	    spa_version(dp->dp_spa) < SPA_VERSION_SA)
		return (SET_ERROR(ENOTSUP));

	/*
	 * The receiving code doesn't know how to translate a WRITE_EMBEDDED
	 * record to a plain WRITE record, so the pool must have the
	 * EMBEDDED_DATA feature enabled if the stream has WRITE_EMBEDDED
	 * records.  Same with WRITE_EMBEDDED records that use LZ4 compression.
	 */
	if ((featureflags & DMU_BACKUP_FEATURE_EMBED_DATA) &&
	    !spa_feature_is_enabled(dp->dp_spa, SPA_FEATURE_EMBEDDED_DATA))
		return (SET_ERROR(ENOTSUP));
	if ((featureflags & DMU_BACKUP_FEATURE_LZ4) &&
	    !spa_feature_is_enabled(dp->dp_spa, SPA_FEATURE_LZ4_COMPRESS))
		return (SET_ERROR(ENOTSUP));

	/*
	 * The receiving code doesn't know how to translate large blocks
	 * to smaller ones, so the pool must have the LARGE_BLOCKS
	 * feature enabled if the stream has LARGE_BLOCKS. Same with
	 * large dnodes.
	 */
	if ((featureflags & DMU_BACKUP_FEATURE_LARGE_BLOCKS) &&
	    !spa_feature_is_enabled(dp->dp_spa, SPA_FEATURE_LARGE_BLOCKS))
		return (SET_ERROR(ENOTSUP));
	if ((featureflags & DMU_BACKUP_FEATURE_LARGE_DNODE) &&
	    !spa_feature_is_enabled(dp->dp_spa, SPA_FEATURE_LARGE_DNODE))
		return (SET_ERROR(ENOTSUP));

	(void) snprintf(recvname, sizeof (recvname), "%s/%s",
	    tofs, recv_clone_name);

	if (dsl_dataset_hold(dp, recvname, FTAG, &ds) != 0) {
		/* %recv does not exist; continue in tofs */
		error = dsl_dataset_hold(dp, tofs, FTAG, &ds);
		if (error != 0)
			return (error);
	}

	/* check that ds is marked inconsistent */
	if (!DS_IS_INCONSISTENT(ds)) {
		dsl_dataset_rele(ds, FTAG);
		return (SET_ERROR(EINVAL));
	}

	/* check that there is resuming data, and that the toguid matches */
	if (!dsl_dataset_is_zapified(ds)) {
		dsl_dataset_rele(ds, FTAG);
		return (SET_ERROR(EINVAL));
	}
	uint64_t val;
	error = zap_lookup(dp->dp_meta_objset, ds->ds_object,
	    DS_FIELD_RESUME_TOGUID, sizeof (val), 1, &val);
	if (error != 0 || drrb->drr_toguid != val) {
		dsl_dataset_rele(ds, FTAG);
		return (SET_ERROR(EINVAL));
	}

	/*
	 * Check if the receive is still running.  If so, it will be owned.
	 * Note that nothing else can own the dataset (e.g. after the receive
	 * fails) because it will be marked inconsistent.
	 */
	if (dsl_dataset_has_owner(ds)) {
		dsl_dataset_rele(ds, FTAG);
		return (SET_ERROR(EBUSY));
	}

	/* There should not be any snapshots of this fs yet. */
	if (ds->ds_prev != NULL && ds->ds_prev->ds_dir == ds->ds_dir) {
		dsl_dataset_rele(ds, FTAG);
		return (SET_ERROR(EINVAL));
	}

	/*
	 * Note: resume point will be checked when we process the first WRITE
	 * record.
	 */

	/* check that the origin matches */
	val = 0;
	(void) zap_lookup(dp->dp_meta_objset, ds->ds_object,
	    DS_FIELD_RESUME_FROMGUID, sizeof (val), 1, &val);
	if (drrb->drr_fromguid != val) {
		dsl_dataset_rele(ds, FTAG);
		return (SET_ERROR(EINVAL));
	}

	dsl_dataset_rele(ds, FTAG);
	return (0);
}

static void
dmu_recv_resume_begin_sync(void *arg, dmu_tx_t *tx)
{
	dmu_recv_begin_arg_t *drba = arg;
	dsl_pool_t *dp = dmu_tx_pool(tx);
	const char *tofs = drba->drba_cookie->drc_tofs;
	dsl_dataset_t *ds;
	uint64_t dsobj;
	/* 6 extra bytes for /%recv */
	char recvname[ZFS_MAX_DATASET_NAME_LEN + 6];

	(void) snprintf(recvname, sizeof (recvname), "%s/%s",
	    tofs, recv_clone_name);

	if (dsl_dataset_hold(dp, recvname, FTAG, &ds) != 0) {
		/* %recv does not exist; continue in tofs */
		VERIFY0(dsl_dataset_hold(dp, tofs, FTAG, &ds));
		drba->drba_cookie->drc_newfs = B_TRUE;
	}

	/* clear the inconsistent flag so that we can own it */
	ASSERT(DS_IS_INCONSISTENT(ds));
	dmu_buf_will_dirty(ds->ds_dbuf, tx);
	dsl_dataset_phys(ds)->ds_flags &= ~DS_FLAG_INCONSISTENT;
	dsobj = ds->ds_object;
	dsl_dataset_rele(ds, FTAG);

	VERIFY0(dsl_dataset_own_obj(dp, dsobj, dmu_recv_tag, &ds));

	dmu_buf_will_dirty(ds->ds_dbuf, tx);
	dsl_dataset_phys(ds)->ds_flags |= DS_FLAG_INCONSISTENT;

	rrw_enter(&ds->ds_bp_rwlock, RW_READER, FTAG);
	ASSERT(!BP_IS_HOLE(dsl_dataset_get_blkptr(ds)));
	rrw_exit(&ds->ds_bp_rwlock, FTAG);

	drba->drba_cookie->drc_ds = ds;

	spa_history_log_internal_ds(ds, "resume receive", tx, "");
}

/*
 * NB: callers *MUST* call dmu_recv_stream() if dmu_recv_begin()
 * succeeds; otherwise we will leak the holds on the datasets.
 */
int
dmu_recv_begin(char *tofs, char *tosnap, dmu_replay_record_t *drr_begin,
    boolean_t force, boolean_t resumable, char *origin, dmu_recv_cookie_t *drc)
{
	dmu_recv_begin_arg_t drba = { 0 };

	bzero(drc, sizeof (dmu_recv_cookie_t));
	drc->drc_drr_begin = drr_begin;
	drc->drc_drrb = &drr_begin->drr_u.drr_begin;
	drc->drc_tosnap = tosnap;
	drc->drc_tofs = tofs;
	drc->drc_force = force;
	drc->drc_resumable = resumable;
	drc->drc_cred = CRED();
	drc->drc_clone = (origin != NULL);

	if (drc->drc_drrb->drr_magic == BSWAP_64(DMU_BACKUP_MAGIC)) {
		drc->drc_byteswap = B_TRUE;
		(void) fletcher_4_incremental_byteswap(drr_begin,
		    sizeof (dmu_replay_record_t), &drc->drc_cksum);
		byteswap_record(drr_begin);
	} else if (drc->drc_drrb->drr_magic == DMU_BACKUP_MAGIC) {
		(void) fletcher_4_incremental_native(drr_begin,
		    sizeof (dmu_replay_record_t), &drc->drc_cksum);
	} else {
		return (SET_ERROR(EINVAL));
	}

	drba.drba_origin = origin;
	drba.drba_cookie = drc;
	drba.drba_cred = CRED();

	if (DMU_GET_FEATUREFLAGS(drc->drc_drrb->drr_versioninfo) &
	    DMU_BACKUP_FEATURE_RESUMING) {
		return (dsl_sync_task(tofs,
		    dmu_recv_resume_begin_check, dmu_recv_resume_begin_sync,
		    &drba, 5, ZFS_SPACE_CHECK_NORMAL));
	} else  {
		return (dsl_sync_task(tofs,
		    dmu_recv_begin_check, dmu_recv_begin_sync,
		    &drba, 5, ZFS_SPACE_CHECK_NORMAL));
	}
}

struct receive_record_arg {
	dmu_replay_record_t header;
	void *payload; /* Pointer to a buffer containing the payload */
	/*
	 * If the record is a write, pointer to the arc_buf_t containing the
	 * payload.
	 */
	arc_buf_t *write_buf;
	int payload_size;
	uint64_t bytes_read; /* bytes read from stream when record created */
	boolean_t eos_marker; /* Marks the end of the stream */
	bqueue_node_t node;
};

struct receive_writer_arg {
	objset_t *os;
	boolean_t byteswap;
	bqueue_t q;

	/*
	 * These three args are used to signal to the main thread that we're
	 * done.
	 */
	kmutex_t mutex;
	kcondvar_t cv;
	boolean_t done;

	int err;
	/* A map from guid to dataset to help handle dedup'd streams. */
	avl_tree_t *guid_to_ds_map;
	boolean_t resumable;
	uint64_t last_object;
	uint64_t last_offset;
	uint64_t max_object; /* highest object ID referenced in stream */
	uint64_t bytes_read; /* bytes read when current record created */
};

struct objlist {
	list_t list; /* List of struct receive_objnode. */
	/*
	 * Last object looked up. Used to assert that objects are being looked
	 * up in ascending order.
	 */
	uint64_t last_lookup;
};

struct receive_objnode {
	list_node_t node;
	uint64_t object;
};

struct receive_arg {
	objset_t *os;
	vnode_t *vp; /* The vnode to read the stream from */
	uint64_t voff; /* The current offset in the stream */
	uint64_t bytes_read;
	/*
	 * A record that has had its payload read in, but hasn't yet been handed
	 * off to the worker thread.
	 */
	struct receive_record_arg *rrd;
	/* A record that has had its header read in, but not its payload. */
	struct receive_record_arg *next_rrd;
	zio_cksum_t cksum;
	zio_cksum_t prev_cksum;
	int err;
	boolean_t byteswap;
	/* Sorted list of objects not to issue prefetches for. */
	struct objlist ignore_objlist;
};

typedef struct guid_map_entry {
	uint64_t	guid;
	dsl_dataset_t	*gme_ds;
	avl_node_t	avlnode;
} guid_map_entry_t;

static int
guid_compare(const void *arg1, const void *arg2)
{
	const guid_map_entry_t *gmep1 = arg1;
	const guid_map_entry_t *gmep2 = arg2;

	if (gmep1->guid < gmep2->guid)
		return (-1);
	else if (gmep1->guid > gmep2->guid)
		return (1);
	return (0);
}

static void
free_guid_map_onexit(void *arg)
{
	avl_tree_t *ca = arg;
	void *cookie = NULL;
	guid_map_entry_t *gmep;

	while ((gmep = avl_destroy_nodes(ca, &cookie)) != NULL) {
		dsl_dataset_long_rele(gmep->gme_ds, gmep);
		dsl_dataset_rele(gmep->gme_ds, gmep);
		kmem_free(gmep, sizeof (guid_map_entry_t));
	}
	avl_destroy(ca);
	kmem_free(ca, sizeof (avl_tree_t));
}

static int
receive_read(struct receive_arg *ra, int len, void *buf)
{
	int done = 0;

	/*
	 * The code doesn't rely on this (lengths being multiples of 8).  See
	 * comment in dump_bytes.
	 */
	ASSERT0(len % 8);

	while (done < len) {
		ssize_t resid;

		ra->err = vn_rdwr(UIO_READ, ra->vp,
		    (char *)buf + done, len - done,
		    ra->voff, UIO_SYSSPACE, FAPPEND,
		    RLIM64_INFINITY, CRED(), &resid);

		if (resid == len - done) {
			/*
			 * Note: ECKSUM indicates that the receive
			 * was interrupted and can potentially be resumed.
			 */
			ra->err = SET_ERROR(ECKSUM);
		}
		ra->voff += len - done - resid;
		done = len - resid;
		if (ra->err != 0)
			return (ra->err);
	}

	ra->bytes_read += len;

	ASSERT3U(done, ==, len);
	return (0);
}

static void
byteswap_record(dmu_replay_record_t *drr)
{
#define	DO64(X) (drr->drr_u.X = BSWAP_64(drr->drr_u.X))
#define	DO32(X) (drr->drr_u.X = BSWAP_32(drr->drr_u.X))
	drr->drr_type = BSWAP_32(drr->drr_type);
	drr->drr_payloadlen = BSWAP_32(drr->drr_payloadlen);

	switch (drr->drr_type) {
	case DRR_BEGIN:
		DO64(drr_begin.drr_magic);
		DO64(drr_begin.drr_versioninfo);
		DO64(drr_begin.drr_creation_time);
		DO32(drr_begin.drr_type);
		DO32(drr_begin.drr_flags);
		DO64(drr_begin.drr_toguid);
		DO64(drr_begin.drr_fromguid);
		break;
	case DRR_OBJECT:
		DO64(drr_object.drr_object);
		DO32(drr_object.drr_type);
		DO32(drr_object.drr_bonustype);
		DO32(drr_object.drr_blksz);
		DO32(drr_object.drr_bonuslen);
		DO64(drr_object.drr_toguid);
		break;
	case DRR_FREEOBJECTS:
		DO64(drr_freeobjects.drr_firstobj);
		DO64(drr_freeobjects.drr_numobjs);
		DO64(drr_freeobjects.drr_toguid);
		break;
	case DRR_WRITE:
		DO64(drr_write.drr_object);
		DO32(drr_write.drr_type);
		DO64(drr_write.drr_offset);
		DO64(drr_write.drr_logical_size);
		DO64(drr_write.drr_toguid);
		ZIO_CHECKSUM_BSWAP(&drr->drr_u.drr_write.drr_key.ddk_cksum);
		DO64(drr_write.drr_key.ddk_prop);
		DO64(drr_write.drr_compressed_size);
		break;
	case DRR_WRITE_BYREF:
		DO64(drr_write_byref.drr_object);
		DO64(drr_write_byref.drr_offset);
		DO64(drr_write_byref.drr_length);
		DO64(drr_write_byref.drr_toguid);
		DO64(drr_write_byref.drr_refguid);
		DO64(drr_write_byref.drr_refobject);
		DO64(drr_write_byref.drr_refoffset);
		ZIO_CHECKSUM_BSWAP(&drr->drr_u.drr_write_byref.
		    drr_key.ddk_cksum);
		DO64(drr_write_byref.drr_key.ddk_prop);
		break;
	case DRR_WRITE_EMBEDDED:
		DO64(drr_write_embedded.drr_object);
		DO64(drr_write_embedded.drr_offset);
		DO64(drr_write_embedded.drr_length);
		DO64(drr_write_embedded.drr_toguid);
		DO32(drr_write_embedded.drr_lsize);
		DO32(drr_write_embedded.drr_psize);
		break;
	case DRR_FREE:
		DO64(drr_free.drr_object);
		DO64(drr_free.drr_offset);
		DO64(drr_free.drr_length);
		DO64(drr_free.drr_toguid);
		break;
	case DRR_SPILL:
		DO64(drr_spill.drr_object);
		DO64(drr_spill.drr_length);
		DO64(drr_spill.drr_toguid);
		break;
	case DRR_END:
		DO64(drr_end.drr_toguid);
		ZIO_CHECKSUM_BSWAP(&drr->drr_u.drr_end.drr_checksum);
		break;
	}

	if (drr->drr_type != DRR_BEGIN) {
		ZIO_CHECKSUM_BSWAP(&drr->drr_u.drr_checksum.drr_checksum);
	}

#undef DO64
#undef DO32
}

static inline uint8_t
deduce_nblkptr(dmu_object_type_t bonus_type, uint64_t bonus_size)
{
	if (bonus_type == DMU_OT_SA) {
		return (1);
	} else {
		return (1 +
		    ((DN_OLD_MAX_BONUSLEN -
		    MIN(DN_OLD_MAX_BONUSLEN, bonus_size)) >> SPA_BLKPTRSHIFT));
	}
}

static void
save_resume_state(struct receive_writer_arg *rwa,
    uint64_t object, uint64_t offset, dmu_tx_t *tx)
{
	int txgoff = dmu_tx_get_txg(tx) & TXG_MASK;

	if (!rwa->resumable)
		return;

	/*
	 * We use ds_resume_bytes[] != 0 to indicate that we need to
	 * update this on disk, so it must not be 0.
	 */
	ASSERT(rwa->bytes_read != 0);

	/*
	 * We only resume from write records, which have a valid
	 * (non-meta-dnode) object number.
	 */
	ASSERT(object != 0);

	/*
	 * For resuming to work correctly, we must receive records in order,
	 * sorted by object,offset.  This is checked by the callers, but
	 * assert it here for good measure.
	 */
	ASSERT3U(object, >=, rwa->os->os_dsl_dataset->ds_resume_object[txgoff]);
	ASSERT(object != rwa->os->os_dsl_dataset->ds_resume_object[txgoff] ||
	    offset >= rwa->os->os_dsl_dataset->ds_resume_offset[txgoff]);
	ASSERT3U(rwa->bytes_read, >=,
	    rwa->os->os_dsl_dataset->ds_resume_bytes[txgoff]);

	rwa->os->os_dsl_dataset->ds_resume_object[txgoff] = object;
	rwa->os->os_dsl_dataset->ds_resume_offset[txgoff] = offset;
	rwa->os->os_dsl_dataset->ds_resume_bytes[txgoff] = rwa->bytes_read;
}

static int
receive_object(struct receive_writer_arg *rwa, struct drr_object *drro,
    void *data)
{
	dmu_object_info_t doi;
	dmu_tx_t *tx;
	uint64_t object;
	int err;
	uint8_t dn_slots = drro->drr_dn_slots != 0 ?
	    drro->drr_dn_slots : DNODE_MIN_SLOTS;

	if (drro->drr_type == DMU_OT_NONE ||
	    !DMU_OT_IS_VALID(drro->drr_type) ||
	    !DMU_OT_IS_VALID(drro->drr_bonustype) ||
	    drro->drr_checksumtype >= ZIO_CHECKSUM_FUNCTIONS ||
	    drro->drr_compress >= ZIO_COMPRESS_FUNCTIONS ||
	    P2PHASE(drro->drr_blksz, SPA_MINBLOCKSIZE) ||
	    drro->drr_blksz < SPA_MINBLOCKSIZE ||
	    drro->drr_blksz > spa_maxblocksize(dmu_objset_spa(rwa->os)) ||
	    drro->drr_bonuslen >
	    DN_BONUS_SIZE(spa_maxdnodesize(dmu_objset_spa(rwa->os))) ||
	    dn_slots >
	    (spa_maxdnodesize(dmu_objset_spa(rwa->os)) >> DNODE_SHIFT)) {
		return (SET_ERROR(EINVAL));
	}

	err = dmu_object_info(rwa->os, drro->drr_object, &doi);

	if (err != 0 && err != ENOENT && err != EEXIST)
		return (SET_ERROR(EINVAL));

	if (drro->drr_object > rwa->max_object)
		rwa->max_object = drro->drr_object;

	/*
	 * If we are losing blkptrs or changing the block size this must
	 * be a new file instance.  We must clear out the previous file
	 * contents before we can change this type of metadata in the dnode.
	 */
	if (err == 0) {
		int nblkptr;

		object = drro->drr_object;

		nblkptr = deduce_nblkptr(drro->drr_bonustype,
		    drro->drr_bonuslen);

		if (drro->drr_blksz != doi.doi_data_block_size ||
		    nblkptr < doi.doi_nblkptr ||
		    dn_slots != doi.doi_dnodesize >> DNODE_SHIFT) {
			err = dmu_free_long_range(rwa->os, drro->drr_object,
			    0, DMU_OBJECT_END);
			if (err != 0)
				return (SET_ERROR(EINVAL));
		}
	} else if (err == EEXIST) {
		/*
		 * The object requested is currently an interior slot of a
		 * multi-slot dnode. This will be resolved when the next txg
		 * is synced out, since the send stream will have told us
		 * to free this slot when we freed the associated dnode
		 * earlier in the stream.
		 */
		txg_wait_synced(dmu_objset_pool(rwa->os), 0);
		object = drro->drr_object;
	} else {
		/* object is free and we are about to allocate a new one */
		object = DMU_NEW_OBJECT;
	}

	/*
	 * If this is a multi-slot dnode there is a chance that this
	 * object will expand into a slot that is already used by
	 * another object from the previous snapshot. We must free
	 * these objects before we attempt to allocate the new dnode.
	 */
	if (dn_slots > 1) {
		boolean_t need_sync = B_FALSE;

		for (uint64_t slot = drro->drr_object + 1;
		    slot < drro->drr_object + dn_slots;
		    slot++) {
			dmu_object_info_t slot_doi;

			err = dmu_object_info(rwa->os, slot, &slot_doi);
			if (err == ENOENT || err == EEXIST)
				continue;
			else if (err != 0)
				return (err);

			err = dmu_free_long_object(rwa->os, slot);

			if (err != 0)
				return (err);

			need_sync = B_TRUE;
		}

		if (need_sync)
			txg_wait_synced(dmu_objset_pool(rwa->os), 0);
	}

	tx = dmu_tx_create(rwa->os);
	dmu_tx_hold_bonus(tx, object);
	err = dmu_tx_assign(tx, TXG_WAIT);
	if (err != 0) {
		dmu_tx_abort(tx);
		return (err);
	}

	if (object == DMU_NEW_OBJECT) {
		/* currently free, want to be allocated */
		err = dmu_object_claim_dnsize(rwa->os, drro->drr_object,
		    drro->drr_type, drro->drr_blksz,
		    drro->drr_bonustype, drro->drr_bonuslen,
		    dn_slots << DNODE_SHIFT, tx);
	} else if (drro->drr_type != doi.doi_type ||
	    drro->drr_blksz != doi.doi_data_block_size ||
	    drro->drr_bonustype != doi.doi_bonus_type ||
	    drro->drr_bonuslen != doi.doi_bonus_size ||
	    drro->drr_dn_slots != (doi.doi_dnodesize >> DNODE_SHIFT)) {
		/* currently allocated, but with different properties */
		err = dmu_object_reclaim_dnsize(rwa->os, drro->drr_object,
		    drro->drr_type, drro->drr_blksz,
		    drro->drr_bonustype, drro->drr_bonuslen,
		    drro->drr_dn_slots << DNODE_SHIFT, tx);
	}
	if (err != 0) {
		dmu_tx_commit(tx);
		return (SET_ERROR(EINVAL));
	}

	dmu_object_set_checksum(rwa->os, drro->drr_object,
	    drro->drr_checksumtype, tx);
	dmu_object_set_compress(rwa->os, drro->drr_object,
	    drro->drr_compress, tx);

	if (data != NULL) {
		dmu_buf_t *db;

		VERIFY0(dmu_bonus_hold(rwa->os, drro->drr_object, FTAG, &db));
		dmu_buf_will_dirty(db, tx);

		ASSERT3U(db->db_size, >=, drro->drr_bonuslen);
		bcopy(data, db->db_data, drro->drr_bonuslen);
		if (rwa->byteswap) {
			dmu_object_byteswap_t byteswap =
			    DMU_OT_BYTESWAP(drro->drr_bonustype);
			dmu_ot_byteswap[byteswap].ob_func(db->db_data,
			    drro->drr_bonuslen);
		}
		dmu_buf_rele(db, FTAG);
	}
	dmu_tx_commit(tx);

	return (0);
}

/* ARGSUSED */
static int
receive_freeobjects(struct receive_writer_arg *rwa,
    struct drr_freeobjects *drrfo)
{
	uint64_t obj;
	int next_err = 0;

	if (drrfo->drr_firstobj + drrfo->drr_numobjs < drrfo->drr_firstobj)
		return (SET_ERROR(EINVAL));

	for (obj = drrfo->drr_firstobj == 0 ? 1 : drrfo->drr_firstobj;
	    obj < drrfo->drr_firstobj + drrfo->drr_numobjs && next_err == 0;
	    next_err = dmu_object_next(rwa->os, &obj, FALSE, 0)) {
		int err;

		err = dmu_object_info(rwa->os, obj, NULL);
		if (err == ENOENT)
			continue;
		else if (err != 0)
			return (err);

		err = dmu_free_long_object(rwa->os, obj);
		if (err != 0)
			return (err);

		if (obj > rwa->max_object)
			rwa->max_object = obj;
	}
	if (next_err != ESRCH)
		return (next_err);
	return (0);
}

static int
receive_write(struct receive_writer_arg *rwa, struct drr_write *drrw,
    arc_buf_t *abuf)
{
	dmu_tx_t *tx;
	int err;

	if (drrw->drr_offset + drrw->drr_logical_size < drrw->drr_offset ||
	    !DMU_OT_IS_VALID(drrw->drr_type))
		return (SET_ERROR(EINVAL));

	/*
	 * For resuming to work, records must be in increasing order
	 * by (object, offset).
	 */
	if (drrw->drr_object < rwa->last_object ||
	    (drrw->drr_object == rwa->last_object &&
	    drrw->drr_offset < rwa->last_offset)) {
		return (SET_ERROR(EINVAL));
	}
	rwa->last_object = drrw->drr_object;
	rwa->last_offset = drrw->drr_offset;

	if (rwa->last_object > rwa->max_object)
		rwa->max_object = rwa->last_object;

	if (dmu_object_info(rwa->os, drrw->drr_object, NULL) != 0)
		return (SET_ERROR(EINVAL));

	tx = dmu_tx_create(rwa->os);

	dmu_tx_hold_write(tx, drrw->drr_object,
	    drrw->drr_offset, drrw->drr_logical_size);
	err = dmu_tx_assign(tx, TXG_WAIT);
	if (err != 0) {
		dmu_tx_abort(tx);
		return (err);
	}
	if (rwa->byteswap) {
		dmu_object_byteswap_t byteswap =
		    DMU_OT_BYTESWAP(drrw->drr_type);
		dmu_ot_byteswap[byteswap].ob_func(abuf->b_data,
		    DRR_WRITE_PAYLOAD_SIZE(drrw));
	}

	/* use the bonus buf to look up the dnode in dmu_assign_arcbuf */
	dmu_buf_t *bonus;
	if (dmu_bonus_hold(rwa->os, drrw->drr_object, FTAG, &bonus) != 0)
		return (SET_ERROR(EINVAL));
	dmu_assign_arcbuf(bonus, drrw->drr_offset, abuf, tx);

	/*
	 * Note: If the receive fails, we want the resume stream to start
	 * with the same record that we last successfully received (as opposed
	 * to the next record), so that we can verify that we are
	 * resuming from the correct location.
	 */
	save_resume_state(rwa, drrw->drr_object, drrw->drr_offset, tx);
	dmu_tx_commit(tx);
	dmu_buf_rele(bonus, FTAG);

	return (0);
}

/*
 * Handle a DRR_WRITE_BYREF record.  This record is used in dedup'ed
 * streams to refer to a copy of the data that is already on the
 * system because it came in earlier in the stream.  This function
 * finds the earlier copy of the data, and uses that copy instead of
 * data from the stream to fulfill this write.
 */
static int
receive_write_byref(struct receive_writer_arg *rwa,
    struct drr_write_byref *drrwbr)
{
	dmu_tx_t *tx;
	int err;
	guid_map_entry_t gmesrch;
	guid_map_entry_t *gmep;
	avl_index_t where;
	objset_t *ref_os = NULL;
	dmu_buf_t *dbp;

	if (drrwbr->drr_offset + drrwbr->drr_length < drrwbr->drr_offset)
		return (SET_ERROR(EINVAL));

	/*
	 * If the GUID of the referenced dataset is different from the
	 * GUID of the target dataset, find the referenced dataset.
	 */
	if (drrwbr->drr_toguid != drrwbr->drr_refguid) {
		gmesrch.guid = drrwbr->drr_refguid;
		if ((gmep = avl_find(rwa->guid_to_ds_map, &gmesrch,
		    &where)) == NULL) {
			return (SET_ERROR(EINVAL));
		}
		if (dmu_objset_from_ds(gmep->gme_ds, &ref_os))
			return (SET_ERROR(EINVAL));
	} else {
		ref_os = rwa->os;
	}

	if (drrwbr->drr_object > rwa->max_object)
		rwa->max_object = drrwbr->drr_object;

	err = dmu_buf_hold(ref_os, drrwbr->drr_refobject,
	    drrwbr->drr_refoffset, FTAG, &dbp, DMU_READ_PREFETCH);
	if (err != 0)
		return (err);

	tx = dmu_tx_create(rwa->os);

	dmu_tx_hold_write(tx, drrwbr->drr_object,
	    drrwbr->drr_offset, drrwbr->drr_length);
	err = dmu_tx_assign(tx, TXG_WAIT);
	if (err != 0) {
		dmu_tx_abort(tx);
		return (err);
	}
	dmu_write(rwa->os, drrwbr->drr_object,
	    drrwbr->drr_offset, drrwbr->drr_length, dbp->db_data, tx);
	dmu_buf_rele(dbp, FTAG);

	/* See comment in restore_write. */
	save_resume_state(rwa, drrwbr->drr_object, drrwbr->drr_offset, tx);
	dmu_tx_commit(tx);
	return (0);
}

static int
receive_write_embedded(struct receive_writer_arg *rwa,
    struct drr_write_embedded *drrwe, void *data)
{
	dmu_tx_t *tx;
	int err;

	if (drrwe->drr_offset + drrwe->drr_length < drrwe->drr_offset)
		return (EINVAL);

	if (drrwe->drr_psize > BPE_PAYLOAD_SIZE)
		return (EINVAL);

	if (drrwe->drr_etype >= NUM_BP_EMBEDDED_TYPES)
		return (EINVAL);
	if (drrwe->drr_compression >= ZIO_COMPRESS_FUNCTIONS)
		return (EINVAL);

	if (drrwe->drr_object > rwa->max_object)
		rwa->max_object = drrwe->drr_object;

	tx = dmu_tx_create(rwa->os);

	dmu_tx_hold_write(tx, drrwe->drr_object,
	    drrwe->drr_offset, drrwe->drr_length);
	err = dmu_tx_assign(tx, TXG_WAIT);
	if (err != 0) {
		dmu_tx_abort(tx);
		return (err);
	}

	dmu_write_embedded(rwa->os, drrwe->drr_object,
	    drrwe->drr_offset, data, drrwe->drr_etype,
	    drrwe->drr_compression, drrwe->drr_lsize, drrwe->drr_psize,
	    rwa->byteswap ^ ZFS_HOST_BYTEORDER, tx);

	/* See comment in restore_write. */
	save_resume_state(rwa, drrwe->drr_object, drrwe->drr_offset, tx);
	dmu_tx_commit(tx);
	return (0);
}

static int
receive_spill(struct receive_writer_arg *rwa, struct drr_spill *drrs,
    void *data)
{
	dmu_tx_t *tx;
	dmu_buf_t *db, *db_spill;
	int err;

	if (drrs->drr_length < SPA_MINBLOCKSIZE ||
	    drrs->drr_length > spa_maxblocksize(dmu_objset_spa(rwa->os)))
		return (SET_ERROR(EINVAL));

	if (dmu_object_info(rwa->os, drrs->drr_object, NULL) != 0)
		return (SET_ERROR(EINVAL));

	if (drrs->drr_object > rwa->max_object)
		rwa->max_object = drrs->drr_object;

	VERIFY0(dmu_bonus_hold(rwa->os, drrs->drr_object, FTAG, &db));
	if ((err = dmu_spill_hold_by_bonus(db, FTAG, &db_spill)) != 0) {
		dmu_buf_rele(db, FTAG);
		return (err);
	}

	tx = dmu_tx_create(rwa->os);

	dmu_tx_hold_spill(tx, db->db_object);

	err = dmu_tx_assign(tx, TXG_WAIT);
	if (err != 0) {
		dmu_buf_rele(db, FTAG);
		dmu_buf_rele(db_spill, FTAG);
		dmu_tx_abort(tx);
		return (err);
	}
	dmu_buf_will_dirty(db_spill, tx);

	if (db_spill->db_size < drrs->drr_length)
		VERIFY(0 == dbuf_spill_set_blksz(db_spill,
		    drrs->drr_length, tx));
	bcopy(data, db_spill->db_data, drrs->drr_length);

	dmu_buf_rele(db, FTAG);
	dmu_buf_rele(db_spill, FTAG);

	dmu_tx_commit(tx);
	return (0);
}

/* ARGSUSED */
static int
receive_free(struct receive_writer_arg *rwa, struct drr_free *drrf)
{
	int err;

	if (drrf->drr_length != -1ULL &&
	    drrf->drr_offset + drrf->drr_length < drrf->drr_offset)
		return (SET_ERROR(EINVAL));

	if (dmu_object_info(rwa->os, drrf->drr_object, NULL) != 0)
		return (SET_ERROR(EINVAL));

	if (drrf->drr_object > rwa->max_object)
		rwa->max_object = drrf->drr_object;

	err = dmu_free_long_range(rwa->os, drrf->drr_object,
	    drrf->drr_offset, drrf->drr_length);

	return (err);
}

/* used to destroy the drc_ds on error */
static void
dmu_recv_cleanup_ds(dmu_recv_cookie_t *drc)
{
	if (drc->drc_resumable) {
		/* wait for our resume state to be written to disk */
		txg_wait_synced(drc->drc_ds->ds_dir->dd_pool, 0);
		dsl_dataset_disown(drc->drc_ds, dmu_recv_tag);
	} else {
		char name[ZFS_MAX_DATASET_NAME_LEN];
		dsl_dataset_name(drc->drc_ds, name);
		dsl_dataset_disown(drc->drc_ds, dmu_recv_tag);
		(void) dsl_destroy_head(name);
	}
}

static void
receive_cksum(struct receive_arg *ra, int len, void *buf)
{
	if (ra->byteswap) {
		(void) fletcher_4_incremental_byteswap(buf, len, &ra->cksum);
	} else {
		(void) fletcher_4_incremental_native(buf, len, &ra->cksum);
	}
}

/*
 * Read the payload into a buffer of size len, and update the current record's
 * payload field.
 * Allocate ra->next_rrd and read the next record's header into
 * ra->next_rrd->header.
 * Verify checksum of payload and next record.
 */
static int
receive_read_payload_and_next_header(struct receive_arg *ra, int len, void *buf)
{
	int err;

	if (len != 0) {
		ASSERT3U(len, <=, SPA_MAXBLOCKSIZE);
		err = receive_read(ra, len, buf);
		if (err != 0)
			return (err);
		receive_cksum(ra, len, buf);

		/* note: rrd is NULL when reading the begin record's payload */
		if (ra->rrd != NULL) {
			ra->rrd->payload = buf;
			ra->rrd->payload_size = len;
			ra->rrd->bytes_read = ra->bytes_read;
		}
	}

	ra->prev_cksum = ra->cksum;

	ra->next_rrd = kmem_zalloc(sizeof (*ra->next_rrd), KM_SLEEP);
	err = receive_read(ra, sizeof (ra->next_rrd->header),
	    &ra->next_rrd->header);
	ra->next_rrd->bytes_read = ra->bytes_read;
	if (err != 0) {
		kmem_free(ra->next_rrd, sizeof (*ra->next_rrd));
		ra->next_rrd = NULL;
		return (err);
	}
	if (ra->next_rrd->header.drr_type == DRR_BEGIN) {
		kmem_free(ra->next_rrd, sizeof (*ra->next_rrd));
		ra->next_rrd = NULL;
		return (SET_ERROR(EINVAL));
	}

	/*
	 * Note: checksum is of everything up to but not including the
	 * checksum itself.
	 */
	ASSERT3U(offsetof(dmu_replay_record_t, drr_u.drr_checksum.drr_checksum),
	    ==, sizeof (dmu_replay_record_t) - sizeof (zio_cksum_t));
	receive_cksum(ra,
	    offsetof(dmu_replay_record_t, drr_u.drr_checksum.drr_checksum),
	    &ra->next_rrd->header);

	zio_cksum_t cksum_orig =
	    ra->next_rrd->header.drr_u.drr_checksum.drr_checksum;
	zio_cksum_t *cksump =
	    &ra->next_rrd->header.drr_u.drr_checksum.drr_checksum;

	if (ra->byteswap)
		byteswap_record(&ra->next_rrd->header);

	if ((!ZIO_CHECKSUM_IS_ZERO(cksump)) &&
	    !ZIO_CHECKSUM_EQUAL(ra->cksum, *cksump)) {
		kmem_free(ra->next_rrd, sizeof (*ra->next_rrd));
		ra->next_rrd = NULL;
		return (SET_ERROR(ECKSUM));
	}

	receive_cksum(ra, sizeof (cksum_orig), &cksum_orig);

	return (0);
}

static void
objlist_create(struct objlist *list)
{
	list_create(&list->list, sizeof (struct receive_objnode),
	    offsetof(struct receive_objnode, node));
	list->last_lookup = 0;
}

static void
objlist_destroy(struct objlist *list)
{
	for (struct receive_objnode *n = list_remove_head(&list->list);
	    n != NULL; n = list_remove_head(&list->list)) {
		kmem_free(n, sizeof (*n));
	}
	list_destroy(&list->list);
}

/*
 * This function looks through the objlist to see if the specified object number
 * is contained in the objlist.  In the process, it will remove all object
 * numbers in the list that are smaller than the specified object number.  Thus,
 * any lookup of an object number smaller than a previously looked up object
 * number will always return false; therefore, all lookups should be done in
 * ascending order.
 */
static boolean_t
objlist_exists(struct objlist *list, uint64_t object)
{
	struct receive_objnode *node = list_head(&list->list);
	ASSERT3U(object, >=, list->last_lookup);
	list->last_lookup = object;
	while (node != NULL && node->object < object) {
		VERIFY3P(node, ==, list_remove_head(&list->list));
		kmem_free(node, sizeof (*node));
		node = list_head(&list->list);
	}
	return (node != NULL && node->object == object);
}

/*
 * The objlist is a list of object numbers stored in ascending order.  However,
 * the insertion of new object numbers does not seek out the correct location to
 * store a new object number; instead, it appends it to the list for simplicity.
 * Thus, any users must take care to only insert new object numbers in ascending
 * order.
 */
static void
objlist_insert(struct objlist *list, uint64_t object)
{
	struct receive_objnode *node = kmem_zalloc(sizeof (*node), KM_SLEEP);
	node->object = object;
#ifdef ZFS_DEBUG
	struct receive_objnode *last_object = list_tail(&list->list);
	uint64_t last_objnum = (last_object != NULL ? last_object->object : 0);
	ASSERT3U(node->object, >, last_objnum);
#endif
	list_insert_tail(&list->list, node);
}

/*
 * Issue the prefetch reads for any necessary indirect blocks.
 *
 * We use the object ignore list to tell us whether or not to issue prefetches
 * for a given object.  We do this for both correctness (in case the blocksize
 * of an object has changed) and performance (if the object doesn't exist, don't
 * needlessly try to issue prefetches).  We also trim the list as we go through
 * the stream to prevent it from growing to an unbounded size.
 *
 * The object numbers within will always be in sorted order, and any write
 * records we see will also be in sorted order, but they're not sorted with
 * respect to each other (i.e. we can get several object records before
 * receiving each object's write records).  As a result, once we've reached a
 * given object number, we can safely remove any reference to lower object
 * numbers in the ignore list. In practice, we receive up to 32 object records
 * before receiving write records, so the list can have up to 32 nodes in it.
 */
/* ARGSUSED */
static void
receive_read_prefetch(struct receive_arg *ra,
    uint64_t object, uint64_t offset, uint64_t length)
{
	if (!objlist_exists(&ra->ignore_objlist, object)) {
		dmu_prefetch(ra->os, object, 1, offset, length,
		    ZIO_PRIORITY_SYNC_READ);
	}
}

/*
 * Read records off the stream, issuing any necessary prefetches.
 */
static int
receive_read_record(struct receive_arg *ra)
{
	int err;

	switch (ra->rrd->header.drr_type) {
	case DRR_OBJECT:
	{
		struct drr_object *drro = &ra->rrd->header.drr_u.drr_object;
		uint32_t size = P2ROUNDUP(drro->drr_bonuslen, 8);
		void *buf = NULL;
		dmu_object_info_t doi;

		if (size > 0)
			buf = kmem_zalloc(size, KM_SLEEP);

		err = receive_read_payload_and_next_header(ra, size, buf);
		if (err != 0) {
			kmem_free(buf, size);
			return (err);
		}
		err = dmu_object_info(ra->os, drro->drr_object, &doi);
		/*
		 * See receive_read_prefetch for an explanation why we're
		 * storing this object in the ignore_obj_list.
		 */
		if (err == ENOENT ||
		    (err == 0 && doi.doi_data_block_size != drro->drr_blksz)) {
			objlist_insert(&ra->ignore_objlist, drro->drr_object);
			err = 0;
		}
		return (err);
	}
	case DRR_FREEOBJECTS:
	{
		err = receive_read_payload_and_next_header(ra, 0, NULL);
		return (err);
	}
	case DRR_WRITE:
	{
		struct drr_write *drrw = &ra->rrd->header.drr_u.drr_write;
		arc_buf_t *abuf;
		boolean_t is_meta = DMU_OT_IS_METADATA(drrw->drr_type);
		if (DRR_WRITE_COMPRESSED(drrw)) {
			ASSERT3U(drrw->drr_compressed_size, >, 0);
			ASSERT3U(drrw->drr_logical_size, >=,
			    drrw->drr_compressed_size);
			ASSERT(!is_meta);
			abuf = arc_loan_compressed_buf(
			    dmu_objset_spa(ra->os),
			    drrw->drr_compressed_size, drrw->drr_logical_size,
			    drrw->drr_compressiontype);
		} else {
			abuf = arc_loan_buf(dmu_objset_spa(ra->os),
			    is_meta, drrw->drr_logical_size);
		}

		err = receive_read_payload_and_next_header(ra,
		    DRR_WRITE_PAYLOAD_SIZE(drrw), abuf->b_data);
		if (err != 0) {
			dmu_return_arcbuf(abuf);
			return (err);
		}
		ra->rrd->write_buf = abuf;
		receive_read_prefetch(ra, drrw->drr_object, drrw->drr_offset,
		    drrw->drr_logical_size);
		return (err);
	}
	case DRR_WRITE_BYREF:
	{
		struct drr_write_byref *drrwb =
		    &ra->rrd->header.drr_u.drr_write_byref;
		err = receive_read_payload_and_next_header(ra, 0, NULL);
		receive_read_prefetch(ra, drrwb->drr_object, drrwb->drr_offset,
		    drrwb->drr_length);
		return (err);
	}
	case DRR_WRITE_EMBEDDED:
	{
		struct drr_write_embedded *drrwe =
		    &ra->rrd->header.drr_u.drr_write_embedded;
		uint32_t size = P2ROUNDUP(drrwe->drr_psize, 8);
		void *buf = kmem_zalloc(size, KM_SLEEP);

		err = receive_read_payload_and_next_header(ra, size, buf);
		if (err != 0) {
			kmem_free(buf, size);
			return (err);
		}

		receive_read_prefetch(ra, drrwe->drr_object, drrwe->drr_offset,
		    drrwe->drr_length);
		return (err);
	}
	case DRR_FREE:
	{
		/*
		 * It might be beneficial to prefetch indirect blocks here, but
		 * we don't really have the data to decide for sure.
		 */
		err = receive_read_payload_and_next_header(ra, 0, NULL);
		return (err);
	}
	case DRR_END:
	{
		struct drr_end *drre = &ra->rrd->header.drr_u.drr_end;
		if (!ZIO_CHECKSUM_EQUAL(ra->prev_cksum, drre->drr_checksum))
			return (SET_ERROR(ECKSUM));
		return (0);
	}
	case DRR_SPILL:
	{
		struct drr_spill *drrs = &ra->rrd->header.drr_u.drr_spill;
		void *buf = kmem_zalloc(drrs->drr_length, KM_SLEEP);
		err = receive_read_payload_and_next_header(ra, drrs->drr_length,
		    buf);
		if (err != 0)
			kmem_free(buf, drrs->drr_length);
		return (err);
	}
	default:
		return (SET_ERROR(EINVAL));
	}
}

/*
 * Commit the records to the pool.
 */
static int
receive_process_record(struct receive_writer_arg *rwa,
    struct receive_record_arg *rrd)
{
	int err;

	/* Processing in order, therefore bytes_read should be increasing. */
	ASSERT3U(rrd->bytes_read, >=, rwa->bytes_read);
	rwa->bytes_read = rrd->bytes_read;

	switch (rrd->header.drr_type) {
	case DRR_OBJECT:
	{
		struct drr_object *drro = &rrd->header.drr_u.drr_object;
		err = receive_object(rwa, drro, rrd->payload);
		kmem_free(rrd->payload, rrd->payload_size);
		rrd->payload = NULL;
		return (err);
	}
	case DRR_FREEOBJECTS:
	{
		struct drr_freeobjects *drrfo =
		    &rrd->header.drr_u.drr_freeobjects;
		return (receive_freeobjects(rwa, drrfo));
	}
	case DRR_WRITE:
	{
		struct drr_write *drrw = &rrd->header.drr_u.drr_write;
		err = receive_write(rwa, drrw, rrd->write_buf);
		/* if receive_write() is successful, it consumes the arc_buf */
		if (err != 0)
			dmu_return_arcbuf(rrd->write_buf);
		rrd->write_buf = NULL;
		rrd->payload = NULL;
		return (err);
	}
	case DRR_WRITE_BYREF:
	{
		struct drr_write_byref *drrwbr =
		    &rrd->header.drr_u.drr_write_byref;
		return (receive_write_byref(rwa, drrwbr));
	}
	case DRR_WRITE_EMBEDDED:
	{
		struct drr_write_embedded *drrwe =
		    &rrd->header.drr_u.drr_write_embedded;
		err = receive_write_embedded(rwa, drrwe, rrd->payload);
		kmem_free(rrd->payload, rrd->payload_size);
		rrd->payload = NULL;
		return (err);
	}
	case DRR_FREE:
	{
		struct drr_free *drrf = &rrd->header.drr_u.drr_free;
		return (receive_free(rwa, drrf));
	}
	case DRR_SPILL:
	{
		struct drr_spill *drrs = &rrd->header.drr_u.drr_spill;
		err = receive_spill(rwa, drrs, rrd->payload);
		kmem_free(rrd->payload, rrd->payload_size);
		rrd->payload = NULL;
		return (err);
	}
	default:
		return (SET_ERROR(EINVAL));
	}
}

/*
 * dmu_recv_stream's worker thread; pull records off the queue, and then call
 * receive_process_record  When we're done, signal the main thread and exit.
 */
static void
receive_writer_thread(void *arg)
{
	struct receive_writer_arg *rwa = arg;
	struct receive_record_arg *rrd;
	for (rrd = bqueue_dequeue(&rwa->q); !rrd->eos_marker;
	    rrd = bqueue_dequeue(&rwa->q)) {
		/*
		 * If there's an error, the main thread will stop putting things
		 * on the queue, but we need to clear everything in it before we
		 * can exit.
		 */
		if (rwa->err == 0) {
			rwa->err = receive_process_record(rwa, rrd);
		} else if (rrd->write_buf != NULL) {
			dmu_return_arcbuf(rrd->write_buf);
			rrd->write_buf = NULL;
			rrd->payload = NULL;
		} else if (rrd->payload != NULL) {
			kmem_free(rrd->payload, rrd->payload_size);
			rrd->payload = NULL;
		}
		kmem_free(rrd, sizeof (*rrd));
	}
	kmem_free(rrd, sizeof (*rrd));
	mutex_enter(&rwa->mutex);
	rwa->done = B_TRUE;
	cv_signal(&rwa->cv);
	mutex_exit(&rwa->mutex);
	thread_exit();
}

static int
resume_check(struct receive_arg *ra, nvlist_t *begin_nvl)
{
	uint64_t val;
	objset_t *mos = dmu_objset_pool(ra->os)->dp_meta_objset;
	uint64_t dsobj = dmu_objset_id(ra->os);
	uint64_t resume_obj, resume_off;

	if (nvlist_lookup_uint64(begin_nvl,
	    "resume_object", &resume_obj) != 0 ||
	    nvlist_lookup_uint64(begin_nvl,
	    "resume_offset", &resume_off) != 0) {
		return (SET_ERROR(EINVAL));
	}
	VERIFY0(zap_lookup(mos, dsobj,
	    DS_FIELD_RESUME_OBJECT, sizeof (val), 1, &val));
	if (resume_obj != val)
		return (SET_ERROR(EINVAL));
	VERIFY0(zap_lookup(mos, dsobj,
	    DS_FIELD_RESUME_OFFSET, sizeof (val), 1, &val));
	if (resume_off != val)
		return (SET_ERROR(EINVAL));

	return (0);
}

/*
 * Read in the stream's records, one by one, and apply them to the pool.  There
 * are two threads involved; the thread that calls this function will spin up a
 * worker thread, read the records off the stream one by one, and issue
 * prefetches for any necessary indirect blocks.  It will then push the records
 * onto an internal blocking queue.  The worker thread will pull the records off
 * the queue, and actually write the data into the DMU.  This way, the worker
 * thread doesn't have to wait for reads to complete, since everything it needs
 * (the indirect blocks) will be prefetched.
 *
 * NB: callers *must* call dmu_recv_end() if this succeeds.
 */
int
dmu_recv_stream(dmu_recv_cookie_t *drc, vnode_t *vp, offset_t *voffp,
    int cleanup_fd, uint64_t *action_handlep)
{
	int err = 0;
	struct receive_arg ra = { 0 };
	struct receive_writer_arg rwa = { 0 };
	int featureflags;
	nvlist_t *begin_nvl = NULL;

	ra.byteswap = drc->drc_byteswap;
	ra.cksum = drc->drc_cksum;
	ra.vp = vp;
	ra.voff = *voffp;

	if (dsl_dataset_is_zapified(drc->drc_ds)) {
		(void) zap_lookup(drc->drc_ds->ds_dir->dd_pool->dp_meta_objset,
		    drc->drc_ds->ds_object, DS_FIELD_RESUME_BYTES,
		    sizeof (ra.bytes_read), 1, &ra.bytes_read);
	}

	objlist_create(&ra.ignore_objlist);

	/* these were verified in dmu_recv_begin */
	ASSERT3U(DMU_GET_STREAM_HDRTYPE(drc->drc_drrb->drr_versioninfo), ==,
	    DMU_SUBSTREAM);
	ASSERT3U(drc->drc_drrb->drr_type, <, DMU_OST_NUMTYPES);

	/*
	 * Open the objset we are modifying.
	 */
	VERIFY0(dmu_objset_from_ds(drc->drc_ds, &ra.os));

	ASSERT(dsl_dataset_phys(drc->drc_ds)->ds_flags & DS_FLAG_INCONSISTENT);

	featureflags = DMU_GET_FEATUREFLAGS(drc->drc_drrb->drr_versioninfo);

	/* if this stream is dedup'ed, set up the avl tree for guid mapping */
	if (featureflags & DMU_BACKUP_FEATURE_DEDUP) {
		minor_t minor;

		if (cleanup_fd == -1) {
			ra.err = SET_ERROR(EBADF);
			goto out;
		}
		ra.err = zfs_onexit_fd_hold(cleanup_fd, &minor);
		if (ra.err != 0) {
			cleanup_fd = -1;
			goto out;
		}

		if (*action_handlep == 0) {
			rwa.guid_to_ds_map =
			    kmem_alloc(sizeof (avl_tree_t), KM_SLEEP);
			avl_create(rwa.guid_to_ds_map, guid_compare,
			    sizeof (guid_map_entry_t),
			    offsetof(guid_map_entry_t, avlnode));
			err = zfs_onexit_add_cb(minor,
			    free_guid_map_onexit, rwa.guid_to_ds_map,
			    action_handlep);
			if (ra.err != 0)
				goto out;
		} else {
			err = zfs_onexit_cb_data(minor, *action_handlep,
			    (void **)&rwa.guid_to_ds_map);
			if (ra.err != 0)
				goto out;
		}

		drc->drc_guid_to_ds_map = rwa.guid_to_ds_map;
	}

	uint32_t payloadlen = drc->drc_drr_begin->drr_payloadlen;
	void *payload = NULL;
	if (payloadlen != 0)
		payload = kmem_alloc(payloadlen, KM_SLEEP);

	err = receive_read_payload_and_next_header(&ra, payloadlen, payload);
	if (err != 0) {
		if (payloadlen != 0)
			kmem_free(payload, payloadlen);
		goto out;
	}
	if (payloadlen != 0) {
		err = nvlist_unpack(payload, payloadlen, &begin_nvl, KM_SLEEP);
		kmem_free(payload, payloadlen);
		if (err != 0)
			goto out;
	}

	if (featureflags & DMU_BACKUP_FEATURE_RESUMING) {
		err = resume_check(&ra, begin_nvl);
		if (err != 0)
			goto out;
	}

	(void) bqueue_init(&rwa.q, zfs_recv_queue_length,
	    offsetof(struct receive_record_arg, node));
	cv_init(&rwa.cv, NULL, CV_DEFAULT, NULL);
	mutex_init(&rwa.mutex, NULL, MUTEX_DEFAULT, NULL);
	rwa.os = ra.os;
	rwa.byteswap = drc->drc_byteswap;
	rwa.resumable = drc->drc_resumable;

	(void) thread_create(NULL, 0, receive_writer_thread, &rwa, 0, curproc,
	    TS_RUN, minclsyspri);
	/*
	 * We're reading rwa.err without locks, which is safe since we are the
	 * only reader, and the worker thread is the only writer.  It's ok if we
	 * miss a write for an iteration or two of the loop, since the writer
	 * thread will keep freeing records we send it until we send it an eos
	 * marker.
	 *
	 * We can leave this loop in 3 ways:  First, if rwa.err is
	 * non-zero.  In that case, the writer thread will free the rrd we just
	 * pushed.  Second, if  we're interrupted; in that case, either it's the
	 * first loop and ra.rrd was never allocated, or it's later, and ra.rrd
	 * has been handed off to the writer thread who will free it.  Finally,
	 * if receive_read_record fails or we're at the end of the stream, then
	 * we free ra.rrd and exit.
	 */
	while (rwa.err == 0) {
		if (issig(JUSTLOOKING) && issig(FORREAL)) {
			err = SET_ERROR(EINTR);
			break;
		}

		ASSERT3P(ra.rrd, ==, NULL);
		ra.rrd = ra.next_rrd;
		ra.next_rrd = NULL;
		/* Allocates and loads header into ra.next_rrd */
		err = receive_read_record(&ra);

		if (ra.rrd->header.drr_type == DRR_END || err != 0) {
			kmem_free(ra.rrd, sizeof (*ra.rrd));
			ra.rrd = NULL;
			break;
		}

		bqueue_enqueue(&rwa.q, ra.rrd,
		    sizeof (struct receive_record_arg) + ra.rrd->payload_size);
		ra.rrd = NULL;
	}
	if (ra.next_rrd == NULL)
		ra.next_rrd = kmem_zalloc(sizeof (*ra.next_rrd), KM_SLEEP);
	ra.next_rrd->eos_marker = B_TRUE;
	bqueue_enqueue(&rwa.q, ra.next_rrd, 1);

	mutex_enter(&rwa.mutex);
	while (!rwa.done) {
		cv_wait(&rwa.cv, &rwa.mutex);
	}
	mutex_exit(&rwa.mutex);

	/*
	 * If we are receiving a full stream as a clone, all object IDs which
	 * are greater than the maximum ID referenced in the stream are
	 * by definition unused and must be freed. Note that it's possible that
	 * we've resumed this send and the first record we received was the END
	 * record. In that case, max_object would be 0, but we shouldn't start
	 * freeing all objects from there; instead we should start from the
	 * resumeobj.
	 */
	if (drc->drc_clone && drc->drc_drrb->drr_fromguid == 0) {
		uint64_t obj;
		if (nvlist_lookup_uint64(begin_nvl, "resume_object", &obj) != 0)
			obj = 0;
		if (rwa.max_object > obj)
			obj = rwa.max_object;
		obj++;
		int free_err = 0;
		int next_err = 0;

		while (next_err == 0) {
			free_err = dmu_free_long_object(rwa.os, obj);
			if (free_err != 0 && free_err != ENOENT)
				break;

			next_err = dmu_object_next(rwa.os, &obj, FALSE, 0);
		}

		if (err == 0) {
			if (free_err != 0 && free_err != ENOENT)
				err = free_err;
			else if (next_err != ESRCH)
				err = next_err;
		}
	}

	cv_destroy(&rwa.cv);
	mutex_destroy(&rwa.mutex);
	bqueue_destroy(&rwa.q);
	if (err == 0)
		err = rwa.err;

out:
	nvlist_free(begin_nvl);
	if ((featureflags & DMU_BACKUP_FEATURE_DEDUP) && (cleanup_fd != -1))
		zfs_onexit_fd_rele(cleanup_fd);

	if (err != 0) {
		/*
		 * Clean up references. If receive is not resumable,
		 * destroy what we created, so we don't leave it in
		 * the inconsistent state.
		 */
		dmu_recv_cleanup_ds(drc);
	}

	*voffp = ra.voff;
	objlist_destroy(&ra.ignore_objlist);
	return (err);
}

static int
dmu_recv_end_check(void *arg, dmu_tx_t *tx)
{
	dmu_recv_cookie_t *drc = arg;
	dsl_pool_t *dp = dmu_tx_pool(tx);
	int error;

	ASSERT3P(drc->drc_ds->ds_owner, ==, dmu_recv_tag);

	if (!drc->drc_newfs) {
		dsl_dataset_t *origin_head;

		error = dsl_dataset_hold(dp, drc->drc_tofs, FTAG, &origin_head);
		if (error != 0)
			return (error);
		if (drc->drc_force) {
			/*
			 * We will destroy any snapshots in tofs (i.e. before
			 * origin_head) that are after the origin (which is
			 * the snap before drc_ds, because drc_ds can not
			 * have any snaps of its own).
			 */
			uint64_t obj;

			obj = dsl_dataset_phys(origin_head)->ds_prev_snap_obj;
			while (obj !=
			    dsl_dataset_phys(drc->drc_ds)->ds_prev_snap_obj) {
				dsl_dataset_t *snap;
				error = dsl_dataset_hold_obj(dp, obj, FTAG,
				    &snap);
				if (error != 0)
					break;
				if (snap->ds_dir != origin_head->ds_dir)
					error = SET_ERROR(EINVAL);
				if (error == 0)  {
					error = dsl_destroy_snapshot_check_impl(
					    snap, B_FALSE);
				}
				obj = dsl_dataset_phys(snap)->ds_prev_snap_obj;
				dsl_dataset_rele(snap, FTAG);
				if (error != 0)
					break;
			}
			if (error != 0) {
				dsl_dataset_rele(origin_head, FTAG);
				return (error);
			}
		}
		error = dsl_dataset_clone_swap_check_impl(drc->drc_ds,
		    origin_head, drc->drc_force, drc->drc_owner, tx);
		if (error != 0) {
			dsl_dataset_rele(origin_head, FTAG);
			return (error);
		}
		error = dsl_dataset_snapshot_check_impl(origin_head,
		    drc->drc_tosnap, tx, B_TRUE, 1, drc->drc_cred);
		dsl_dataset_rele(origin_head, FTAG);
		if (error != 0)
			return (error);

		error = dsl_destroy_head_check_impl(drc->drc_ds, 1);
	} else {
		error = dsl_dataset_snapshot_check_impl(drc->drc_ds,
		    drc->drc_tosnap, tx, B_TRUE, 1, drc->drc_cred);
	}
	return (error);
}

static void
dmu_recv_end_sync(void *arg, dmu_tx_t *tx)
{
	dmu_recv_cookie_t *drc = arg;
	dsl_pool_t *dp = dmu_tx_pool(tx);

	spa_history_log_internal_ds(drc->drc_ds, "finish receiving",
	    tx, "snap=%s", drc->drc_tosnap);

	if (!drc->drc_newfs) {
		dsl_dataset_t *origin_head;

		VERIFY0(dsl_dataset_hold(dp, drc->drc_tofs, FTAG,
		    &origin_head));

		if (drc->drc_force) {
			/*
			 * Destroy any snapshots of drc_tofs (origin_head)
			 * after the origin (the snap before drc_ds).
			 */
			uint64_t obj;

			obj = dsl_dataset_phys(origin_head)->ds_prev_snap_obj;
			while (obj !=
			    dsl_dataset_phys(drc->drc_ds)->ds_prev_snap_obj) {
				dsl_dataset_t *snap;
				VERIFY0(dsl_dataset_hold_obj(dp, obj, FTAG,
				    &snap));
				ASSERT3P(snap->ds_dir, ==, origin_head->ds_dir);
				obj = dsl_dataset_phys(snap)->ds_prev_snap_obj;
				dsl_destroy_snapshot_sync_impl(snap,
				    B_FALSE, tx);
				dsl_dataset_rele(snap, FTAG);
			}
		}
		VERIFY3P(drc->drc_ds->ds_prev, ==,
		    origin_head->ds_prev);

		dsl_dataset_clone_swap_sync_impl(drc->drc_ds,
		    origin_head, tx);
		dsl_dataset_snapshot_sync_impl(origin_head,
		    drc->drc_tosnap, tx);

		/* set snapshot's creation time and guid */
		dmu_buf_will_dirty(origin_head->ds_prev->ds_dbuf, tx);
		dsl_dataset_phys(origin_head->ds_prev)->ds_creation_time =
		    drc->drc_drrb->drr_creation_time;
		dsl_dataset_phys(origin_head->ds_prev)->ds_guid =
		    drc->drc_drrb->drr_toguid;
		dsl_dataset_phys(origin_head->ds_prev)->ds_flags &=
		    ~DS_FLAG_INCONSISTENT;

		dmu_buf_will_dirty(origin_head->ds_dbuf, tx);
		dsl_dataset_phys(origin_head)->ds_flags &=
		    ~DS_FLAG_INCONSISTENT;

		drc->drc_newsnapobj =
		    dsl_dataset_phys(origin_head)->ds_prev_snap_obj;

		dsl_dataset_rele(origin_head, FTAG);
		dsl_destroy_head_sync_impl(drc->drc_ds, tx);

		if (drc->drc_owner != NULL)
			VERIFY3P(origin_head->ds_owner, ==, drc->drc_owner);
	} else {
		dsl_dataset_t *ds = drc->drc_ds;

		dsl_dataset_snapshot_sync_impl(ds, drc->drc_tosnap, tx);

		/* set snapshot's creation time and guid */
		dmu_buf_will_dirty(ds->ds_prev->ds_dbuf, tx);
		dsl_dataset_phys(ds->ds_prev)->ds_creation_time =
		    drc->drc_drrb->drr_creation_time;
		dsl_dataset_phys(ds->ds_prev)->ds_guid =
		    drc->drc_drrb->drr_toguid;
		dsl_dataset_phys(ds->ds_prev)->ds_flags &=
		    ~DS_FLAG_INCONSISTENT;

		dmu_buf_will_dirty(ds->ds_dbuf, tx);
		dsl_dataset_phys(ds)->ds_flags &= ~DS_FLAG_INCONSISTENT;
		if (dsl_dataset_has_resume_receive_state(ds)) {
			(void) zap_remove(dp->dp_meta_objset, ds->ds_object,
			    DS_FIELD_RESUME_FROMGUID, tx);
			(void) zap_remove(dp->dp_meta_objset, ds->ds_object,
			    DS_FIELD_RESUME_OBJECT, tx);
			(void) zap_remove(dp->dp_meta_objset, ds->ds_object,
			    DS_FIELD_RESUME_OFFSET, tx);
			(void) zap_remove(dp->dp_meta_objset, ds->ds_object,
			    DS_FIELD_RESUME_BYTES, tx);
			(void) zap_remove(dp->dp_meta_objset, ds->ds_object,
			    DS_FIELD_RESUME_TOGUID, tx);
			(void) zap_remove(dp->dp_meta_objset, ds->ds_object,
			    DS_FIELD_RESUME_TONAME, tx);
		}
		drc->drc_newsnapobj =
		    dsl_dataset_phys(drc->drc_ds)->ds_prev_snap_obj;
	}
	/*
	 * Release the hold from dmu_recv_begin.  This must be done before
	 * we return to open context, so that when we free the dataset's dnode,
	 * we can evict its bonus buffer.
	 */
	dsl_dataset_disown(drc->drc_ds, dmu_recv_tag);
	drc->drc_ds = NULL;
}

static int
add_ds_to_guidmap(const char *name, avl_tree_t *guid_map, uint64_t snapobj)
{
	dsl_pool_t *dp;
	dsl_dataset_t *snapds;
	guid_map_entry_t *gmep;
	int err;

	ASSERT(guid_map != NULL);

	err = dsl_pool_hold(name, FTAG, &dp);
	if (err != 0)
		return (err);
	gmep = kmem_alloc(sizeof (*gmep), KM_SLEEP);
	err = dsl_dataset_hold_obj(dp, snapobj, gmep, &snapds);
	if (err == 0) {
		gmep->guid = dsl_dataset_phys(snapds)->ds_guid;
		gmep->gme_ds = snapds;
		avl_add(guid_map, gmep);
		dsl_dataset_long_hold(snapds, gmep);
	} else {
		kmem_free(gmep, sizeof (*gmep));
	}

	dsl_pool_rele(dp, FTAG);
	return (err);
}

static int dmu_recv_end_modified_blocks = 3;

static int
dmu_recv_existing_end(dmu_recv_cookie_t *drc)
{
#ifdef _KERNEL
	/*
	 * We will be destroying the ds; make sure its origin is unmounted if
	 * necessary.
	 */
	char name[ZFS_MAX_DATASET_NAME_LEN];
	dsl_dataset_name(drc->drc_ds, name);
	zfs_destroy_unmount_origin(name);
#endif

	return (dsl_sync_task(drc->drc_tofs,
	    dmu_recv_end_check, dmu_recv_end_sync, drc,
	    dmu_recv_end_modified_blocks, ZFS_SPACE_CHECK_NORMAL));
}

static int
dmu_recv_new_end(dmu_recv_cookie_t *drc)
{
	return (dsl_sync_task(drc->drc_tofs,
	    dmu_recv_end_check, dmu_recv_end_sync, drc,
	    dmu_recv_end_modified_blocks, ZFS_SPACE_CHECK_NORMAL));
}

int
dmu_recv_end(dmu_recv_cookie_t *drc, void *owner)
{
	int error;

	drc->drc_owner = owner;

	if (drc->drc_newfs)
		error = dmu_recv_new_end(drc);
	else
		error = dmu_recv_existing_end(drc);

	if (error != 0) {
		dmu_recv_cleanup_ds(drc);
	} else if (drc->drc_guid_to_ds_map != NULL) {
		(void) add_ds_to_guidmap(drc->drc_tofs,
		    drc->drc_guid_to_ds_map,
		    drc->drc_newsnapobj);
	}
	return (error);
}

/*
 * Return TRUE if this objset is currently being received into.
 */
boolean_t
dmu_objset_is_receiving(objset_t *os)
{
	return (os->os_dsl_dataset != NULL &&
	    os->os_dsl_dataset->ds_owner == dmu_recv_tag);
=======
>>>>>>> 8f5edf1f
}<|MERGE_RESOLUTION|>--- conflicted
+++ resolved
@@ -1250,2207 +1250,4 @@
 	err = dmu_adjust_send_estimate_for_indirects(ds, size.uncompressed,
 	    size.compressed, stream_compressed, sizep);
 	return (err);
-<<<<<<< HEAD
-}
-
-typedef struct dmu_recv_begin_arg {
-	const char *drba_origin;
-	dmu_recv_cookie_t *drba_cookie;
-	cred_t *drba_cred;
-	uint64_t drba_snapobj;
-} dmu_recv_begin_arg_t;
-
-static int
-recv_begin_check_existing_impl(dmu_recv_begin_arg_t *drba, dsl_dataset_t *ds,
-    uint64_t fromguid)
-{
-	uint64_t val;
-	int error;
-	dsl_pool_t *dp = ds->ds_dir->dd_pool;
-
-	/* temporary clone name must not exist */
-	error = zap_lookup(dp->dp_meta_objset,
-	    dsl_dir_phys(ds->ds_dir)->dd_child_dir_zapobj, recv_clone_name,
-	    8, 1, &val);
-	if (error != ENOENT)
-		return (error == 0 ? EBUSY : error);
-
-	/* new snapshot name must not exist */
-	error = zap_lookup(dp->dp_meta_objset,
-	    dsl_dataset_phys(ds)->ds_snapnames_zapobj,
-	    drba->drba_cookie->drc_tosnap, 8, 1, &val);
-	if (error != ENOENT)
-		return (error == 0 ? EEXIST : error);
-
-	/*
-	 * Check snapshot limit before receiving. We'll recheck again at the
-	 * end, but might as well abort before receiving if we're already over
-	 * the limit.
-	 *
-	 * Note that we do not check the file system limit with
-	 * dsl_dir_fscount_check because the temporary %clones don't count
-	 * against that limit.
-	 */
-	error = dsl_fs_ss_limit_check(ds->ds_dir, 1, ZFS_PROP_SNAPSHOT_LIMIT,
-	    NULL, drba->drba_cred);
-	if (error != 0)
-		return (error);
-
-	if (fromguid != 0) {
-		dsl_dataset_t *snap;
-		uint64_t obj = dsl_dataset_phys(ds)->ds_prev_snap_obj;
-
-		/* Find snapshot in this dir that matches fromguid. */
-		while (obj != 0) {
-			error = dsl_dataset_hold_obj(dp, obj, FTAG,
-			    &snap);
-			if (error != 0)
-				return (SET_ERROR(ENODEV));
-			if (snap->ds_dir != ds->ds_dir) {
-				dsl_dataset_rele(snap, FTAG);
-				return (SET_ERROR(ENODEV));
-			}
-			if (dsl_dataset_phys(snap)->ds_guid == fromguid)
-				break;
-			obj = dsl_dataset_phys(snap)->ds_prev_snap_obj;
-			dsl_dataset_rele(snap, FTAG);
-		}
-		if (obj == 0)
-			return (SET_ERROR(ENODEV));
-
-		if (drba->drba_cookie->drc_force) {
-			drba->drba_snapobj = obj;
-		} else {
-			/*
-			 * If we are not forcing, there must be no
-			 * changes since fromsnap.
-			 */
-			if (dsl_dataset_modified_since_snap(ds, snap)) {
-				dsl_dataset_rele(snap, FTAG);
-				return (SET_ERROR(ETXTBSY));
-			}
-			drba->drba_snapobj = ds->ds_prev->ds_object;
-		}
-
-		dsl_dataset_rele(snap, FTAG);
-	} else {
-		/* if full, then must be forced */
-		if (!drba->drba_cookie->drc_force)
-			return (SET_ERROR(EEXIST));
-		/* start from $ORIGIN@$ORIGIN, if supported */
-		drba->drba_snapobj = dp->dp_origin_snap != NULL ?
-		    dp->dp_origin_snap->ds_object : 0;
-	}
-
-	return (0);
-
-}
-
-static int
-dmu_recv_begin_check(void *arg, dmu_tx_t *tx)
-{
-	dmu_recv_begin_arg_t *drba = arg;
-	dsl_pool_t *dp = dmu_tx_pool(tx);
-	struct drr_begin *drrb = drba->drba_cookie->drc_drrb;
-	uint64_t fromguid = drrb->drr_fromguid;
-	int flags = drrb->drr_flags;
-	int error;
-	uint64_t featureflags = DMU_GET_FEATUREFLAGS(drrb->drr_versioninfo);
-	dsl_dataset_t *ds;
-	const char *tofs = drba->drba_cookie->drc_tofs;
-
-	/* already checked */
-	ASSERT3U(drrb->drr_magic, ==, DMU_BACKUP_MAGIC);
-	ASSERT(!(featureflags & DMU_BACKUP_FEATURE_RESUMING));
-
-	if (DMU_GET_STREAM_HDRTYPE(drrb->drr_versioninfo) ==
-	    DMU_COMPOUNDSTREAM ||
-	    drrb->drr_type >= DMU_OST_NUMTYPES ||
-	    ((flags & DRR_FLAG_CLONE) && drba->drba_origin == NULL))
-		return (SET_ERROR(EINVAL));
-
-	/* Verify pool version supports SA if SA_SPILL feature set */
-	if ((featureflags & DMU_BACKUP_FEATURE_SA_SPILL) &&
-	    spa_version(dp->dp_spa) < SPA_VERSION_SA)
-		return (SET_ERROR(ENOTSUP));
-
-	if (drba->drba_cookie->drc_resumable &&
-	    !spa_feature_is_enabled(dp->dp_spa, SPA_FEATURE_EXTENSIBLE_DATASET))
-		return (SET_ERROR(ENOTSUP));
-
-	/*
-	 * The receiving code doesn't know how to translate a WRITE_EMBEDDED
-	 * record to a plain WRITE record, so the pool must have the
-	 * EMBEDDED_DATA feature enabled if the stream has WRITE_EMBEDDED
-	 * records.  Same with WRITE_EMBEDDED records that use LZ4 compression.
-	 */
-	if ((featureflags & DMU_BACKUP_FEATURE_EMBED_DATA) &&
-	    !spa_feature_is_enabled(dp->dp_spa, SPA_FEATURE_EMBEDDED_DATA))
-		return (SET_ERROR(ENOTSUP));
-	if ((featureflags & DMU_BACKUP_FEATURE_LZ4) &&
-	    !spa_feature_is_enabled(dp->dp_spa, SPA_FEATURE_LZ4_COMPRESS))
-		return (SET_ERROR(ENOTSUP));
-
-	/*
-	 * The receiving code doesn't know how to translate large blocks
-	 * to smaller ones, so the pool must have the LARGE_BLOCKS
-	 * feature enabled if the stream has LARGE_BLOCKS. Same with
-	 * large dnodes.
-	 */
-	if ((featureflags & DMU_BACKUP_FEATURE_LARGE_BLOCKS) &&
-	    !spa_feature_is_enabled(dp->dp_spa, SPA_FEATURE_LARGE_BLOCKS))
-		return (SET_ERROR(ENOTSUP));
-	if ((featureflags & DMU_BACKUP_FEATURE_LARGE_DNODE) &&
-	    !spa_feature_is_enabled(dp->dp_spa, SPA_FEATURE_LARGE_DNODE))
-		return (SET_ERROR(ENOTSUP));
-
-	error = dsl_dataset_hold(dp, tofs, FTAG, &ds);
-	if (error == 0) {
-		/* target fs already exists; recv into temp clone */
-
-		/* Can't recv a clone into an existing fs */
-		if (flags & DRR_FLAG_CLONE || drba->drba_origin) {
-			dsl_dataset_rele(ds, FTAG);
-			return (SET_ERROR(EINVAL));
-		}
-
-		error = recv_begin_check_existing_impl(drba, ds, fromguid);
-		dsl_dataset_rele(ds, FTAG);
-	} else if (error == ENOENT) {
-		/* target fs does not exist; must be a full backup or clone */
-		char buf[ZFS_MAX_DATASET_NAME_LEN];
-
-		/*
-		 * If it's a non-clone incremental, we are missing the
-		 * target fs, so fail the recv.
-		 */
-		if (fromguid != 0 && !(flags & DRR_FLAG_CLONE ||
-		    drba->drba_origin))
-			return (SET_ERROR(ENOENT));
-
-		/*
-		 * If we're receiving a full send as a clone, and it doesn't
-		 * contain all the necessary free records and freeobject
-		 * records, reject it.
-		 */
-		if (fromguid == 0 && drba->drba_origin &&
-		    !(flags & DRR_FLAG_FREERECORDS))
-			return (SET_ERROR(EINVAL));
-
-		/* Open the parent of tofs */
-		ASSERT3U(strlen(tofs), <, sizeof (buf));
-		(void) strlcpy(buf, tofs, strrchr(tofs, '/') - tofs + 1);
-		error = dsl_dataset_hold(dp, buf, FTAG, &ds);
-		if (error != 0)
-			return (error);
-
-		/*
-		 * Check filesystem and snapshot limits before receiving. We'll
-		 * recheck snapshot limits again at the end (we create the
-		 * filesystems and increment those counts during begin_sync).
-		 */
-		error = dsl_fs_ss_limit_check(ds->ds_dir, 1,
-		    ZFS_PROP_FILESYSTEM_LIMIT, NULL, drba->drba_cred);
-		if (error != 0) {
-			dsl_dataset_rele(ds, FTAG);
-			return (error);
-		}
-
-		error = dsl_fs_ss_limit_check(ds->ds_dir, 1,
-		    ZFS_PROP_SNAPSHOT_LIMIT, NULL, drba->drba_cred);
-		if (error != 0) {
-			dsl_dataset_rele(ds, FTAG);
-			return (error);
-		}
-
-		if (drba->drba_origin != NULL) {
-			dsl_dataset_t *origin;
-			error = dsl_dataset_hold(dp, drba->drba_origin,
-			    FTAG, &origin);
-			if (error != 0) {
-				dsl_dataset_rele(ds, FTAG);
-				return (error);
-			}
-			if (!origin->ds_is_snapshot) {
-				dsl_dataset_rele(origin, FTAG);
-				dsl_dataset_rele(ds, FTAG);
-				return (SET_ERROR(EINVAL));
-			}
-			if (dsl_dataset_phys(origin)->ds_guid != fromguid &&
-			    fromguid != 0) {
-				dsl_dataset_rele(origin, FTAG);
-				dsl_dataset_rele(ds, FTAG);
-				return (SET_ERROR(ENODEV));
-			}
-			dsl_dataset_rele(origin, FTAG);
-		}
-		dsl_dataset_rele(ds, FTAG);
-		error = 0;
-	}
-	return (error);
-}
-
-static void
-dmu_recv_begin_sync(void *arg, dmu_tx_t *tx)
-{
-	dmu_recv_begin_arg_t *drba = arg;
-	dsl_pool_t *dp = dmu_tx_pool(tx);
-	objset_t *mos = dp->dp_meta_objset;
-	struct drr_begin *drrb = drba->drba_cookie->drc_drrb;
-	const char *tofs = drba->drba_cookie->drc_tofs;
-	dsl_dataset_t *ds, *newds;
-	uint64_t dsobj;
-	int error;
-	uint64_t crflags = 0;
-
-	if (drrb->drr_flags & DRR_FLAG_CI_DATA)
-		crflags |= DS_FLAG_CI_DATASET;
-
-	error = dsl_dataset_hold(dp, tofs, FTAG, &ds);
-	if (error == 0) {
-		/* create temporary clone */
-		dsl_dataset_t *snap = NULL;
-		if (drba->drba_snapobj != 0) {
-			VERIFY0(dsl_dataset_hold_obj(dp,
-			    drba->drba_snapobj, FTAG, &snap));
-		}
-		dsobj = dsl_dataset_create_sync(ds->ds_dir, recv_clone_name,
-		    snap, crflags, drba->drba_cred, tx);
-		if (drba->drba_snapobj != 0)
-			dsl_dataset_rele(snap, FTAG);
-		dsl_dataset_rele(ds, FTAG);
-	} else {
-		dsl_dir_t *dd;
-		const char *tail;
-		dsl_dataset_t *origin = NULL;
-
-		VERIFY0(dsl_dir_hold(dp, tofs, FTAG, &dd, &tail));
-
-		if (drba->drba_origin != NULL) {
-			VERIFY0(dsl_dataset_hold(dp, drba->drba_origin,
-			    FTAG, &origin));
-		}
-
-		/* Create new dataset. */
-		dsobj = dsl_dataset_create_sync(dd,
-		    strrchr(tofs, '/') + 1,
-		    origin, crflags, drba->drba_cred, tx);
-		if (origin != NULL)
-			dsl_dataset_rele(origin, FTAG);
-		dsl_dir_rele(dd, FTAG);
-		drba->drba_cookie->drc_newfs = B_TRUE;
-	}
-	VERIFY0(dsl_dataset_own_obj(dp, dsobj, dmu_recv_tag, &newds));
-
-	if (drba->drba_cookie->drc_resumable) {
-		dsl_dataset_zapify(newds, tx);
-		if (drrb->drr_fromguid != 0) {
-			VERIFY0(zap_add(mos, dsobj, DS_FIELD_RESUME_FROMGUID,
-			    8, 1, &drrb->drr_fromguid, tx));
-		}
-		VERIFY0(zap_add(mos, dsobj, DS_FIELD_RESUME_TOGUID,
-		    8, 1, &drrb->drr_toguid, tx));
-		VERIFY0(zap_add(mos, dsobj, DS_FIELD_RESUME_TONAME,
-		    1, strlen(drrb->drr_toname) + 1, drrb->drr_toname, tx));
-		uint64_t one = 1;
-		uint64_t zero = 0;
-		VERIFY0(zap_add(mos, dsobj, DS_FIELD_RESUME_OBJECT,
-		    8, 1, &one, tx));
-		VERIFY0(zap_add(mos, dsobj, DS_FIELD_RESUME_OFFSET,
-		    8, 1, &zero, tx));
-		VERIFY0(zap_add(mos, dsobj, DS_FIELD_RESUME_BYTES,
-		    8, 1, &zero, tx));
-		if (DMU_GET_FEATUREFLAGS(drrb->drr_versioninfo) &
-		    DMU_BACKUP_FEATURE_LARGE_BLOCKS) {
-			VERIFY0(zap_add(mos, dsobj, DS_FIELD_RESUME_LARGEBLOCK,
-			    8, 1, &one, tx));
-		}
-		if (DMU_GET_FEATUREFLAGS(drrb->drr_versioninfo) &
-		    DMU_BACKUP_FEATURE_EMBED_DATA) {
-			VERIFY0(zap_add(mos, dsobj, DS_FIELD_RESUME_EMBEDOK,
-			    8, 1, &one, tx));
-		}
-		if (DMU_GET_FEATUREFLAGS(drrb->drr_versioninfo) &
-		    DMU_BACKUP_FEATURE_COMPRESSED) {
-			VERIFY0(zap_add(mos, dsobj, DS_FIELD_RESUME_COMPRESSOK,
-			    8, 1, &one, tx));
-		}
-	}
-
-	dmu_buf_will_dirty(newds->ds_dbuf, tx);
-	dsl_dataset_phys(newds)->ds_flags |= DS_FLAG_INCONSISTENT;
-
-	/*
-	 * If we actually created a non-clone, we need to create the
-	 * objset in our new dataset.
-	 */
-	rrw_enter(&newds->ds_bp_rwlock, RW_READER, FTAG);
-	if (BP_IS_HOLE(dsl_dataset_get_blkptr(newds))) {
-		(void) dmu_objset_create_impl(dp->dp_spa,
-		    newds, dsl_dataset_get_blkptr(newds), drrb->drr_type, tx);
-	}
-	rrw_exit(&newds->ds_bp_rwlock, FTAG);
-
-	drba->drba_cookie->drc_ds = newds;
-
-	spa_history_log_internal_ds(newds, "receive", tx, "");
-}
-
-static int
-dmu_recv_resume_begin_check(void *arg, dmu_tx_t *tx)
-{
-	dmu_recv_begin_arg_t *drba = arg;
-	dsl_pool_t *dp = dmu_tx_pool(tx);
-	struct drr_begin *drrb = drba->drba_cookie->drc_drrb;
-	int error;
-	uint64_t featureflags = DMU_GET_FEATUREFLAGS(drrb->drr_versioninfo);
-	dsl_dataset_t *ds;
-	const char *tofs = drba->drba_cookie->drc_tofs;
-
-	/* 6 extra bytes for /%recv */
-	char recvname[ZFS_MAX_DATASET_NAME_LEN + 6];
-
-	/* already checked */
-	ASSERT3U(drrb->drr_magic, ==, DMU_BACKUP_MAGIC);
-	ASSERT(featureflags & DMU_BACKUP_FEATURE_RESUMING);
-
-	if (DMU_GET_STREAM_HDRTYPE(drrb->drr_versioninfo) ==
-	    DMU_COMPOUNDSTREAM ||
-	    drrb->drr_type >= DMU_OST_NUMTYPES)
-		return (SET_ERROR(EINVAL));
-
-	/* Verify pool version supports SA if SA_SPILL feature set */
-	if ((featureflags & DMU_BACKUP_FEATURE_SA_SPILL) &&
-	    spa_version(dp->dp_spa) < SPA_VERSION_SA)
-		return (SET_ERROR(ENOTSUP));
-
-	/*
-	 * The receiving code doesn't know how to translate a WRITE_EMBEDDED
-	 * record to a plain WRITE record, so the pool must have the
-	 * EMBEDDED_DATA feature enabled if the stream has WRITE_EMBEDDED
-	 * records.  Same with WRITE_EMBEDDED records that use LZ4 compression.
-	 */
-	if ((featureflags & DMU_BACKUP_FEATURE_EMBED_DATA) &&
-	    !spa_feature_is_enabled(dp->dp_spa, SPA_FEATURE_EMBEDDED_DATA))
-		return (SET_ERROR(ENOTSUP));
-	if ((featureflags & DMU_BACKUP_FEATURE_LZ4) &&
-	    !spa_feature_is_enabled(dp->dp_spa, SPA_FEATURE_LZ4_COMPRESS))
-		return (SET_ERROR(ENOTSUP));
-
-	/*
-	 * The receiving code doesn't know how to translate large blocks
-	 * to smaller ones, so the pool must have the LARGE_BLOCKS
-	 * feature enabled if the stream has LARGE_BLOCKS. Same with
-	 * large dnodes.
-	 */
-	if ((featureflags & DMU_BACKUP_FEATURE_LARGE_BLOCKS) &&
-	    !spa_feature_is_enabled(dp->dp_spa, SPA_FEATURE_LARGE_BLOCKS))
-		return (SET_ERROR(ENOTSUP));
-	if ((featureflags & DMU_BACKUP_FEATURE_LARGE_DNODE) &&
-	    !spa_feature_is_enabled(dp->dp_spa, SPA_FEATURE_LARGE_DNODE))
-		return (SET_ERROR(ENOTSUP));
-
-	(void) snprintf(recvname, sizeof (recvname), "%s/%s",
-	    tofs, recv_clone_name);
-
-	if (dsl_dataset_hold(dp, recvname, FTAG, &ds) != 0) {
-		/* %recv does not exist; continue in tofs */
-		error = dsl_dataset_hold(dp, tofs, FTAG, &ds);
-		if (error != 0)
-			return (error);
-	}
-
-	/* check that ds is marked inconsistent */
-	if (!DS_IS_INCONSISTENT(ds)) {
-		dsl_dataset_rele(ds, FTAG);
-		return (SET_ERROR(EINVAL));
-	}
-
-	/* check that there is resuming data, and that the toguid matches */
-	if (!dsl_dataset_is_zapified(ds)) {
-		dsl_dataset_rele(ds, FTAG);
-		return (SET_ERROR(EINVAL));
-	}
-	uint64_t val;
-	error = zap_lookup(dp->dp_meta_objset, ds->ds_object,
-	    DS_FIELD_RESUME_TOGUID, sizeof (val), 1, &val);
-	if (error != 0 || drrb->drr_toguid != val) {
-		dsl_dataset_rele(ds, FTAG);
-		return (SET_ERROR(EINVAL));
-	}
-
-	/*
-	 * Check if the receive is still running.  If so, it will be owned.
-	 * Note that nothing else can own the dataset (e.g. after the receive
-	 * fails) because it will be marked inconsistent.
-	 */
-	if (dsl_dataset_has_owner(ds)) {
-		dsl_dataset_rele(ds, FTAG);
-		return (SET_ERROR(EBUSY));
-	}
-
-	/* There should not be any snapshots of this fs yet. */
-	if (ds->ds_prev != NULL && ds->ds_prev->ds_dir == ds->ds_dir) {
-		dsl_dataset_rele(ds, FTAG);
-		return (SET_ERROR(EINVAL));
-	}
-
-	/*
-	 * Note: resume point will be checked when we process the first WRITE
-	 * record.
-	 */
-
-	/* check that the origin matches */
-	val = 0;
-	(void) zap_lookup(dp->dp_meta_objset, ds->ds_object,
-	    DS_FIELD_RESUME_FROMGUID, sizeof (val), 1, &val);
-	if (drrb->drr_fromguid != val) {
-		dsl_dataset_rele(ds, FTAG);
-		return (SET_ERROR(EINVAL));
-	}
-
-	dsl_dataset_rele(ds, FTAG);
-	return (0);
-}
-
-static void
-dmu_recv_resume_begin_sync(void *arg, dmu_tx_t *tx)
-{
-	dmu_recv_begin_arg_t *drba = arg;
-	dsl_pool_t *dp = dmu_tx_pool(tx);
-	const char *tofs = drba->drba_cookie->drc_tofs;
-	dsl_dataset_t *ds;
-	uint64_t dsobj;
-	/* 6 extra bytes for /%recv */
-	char recvname[ZFS_MAX_DATASET_NAME_LEN + 6];
-
-	(void) snprintf(recvname, sizeof (recvname), "%s/%s",
-	    tofs, recv_clone_name);
-
-	if (dsl_dataset_hold(dp, recvname, FTAG, &ds) != 0) {
-		/* %recv does not exist; continue in tofs */
-		VERIFY0(dsl_dataset_hold(dp, tofs, FTAG, &ds));
-		drba->drba_cookie->drc_newfs = B_TRUE;
-	}
-
-	/* clear the inconsistent flag so that we can own it */
-	ASSERT(DS_IS_INCONSISTENT(ds));
-	dmu_buf_will_dirty(ds->ds_dbuf, tx);
-	dsl_dataset_phys(ds)->ds_flags &= ~DS_FLAG_INCONSISTENT;
-	dsobj = ds->ds_object;
-	dsl_dataset_rele(ds, FTAG);
-
-	VERIFY0(dsl_dataset_own_obj(dp, dsobj, dmu_recv_tag, &ds));
-
-	dmu_buf_will_dirty(ds->ds_dbuf, tx);
-	dsl_dataset_phys(ds)->ds_flags |= DS_FLAG_INCONSISTENT;
-
-	rrw_enter(&ds->ds_bp_rwlock, RW_READER, FTAG);
-	ASSERT(!BP_IS_HOLE(dsl_dataset_get_blkptr(ds)));
-	rrw_exit(&ds->ds_bp_rwlock, FTAG);
-
-	drba->drba_cookie->drc_ds = ds;
-
-	spa_history_log_internal_ds(ds, "resume receive", tx, "");
-}
-
-/*
- * NB: callers *MUST* call dmu_recv_stream() if dmu_recv_begin()
- * succeeds; otherwise we will leak the holds on the datasets.
- */
-int
-dmu_recv_begin(char *tofs, char *tosnap, dmu_replay_record_t *drr_begin,
-    boolean_t force, boolean_t resumable, char *origin, dmu_recv_cookie_t *drc)
-{
-	dmu_recv_begin_arg_t drba = { 0 };
-
-	bzero(drc, sizeof (dmu_recv_cookie_t));
-	drc->drc_drr_begin = drr_begin;
-	drc->drc_drrb = &drr_begin->drr_u.drr_begin;
-	drc->drc_tosnap = tosnap;
-	drc->drc_tofs = tofs;
-	drc->drc_force = force;
-	drc->drc_resumable = resumable;
-	drc->drc_cred = CRED();
-	drc->drc_clone = (origin != NULL);
-
-	if (drc->drc_drrb->drr_magic == BSWAP_64(DMU_BACKUP_MAGIC)) {
-		drc->drc_byteswap = B_TRUE;
-		(void) fletcher_4_incremental_byteswap(drr_begin,
-		    sizeof (dmu_replay_record_t), &drc->drc_cksum);
-		byteswap_record(drr_begin);
-	} else if (drc->drc_drrb->drr_magic == DMU_BACKUP_MAGIC) {
-		(void) fletcher_4_incremental_native(drr_begin,
-		    sizeof (dmu_replay_record_t), &drc->drc_cksum);
-	} else {
-		return (SET_ERROR(EINVAL));
-	}
-
-	drba.drba_origin = origin;
-	drba.drba_cookie = drc;
-	drba.drba_cred = CRED();
-
-	if (DMU_GET_FEATUREFLAGS(drc->drc_drrb->drr_versioninfo) &
-	    DMU_BACKUP_FEATURE_RESUMING) {
-		return (dsl_sync_task(tofs,
-		    dmu_recv_resume_begin_check, dmu_recv_resume_begin_sync,
-		    &drba, 5, ZFS_SPACE_CHECK_NORMAL));
-	} else  {
-		return (dsl_sync_task(tofs,
-		    dmu_recv_begin_check, dmu_recv_begin_sync,
-		    &drba, 5, ZFS_SPACE_CHECK_NORMAL));
-	}
-}
-
-struct receive_record_arg {
-	dmu_replay_record_t header;
-	void *payload; /* Pointer to a buffer containing the payload */
-	/*
-	 * If the record is a write, pointer to the arc_buf_t containing the
-	 * payload.
-	 */
-	arc_buf_t *write_buf;
-	int payload_size;
-	uint64_t bytes_read; /* bytes read from stream when record created */
-	boolean_t eos_marker; /* Marks the end of the stream */
-	bqueue_node_t node;
-};
-
-struct receive_writer_arg {
-	objset_t *os;
-	boolean_t byteswap;
-	bqueue_t q;
-
-	/*
-	 * These three args are used to signal to the main thread that we're
-	 * done.
-	 */
-	kmutex_t mutex;
-	kcondvar_t cv;
-	boolean_t done;
-
-	int err;
-	/* A map from guid to dataset to help handle dedup'd streams. */
-	avl_tree_t *guid_to_ds_map;
-	boolean_t resumable;
-	uint64_t last_object;
-	uint64_t last_offset;
-	uint64_t max_object; /* highest object ID referenced in stream */
-	uint64_t bytes_read; /* bytes read when current record created */
-};
-
-struct objlist {
-	list_t list; /* List of struct receive_objnode. */
-	/*
-	 * Last object looked up. Used to assert that objects are being looked
-	 * up in ascending order.
-	 */
-	uint64_t last_lookup;
-};
-
-struct receive_objnode {
-	list_node_t node;
-	uint64_t object;
-};
-
-struct receive_arg {
-	objset_t *os;
-	vnode_t *vp; /* The vnode to read the stream from */
-	uint64_t voff; /* The current offset in the stream */
-	uint64_t bytes_read;
-	/*
-	 * A record that has had its payload read in, but hasn't yet been handed
-	 * off to the worker thread.
-	 */
-	struct receive_record_arg *rrd;
-	/* A record that has had its header read in, but not its payload. */
-	struct receive_record_arg *next_rrd;
-	zio_cksum_t cksum;
-	zio_cksum_t prev_cksum;
-	int err;
-	boolean_t byteswap;
-	/* Sorted list of objects not to issue prefetches for. */
-	struct objlist ignore_objlist;
-};
-
-typedef struct guid_map_entry {
-	uint64_t	guid;
-	dsl_dataset_t	*gme_ds;
-	avl_node_t	avlnode;
-} guid_map_entry_t;
-
-static int
-guid_compare(const void *arg1, const void *arg2)
-{
-	const guid_map_entry_t *gmep1 = arg1;
-	const guid_map_entry_t *gmep2 = arg2;
-
-	if (gmep1->guid < gmep2->guid)
-		return (-1);
-	else if (gmep1->guid > gmep2->guid)
-		return (1);
-	return (0);
-}
-
-static void
-free_guid_map_onexit(void *arg)
-{
-	avl_tree_t *ca = arg;
-	void *cookie = NULL;
-	guid_map_entry_t *gmep;
-
-	while ((gmep = avl_destroy_nodes(ca, &cookie)) != NULL) {
-		dsl_dataset_long_rele(gmep->gme_ds, gmep);
-		dsl_dataset_rele(gmep->gme_ds, gmep);
-		kmem_free(gmep, sizeof (guid_map_entry_t));
-	}
-	avl_destroy(ca);
-	kmem_free(ca, sizeof (avl_tree_t));
-}
-
-static int
-receive_read(struct receive_arg *ra, int len, void *buf)
-{
-	int done = 0;
-
-	/*
-	 * The code doesn't rely on this (lengths being multiples of 8).  See
-	 * comment in dump_bytes.
-	 */
-	ASSERT0(len % 8);
-
-	while (done < len) {
-		ssize_t resid;
-
-		ra->err = vn_rdwr(UIO_READ, ra->vp,
-		    (char *)buf + done, len - done,
-		    ra->voff, UIO_SYSSPACE, FAPPEND,
-		    RLIM64_INFINITY, CRED(), &resid);
-
-		if (resid == len - done) {
-			/*
-			 * Note: ECKSUM indicates that the receive
-			 * was interrupted and can potentially be resumed.
-			 */
-			ra->err = SET_ERROR(ECKSUM);
-		}
-		ra->voff += len - done - resid;
-		done = len - resid;
-		if (ra->err != 0)
-			return (ra->err);
-	}
-
-	ra->bytes_read += len;
-
-	ASSERT3U(done, ==, len);
-	return (0);
-}
-
-static void
-byteswap_record(dmu_replay_record_t *drr)
-{
-#define	DO64(X) (drr->drr_u.X = BSWAP_64(drr->drr_u.X))
-#define	DO32(X) (drr->drr_u.X = BSWAP_32(drr->drr_u.X))
-	drr->drr_type = BSWAP_32(drr->drr_type);
-	drr->drr_payloadlen = BSWAP_32(drr->drr_payloadlen);
-
-	switch (drr->drr_type) {
-	case DRR_BEGIN:
-		DO64(drr_begin.drr_magic);
-		DO64(drr_begin.drr_versioninfo);
-		DO64(drr_begin.drr_creation_time);
-		DO32(drr_begin.drr_type);
-		DO32(drr_begin.drr_flags);
-		DO64(drr_begin.drr_toguid);
-		DO64(drr_begin.drr_fromguid);
-		break;
-	case DRR_OBJECT:
-		DO64(drr_object.drr_object);
-		DO32(drr_object.drr_type);
-		DO32(drr_object.drr_bonustype);
-		DO32(drr_object.drr_blksz);
-		DO32(drr_object.drr_bonuslen);
-		DO64(drr_object.drr_toguid);
-		break;
-	case DRR_FREEOBJECTS:
-		DO64(drr_freeobjects.drr_firstobj);
-		DO64(drr_freeobjects.drr_numobjs);
-		DO64(drr_freeobjects.drr_toguid);
-		break;
-	case DRR_WRITE:
-		DO64(drr_write.drr_object);
-		DO32(drr_write.drr_type);
-		DO64(drr_write.drr_offset);
-		DO64(drr_write.drr_logical_size);
-		DO64(drr_write.drr_toguid);
-		ZIO_CHECKSUM_BSWAP(&drr->drr_u.drr_write.drr_key.ddk_cksum);
-		DO64(drr_write.drr_key.ddk_prop);
-		DO64(drr_write.drr_compressed_size);
-		break;
-	case DRR_WRITE_BYREF:
-		DO64(drr_write_byref.drr_object);
-		DO64(drr_write_byref.drr_offset);
-		DO64(drr_write_byref.drr_length);
-		DO64(drr_write_byref.drr_toguid);
-		DO64(drr_write_byref.drr_refguid);
-		DO64(drr_write_byref.drr_refobject);
-		DO64(drr_write_byref.drr_refoffset);
-		ZIO_CHECKSUM_BSWAP(&drr->drr_u.drr_write_byref.
-		    drr_key.ddk_cksum);
-		DO64(drr_write_byref.drr_key.ddk_prop);
-		break;
-	case DRR_WRITE_EMBEDDED:
-		DO64(drr_write_embedded.drr_object);
-		DO64(drr_write_embedded.drr_offset);
-		DO64(drr_write_embedded.drr_length);
-		DO64(drr_write_embedded.drr_toguid);
-		DO32(drr_write_embedded.drr_lsize);
-		DO32(drr_write_embedded.drr_psize);
-		break;
-	case DRR_FREE:
-		DO64(drr_free.drr_object);
-		DO64(drr_free.drr_offset);
-		DO64(drr_free.drr_length);
-		DO64(drr_free.drr_toguid);
-		break;
-	case DRR_SPILL:
-		DO64(drr_spill.drr_object);
-		DO64(drr_spill.drr_length);
-		DO64(drr_spill.drr_toguid);
-		break;
-	case DRR_END:
-		DO64(drr_end.drr_toguid);
-		ZIO_CHECKSUM_BSWAP(&drr->drr_u.drr_end.drr_checksum);
-		break;
-	}
-
-	if (drr->drr_type != DRR_BEGIN) {
-		ZIO_CHECKSUM_BSWAP(&drr->drr_u.drr_checksum.drr_checksum);
-	}
-
-#undef DO64
-#undef DO32
-}
-
-static inline uint8_t
-deduce_nblkptr(dmu_object_type_t bonus_type, uint64_t bonus_size)
-{
-	if (bonus_type == DMU_OT_SA) {
-		return (1);
-	} else {
-		return (1 +
-		    ((DN_OLD_MAX_BONUSLEN -
-		    MIN(DN_OLD_MAX_BONUSLEN, bonus_size)) >> SPA_BLKPTRSHIFT));
-	}
-}
-
-static void
-save_resume_state(struct receive_writer_arg *rwa,
-    uint64_t object, uint64_t offset, dmu_tx_t *tx)
-{
-	int txgoff = dmu_tx_get_txg(tx) & TXG_MASK;
-
-	if (!rwa->resumable)
-		return;
-
-	/*
-	 * We use ds_resume_bytes[] != 0 to indicate that we need to
-	 * update this on disk, so it must not be 0.
-	 */
-	ASSERT(rwa->bytes_read != 0);
-
-	/*
-	 * We only resume from write records, which have a valid
-	 * (non-meta-dnode) object number.
-	 */
-	ASSERT(object != 0);
-
-	/*
-	 * For resuming to work correctly, we must receive records in order,
-	 * sorted by object,offset.  This is checked by the callers, but
-	 * assert it here for good measure.
-	 */
-	ASSERT3U(object, >=, rwa->os->os_dsl_dataset->ds_resume_object[txgoff]);
-	ASSERT(object != rwa->os->os_dsl_dataset->ds_resume_object[txgoff] ||
-	    offset >= rwa->os->os_dsl_dataset->ds_resume_offset[txgoff]);
-	ASSERT3U(rwa->bytes_read, >=,
-	    rwa->os->os_dsl_dataset->ds_resume_bytes[txgoff]);
-
-	rwa->os->os_dsl_dataset->ds_resume_object[txgoff] = object;
-	rwa->os->os_dsl_dataset->ds_resume_offset[txgoff] = offset;
-	rwa->os->os_dsl_dataset->ds_resume_bytes[txgoff] = rwa->bytes_read;
-}
-
-static int
-receive_object(struct receive_writer_arg *rwa, struct drr_object *drro,
-    void *data)
-{
-	dmu_object_info_t doi;
-	dmu_tx_t *tx;
-	uint64_t object;
-	int err;
-	uint8_t dn_slots = drro->drr_dn_slots != 0 ?
-	    drro->drr_dn_slots : DNODE_MIN_SLOTS;
-
-	if (drro->drr_type == DMU_OT_NONE ||
-	    !DMU_OT_IS_VALID(drro->drr_type) ||
-	    !DMU_OT_IS_VALID(drro->drr_bonustype) ||
-	    drro->drr_checksumtype >= ZIO_CHECKSUM_FUNCTIONS ||
-	    drro->drr_compress >= ZIO_COMPRESS_FUNCTIONS ||
-	    P2PHASE(drro->drr_blksz, SPA_MINBLOCKSIZE) ||
-	    drro->drr_blksz < SPA_MINBLOCKSIZE ||
-	    drro->drr_blksz > spa_maxblocksize(dmu_objset_spa(rwa->os)) ||
-	    drro->drr_bonuslen >
-	    DN_BONUS_SIZE(spa_maxdnodesize(dmu_objset_spa(rwa->os))) ||
-	    dn_slots >
-	    (spa_maxdnodesize(dmu_objset_spa(rwa->os)) >> DNODE_SHIFT)) {
-		return (SET_ERROR(EINVAL));
-	}
-
-	err = dmu_object_info(rwa->os, drro->drr_object, &doi);
-
-	if (err != 0 && err != ENOENT && err != EEXIST)
-		return (SET_ERROR(EINVAL));
-
-	if (drro->drr_object > rwa->max_object)
-		rwa->max_object = drro->drr_object;
-
-	/*
-	 * If we are losing blkptrs or changing the block size this must
-	 * be a new file instance.  We must clear out the previous file
-	 * contents before we can change this type of metadata in the dnode.
-	 */
-	if (err == 0) {
-		int nblkptr;
-
-		object = drro->drr_object;
-
-		nblkptr = deduce_nblkptr(drro->drr_bonustype,
-		    drro->drr_bonuslen);
-
-		if (drro->drr_blksz != doi.doi_data_block_size ||
-		    nblkptr < doi.doi_nblkptr ||
-		    dn_slots != doi.doi_dnodesize >> DNODE_SHIFT) {
-			err = dmu_free_long_range(rwa->os, drro->drr_object,
-			    0, DMU_OBJECT_END);
-			if (err != 0)
-				return (SET_ERROR(EINVAL));
-		}
-	} else if (err == EEXIST) {
-		/*
-		 * The object requested is currently an interior slot of a
-		 * multi-slot dnode. This will be resolved when the next txg
-		 * is synced out, since the send stream will have told us
-		 * to free this slot when we freed the associated dnode
-		 * earlier in the stream.
-		 */
-		txg_wait_synced(dmu_objset_pool(rwa->os), 0);
-		object = drro->drr_object;
-	} else {
-		/* object is free and we are about to allocate a new one */
-		object = DMU_NEW_OBJECT;
-	}
-
-	/*
-	 * If this is a multi-slot dnode there is a chance that this
-	 * object will expand into a slot that is already used by
-	 * another object from the previous snapshot. We must free
-	 * these objects before we attempt to allocate the new dnode.
-	 */
-	if (dn_slots > 1) {
-		boolean_t need_sync = B_FALSE;
-
-		for (uint64_t slot = drro->drr_object + 1;
-		    slot < drro->drr_object + dn_slots;
-		    slot++) {
-			dmu_object_info_t slot_doi;
-
-			err = dmu_object_info(rwa->os, slot, &slot_doi);
-			if (err == ENOENT || err == EEXIST)
-				continue;
-			else if (err != 0)
-				return (err);
-
-			err = dmu_free_long_object(rwa->os, slot);
-
-			if (err != 0)
-				return (err);
-
-			need_sync = B_TRUE;
-		}
-
-		if (need_sync)
-			txg_wait_synced(dmu_objset_pool(rwa->os), 0);
-	}
-
-	tx = dmu_tx_create(rwa->os);
-	dmu_tx_hold_bonus(tx, object);
-	err = dmu_tx_assign(tx, TXG_WAIT);
-	if (err != 0) {
-		dmu_tx_abort(tx);
-		return (err);
-	}
-
-	if (object == DMU_NEW_OBJECT) {
-		/* currently free, want to be allocated */
-		err = dmu_object_claim_dnsize(rwa->os, drro->drr_object,
-		    drro->drr_type, drro->drr_blksz,
-		    drro->drr_bonustype, drro->drr_bonuslen,
-		    dn_slots << DNODE_SHIFT, tx);
-	} else if (drro->drr_type != doi.doi_type ||
-	    drro->drr_blksz != doi.doi_data_block_size ||
-	    drro->drr_bonustype != doi.doi_bonus_type ||
-	    drro->drr_bonuslen != doi.doi_bonus_size ||
-	    drro->drr_dn_slots != (doi.doi_dnodesize >> DNODE_SHIFT)) {
-		/* currently allocated, but with different properties */
-		err = dmu_object_reclaim_dnsize(rwa->os, drro->drr_object,
-		    drro->drr_type, drro->drr_blksz,
-		    drro->drr_bonustype, drro->drr_bonuslen,
-		    drro->drr_dn_slots << DNODE_SHIFT, tx);
-	}
-	if (err != 0) {
-		dmu_tx_commit(tx);
-		return (SET_ERROR(EINVAL));
-	}
-
-	dmu_object_set_checksum(rwa->os, drro->drr_object,
-	    drro->drr_checksumtype, tx);
-	dmu_object_set_compress(rwa->os, drro->drr_object,
-	    drro->drr_compress, tx);
-
-	if (data != NULL) {
-		dmu_buf_t *db;
-
-		VERIFY0(dmu_bonus_hold(rwa->os, drro->drr_object, FTAG, &db));
-		dmu_buf_will_dirty(db, tx);
-
-		ASSERT3U(db->db_size, >=, drro->drr_bonuslen);
-		bcopy(data, db->db_data, drro->drr_bonuslen);
-		if (rwa->byteswap) {
-			dmu_object_byteswap_t byteswap =
-			    DMU_OT_BYTESWAP(drro->drr_bonustype);
-			dmu_ot_byteswap[byteswap].ob_func(db->db_data,
-			    drro->drr_bonuslen);
-		}
-		dmu_buf_rele(db, FTAG);
-	}
-	dmu_tx_commit(tx);
-
-	return (0);
-}
-
-/* ARGSUSED */
-static int
-receive_freeobjects(struct receive_writer_arg *rwa,
-    struct drr_freeobjects *drrfo)
-{
-	uint64_t obj;
-	int next_err = 0;
-
-	if (drrfo->drr_firstobj + drrfo->drr_numobjs < drrfo->drr_firstobj)
-		return (SET_ERROR(EINVAL));
-
-	for (obj = drrfo->drr_firstobj == 0 ? 1 : drrfo->drr_firstobj;
-	    obj < drrfo->drr_firstobj + drrfo->drr_numobjs && next_err == 0;
-	    next_err = dmu_object_next(rwa->os, &obj, FALSE, 0)) {
-		int err;
-
-		err = dmu_object_info(rwa->os, obj, NULL);
-		if (err == ENOENT)
-			continue;
-		else if (err != 0)
-			return (err);
-
-		err = dmu_free_long_object(rwa->os, obj);
-		if (err != 0)
-			return (err);
-
-		if (obj > rwa->max_object)
-			rwa->max_object = obj;
-	}
-	if (next_err != ESRCH)
-		return (next_err);
-	return (0);
-}
-
-static int
-receive_write(struct receive_writer_arg *rwa, struct drr_write *drrw,
-    arc_buf_t *abuf)
-{
-	dmu_tx_t *tx;
-	int err;
-
-	if (drrw->drr_offset + drrw->drr_logical_size < drrw->drr_offset ||
-	    !DMU_OT_IS_VALID(drrw->drr_type))
-		return (SET_ERROR(EINVAL));
-
-	/*
-	 * For resuming to work, records must be in increasing order
-	 * by (object, offset).
-	 */
-	if (drrw->drr_object < rwa->last_object ||
-	    (drrw->drr_object == rwa->last_object &&
-	    drrw->drr_offset < rwa->last_offset)) {
-		return (SET_ERROR(EINVAL));
-	}
-	rwa->last_object = drrw->drr_object;
-	rwa->last_offset = drrw->drr_offset;
-
-	if (rwa->last_object > rwa->max_object)
-		rwa->max_object = rwa->last_object;
-
-	if (dmu_object_info(rwa->os, drrw->drr_object, NULL) != 0)
-		return (SET_ERROR(EINVAL));
-
-	tx = dmu_tx_create(rwa->os);
-
-	dmu_tx_hold_write(tx, drrw->drr_object,
-	    drrw->drr_offset, drrw->drr_logical_size);
-	err = dmu_tx_assign(tx, TXG_WAIT);
-	if (err != 0) {
-		dmu_tx_abort(tx);
-		return (err);
-	}
-	if (rwa->byteswap) {
-		dmu_object_byteswap_t byteswap =
-		    DMU_OT_BYTESWAP(drrw->drr_type);
-		dmu_ot_byteswap[byteswap].ob_func(abuf->b_data,
-		    DRR_WRITE_PAYLOAD_SIZE(drrw));
-	}
-
-	/* use the bonus buf to look up the dnode in dmu_assign_arcbuf */
-	dmu_buf_t *bonus;
-	if (dmu_bonus_hold(rwa->os, drrw->drr_object, FTAG, &bonus) != 0)
-		return (SET_ERROR(EINVAL));
-	dmu_assign_arcbuf(bonus, drrw->drr_offset, abuf, tx);
-
-	/*
-	 * Note: If the receive fails, we want the resume stream to start
-	 * with the same record that we last successfully received (as opposed
-	 * to the next record), so that we can verify that we are
-	 * resuming from the correct location.
-	 */
-	save_resume_state(rwa, drrw->drr_object, drrw->drr_offset, tx);
-	dmu_tx_commit(tx);
-	dmu_buf_rele(bonus, FTAG);
-
-	return (0);
-}
-
-/*
- * Handle a DRR_WRITE_BYREF record.  This record is used in dedup'ed
- * streams to refer to a copy of the data that is already on the
- * system because it came in earlier in the stream.  This function
- * finds the earlier copy of the data, and uses that copy instead of
- * data from the stream to fulfill this write.
- */
-static int
-receive_write_byref(struct receive_writer_arg *rwa,
-    struct drr_write_byref *drrwbr)
-{
-	dmu_tx_t *tx;
-	int err;
-	guid_map_entry_t gmesrch;
-	guid_map_entry_t *gmep;
-	avl_index_t where;
-	objset_t *ref_os = NULL;
-	dmu_buf_t *dbp;
-
-	if (drrwbr->drr_offset + drrwbr->drr_length < drrwbr->drr_offset)
-		return (SET_ERROR(EINVAL));
-
-	/*
-	 * If the GUID of the referenced dataset is different from the
-	 * GUID of the target dataset, find the referenced dataset.
-	 */
-	if (drrwbr->drr_toguid != drrwbr->drr_refguid) {
-		gmesrch.guid = drrwbr->drr_refguid;
-		if ((gmep = avl_find(rwa->guid_to_ds_map, &gmesrch,
-		    &where)) == NULL) {
-			return (SET_ERROR(EINVAL));
-		}
-		if (dmu_objset_from_ds(gmep->gme_ds, &ref_os))
-			return (SET_ERROR(EINVAL));
-	} else {
-		ref_os = rwa->os;
-	}
-
-	if (drrwbr->drr_object > rwa->max_object)
-		rwa->max_object = drrwbr->drr_object;
-
-	err = dmu_buf_hold(ref_os, drrwbr->drr_refobject,
-	    drrwbr->drr_refoffset, FTAG, &dbp, DMU_READ_PREFETCH);
-	if (err != 0)
-		return (err);
-
-	tx = dmu_tx_create(rwa->os);
-
-	dmu_tx_hold_write(tx, drrwbr->drr_object,
-	    drrwbr->drr_offset, drrwbr->drr_length);
-	err = dmu_tx_assign(tx, TXG_WAIT);
-	if (err != 0) {
-		dmu_tx_abort(tx);
-		return (err);
-	}
-	dmu_write(rwa->os, drrwbr->drr_object,
-	    drrwbr->drr_offset, drrwbr->drr_length, dbp->db_data, tx);
-	dmu_buf_rele(dbp, FTAG);
-
-	/* See comment in restore_write. */
-	save_resume_state(rwa, drrwbr->drr_object, drrwbr->drr_offset, tx);
-	dmu_tx_commit(tx);
-	return (0);
-}
-
-static int
-receive_write_embedded(struct receive_writer_arg *rwa,
-    struct drr_write_embedded *drrwe, void *data)
-{
-	dmu_tx_t *tx;
-	int err;
-
-	if (drrwe->drr_offset + drrwe->drr_length < drrwe->drr_offset)
-		return (EINVAL);
-
-	if (drrwe->drr_psize > BPE_PAYLOAD_SIZE)
-		return (EINVAL);
-
-	if (drrwe->drr_etype >= NUM_BP_EMBEDDED_TYPES)
-		return (EINVAL);
-	if (drrwe->drr_compression >= ZIO_COMPRESS_FUNCTIONS)
-		return (EINVAL);
-
-	if (drrwe->drr_object > rwa->max_object)
-		rwa->max_object = drrwe->drr_object;
-
-	tx = dmu_tx_create(rwa->os);
-
-	dmu_tx_hold_write(tx, drrwe->drr_object,
-	    drrwe->drr_offset, drrwe->drr_length);
-	err = dmu_tx_assign(tx, TXG_WAIT);
-	if (err != 0) {
-		dmu_tx_abort(tx);
-		return (err);
-	}
-
-	dmu_write_embedded(rwa->os, drrwe->drr_object,
-	    drrwe->drr_offset, data, drrwe->drr_etype,
-	    drrwe->drr_compression, drrwe->drr_lsize, drrwe->drr_psize,
-	    rwa->byteswap ^ ZFS_HOST_BYTEORDER, tx);
-
-	/* See comment in restore_write. */
-	save_resume_state(rwa, drrwe->drr_object, drrwe->drr_offset, tx);
-	dmu_tx_commit(tx);
-	return (0);
-}
-
-static int
-receive_spill(struct receive_writer_arg *rwa, struct drr_spill *drrs,
-    void *data)
-{
-	dmu_tx_t *tx;
-	dmu_buf_t *db, *db_spill;
-	int err;
-
-	if (drrs->drr_length < SPA_MINBLOCKSIZE ||
-	    drrs->drr_length > spa_maxblocksize(dmu_objset_spa(rwa->os)))
-		return (SET_ERROR(EINVAL));
-
-	if (dmu_object_info(rwa->os, drrs->drr_object, NULL) != 0)
-		return (SET_ERROR(EINVAL));
-
-	if (drrs->drr_object > rwa->max_object)
-		rwa->max_object = drrs->drr_object;
-
-	VERIFY0(dmu_bonus_hold(rwa->os, drrs->drr_object, FTAG, &db));
-	if ((err = dmu_spill_hold_by_bonus(db, FTAG, &db_spill)) != 0) {
-		dmu_buf_rele(db, FTAG);
-		return (err);
-	}
-
-	tx = dmu_tx_create(rwa->os);
-
-	dmu_tx_hold_spill(tx, db->db_object);
-
-	err = dmu_tx_assign(tx, TXG_WAIT);
-	if (err != 0) {
-		dmu_buf_rele(db, FTAG);
-		dmu_buf_rele(db_spill, FTAG);
-		dmu_tx_abort(tx);
-		return (err);
-	}
-	dmu_buf_will_dirty(db_spill, tx);
-
-	if (db_spill->db_size < drrs->drr_length)
-		VERIFY(0 == dbuf_spill_set_blksz(db_spill,
-		    drrs->drr_length, tx));
-	bcopy(data, db_spill->db_data, drrs->drr_length);
-
-	dmu_buf_rele(db, FTAG);
-	dmu_buf_rele(db_spill, FTAG);
-
-	dmu_tx_commit(tx);
-	return (0);
-}
-
-/* ARGSUSED */
-static int
-receive_free(struct receive_writer_arg *rwa, struct drr_free *drrf)
-{
-	int err;
-
-	if (drrf->drr_length != -1ULL &&
-	    drrf->drr_offset + drrf->drr_length < drrf->drr_offset)
-		return (SET_ERROR(EINVAL));
-
-	if (dmu_object_info(rwa->os, drrf->drr_object, NULL) != 0)
-		return (SET_ERROR(EINVAL));
-
-	if (drrf->drr_object > rwa->max_object)
-		rwa->max_object = drrf->drr_object;
-
-	err = dmu_free_long_range(rwa->os, drrf->drr_object,
-	    drrf->drr_offset, drrf->drr_length);
-
-	return (err);
-}
-
-/* used to destroy the drc_ds on error */
-static void
-dmu_recv_cleanup_ds(dmu_recv_cookie_t *drc)
-{
-	if (drc->drc_resumable) {
-		/* wait for our resume state to be written to disk */
-		txg_wait_synced(drc->drc_ds->ds_dir->dd_pool, 0);
-		dsl_dataset_disown(drc->drc_ds, dmu_recv_tag);
-	} else {
-		char name[ZFS_MAX_DATASET_NAME_LEN];
-		dsl_dataset_name(drc->drc_ds, name);
-		dsl_dataset_disown(drc->drc_ds, dmu_recv_tag);
-		(void) dsl_destroy_head(name);
-	}
-}
-
-static void
-receive_cksum(struct receive_arg *ra, int len, void *buf)
-{
-	if (ra->byteswap) {
-		(void) fletcher_4_incremental_byteswap(buf, len, &ra->cksum);
-	} else {
-		(void) fletcher_4_incremental_native(buf, len, &ra->cksum);
-	}
-}
-
-/*
- * Read the payload into a buffer of size len, and update the current record's
- * payload field.
- * Allocate ra->next_rrd and read the next record's header into
- * ra->next_rrd->header.
- * Verify checksum of payload and next record.
- */
-static int
-receive_read_payload_and_next_header(struct receive_arg *ra, int len, void *buf)
-{
-	int err;
-
-	if (len != 0) {
-		ASSERT3U(len, <=, SPA_MAXBLOCKSIZE);
-		err = receive_read(ra, len, buf);
-		if (err != 0)
-			return (err);
-		receive_cksum(ra, len, buf);
-
-		/* note: rrd is NULL when reading the begin record's payload */
-		if (ra->rrd != NULL) {
-			ra->rrd->payload = buf;
-			ra->rrd->payload_size = len;
-			ra->rrd->bytes_read = ra->bytes_read;
-		}
-	}
-
-	ra->prev_cksum = ra->cksum;
-
-	ra->next_rrd = kmem_zalloc(sizeof (*ra->next_rrd), KM_SLEEP);
-	err = receive_read(ra, sizeof (ra->next_rrd->header),
-	    &ra->next_rrd->header);
-	ra->next_rrd->bytes_read = ra->bytes_read;
-	if (err != 0) {
-		kmem_free(ra->next_rrd, sizeof (*ra->next_rrd));
-		ra->next_rrd = NULL;
-		return (err);
-	}
-	if (ra->next_rrd->header.drr_type == DRR_BEGIN) {
-		kmem_free(ra->next_rrd, sizeof (*ra->next_rrd));
-		ra->next_rrd = NULL;
-		return (SET_ERROR(EINVAL));
-	}
-
-	/*
-	 * Note: checksum is of everything up to but not including the
-	 * checksum itself.
-	 */
-	ASSERT3U(offsetof(dmu_replay_record_t, drr_u.drr_checksum.drr_checksum),
-	    ==, sizeof (dmu_replay_record_t) - sizeof (zio_cksum_t));
-	receive_cksum(ra,
-	    offsetof(dmu_replay_record_t, drr_u.drr_checksum.drr_checksum),
-	    &ra->next_rrd->header);
-
-	zio_cksum_t cksum_orig =
-	    ra->next_rrd->header.drr_u.drr_checksum.drr_checksum;
-	zio_cksum_t *cksump =
-	    &ra->next_rrd->header.drr_u.drr_checksum.drr_checksum;
-
-	if (ra->byteswap)
-		byteswap_record(&ra->next_rrd->header);
-
-	if ((!ZIO_CHECKSUM_IS_ZERO(cksump)) &&
-	    !ZIO_CHECKSUM_EQUAL(ra->cksum, *cksump)) {
-		kmem_free(ra->next_rrd, sizeof (*ra->next_rrd));
-		ra->next_rrd = NULL;
-		return (SET_ERROR(ECKSUM));
-	}
-
-	receive_cksum(ra, sizeof (cksum_orig), &cksum_orig);
-
-	return (0);
-}
-
-static void
-objlist_create(struct objlist *list)
-{
-	list_create(&list->list, sizeof (struct receive_objnode),
-	    offsetof(struct receive_objnode, node));
-	list->last_lookup = 0;
-}
-
-static void
-objlist_destroy(struct objlist *list)
-{
-	for (struct receive_objnode *n = list_remove_head(&list->list);
-	    n != NULL; n = list_remove_head(&list->list)) {
-		kmem_free(n, sizeof (*n));
-	}
-	list_destroy(&list->list);
-}
-
-/*
- * This function looks through the objlist to see if the specified object number
- * is contained in the objlist.  In the process, it will remove all object
- * numbers in the list that are smaller than the specified object number.  Thus,
- * any lookup of an object number smaller than a previously looked up object
- * number will always return false; therefore, all lookups should be done in
- * ascending order.
- */
-static boolean_t
-objlist_exists(struct objlist *list, uint64_t object)
-{
-	struct receive_objnode *node = list_head(&list->list);
-	ASSERT3U(object, >=, list->last_lookup);
-	list->last_lookup = object;
-	while (node != NULL && node->object < object) {
-		VERIFY3P(node, ==, list_remove_head(&list->list));
-		kmem_free(node, sizeof (*node));
-		node = list_head(&list->list);
-	}
-	return (node != NULL && node->object == object);
-}
-
-/*
- * The objlist is a list of object numbers stored in ascending order.  However,
- * the insertion of new object numbers does not seek out the correct location to
- * store a new object number; instead, it appends it to the list for simplicity.
- * Thus, any users must take care to only insert new object numbers in ascending
- * order.
- */
-static void
-objlist_insert(struct objlist *list, uint64_t object)
-{
-	struct receive_objnode *node = kmem_zalloc(sizeof (*node), KM_SLEEP);
-	node->object = object;
-#ifdef ZFS_DEBUG
-	struct receive_objnode *last_object = list_tail(&list->list);
-	uint64_t last_objnum = (last_object != NULL ? last_object->object : 0);
-	ASSERT3U(node->object, >, last_objnum);
-#endif
-	list_insert_tail(&list->list, node);
-}
-
-/*
- * Issue the prefetch reads for any necessary indirect blocks.
- *
- * We use the object ignore list to tell us whether or not to issue prefetches
- * for a given object.  We do this for both correctness (in case the blocksize
- * of an object has changed) and performance (if the object doesn't exist, don't
- * needlessly try to issue prefetches).  We also trim the list as we go through
- * the stream to prevent it from growing to an unbounded size.
- *
- * The object numbers within will always be in sorted order, and any write
- * records we see will also be in sorted order, but they're not sorted with
- * respect to each other (i.e. we can get several object records before
- * receiving each object's write records).  As a result, once we've reached a
- * given object number, we can safely remove any reference to lower object
- * numbers in the ignore list. In practice, we receive up to 32 object records
- * before receiving write records, so the list can have up to 32 nodes in it.
- */
-/* ARGSUSED */
-static void
-receive_read_prefetch(struct receive_arg *ra,
-    uint64_t object, uint64_t offset, uint64_t length)
-{
-	if (!objlist_exists(&ra->ignore_objlist, object)) {
-		dmu_prefetch(ra->os, object, 1, offset, length,
-		    ZIO_PRIORITY_SYNC_READ);
-	}
-}
-
-/*
- * Read records off the stream, issuing any necessary prefetches.
- */
-static int
-receive_read_record(struct receive_arg *ra)
-{
-	int err;
-
-	switch (ra->rrd->header.drr_type) {
-	case DRR_OBJECT:
-	{
-		struct drr_object *drro = &ra->rrd->header.drr_u.drr_object;
-		uint32_t size = P2ROUNDUP(drro->drr_bonuslen, 8);
-		void *buf = NULL;
-		dmu_object_info_t doi;
-
-		if (size > 0)
-			buf = kmem_zalloc(size, KM_SLEEP);
-
-		err = receive_read_payload_and_next_header(ra, size, buf);
-		if (err != 0) {
-			kmem_free(buf, size);
-			return (err);
-		}
-		err = dmu_object_info(ra->os, drro->drr_object, &doi);
-		/*
-		 * See receive_read_prefetch for an explanation why we're
-		 * storing this object in the ignore_obj_list.
-		 */
-		if (err == ENOENT ||
-		    (err == 0 && doi.doi_data_block_size != drro->drr_blksz)) {
-			objlist_insert(&ra->ignore_objlist, drro->drr_object);
-			err = 0;
-		}
-		return (err);
-	}
-	case DRR_FREEOBJECTS:
-	{
-		err = receive_read_payload_and_next_header(ra, 0, NULL);
-		return (err);
-	}
-	case DRR_WRITE:
-	{
-		struct drr_write *drrw = &ra->rrd->header.drr_u.drr_write;
-		arc_buf_t *abuf;
-		boolean_t is_meta = DMU_OT_IS_METADATA(drrw->drr_type);
-		if (DRR_WRITE_COMPRESSED(drrw)) {
-			ASSERT3U(drrw->drr_compressed_size, >, 0);
-			ASSERT3U(drrw->drr_logical_size, >=,
-			    drrw->drr_compressed_size);
-			ASSERT(!is_meta);
-			abuf = arc_loan_compressed_buf(
-			    dmu_objset_spa(ra->os),
-			    drrw->drr_compressed_size, drrw->drr_logical_size,
-			    drrw->drr_compressiontype);
-		} else {
-			abuf = arc_loan_buf(dmu_objset_spa(ra->os),
-			    is_meta, drrw->drr_logical_size);
-		}
-
-		err = receive_read_payload_and_next_header(ra,
-		    DRR_WRITE_PAYLOAD_SIZE(drrw), abuf->b_data);
-		if (err != 0) {
-			dmu_return_arcbuf(abuf);
-			return (err);
-		}
-		ra->rrd->write_buf = abuf;
-		receive_read_prefetch(ra, drrw->drr_object, drrw->drr_offset,
-		    drrw->drr_logical_size);
-		return (err);
-	}
-	case DRR_WRITE_BYREF:
-	{
-		struct drr_write_byref *drrwb =
-		    &ra->rrd->header.drr_u.drr_write_byref;
-		err = receive_read_payload_and_next_header(ra, 0, NULL);
-		receive_read_prefetch(ra, drrwb->drr_object, drrwb->drr_offset,
-		    drrwb->drr_length);
-		return (err);
-	}
-	case DRR_WRITE_EMBEDDED:
-	{
-		struct drr_write_embedded *drrwe =
-		    &ra->rrd->header.drr_u.drr_write_embedded;
-		uint32_t size = P2ROUNDUP(drrwe->drr_psize, 8);
-		void *buf = kmem_zalloc(size, KM_SLEEP);
-
-		err = receive_read_payload_and_next_header(ra, size, buf);
-		if (err != 0) {
-			kmem_free(buf, size);
-			return (err);
-		}
-
-		receive_read_prefetch(ra, drrwe->drr_object, drrwe->drr_offset,
-		    drrwe->drr_length);
-		return (err);
-	}
-	case DRR_FREE:
-	{
-		/*
-		 * It might be beneficial to prefetch indirect blocks here, but
-		 * we don't really have the data to decide for sure.
-		 */
-		err = receive_read_payload_and_next_header(ra, 0, NULL);
-		return (err);
-	}
-	case DRR_END:
-	{
-		struct drr_end *drre = &ra->rrd->header.drr_u.drr_end;
-		if (!ZIO_CHECKSUM_EQUAL(ra->prev_cksum, drre->drr_checksum))
-			return (SET_ERROR(ECKSUM));
-		return (0);
-	}
-	case DRR_SPILL:
-	{
-		struct drr_spill *drrs = &ra->rrd->header.drr_u.drr_spill;
-		void *buf = kmem_zalloc(drrs->drr_length, KM_SLEEP);
-		err = receive_read_payload_and_next_header(ra, drrs->drr_length,
-		    buf);
-		if (err != 0)
-			kmem_free(buf, drrs->drr_length);
-		return (err);
-	}
-	default:
-		return (SET_ERROR(EINVAL));
-	}
-}
-
-/*
- * Commit the records to the pool.
- */
-static int
-receive_process_record(struct receive_writer_arg *rwa,
-    struct receive_record_arg *rrd)
-{
-	int err;
-
-	/* Processing in order, therefore bytes_read should be increasing. */
-	ASSERT3U(rrd->bytes_read, >=, rwa->bytes_read);
-	rwa->bytes_read = rrd->bytes_read;
-
-	switch (rrd->header.drr_type) {
-	case DRR_OBJECT:
-	{
-		struct drr_object *drro = &rrd->header.drr_u.drr_object;
-		err = receive_object(rwa, drro, rrd->payload);
-		kmem_free(rrd->payload, rrd->payload_size);
-		rrd->payload = NULL;
-		return (err);
-	}
-	case DRR_FREEOBJECTS:
-	{
-		struct drr_freeobjects *drrfo =
-		    &rrd->header.drr_u.drr_freeobjects;
-		return (receive_freeobjects(rwa, drrfo));
-	}
-	case DRR_WRITE:
-	{
-		struct drr_write *drrw = &rrd->header.drr_u.drr_write;
-		err = receive_write(rwa, drrw, rrd->write_buf);
-		/* if receive_write() is successful, it consumes the arc_buf */
-		if (err != 0)
-			dmu_return_arcbuf(rrd->write_buf);
-		rrd->write_buf = NULL;
-		rrd->payload = NULL;
-		return (err);
-	}
-	case DRR_WRITE_BYREF:
-	{
-		struct drr_write_byref *drrwbr =
-		    &rrd->header.drr_u.drr_write_byref;
-		return (receive_write_byref(rwa, drrwbr));
-	}
-	case DRR_WRITE_EMBEDDED:
-	{
-		struct drr_write_embedded *drrwe =
-		    &rrd->header.drr_u.drr_write_embedded;
-		err = receive_write_embedded(rwa, drrwe, rrd->payload);
-		kmem_free(rrd->payload, rrd->payload_size);
-		rrd->payload = NULL;
-		return (err);
-	}
-	case DRR_FREE:
-	{
-		struct drr_free *drrf = &rrd->header.drr_u.drr_free;
-		return (receive_free(rwa, drrf));
-	}
-	case DRR_SPILL:
-	{
-		struct drr_spill *drrs = &rrd->header.drr_u.drr_spill;
-		err = receive_spill(rwa, drrs, rrd->payload);
-		kmem_free(rrd->payload, rrd->payload_size);
-		rrd->payload = NULL;
-		return (err);
-	}
-	default:
-		return (SET_ERROR(EINVAL));
-	}
-}
-
-/*
- * dmu_recv_stream's worker thread; pull records off the queue, and then call
- * receive_process_record  When we're done, signal the main thread and exit.
- */
-static void
-receive_writer_thread(void *arg)
-{
-	struct receive_writer_arg *rwa = arg;
-	struct receive_record_arg *rrd;
-	for (rrd = bqueue_dequeue(&rwa->q); !rrd->eos_marker;
-	    rrd = bqueue_dequeue(&rwa->q)) {
-		/*
-		 * If there's an error, the main thread will stop putting things
-		 * on the queue, but we need to clear everything in it before we
-		 * can exit.
-		 */
-		if (rwa->err == 0) {
-			rwa->err = receive_process_record(rwa, rrd);
-		} else if (rrd->write_buf != NULL) {
-			dmu_return_arcbuf(rrd->write_buf);
-			rrd->write_buf = NULL;
-			rrd->payload = NULL;
-		} else if (rrd->payload != NULL) {
-			kmem_free(rrd->payload, rrd->payload_size);
-			rrd->payload = NULL;
-		}
-		kmem_free(rrd, sizeof (*rrd));
-	}
-	kmem_free(rrd, sizeof (*rrd));
-	mutex_enter(&rwa->mutex);
-	rwa->done = B_TRUE;
-	cv_signal(&rwa->cv);
-	mutex_exit(&rwa->mutex);
-	thread_exit();
-}
-
-static int
-resume_check(struct receive_arg *ra, nvlist_t *begin_nvl)
-{
-	uint64_t val;
-	objset_t *mos = dmu_objset_pool(ra->os)->dp_meta_objset;
-	uint64_t dsobj = dmu_objset_id(ra->os);
-	uint64_t resume_obj, resume_off;
-
-	if (nvlist_lookup_uint64(begin_nvl,
-	    "resume_object", &resume_obj) != 0 ||
-	    nvlist_lookup_uint64(begin_nvl,
-	    "resume_offset", &resume_off) != 0) {
-		return (SET_ERROR(EINVAL));
-	}
-	VERIFY0(zap_lookup(mos, dsobj,
-	    DS_FIELD_RESUME_OBJECT, sizeof (val), 1, &val));
-	if (resume_obj != val)
-		return (SET_ERROR(EINVAL));
-	VERIFY0(zap_lookup(mos, dsobj,
-	    DS_FIELD_RESUME_OFFSET, sizeof (val), 1, &val));
-	if (resume_off != val)
-		return (SET_ERROR(EINVAL));
-
-	return (0);
-}
-
-/*
- * Read in the stream's records, one by one, and apply them to the pool.  There
- * are two threads involved; the thread that calls this function will spin up a
- * worker thread, read the records off the stream one by one, and issue
- * prefetches for any necessary indirect blocks.  It will then push the records
- * onto an internal blocking queue.  The worker thread will pull the records off
- * the queue, and actually write the data into the DMU.  This way, the worker
- * thread doesn't have to wait for reads to complete, since everything it needs
- * (the indirect blocks) will be prefetched.
- *
- * NB: callers *must* call dmu_recv_end() if this succeeds.
- */
-int
-dmu_recv_stream(dmu_recv_cookie_t *drc, vnode_t *vp, offset_t *voffp,
-    int cleanup_fd, uint64_t *action_handlep)
-{
-	int err = 0;
-	struct receive_arg ra = { 0 };
-	struct receive_writer_arg rwa = { 0 };
-	int featureflags;
-	nvlist_t *begin_nvl = NULL;
-
-	ra.byteswap = drc->drc_byteswap;
-	ra.cksum = drc->drc_cksum;
-	ra.vp = vp;
-	ra.voff = *voffp;
-
-	if (dsl_dataset_is_zapified(drc->drc_ds)) {
-		(void) zap_lookup(drc->drc_ds->ds_dir->dd_pool->dp_meta_objset,
-		    drc->drc_ds->ds_object, DS_FIELD_RESUME_BYTES,
-		    sizeof (ra.bytes_read), 1, &ra.bytes_read);
-	}
-
-	objlist_create(&ra.ignore_objlist);
-
-	/* these were verified in dmu_recv_begin */
-	ASSERT3U(DMU_GET_STREAM_HDRTYPE(drc->drc_drrb->drr_versioninfo), ==,
-	    DMU_SUBSTREAM);
-	ASSERT3U(drc->drc_drrb->drr_type, <, DMU_OST_NUMTYPES);
-
-	/*
-	 * Open the objset we are modifying.
-	 */
-	VERIFY0(dmu_objset_from_ds(drc->drc_ds, &ra.os));
-
-	ASSERT(dsl_dataset_phys(drc->drc_ds)->ds_flags & DS_FLAG_INCONSISTENT);
-
-	featureflags = DMU_GET_FEATUREFLAGS(drc->drc_drrb->drr_versioninfo);
-
-	/* if this stream is dedup'ed, set up the avl tree for guid mapping */
-	if (featureflags & DMU_BACKUP_FEATURE_DEDUP) {
-		minor_t minor;
-
-		if (cleanup_fd == -1) {
-			ra.err = SET_ERROR(EBADF);
-			goto out;
-		}
-		ra.err = zfs_onexit_fd_hold(cleanup_fd, &minor);
-		if (ra.err != 0) {
-			cleanup_fd = -1;
-			goto out;
-		}
-
-		if (*action_handlep == 0) {
-			rwa.guid_to_ds_map =
-			    kmem_alloc(sizeof (avl_tree_t), KM_SLEEP);
-			avl_create(rwa.guid_to_ds_map, guid_compare,
-			    sizeof (guid_map_entry_t),
-			    offsetof(guid_map_entry_t, avlnode));
-			err = zfs_onexit_add_cb(minor,
-			    free_guid_map_onexit, rwa.guid_to_ds_map,
-			    action_handlep);
-			if (ra.err != 0)
-				goto out;
-		} else {
-			err = zfs_onexit_cb_data(minor, *action_handlep,
-			    (void **)&rwa.guid_to_ds_map);
-			if (ra.err != 0)
-				goto out;
-		}
-
-		drc->drc_guid_to_ds_map = rwa.guid_to_ds_map;
-	}
-
-	uint32_t payloadlen = drc->drc_drr_begin->drr_payloadlen;
-	void *payload = NULL;
-	if (payloadlen != 0)
-		payload = kmem_alloc(payloadlen, KM_SLEEP);
-
-	err = receive_read_payload_and_next_header(&ra, payloadlen, payload);
-	if (err != 0) {
-		if (payloadlen != 0)
-			kmem_free(payload, payloadlen);
-		goto out;
-	}
-	if (payloadlen != 0) {
-		err = nvlist_unpack(payload, payloadlen, &begin_nvl, KM_SLEEP);
-		kmem_free(payload, payloadlen);
-		if (err != 0)
-			goto out;
-	}
-
-	if (featureflags & DMU_BACKUP_FEATURE_RESUMING) {
-		err = resume_check(&ra, begin_nvl);
-		if (err != 0)
-			goto out;
-	}
-
-	(void) bqueue_init(&rwa.q, zfs_recv_queue_length,
-	    offsetof(struct receive_record_arg, node));
-	cv_init(&rwa.cv, NULL, CV_DEFAULT, NULL);
-	mutex_init(&rwa.mutex, NULL, MUTEX_DEFAULT, NULL);
-	rwa.os = ra.os;
-	rwa.byteswap = drc->drc_byteswap;
-	rwa.resumable = drc->drc_resumable;
-
-	(void) thread_create(NULL, 0, receive_writer_thread, &rwa, 0, curproc,
-	    TS_RUN, minclsyspri);
-	/*
-	 * We're reading rwa.err without locks, which is safe since we are the
-	 * only reader, and the worker thread is the only writer.  It's ok if we
-	 * miss a write for an iteration or two of the loop, since the writer
-	 * thread will keep freeing records we send it until we send it an eos
-	 * marker.
-	 *
-	 * We can leave this loop in 3 ways:  First, if rwa.err is
-	 * non-zero.  In that case, the writer thread will free the rrd we just
-	 * pushed.  Second, if  we're interrupted; in that case, either it's the
-	 * first loop and ra.rrd was never allocated, or it's later, and ra.rrd
-	 * has been handed off to the writer thread who will free it.  Finally,
-	 * if receive_read_record fails or we're at the end of the stream, then
-	 * we free ra.rrd and exit.
-	 */
-	while (rwa.err == 0) {
-		if (issig(JUSTLOOKING) && issig(FORREAL)) {
-			err = SET_ERROR(EINTR);
-			break;
-		}
-
-		ASSERT3P(ra.rrd, ==, NULL);
-		ra.rrd = ra.next_rrd;
-		ra.next_rrd = NULL;
-		/* Allocates and loads header into ra.next_rrd */
-		err = receive_read_record(&ra);
-
-		if (ra.rrd->header.drr_type == DRR_END || err != 0) {
-			kmem_free(ra.rrd, sizeof (*ra.rrd));
-			ra.rrd = NULL;
-			break;
-		}
-
-		bqueue_enqueue(&rwa.q, ra.rrd,
-		    sizeof (struct receive_record_arg) + ra.rrd->payload_size);
-		ra.rrd = NULL;
-	}
-	if (ra.next_rrd == NULL)
-		ra.next_rrd = kmem_zalloc(sizeof (*ra.next_rrd), KM_SLEEP);
-	ra.next_rrd->eos_marker = B_TRUE;
-	bqueue_enqueue(&rwa.q, ra.next_rrd, 1);
-
-	mutex_enter(&rwa.mutex);
-	while (!rwa.done) {
-		cv_wait(&rwa.cv, &rwa.mutex);
-	}
-	mutex_exit(&rwa.mutex);
-
-	/*
-	 * If we are receiving a full stream as a clone, all object IDs which
-	 * are greater than the maximum ID referenced in the stream are
-	 * by definition unused and must be freed. Note that it's possible that
-	 * we've resumed this send and the first record we received was the END
-	 * record. In that case, max_object would be 0, but we shouldn't start
-	 * freeing all objects from there; instead we should start from the
-	 * resumeobj.
-	 */
-	if (drc->drc_clone && drc->drc_drrb->drr_fromguid == 0) {
-		uint64_t obj;
-		if (nvlist_lookup_uint64(begin_nvl, "resume_object", &obj) != 0)
-			obj = 0;
-		if (rwa.max_object > obj)
-			obj = rwa.max_object;
-		obj++;
-		int free_err = 0;
-		int next_err = 0;
-
-		while (next_err == 0) {
-			free_err = dmu_free_long_object(rwa.os, obj);
-			if (free_err != 0 && free_err != ENOENT)
-				break;
-
-			next_err = dmu_object_next(rwa.os, &obj, FALSE, 0);
-		}
-
-		if (err == 0) {
-			if (free_err != 0 && free_err != ENOENT)
-				err = free_err;
-			else if (next_err != ESRCH)
-				err = next_err;
-		}
-	}
-
-	cv_destroy(&rwa.cv);
-	mutex_destroy(&rwa.mutex);
-	bqueue_destroy(&rwa.q);
-	if (err == 0)
-		err = rwa.err;
-
-out:
-	nvlist_free(begin_nvl);
-	if ((featureflags & DMU_BACKUP_FEATURE_DEDUP) && (cleanup_fd != -1))
-		zfs_onexit_fd_rele(cleanup_fd);
-
-	if (err != 0) {
-		/*
-		 * Clean up references. If receive is not resumable,
-		 * destroy what we created, so we don't leave it in
-		 * the inconsistent state.
-		 */
-		dmu_recv_cleanup_ds(drc);
-	}
-
-	*voffp = ra.voff;
-	objlist_destroy(&ra.ignore_objlist);
-	return (err);
-}
-
-static int
-dmu_recv_end_check(void *arg, dmu_tx_t *tx)
-{
-	dmu_recv_cookie_t *drc = arg;
-	dsl_pool_t *dp = dmu_tx_pool(tx);
-	int error;
-
-	ASSERT3P(drc->drc_ds->ds_owner, ==, dmu_recv_tag);
-
-	if (!drc->drc_newfs) {
-		dsl_dataset_t *origin_head;
-
-		error = dsl_dataset_hold(dp, drc->drc_tofs, FTAG, &origin_head);
-		if (error != 0)
-			return (error);
-		if (drc->drc_force) {
-			/*
-			 * We will destroy any snapshots in tofs (i.e. before
-			 * origin_head) that are after the origin (which is
-			 * the snap before drc_ds, because drc_ds can not
-			 * have any snaps of its own).
-			 */
-			uint64_t obj;
-
-			obj = dsl_dataset_phys(origin_head)->ds_prev_snap_obj;
-			while (obj !=
-			    dsl_dataset_phys(drc->drc_ds)->ds_prev_snap_obj) {
-				dsl_dataset_t *snap;
-				error = dsl_dataset_hold_obj(dp, obj, FTAG,
-				    &snap);
-				if (error != 0)
-					break;
-				if (snap->ds_dir != origin_head->ds_dir)
-					error = SET_ERROR(EINVAL);
-				if (error == 0)  {
-					error = dsl_destroy_snapshot_check_impl(
-					    snap, B_FALSE);
-				}
-				obj = dsl_dataset_phys(snap)->ds_prev_snap_obj;
-				dsl_dataset_rele(snap, FTAG);
-				if (error != 0)
-					break;
-			}
-			if (error != 0) {
-				dsl_dataset_rele(origin_head, FTAG);
-				return (error);
-			}
-		}
-		error = dsl_dataset_clone_swap_check_impl(drc->drc_ds,
-		    origin_head, drc->drc_force, drc->drc_owner, tx);
-		if (error != 0) {
-			dsl_dataset_rele(origin_head, FTAG);
-			return (error);
-		}
-		error = dsl_dataset_snapshot_check_impl(origin_head,
-		    drc->drc_tosnap, tx, B_TRUE, 1, drc->drc_cred);
-		dsl_dataset_rele(origin_head, FTAG);
-		if (error != 0)
-			return (error);
-
-		error = dsl_destroy_head_check_impl(drc->drc_ds, 1);
-	} else {
-		error = dsl_dataset_snapshot_check_impl(drc->drc_ds,
-		    drc->drc_tosnap, tx, B_TRUE, 1, drc->drc_cred);
-	}
-	return (error);
-}
-
-static void
-dmu_recv_end_sync(void *arg, dmu_tx_t *tx)
-{
-	dmu_recv_cookie_t *drc = arg;
-	dsl_pool_t *dp = dmu_tx_pool(tx);
-
-	spa_history_log_internal_ds(drc->drc_ds, "finish receiving",
-	    tx, "snap=%s", drc->drc_tosnap);
-
-	if (!drc->drc_newfs) {
-		dsl_dataset_t *origin_head;
-
-		VERIFY0(dsl_dataset_hold(dp, drc->drc_tofs, FTAG,
-		    &origin_head));
-
-		if (drc->drc_force) {
-			/*
-			 * Destroy any snapshots of drc_tofs (origin_head)
-			 * after the origin (the snap before drc_ds).
-			 */
-			uint64_t obj;
-
-			obj = dsl_dataset_phys(origin_head)->ds_prev_snap_obj;
-			while (obj !=
-			    dsl_dataset_phys(drc->drc_ds)->ds_prev_snap_obj) {
-				dsl_dataset_t *snap;
-				VERIFY0(dsl_dataset_hold_obj(dp, obj, FTAG,
-				    &snap));
-				ASSERT3P(snap->ds_dir, ==, origin_head->ds_dir);
-				obj = dsl_dataset_phys(snap)->ds_prev_snap_obj;
-				dsl_destroy_snapshot_sync_impl(snap,
-				    B_FALSE, tx);
-				dsl_dataset_rele(snap, FTAG);
-			}
-		}
-		VERIFY3P(drc->drc_ds->ds_prev, ==,
-		    origin_head->ds_prev);
-
-		dsl_dataset_clone_swap_sync_impl(drc->drc_ds,
-		    origin_head, tx);
-		dsl_dataset_snapshot_sync_impl(origin_head,
-		    drc->drc_tosnap, tx);
-
-		/* set snapshot's creation time and guid */
-		dmu_buf_will_dirty(origin_head->ds_prev->ds_dbuf, tx);
-		dsl_dataset_phys(origin_head->ds_prev)->ds_creation_time =
-		    drc->drc_drrb->drr_creation_time;
-		dsl_dataset_phys(origin_head->ds_prev)->ds_guid =
-		    drc->drc_drrb->drr_toguid;
-		dsl_dataset_phys(origin_head->ds_prev)->ds_flags &=
-		    ~DS_FLAG_INCONSISTENT;
-
-		dmu_buf_will_dirty(origin_head->ds_dbuf, tx);
-		dsl_dataset_phys(origin_head)->ds_flags &=
-		    ~DS_FLAG_INCONSISTENT;
-
-		drc->drc_newsnapobj =
-		    dsl_dataset_phys(origin_head)->ds_prev_snap_obj;
-
-		dsl_dataset_rele(origin_head, FTAG);
-		dsl_destroy_head_sync_impl(drc->drc_ds, tx);
-
-		if (drc->drc_owner != NULL)
-			VERIFY3P(origin_head->ds_owner, ==, drc->drc_owner);
-	} else {
-		dsl_dataset_t *ds = drc->drc_ds;
-
-		dsl_dataset_snapshot_sync_impl(ds, drc->drc_tosnap, tx);
-
-		/* set snapshot's creation time and guid */
-		dmu_buf_will_dirty(ds->ds_prev->ds_dbuf, tx);
-		dsl_dataset_phys(ds->ds_prev)->ds_creation_time =
-		    drc->drc_drrb->drr_creation_time;
-		dsl_dataset_phys(ds->ds_prev)->ds_guid =
-		    drc->drc_drrb->drr_toguid;
-		dsl_dataset_phys(ds->ds_prev)->ds_flags &=
-		    ~DS_FLAG_INCONSISTENT;
-
-		dmu_buf_will_dirty(ds->ds_dbuf, tx);
-		dsl_dataset_phys(ds)->ds_flags &= ~DS_FLAG_INCONSISTENT;
-		if (dsl_dataset_has_resume_receive_state(ds)) {
-			(void) zap_remove(dp->dp_meta_objset, ds->ds_object,
-			    DS_FIELD_RESUME_FROMGUID, tx);
-			(void) zap_remove(dp->dp_meta_objset, ds->ds_object,
-			    DS_FIELD_RESUME_OBJECT, tx);
-			(void) zap_remove(dp->dp_meta_objset, ds->ds_object,
-			    DS_FIELD_RESUME_OFFSET, tx);
-			(void) zap_remove(dp->dp_meta_objset, ds->ds_object,
-			    DS_FIELD_RESUME_BYTES, tx);
-			(void) zap_remove(dp->dp_meta_objset, ds->ds_object,
-			    DS_FIELD_RESUME_TOGUID, tx);
-			(void) zap_remove(dp->dp_meta_objset, ds->ds_object,
-			    DS_FIELD_RESUME_TONAME, tx);
-		}
-		drc->drc_newsnapobj =
-		    dsl_dataset_phys(drc->drc_ds)->ds_prev_snap_obj;
-	}
-	/*
-	 * Release the hold from dmu_recv_begin.  This must be done before
-	 * we return to open context, so that when we free the dataset's dnode,
-	 * we can evict its bonus buffer.
-	 */
-	dsl_dataset_disown(drc->drc_ds, dmu_recv_tag);
-	drc->drc_ds = NULL;
-}
-
-static int
-add_ds_to_guidmap(const char *name, avl_tree_t *guid_map, uint64_t snapobj)
-{
-	dsl_pool_t *dp;
-	dsl_dataset_t *snapds;
-	guid_map_entry_t *gmep;
-	int err;
-
-	ASSERT(guid_map != NULL);
-
-	err = dsl_pool_hold(name, FTAG, &dp);
-	if (err != 0)
-		return (err);
-	gmep = kmem_alloc(sizeof (*gmep), KM_SLEEP);
-	err = dsl_dataset_hold_obj(dp, snapobj, gmep, &snapds);
-	if (err == 0) {
-		gmep->guid = dsl_dataset_phys(snapds)->ds_guid;
-		gmep->gme_ds = snapds;
-		avl_add(guid_map, gmep);
-		dsl_dataset_long_hold(snapds, gmep);
-	} else {
-		kmem_free(gmep, sizeof (*gmep));
-	}
-
-	dsl_pool_rele(dp, FTAG);
-	return (err);
-}
-
-static int dmu_recv_end_modified_blocks = 3;
-
-static int
-dmu_recv_existing_end(dmu_recv_cookie_t *drc)
-{
-#ifdef _KERNEL
-	/*
-	 * We will be destroying the ds; make sure its origin is unmounted if
-	 * necessary.
-	 */
-	char name[ZFS_MAX_DATASET_NAME_LEN];
-	dsl_dataset_name(drc->drc_ds, name);
-	zfs_destroy_unmount_origin(name);
-#endif
-
-	return (dsl_sync_task(drc->drc_tofs,
-	    dmu_recv_end_check, dmu_recv_end_sync, drc,
-	    dmu_recv_end_modified_blocks, ZFS_SPACE_CHECK_NORMAL));
-}
-
-static int
-dmu_recv_new_end(dmu_recv_cookie_t *drc)
-{
-	return (dsl_sync_task(drc->drc_tofs,
-	    dmu_recv_end_check, dmu_recv_end_sync, drc,
-	    dmu_recv_end_modified_blocks, ZFS_SPACE_CHECK_NORMAL));
-}
-
-int
-dmu_recv_end(dmu_recv_cookie_t *drc, void *owner)
-{
-	int error;
-
-	drc->drc_owner = owner;
-
-	if (drc->drc_newfs)
-		error = dmu_recv_new_end(drc);
-	else
-		error = dmu_recv_existing_end(drc);
-
-	if (error != 0) {
-		dmu_recv_cleanup_ds(drc);
-	} else if (drc->drc_guid_to_ds_map != NULL) {
-		(void) add_ds_to_guidmap(drc->drc_tofs,
-		    drc->drc_guid_to_ds_map,
-		    drc->drc_newsnapobj);
-	}
-	return (error);
-}
-
-/*
- * Return TRUE if this objset is currently being received into.
- */
-boolean_t
-dmu_objset_is_receiving(objset_t *os)
-{
-	return (os->os_dsl_dataset != NULL &&
-	    os->os_dsl_dataset->ds_owner == dmu_recv_tag);
-=======
->>>>>>> 8f5edf1f
 }