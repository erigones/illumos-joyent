/*
 * CDDL HEADER START
 *
 * The contents of this file are subject to the terms of the
 * Common Development and Distribution License (the "License").
 * You may not use this file except in compliance with the License.
 *
 * You can obtain a copy of the license at usr/src/OPENSOLARIS.LICENSE
 * or http://www.opensolaris.org/os/licensing.
 * See the License for the specific language governing permissions
 * and limitations under the License.
 *
 * When distributing Covered Code, include this CDDL HEADER in each
 * file and include the License file at usr/src/OPENSOLARIS.LICENSE.
 * If applicable, add the following below this CDDL HEADER, with the
 * fields enclosed by brackets "[]" replaced with your own identifying
 * information: Portions Copyright [yyyy] [name of copyright owner]
 *
 * CDDL HEADER END
 */
/*
 * Copyright (c) 2005, 2010, Oracle and/or its affiliates. All rights reserved.
 * Copyright (c) 2012, Joyent, Inc. All rights reserved.
 * Copyright (c) 2011, 2014 by Delphix. All rights reserved.
 * Copyright (c) 2014 by Saso Kiselkov. All rights reserved.
 * Copyright 2014 Nexenta Systems, Inc.  All rights reserved.
 */

/*
 * DVA-based Adjustable Replacement Cache
 *
 * While much of the theory of operation used here is
 * based on the self-tuning, low overhead replacement cache
 * presented by Megiddo and Modha at FAST 2003, there are some
 * significant differences:
 *
 * 1. The Megiddo and Modha model assumes any page is evictable.
 * Pages in its cache cannot be "locked" into memory.  This makes
 * the eviction algorithm simple: evict the last page in the list.
 * This also make the performance characteristics easy to reason
 * about.  Our cache is not so simple.  At any given moment, some
 * subset of the blocks in the cache are un-evictable because we
 * have handed out a reference to them.  Blocks are only evictable
 * when there are no external references active.  This makes
 * eviction far more problematic:  we choose to evict the evictable
 * blocks that are the "lowest" in the list.
 *
 * There are times when it is not possible to evict the requested
 * space.  In these circumstances we are unable to adjust the cache
 * size.  To prevent the cache growing unbounded at these times we
 * implement a "cache throttle" that slows the flow of new data
 * into the cache until we can make space available.
 *
 * 2. The Megiddo and Modha model assumes a fixed cache size.
 * Pages are evicted when the cache is full and there is a cache
 * miss.  Our model has a variable sized cache.  It grows with
 * high use, but also tries to react to memory pressure from the
 * operating system: decreasing its size when system memory is
 * tight.
 *
 * 3. The Megiddo and Modha model assumes a fixed page size. All
 * elements of the cache are therefore exactly the same size.  So
 * when adjusting the cache size following a cache miss, its simply
 * a matter of choosing a single page to evict.  In our model, we
 * have variable sized cache blocks (rangeing from 512 bytes to
 * 128K bytes).  We therefore choose a set of blocks to evict to make
 * space for a cache miss that approximates as closely as possible
 * the space used by the new block.
 *
 * See also:  "ARC: A Self-Tuning, Low Overhead Replacement Cache"
 * by N. Megiddo & D. Modha, FAST 2003
 */

/*
 * The locking model:
 *
 * A new reference to a cache buffer can be obtained in two
 * ways: 1) via a hash table lookup using the DVA as a key,
 * or 2) via one of the ARC lists.  The arc_read() interface
 * uses method 1, while the internal arc algorithms for
 * adjusting the cache use method 2.  We therefore provide two
 * types of locks: 1) the hash table lock array, and 2) the
 * arc list locks.
 *
 * Buffers do not have their own mutexes, rather they rely on the
 * hash table mutexes for the bulk of their protection (i.e. most
 * fields in the arc_buf_hdr_t are protected by these mutexes).
 *
 * buf_hash_find() returns the appropriate mutex (held) when it
 * locates the requested buffer in the hash table.  It returns
 * NULL for the mutex if the buffer was not in the table.
 *
 * buf_hash_remove() expects the appropriate hash mutex to be
 * already held before it is invoked.
 *
 * Each arc state also has a mutex which is used to protect the
 * buffer list associated with the state.  When attempting to
 * obtain a hash table lock while holding an arc list lock you
 * must use: mutex_tryenter() to avoid deadlock.  Also note that
 * the active state mutex must be held before the ghost state mutex.
 *
 * Arc buffers may have an associated eviction callback function.
 * This function will be invoked prior to removing the buffer (e.g.
 * in arc_do_user_evicts()).  Note however that the data associated
 * with the buffer may be evicted prior to the callback.  The callback
 * must be made with *no locks held* (to prevent deadlock).  Additionally,
 * the users of callbacks must ensure that their private data is
 * protected from simultaneous callbacks from arc_clear_callback()
 * and arc_do_user_evicts().
 *
 * Note that the majority of the performance stats are manipulated
 * with atomic operations.
 *
 * The L2ARC uses the l2ad_mtx on each vdev for the following:
 *
 *	- L2ARC buflist creation
 *	- L2ARC buflist eviction
 *	- L2ARC write completion, which walks L2ARC buflists
 *	- ARC header destruction, as it removes from L2ARC buflists
 *	- ARC header release, as it removes from L2ARC buflists
 */

#include <sys/spa.h>
#include <sys/zio.h>
#include <sys/zio_compress.h>
#include <sys/zfs_context.h>
#include <sys/arc.h>
#include <sys/refcount.h>
#include <sys/vdev.h>
#include <sys/vdev_impl.h>
#include <sys/dsl_pool.h>
<<<<<<< HEAD
#include <sys/zfs_zone.h>
=======
#include <sys/multilist.h>
>>>>>>> 244781f1
#ifdef _KERNEL
#include <sys/vmsystm.h>
#include <vm/anon.h>
#include <sys/fs/swapnode.h>
#include <sys/dnlc.h>
#endif
#include <sys/callb.h>
#include <sys/kstat.h>
#include <zfs_fletcher.h>

#ifndef _KERNEL
/* set with ZFS_DEBUG=watch, to enable watchpoints on frozen buffers */
boolean_t arc_watch = B_FALSE;
int arc_procfd;
#endif

static kmutex_t		arc_reclaim_lock;
static kcondvar_t	arc_reclaim_thread_cv;
static boolean_t	arc_reclaim_thread_exit;
static kcondvar_t	arc_reclaim_waiters_cv;

static kmutex_t		arc_user_evicts_lock;
static kcondvar_t	arc_user_evicts_cv;
static boolean_t	arc_user_evicts_thread_exit;

uint_t arc_reduce_dnlc_percent = 3;

/*
 * The number of headers to evict in arc_evict_state_impl() before
 * dropping the sublist lock and evicting from another sublist. A lower
 * value means we're more likely to evict the "correct" header (i.e. the
 * oldest header in the arc state), but comes with higher overhead
 * (i.e. more invocations of arc_evict_state_impl()).
 */
int zfs_arc_evict_batch_limit = 10;

/*
 * The number of sublists used for each of the arc state lists. If this
 * is not set to a suitable value by the user, it will be configured to
 * the number of CPUs on the system in arc_init().
 */
int zfs_arc_num_sublists_per_state = 0;

/* number of seconds before growing cache again */
static int		arc_grow_retry = 60;

/* shift of arc_c for calculating overflow limit in arc_get_data_buf */
int		zfs_arc_overflow_shift = 8;

/* shift of arc_c for calculating both min and max arc_p */
static int		arc_p_min_shift = 4;

/* log2(fraction of arc to reclaim) */
static int		arc_shrink_shift = 7;

/*
 * log2(fraction of ARC which must be free to allow growing).
 * I.e. If there is less than arc_c >> arc_no_grow_shift free memory,
 * when reading a new block into the ARC, we will evict an equal-sized block
 * from the ARC.
 *
 * This must be less than arc_shrink_shift, so that when we shrink the ARC,
 * we will still not allow it to grow.
 */
int			arc_no_grow_shift = 5;


/*
 * minimum lifespan of a prefetch block in clock ticks
 * (initialized in arc_init())
 */
static int		arc_min_prefetch_lifespan;

/*
 * If this percent of memory is free, don't throttle.
 */
int arc_lotsfree_percent = 10;

static int arc_dead;

/*
 * The arc has filled available memory and has now warmed up.
 */
static boolean_t arc_warm;

/*
 * These tunables are for performance analysis.
 */
uint64_t zfs_arc_max;
uint64_t zfs_arc_min;
uint64_t zfs_arc_meta_limit = 0;
uint64_t zfs_arc_meta_min = 0;
int zfs_arc_grow_retry = 0;
int zfs_arc_shrink_shift = 0;
int zfs_arc_p_min_shift = 0;
int zfs_disable_dup_eviction = 0;
int zfs_arc_average_blocksize = 8 * 1024; /* 8KB */

/*
 * Note that buffers can be in one of 6 states:
 *	ARC_anon	- anonymous (discussed below)
 *	ARC_mru		- recently used, currently cached
 *	ARC_mru_ghost	- recentely used, no longer in cache
 *	ARC_mfu		- frequently used, currently cached
 *	ARC_mfu_ghost	- frequently used, no longer in cache
 *	ARC_l2c_only	- exists in L2ARC but not other states
 * When there are no active references to the buffer, they are
 * are linked onto a list in one of these arc states.  These are
 * the only buffers that can be evicted or deleted.  Within each
 * state there are multiple lists, one for meta-data and one for
 * non-meta-data.  Meta-data (indirect blocks, blocks of dnodes,
 * etc.) is tracked separately so that it can be managed more
 * explicitly: favored over data, limited explicitly.
 *
 * Anonymous buffers are buffers that are not associated with
 * a DVA.  These are buffers that hold dirty block copies
 * before they are written to stable storage.  By definition,
 * they are "ref'd" and are considered part of arc_mru
 * that cannot be freed.  Generally, they will aquire a DVA
 * as they are written and migrate onto the arc_mru list.
 *
 * The ARC_l2c_only state is for buffers that are in the second
 * level ARC but no longer in any of the ARC_m* lists.  The second
 * level ARC itself may also contain buffers that are in any of
 * the ARC_m* states - meaning that a buffer can exist in two
 * places.  The reason for the ARC_l2c_only state is to keep the
 * buffer header in the hash table, so that reads that hit the
 * second level ARC benefit from these fast lookups.
 */

typedef struct arc_state {
	/*
	 * list of evictable buffers
	 */
	multilist_t arcs_list[ARC_BUFC_NUMTYPES];
	/*
	 * total amount of evictable data in this state
	 */
	uint64_t arcs_lsize[ARC_BUFC_NUMTYPES];
	/*
	 * total amount of data in this state; this includes: evictable,
	 * non-evictable, ARC_BUFC_DATA, and ARC_BUFC_METADATA.
	 */
	uint64_t arcs_size;
} arc_state_t;

/* The 6 states: */
static arc_state_t ARC_anon;
static arc_state_t ARC_mru;
static arc_state_t ARC_mru_ghost;
static arc_state_t ARC_mfu;
static arc_state_t ARC_mfu_ghost;
static arc_state_t ARC_l2c_only;

typedef struct arc_stats {
	kstat_named_t arcstat_hits;
	kstat_named_t arcstat_misses;
	kstat_named_t arcstat_demand_data_hits;
	kstat_named_t arcstat_demand_data_misses;
	kstat_named_t arcstat_demand_metadata_hits;
	kstat_named_t arcstat_demand_metadata_misses;
	kstat_named_t arcstat_prefetch_data_hits;
	kstat_named_t arcstat_prefetch_data_misses;
	kstat_named_t arcstat_prefetch_metadata_hits;
	kstat_named_t arcstat_prefetch_metadata_misses;
	kstat_named_t arcstat_mru_hits;
	kstat_named_t arcstat_mru_ghost_hits;
	kstat_named_t arcstat_mfu_hits;
	kstat_named_t arcstat_mfu_ghost_hits;
	kstat_named_t arcstat_deleted;
	/*
	 * Number of buffers that could not be evicted because the hash lock
	 * was held by another thread.  The lock may not necessarily be held
	 * by something using the same buffer, since hash locks are shared
	 * by multiple buffers.
	 */
	kstat_named_t arcstat_mutex_miss;
	/*
	 * Number of buffers skipped because they have I/O in progress, are
	 * indrect prefetch buffers that have not lived long enough, or are
	 * not from the spa we're trying to evict from.
	 */
	kstat_named_t arcstat_evict_skip;
<<<<<<< HEAD
	kstat_named_t arcstat_evict_allocfail;
=======
	/*
	 * Number of times arc_evict_state() was unable to evict enough
	 * buffers to reach it's target amount.
	 */
	kstat_named_t arcstat_evict_not_enough;
>>>>>>> 244781f1
	kstat_named_t arcstat_evict_l2_cached;
	kstat_named_t arcstat_evict_l2_eligible;
	kstat_named_t arcstat_evict_l2_ineligible;
	kstat_named_t arcstat_evict_l2_skip;
	kstat_named_t arcstat_hash_elements;
	kstat_named_t arcstat_hash_elements_max;
	kstat_named_t arcstat_hash_collisions;
	kstat_named_t arcstat_hash_chains;
	kstat_named_t arcstat_hash_chain_max;
	kstat_named_t arcstat_p;
	kstat_named_t arcstat_c;
	kstat_named_t arcstat_c_min;
	kstat_named_t arcstat_c_max;
	kstat_named_t arcstat_size;
	/*
	 * Number of bytes consumed by internal ARC structures necessary
	 * for tracking purposes; these structures are not actually
	 * backed by ARC buffers. This includes arc_buf_hdr_t structures
	 * (allocated via arc_buf_hdr_t_full and arc_buf_hdr_t_l2only
	 * caches), and arc_buf_t structures (allocated via arc_buf_t
	 * cache).
	 */
	kstat_named_t arcstat_hdr_size;
	/*
	 * Number of bytes consumed by ARC buffers of type equal to
	 * ARC_BUFC_DATA. This is generally consumed by buffers backing
	 * on disk user data (e.g. plain file contents).
	 */
	kstat_named_t arcstat_data_size;
	/*
	 * Number of bytes consumed by ARC buffers of type equal to
	 * ARC_BUFC_METADATA. This is generally consumed by buffers
	 * backing on disk data that is used for internal ZFS
	 * structures (e.g. ZAP, dnode, indirect blocks, etc).
	 */
	kstat_named_t arcstat_metadata_size;
	/*
	 * Number of bytes consumed by various buffers and structures
	 * not actually backed with ARC buffers. This includes bonus
	 * buffers (allocated directly via zio_buf_* functions),
	 * dmu_buf_impl_t structures (allocated via dmu_buf_impl_t
	 * cache), and dnode_t structures (allocated via dnode_t cache).
	 */
	kstat_named_t arcstat_other_size;
	/*
	 * Total number of bytes consumed by ARC buffers residing in the
	 * arc_anon state. This includes *all* buffers in the arc_anon
	 * state; e.g. data, metadata, evictable, and unevictable buffers
	 * are all included in this value.
	 */
	kstat_named_t arcstat_anon_size;
	/*
	 * Number of bytes consumed by ARC buffers that meet the
	 * following criteria: backing buffers of type ARC_BUFC_DATA,
	 * residing in the arc_anon state, and are eligible for eviction
	 * (e.g. have no outstanding holds on the buffer).
	 */
	kstat_named_t arcstat_anon_evictable_data;
	/*
	 * Number of bytes consumed by ARC buffers that meet the
	 * following criteria: backing buffers of type ARC_BUFC_METADATA,
	 * residing in the arc_anon state, and are eligible for eviction
	 * (e.g. have no outstanding holds on the buffer).
	 */
	kstat_named_t arcstat_anon_evictable_metadata;
	/*
	 * Total number of bytes consumed by ARC buffers residing in the
	 * arc_mru state. This includes *all* buffers in the arc_mru
	 * state; e.g. data, metadata, evictable, and unevictable buffers
	 * are all included in this value.
	 */
	kstat_named_t arcstat_mru_size;
	/*
	 * Number of bytes consumed by ARC buffers that meet the
	 * following criteria: backing buffers of type ARC_BUFC_DATA,
	 * residing in the arc_mru state, and are eligible for eviction
	 * (e.g. have no outstanding holds on the buffer).
	 */
	kstat_named_t arcstat_mru_evictable_data;
	/*
	 * Number of bytes consumed by ARC buffers that meet the
	 * following criteria: backing buffers of type ARC_BUFC_METADATA,
	 * residing in the arc_mru state, and are eligible for eviction
	 * (e.g. have no outstanding holds on the buffer).
	 */
	kstat_named_t arcstat_mru_evictable_metadata;
	/*
	 * Total number of bytes that *would have been* consumed by ARC
	 * buffers in the arc_mru_ghost state. The key thing to note
	 * here, is the fact that this size doesn't actually indicate
	 * RAM consumption. The ghost lists only consist of headers and
	 * don't actually have ARC buffers linked off of these headers.
	 * Thus, *if* the headers had associated ARC buffers, these
	 * buffers *would have* consumed this number of bytes.
	 */
	kstat_named_t arcstat_mru_ghost_size;
	/*
	 * Number of bytes that *would have been* consumed by ARC
	 * buffers that are eligible for eviction, of type
	 * ARC_BUFC_DATA, and linked off the arc_mru_ghost state.
	 */
	kstat_named_t arcstat_mru_ghost_evictable_data;
	/*
	 * Number of bytes that *would have been* consumed by ARC
	 * buffers that are eligible for eviction, of type
	 * ARC_BUFC_METADATA, and linked off the arc_mru_ghost state.
	 */
	kstat_named_t arcstat_mru_ghost_evictable_metadata;
	/*
	 * Total number of bytes consumed by ARC buffers residing in the
	 * arc_mfu state. This includes *all* buffers in the arc_mfu
	 * state; e.g. data, metadata, evictable, and unevictable buffers
	 * are all included in this value.
	 */
	kstat_named_t arcstat_mfu_size;
	/*
	 * Number of bytes consumed by ARC buffers that are eligible for
	 * eviction, of type ARC_BUFC_DATA, and reside in the arc_mfu
	 * state.
	 */
	kstat_named_t arcstat_mfu_evictable_data;
	/*
	 * Number of bytes consumed by ARC buffers that are eligible for
	 * eviction, of type ARC_BUFC_METADATA, and reside in the
	 * arc_mfu state.
	 */
	kstat_named_t arcstat_mfu_evictable_metadata;
	/*
	 * Total number of bytes that *would have been* consumed by ARC
	 * buffers in the arc_mfu_ghost state. See the comment above
	 * arcstat_mru_ghost_size for more details.
	 */
	kstat_named_t arcstat_mfu_ghost_size;
	/*
	 * Number of bytes that *would have been* consumed by ARC
	 * buffers that are eligible for eviction, of type
	 * ARC_BUFC_DATA, and linked off the arc_mfu_ghost state.
	 */
	kstat_named_t arcstat_mfu_ghost_evictable_data;
	/*
	 * Number of bytes that *would have been* consumed by ARC
	 * buffers that are eligible for eviction, of type
	 * ARC_BUFC_METADATA, and linked off the arc_mru_ghost state.
	 */
	kstat_named_t arcstat_mfu_ghost_evictable_metadata;
	kstat_named_t arcstat_l2_hits;
	kstat_named_t arcstat_l2_misses;
	kstat_named_t arcstat_l2_feeds;
	kstat_named_t arcstat_l2_rw_clash;
	kstat_named_t arcstat_l2_read_bytes;
	kstat_named_t arcstat_l2_write_bytes;
	kstat_named_t arcstat_l2_writes_sent;
	kstat_named_t arcstat_l2_writes_done;
	kstat_named_t arcstat_l2_writes_error;
	kstat_named_t arcstat_l2_writes_lock_retry;
	kstat_named_t arcstat_l2_evict_lock_retry;
	kstat_named_t arcstat_l2_evict_reading;
	kstat_named_t arcstat_l2_evict_l1cached;
	kstat_named_t arcstat_l2_free_on_write;
	kstat_named_t arcstat_l2_cdata_free_on_write;
	kstat_named_t arcstat_l2_abort_lowmem;
	kstat_named_t arcstat_l2_cksum_bad;
	kstat_named_t arcstat_l2_io_error;
	kstat_named_t arcstat_l2_size;
	kstat_named_t arcstat_l2_asize;
	kstat_named_t arcstat_l2_hdr_size;
	kstat_named_t arcstat_l2_compress_successes;
	kstat_named_t arcstat_l2_compress_zeros;
	kstat_named_t arcstat_l2_compress_failures;
	kstat_named_t arcstat_memory_throttle_count;
	kstat_named_t arcstat_duplicate_buffers;
	kstat_named_t arcstat_duplicate_buffers_size;
	kstat_named_t arcstat_duplicate_reads;
	kstat_named_t arcstat_meta_used;
	kstat_named_t arcstat_meta_limit;
	kstat_named_t arcstat_meta_max;
	kstat_named_t arcstat_meta_min;
} arc_stats_t;

static arc_stats_t arc_stats = {
	{ "hits",			KSTAT_DATA_UINT64 },
	{ "misses",			KSTAT_DATA_UINT64 },
	{ "demand_data_hits",		KSTAT_DATA_UINT64 },
	{ "demand_data_misses",		KSTAT_DATA_UINT64 },
	{ "demand_metadata_hits",	KSTAT_DATA_UINT64 },
	{ "demand_metadata_misses",	KSTAT_DATA_UINT64 },
	{ "prefetch_data_hits",		KSTAT_DATA_UINT64 },
	{ "prefetch_data_misses",	KSTAT_DATA_UINT64 },
	{ "prefetch_metadata_hits",	KSTAT_DATA_UINT64 },
	{ "prefetch_metadata_misses",	KSTAT_DATA_UINT64 },
	{ "mru_hits",			KSTAT_DATA_UINT64 },
	{ "mru_ghost_hits",		KSTAT_DATA_UINT64 },
	{ "mfu_hits",			KSTAT_DATA_UINT64 },
	{ "mfu_ghost_hits",		KSTAT_DATA_UINT64 },
	{ "deleted",			KSTAT_DATA_UINT64 },
	{ "mutex_miss",			KSTAT_DATA_UINT64 },
	{ "evict_skip",			KSTAT_DATA_UINT64 },
<<<<<<< HEAD
	{ "evict_allocfail",		KSTAT_DATA_UINT64 },
=======
	{ "evict_not_enough",		KSTAT_DATA_UINT64 },
>>>>>>> 244781f1
	{ "evict_l2_cached",		KSTAT_DATA_UINT64 },
	{ "evict_l2_eligible",		KSTAT_DATA_UINT64 },
	{ "evict_l2_ineligible",	KSTAT_DATA_UINT64 },
	{ "evict_l2_skip",		KSTAT_DATA_UINT64 },
	{ "hash_elements",		KSTAT_DATA_UINT64 },
	{ "hash_elements_max",		KSTAT_DATA_UINT64 },
	{ "hash_collisions",		KSTAT_DATA_UINT64 },
	{ "hash_chains",		KSTAT_DATA_UINT64 },
	{ "hash_chain_max",		KSTAT_DATA_UINT64 },
	{ "p",				KSTAT_DATA_UINT64 },
	{ "c",				KSTAT_DATA_UINT64 },
	{ "c_min",			KSTAT_DATA_UINT64 },
	{ "c_max",			KSTAT_DATA_UINT64 },
	{ "size",			KSTAT_DATA_UINT64 },
	{ "hdr_size",			KSTAT_DATA_UINT64 },
	{ "data_size",			KSTAT_DATA_UINT64 },
	{ "metadata_size",		KSTAT_DATA_UINT64 },
	{ "other_size",			KSTAT_DATA_UINT64 },
	{ "anon_size",			KSTAT_DATA_UINT64 },
	{ "anon_evictable_data",	KSTAT_DATA_UINT64 },
	{ "anon_evictable_metadata",	KSTAT_DATA_UINT64 },
	{ "mru_size",			KSTAT_DATA_UINT64 },
	{ "mru_evictable_data",		KSTAT_DATA_UINT64 },
	{ "mru_evictable_metadata",	KSTAT_DATA_UINT64 },
	{ "mru_ghost_size",		KSTAT_DATA_UINT64 },
	{ "mru_ghost_evictable_data",	KSTAT_DATA_UINT64 },
	{ "mru_ghost_evictable_metadata", KSTAT_DATA_UINT64 },
	{ "mfu_size",			KSTAT_DATA_UINT64 },
	{ "mfu_evictable_data",		KSTAT_DATA_UINT64 },
	{ "mfu_evictable_metadata",	KSTAT_DATA_UINT64 },
	{ "mfu_ghost_size",		KSTAT_DATA_UINT64 },
	{ "mfu_ghost_evictable_data",	KSTAT_DATA_UINT64 },
	{ "mfu_ghost_evictable_metadata", KSTAT_DATA_UINT64 },
	{ "l2_hits",			KSTAT_DATA_UINT64 },
	{ "l2_misses",			KSTAT_DATA_UINT64 },
	{ "l2_feeds",			KSTAT_DATA_UINT64 },
	{ "l2_rw_clash",		KSTAT_DATA_UINT64 },
	{ "l2_read_bytes",		KSTAT_DATA_UINT64 },
	{ "l2_write_bytes",		KSTAT_DATA_UINT64 },
	{ "l2_writes_sent",		KSTAT_DATA_UINT64 },
	{ "l2_writes_done",		KSTAT_DATA_UINT64 },
	{ "l2_writes_error",		KSTAT_DATA_UINT64 },
	{ "l2_writes_lock_retry",	KSTAT_DATA_UINT64 },
	{ "l2_evict_lock_retry",	KSTAT_DATA_UINT64 },
	{ "l2_evict_reading",		KSTAT_DATA_UINT64 },
	{ "l2_evict_l1cached",		KSTAT_DATA_UINT64 },
	{ "l2_free_on_write",		KSTAT_DATA_UINT64 },
	{ "l2_cdata_free_on_write",	KSTAT_DATA_UINT64 },
	{ "l2_abort_lowmem",		KSTAT_DATA_UINT64 },
	{ "l2_cksum_bad",		KSTAT_DATA_UINT64 },
	{ "l2_io_error",		KSTAT_DATA_UINT64 },
	{ "l2_size",			KSTAT_DATA_UINT64 },
	{ "l2_asize",			KSTAT_DATA_UINT64 },
	{ "l2_hdr_size",		KSTAT_DATA_UINT64 },
	{ "l2_compress_successes",	KSTAT_DATA_UINT64 },
	{ "l2_compress_zeros",		KSTAT_DATA_UINT64 },
	{ "l2_compress_failures",	KSTAT_DATA_UINT64 },
	{ "memory_throttle_count",	KSTAT_DATA_UINT64 },
	{ "duplicate_buffers",		KSTAT_DATA_UINT64 },
	{ "duplicate_buffers_size",	KSTAT_DATA_UINT64 },
	{ "duplicate_reads",		KSTAT_DATA_UINT64 },
	{ "arc_meta_used",		KSTAT_DATA_UINT64 },
	{ "arc_meta_limit",		KSTAT_DATA_UINT64 },
	{ "arc_meta_max",		KSTAT_DATA_UINT64 },
	{ "arc_meta_min",		KSTAT_DATA_UINT64 }
};

#define	ARCSTAT(stat)	(arc_stats.stat.value.ui64)

#define	ARCSTAT_INCR(stat, val) \
	atomic_add_64(&arc_stats.stat.value.ui64, (val))

#define	ARCSTAT_BUMP(stat)	ARCSTAT_INCR(stat, 1)
#define	ARCSTAT_BUMPDOWN(stat)	ARCSTAT_INCR(stat, -1)

#define	ARCSTAT_MAX(stat, val) {					\
	uint64_t m;							\
	while ((val) > (m = arc_stats.stat.value.ui64) &&		\
	    (m != atomic_cas_64(&arc_stats.stat.value.ui64, m, (val))))	\
		continue;						\
}

#define	ARCSTAT_MAXSTAT(stat) \
	ARCSTAT_MAX(stat##_max, arc_stats.stat.value.ui64)

/*
 * We define a macro to allow ARC hits/misses to be easily broken down by
 * two separate conditions, giving a total of four different subtypes for
 * each of hits and misses (so eight statistics total).
 */
#define	ARCSTAT_CONDSTAT(cond1, stat1, notstat1, cond2, stat2, notstat2, stat) \
	if (cond1) {							\
		if (cond2) {						\
			ARCSTAT_BUMP(arcstat_##stat1##_##stat2##_##stat); \
		} else {						\
			ARCSTAT_BUMP(arcstat_##stat1##_##notstat2##_##stat); \
		}							\
	} else {							\
		if (cond2) {						\
			ARCSTAT_BUMP(arcstat_##notstat1##_##stat2##_##stat); \
		} else {						\
			ARCSTAT_BUMP(arcstat_##notstat1##_##notstat2##_##stat);\
		}							\
	}

kstat_t			*arc_ksp;
static arc_state_t	*arc_anon;
static arc_state_t	*arc_mru;
static arc_state_t	*arc_mru_ghost;
static arc_state_t	*arc_mfu;
static arc_state_t	*arc_mfu_ghost;
static arc_state_t	*arc_l2c_only;

/*
 * There are several ARC variables that are critical to export as kstats --
 * but we don't want to have to grovel around in the kstat whenever we wish to
 * manipulate them.  For these variables, we therefore define them to be in
 * terms of the statistic variable.  This assures that we are not introducing
 * the possibility of inconsistency by having shadow copies of the variables,
 * while still allowing the code to be readable.
 */
#define	arc_size	ARCSTAT(arcstat_size)	/* actual total arc size */
#define	arc_p		ARCSTAT(arcstat_p)	/* target size of MRU */
#define	arc_c		ARCSTAT(arcstat_c)	/* target size of cache */
#define	arc_c_min	ARCSTAT(arcstat_c_min)	/* min target cache size */
#define	arc_c_max	ARCSTAT(arcstat_c_max)	/* max target cache size */
#define	arc_meta_limit	ARCSTAT(arcstat_meta_limit) /* max size for metadata */
#define	arc_meta_min	ARCSTAT(arcstat_meta_min) /* min size for metadata */
#define	arc_meta_used	ARCSTAT(arcstat_meta_used) /* size of metadata */
#define	arc_meta_max	ARCSTAT(arcstat_meta_max) /* max size of metadata */

#define	L2ARC_IS_VALID_COMPRESS(_c_) \
	((_c_) == ZIO_COMPRESS_LZ4 || (_c_) == ZIO_COMPRESS_EMPTY)

static int		arc_no_grow;	/* Don't try to grow cache size */
static uint64_t		arc_tempreserve;
static uint64_t		arc_loaned_bytes;

typedef struct arc_callback arc_callback_t;

struct arc_callback {
	void			*acb_private;
	arc_done_func_t		*acb_done;
	arc_buf_t		*acb_buf;
	zio_t			*acb_zio_dummy;
	arc_callback_t		*acb_next;
};

typedef struct arc_write_callback arc_write_callback_t;

struct arc_write_callback {
	void		*awcb_private;
	arc_done_func_t	*awcb_ready;
	arc_done_func_t	*awcb_physdone;
	arc_done_func_t	*awcb_done;
	arc_buf_t	*awcb_buf;
};

/*
 * ARC buffers are separated into multiple structs as a memory saving measure:
 *   - Common fields struct, always defined, and embedded within it:
 *       - L2-only fields, always allocated but undefined when not in L2ARC
 *       - L1-only fields, only allocated when in L1ARC
 *
 *           Buffer in L1                     Buffer only in L2
 *    +------------------------+          +------------------------+
 *    | arc_buf_hdr_t          |          | arc_buf_hdr_t          |
 *    |                        |          |                        |
 *    |                        |          |                        |
 *    |                        |          |                        |
 *    +------------------------+          +------------------------+
 *    | l2arc_buf_hdr_t        |          | l2arc_buf_hdr_t        |
 *    | (undefined if L1-only) |          |                        |
 *    +------------------------+          +------------------------+
 *    | l1arc_buf_hdr_t        |
 *    |                        |
 *    |                        |
 *    |                        |
 *    |                        |
 *    +------------------------+
 *
 * Because it's possible for the L2ARC to become extremely large, we can wind
 * up eating a lot of memory in L2ARC buffer headers, so the size of a header
 * is minimized by only allocating the fields necessary for an L1-cached buffer
 * when a header is actually in the L1 cache. The sub-headers (l1arc_buf_hdr and
 * l2arc_buf_hdr) are embedded rather than allocated separately to save a couple
 * words in pointers. arc_hdr_realloc() is used to switch a header between
 * these two allocation states.
 */
typedef struct l1arc_buf_hdr {
	kmutex_t		b_freeze_lock;
#ifdef ZFS_DEBUG
	/*
	 * used for debugging wtih kmem_flags - by allocating and freeing
	 * b_thawed when the buffer is thawed, we get a record of the stack
	 * trace that thawed it.
	 */
	void			*b_thawed;
#endif

	arc_buf_t		*b_buf;
	uint32_t		b_datacnt;
	/* for waiting on writes to complete */
	kcondvar_t		b_cv;

	/* protected by arc state mutex */
	arc_state_t		*b_state;
	multilist_node_t	b_arc_node;

	/* updated atomically */
	clock_t			b_arc_access;

	/* self protecting */
	refcount_t		b_refcnt;

	arc_callback_t		*b_acb;
	/* temporary buffer holder for in-flight compressed data */
	void			*b_tmp_cdata;
} l1arc_buf_hdr_t;

typedef struct l2arc_dev l2arc_dev_t;

typedef struct l2arc_buf_hdr {
	/* protected by arc_buf_hdr mutex */
	l2arc_dev_t		*b_dev;		/* L2ARC device */
	uint64_t		b_daddr;	/* disk address, offset byte */
	/* real alloc'd buffer size depending on b_compress applied */
	int32_t			b_asize;

	list_node_t		b_l2node;
} l2arc_buf_hdr_t;

struct arc_buf_hdr {
	/* protected by hash lock */
	dva_t			b_dva;
	uint64_t		b_birth;
	/*
	 * Even though this checksum is only set/verified when a buffer is in
	 * the L1 cache, it needs to be in the set of common fields because it
	 * must be preserved from the time before a buffer is written out to
	 * L2ARC until after it is read back in.
	 */
	zio_cksum_t		*b_freeze_cksum;

	arc_buf_hdr_t		*b_hash_next;
	arc_flags_t		b_flags;

	/* immutable */
	int32_t			b_size;
	uint64_t		b_spa;

	/* L2ARC fields. Undefined when not in L2ARC. */
	l2arc_buf_hdr_t		b_l2hdr;
	/* L1ARC fields. Undefined when in l2arc_only state */
	l1arc_buf_hdr_t		b_l1hdr;
};

static arc_buf_t *arc_eviction_list;
static arc_buf_hdr_t arc_eviction_hdr;

#define	GHOST_STATE(state)	\
	((state) == arc_mru_ghost || (state) == arc_mfu_ghost ||	\
	(state) == arc_l2c_only)

#define	HDR_IN_HASH_TABLE(hdr)	((hdr)->b_flags & ARC_FLAG_IN_HASH_TABLE)
#define	HDR_IO_IN_PROGRESS(hdr)	((hdr)->b_flags & ARC_FLAG_IO_IN_PROGRESS)
#define	HDR_IO_ERROR(hdr)	((hdr)->b_flags & ARC_FLAG_IO_ERROR)
#define	HDR_PREFETCH(hdr)	((hdr)->b_flags & ARC_FLAG_PREFETCH)
#define	HDR_FREED_IN_READ(hdr)	((hdr)->b_flags & ARC_FLAG_FREED_IN_READ)
#define	HDR_BUF_AVAILABLE(hdr)	((hdr)->b_flags & ARC_FLAG_BUF_AVAILABLE)

#define	HDR_L2CACHE(hdr)	((hdr)->b_flags & ARC_FLAG_L2CACHE)
#define	HDR_L2COMPRESS(hdr)	((hdr)->b_flags & ARC_FLAG_L2COMPRESS)
#define	HDR_L2_READING(hdr)	\
	    (((hdr)->b_flags & ARC_FLAG_IO_IN_PROGRESS) &&	\
	    ((hdr)->b_flags & ARC_FLAG_HAS_L2HDR))
#define	HDR_L2_WRITING(hdr)	((hdr)->b_flags & ARC_FLAG_L2_WRITING)
#define	HDR_L2_EVICTED(hdr)	((hdr)->b_flags & ARC_FLAG_L2_EVICTED)
#define	HDR_L2_WRITE_HEAD(hdr)	((hdr)->b_flags & ARC_FLAG_L2_WRITE_HEAD)

#define	HDR_ISTYPE_METADATA(hdr)	\
	    ((hdr)->b_flags & ARC_FLAG_BUFC_METADATA)
#define	HDR_ISTYPE_DATA(hdr)	(!HDR_ISTYPE_METADATA(hdr))

#define	HDR_HAS_L1HDR(hdr)	((hdr)->b_flags & ARC_FLAG_HAS_L1HDR)
#define	HDR_HAS_L2HDR(hdr)	((hdr)->b_flags & ARC_FLAG_HAS_L2HDR)

/* For storing compression mode in b_flags */
#define	HDR_COMPRESS_OFFSET	24
#define	HDR_COMPRESS_NBITS	7

#define	HDR_GET_COMPRESS(hdr)	((enum zio_compress)BF32_GET(hdr->b_flags, \
	    HDR_COMPRESS_OFFSET, HDR_COMPRESS_NBITS))
#define	HDR_SET_COMPRESS(hdr, cmp) BF32_SET(hdr->b_flags, \
	    HDR_COMPRESS_OFFSET, HDR_COMPRESS_NBITS, (cmp))

/*
 * Other sizes
 */

#define	HDR_FULL_SIZE ((int64_t)sizeof (arc_buf_hdr_t))
#define	HDR_L2ONLY_SIZE ((int64_t)offsetof(arc_buf_hdr_t, b_l1hdr))

/*
 * Hash table routines
 */

#define	HT_LOCK_PAD	64

struct ht_lock {
	kmutex_t	ht_lock;
#ifdef _KERNEL
	unsigned char	pad[(HT_LOCK_PAD - sizeof (kmutex_t))];
#endif
};

#define	BUF_LOCKS 256
typedef struct buf_hash_table {
	uint64_t ht_mask;
	arc_buf_hdr_t **ht_table;
	struct ht_lock ht_locks[BUF_LOCKS];
} buf_hash_table_t;

static buf_hash_table_t buf_hash_table;

#define	BUF_HASH_INDEX(spa, dva, birth) \
	(buf_hash(spa, dva, birth) & buf_hash_table.ht_mask)
#define	BUF_HASH_LOCK_NTRY(idx) (buf_hash_table.ht_locks[idx & (BUF_LOCKS-1)])
#define	BUF_HASH_LOCK(idx)	(&(BUF_HASH_LOCK_NTRY(idx).ht_lock))
#define	HDR_LOCK(hdr) \
	(BUF_HASH_LOCK(BUF_HASH_INDEX(hdr->b_spa, &hdr->b_dva, hdr->b_birth)))

uint64_t zfs_crc64_table[256];

/*
 * Level 2 ARC
 */

#define	L2ARC_WRITE_SIZE	(8 * 1024 * 1024)	/* initial write max */
#define	L2ARC_HEADROOM		2			/* num of writes */
/*
 * If we discover during ARC scan any buffers to be compressed, we boost
 * our headroom for the next scanning cycle by this percentage multiple.
 */
#define	L2ARC_HEADROOM_BOOST	200
#define	L2ARC_FEED_SECS		1		/* caching interval secs */
#define	L2ARC_FEED_MIN_MS	200		/* min caching interval ms */

#define	l2arc_writes_sent	ARCSTAT(arcstat_l2_writes_sent)
#define	l2arc_writes_done	ARCSTAT(arcstat_l2_writes_done)

/* L2ARC Performance Tunables */
uint64_t l2arc_write_max = L2ARC_WRITE_SIZE;	/* default max write size */
uint64_t l2arc_write_boost = L2ARC_WRITE_SIZE;	/* extra write during warmup */
uint64_t l2arc_headroom = L2ARC_HEADROOM;	/* number of dev writes */
uint64_t l2arc_headroom_boost = L2ARC_HEADROOM_BOOST;
uint64_t l2arc_feed_secs = L2ARC_FEED_SECS;	/* interval seconds */
uint64_t l2arc_feed_min_ms = L2ARC_FEED_MIN_MS;	/* min interval milliseconds */
boolean_t l2arc_noprefetch = B_TRUE;		/* don't cache prefetch bufs */
boolean_t l2arc_feed_again = B_TRUE;		/* turbo warmup */
boolean_t l2arc_norw = B_TRUE;			/* no reads during writes */

/*
 * L2ARC Internals
 */
struct l2arc_dev {
	vdev_t			*l2ad_vdev;	/* vdev */
	spa_t			*l2ad_spa;	/* spa */
	uint64_t		l2ad_hand;	/* next write location */
	uint64_t		l2ad_start;	/* first addr on device */
	uint64_t		l2ad_end;	/* last addr on device */
	uint64_t		l2ad_evict;	/* last addr eviction reached */
	boolean_t		l2ad_first;	/* first sweep through */
	boolean_t		l2ad_writing;	/* currently writing */
	kmutex_t		l2ad_mtx;	/* lock for buffer list */
	list_t			l2ad_buflist;	/* buffer list */
	list_node_t		l2ad_node;	/* device list node */
};

static list_t L2ARC_dev_list;			/* device list */
static list_t *l2arc_dev_list;			/* device list pointer */
static kmutex_t l2arc_dev_mtx;			/* device list mutex */
static l2arc_dev_t *l2arc_dev_last;		/* last device used */
static list_t L2ARC_free_on_write;		/* free after write buf list */
static list_t *l2arc_free_on_write;		/* free after write list ptr */
static kmutex_t l2arc_free_on_write_mtx;	/* mutex for list */
static uint64_t l2arc_ndev;			/* number of devices */

typedef struct l2arc_read_callback {
	arc_buf_t		*l2rcb_buf;		/* read buffer */
	spa_t			*l2rcb_spa;		/* spa */
	blkptr_t		l2rcb_bp;		/* original blkptr */
	zbookmark_phys_t	l2rcb_zb;		/* original bookmark */
	int			l2rcb_flags;		/* original flags */
	enum zio_compress	l2rcb_compress;		/* applied compress */
} l2arc_read_callback_t;

typedef struct l2arc_write_callback {
	l2arc_dev_t	*l2wcb_dev;		/* device info */
	arc_buf_hdr_t	*l2wcb_head;		/* head of write buflist */
} l2arc_write_callback_t;

typedef struct l2arc_data_free {
	/* protected by l2arc_free_on_write_mtx */
	void		*l2df_data;
	size_t		l2df_size;
	void		(*l2df_func)(void *, size_t);
	list_node_t	l2df_list_node;
} l2arc_data_free_t;

static kmutex_t l2arc_feed_thr_lock;
static kcondvar_t l2arc_feed_thr_cv;
static uint8_t l2arc_thread_exit;

static void arc_get_data_buf(arc_buf_t *);
static void arc_access(arc_buf_hdr_t *, kmutex_t *);
static boolean_t arc_is_overflowing();
static void arc_buf_watch(arc_buf_t *);

static arc_buf_contents_t arc_buf_type(arc_buf_hdr_t *);
static uint32_t arc_bufc_to_flags(arc_buf_contents_t);

static boolean_t l2arc_write_eligible(uint64_t, arc_buf_hdr_t *);
static void l2arc_read_done(zio_t *);

static boolean_t l2arc_compress_buf(arc_buf_hdr_t *);
static void l2arc_decompress_zio(zio_t *, arc_buf_hdr_t *, enum zio_compress);
static void l2arc_release_cdata_buf(arc_buf_hdr_t *);

static uint64_t
buf_hash(uint64_t spa, const dva_t *dva, uint64_t birth)
{
	uint8_t *vdva = (uint8_t *)dva;
	uint64_t crc = -1ULL;
	int i;

	ASSERT(zfs_crc64_table[128] == ZFS_CRC64_POLY);

	for (i = 0; i < sizeof (dva_t); i++)
		crc = (crc >> 8) ^ zfs_crc64_table[(crc ^ vdva[i]) & 0xFF];

	crc ^= (spa>>8) ^ birth;

	return (crc);
}

#define	BUF_EMPTY(buf)						\
	((buf)->b_dva.dva_word[0] == 0 &&			\
	(buf)->b_dva.dva_word[1] == 0)

#define	BUF_EQUAL(spa, dva, birth, buf)				\
	((buf)->b_dva.dva_word[0] == (dva)->dva_word[0]) &&	\
	((buf)->b_dva.dva_word[1] == (dva)->dva_word[1]) &&	\
	((buf)->b_birth == birth) && ((buf)->b_spa == spa)

static void
buf_discard_identity(arc_buf_hdr_t *hdr)
{
	hdr->b_dva.dva_word[0] = 0;
	hdr->b_dva.dva_word[1] = 0;
	hdr->b_birth = 0;
}

static arc_buf_hdr_t *
buf_hash_find(uint64_t spa, const blkptr_t *bp, kmutex_t **lockp)
{
	const dva_t *dva = BP_IDENTITY(bp);
	uint64_t birth = BP_PHYSICAL_BIRTH(bp);
	uint64_t idx = BUF_HASH_INDEX(spa, dva, birth);
	kmutex_t *hash_lock = BUF_HASH_LOCK(idx);
	arc_buf_hdr_t *hdr;

	mutex_enter(hash_lock);
	for (hdr = buf_hash_table.ht_table[idx]; hdr != NULL;
	    hdr = hdr->b_hash_next) {
		if (BUF_EQUAL(spa, dva, birth, hdr)) {
			*lockp = hash_lock;
			return (hdr);
		}
	}
	mutex_exit(hash_lock);
	*lockp = NULL;
	return (NULL);
}

/*
 * Insert an entry into the hash table.  If there is already an element
 * equal to elem in the hash table, then the already existing element
 * will be returned and the new element will not be inserted.
 * Otherwise returns NULL.
 * If lockp == NULL, the caller is assumed to already hold the hash lock.
 */
static arc_buf_hdr_t *
buf_hash_insert(arc_buf_hdr_t *hdr, kmutex_t **lockp)
{
	uint64_t idx = BUF_HASH_INDEX(hdr->b_spa, &hdr->b_dva, hdr->b_birth);
	kmutex_t *hash_lock = BUF_HASH_LOCK(idx);
	arc_buf_hdr_t *fhdr;
	uint32_t i;

	ASSERT(!DVA_IS_EMPTY(&hdr->b_dva));
	ASSERT(hdr->b_birth != 0);
	ASSERT(!HDR_IN_HASH_TABLE(hdr));

	if (lockp != NULL) {
		*lockp = hash_lock;
		mutex_enter(hash_lock);
	} else {
		ASSERT(MUTEX_HELD(hash_lock));
	}

	for (fhdr = buf_hash_table.ht_table[idx], i = 0; fhdr != NULL;
	    fhdr = fhdr->b_hash_next, i++) {
		if (BUF_EQUAL(hdr->b_spa, &hdr->b_dva, hdr->b_birth, fhdr))
			return (fhdr);
	}

	hdr->b_hash_next = buf_hash_table.ht_table[idx];
	buf_hash_table.ht_table[idx] = hdr;
	hdr->b_flags |= ARC_FLAG_IN_HASH_TABLE;

	/* collect some hash table performance data */
	if (i > 0) {
		ARCSTAT_BUMP(arcstat_hash_collisions);
		if (i == 1)
			ARCSTAT_BUMP(arcstat_hash_chains);

		ARCSTAT_MAX(arcstat_hash_chain_max, i);
	}

	ARCSTAT_BUMP(arcstat_hash_elements);
	ARCSTAT_MAXSTAT(arcstat_hash_elements);

	return (NULL);
}

static void
buf_hash_remove(arc_buf_hdr_t *hdr)
{
	arc_buf_hdr_t *fhdr, **hdrp;
	uint64_t idx = BUF_HASH_INDEX(hdr->b_spa, &hdr->b_dva, hdr->b_birth);

	ASSERT(MUTEX_HELD(BUF_HASH_LOCK(idx)));
	ASSERT(HDR_IN_HASH_TABLE(hdr));

	hdrp = &buf_hash_table.ht_table[idx];
	while ((fhdr = *hdrp) != hdr) {
		ASSERT(fhdr != NULL);
		hdrp = &fhdr->b_hash_next;
	}
	*hdrp = hdr->b_hash_next;
	hdr->b_hash_next = NULL;
	hdr->b_flags &= ~ARC_FLAG_IN_HASH_TABLE;

	/* collect some hash table performance data */
	ARCSTAT_BUMPDOWN(arcstat_hash_elements);

	if (buf_hash_table.ht_table[idx] &&
	    buf_hash_table.ht_table[idx]->b_hash_next == NULL)
		ARCSTAT_BUMPDOWN(arcstat_hash_chains);
}

/*
 * Global data structures and functions for the buf kmem cache.
 */
static kmem_cache_t *hdr_full_cache;
static kmem_cache_t *hdr_l2only_cache;
static kmem_cache_t *buf_cache;

static void
buf_fini(void)
{
	int i;

	kmem_free(buf_hash_table.ht_table,
	    (buf_hash_table.ht_mask + 1) * sizeof (void *));
	for (i = 0; i < BUF_LOCKS; i++)
		mutex_destroy(&buf_hash_table.ht_locks[i].ht_lock);
	kmem_cache_destroy(hdr_full_cache);
	kmem_cache_destroy(hdr_l2only_cache);
	kmem_cache_destroy(buf_cache);
}

/*
 * Constructor callback - called when the cache is empty
 * and a new buf is requested.
 */
/* ARGSUSED */
static int
hdr_full_cons(void *vbuf, void *unused, int kmflag)
{
	arc_buf_hdr_t *hdr = vbuf;

	bzero(hdr, HDR_FULL_SIZE);
	cv_init(&hdr->b_l1hdr.b_cv, NULL, CV_DEFAULT, NULL);
	refcount_create(&hdr->b_l1hdr.b_refcnt);
	mutex_init(&hdr->b_l1hdr.b_freeze_lock, NULL, MUTEX_DEFAULT, NULL);
	multilist_link_init(&hdr->b_l1hdr.b_arc_node);
	arc_space_consume(HDR_FULL_SIZE, ARC_SPACE_HDRS);

	return (0);
}

/* ARGSUSED */
static int
hdr_l2only_cons(void *vbuf, void *unused, int kmflag)
{
	arc_buf_hdr_t *hdr = vbuf;

	bzero(hdr, HDR_L2ONLY_SIZE);
	arc_space_consume(HDR_L2ONLY_SIZE, ARC_SPACE_L2HDRS);

	return (0);
}

/* ARGSUSED */
static int
buf_cons(void *vbuf, void *unused, int kmflag)
{
	arc_buf_t *buf = vbuf;

	bzero(buf, sizeof (arc_buf_t));
	mutex_init(&buf->b_evict_lock, NULL, MUTEX_DEFAULT, NULL);
	arc_space_consume(sizeof (arc_buf_t), ARC_SPACE_HDRS);

	return (0);
}

/*
 * Destructor callback - called when a cached buf is
 * no longer required.
 */
/* ARGSUSED */
static void
hdr_full_dest(void *vbuf, void *unused)
{
	arc_buf_hdr_t *hdr = vbuf;

	ASSERT(BUF_EMPTY(hdr));
	cv_destroy(&hdr->b_l1hdr.b_cv);
	refcount_destroy(&hdr->b_l1hdr.b_refcnt);
	mutex_destroy(&hdr->b_l1hdr.b_freeze_lock);
	ASSERT(!multilist_link_active(&hdr->b_l1hdr.b_arc_node));
	arc_space_return(HDR_FULL_SIZE, ARC_SPACE_HDRS);
}

/* ARGSUSED */
static void
hdr_l2only_dest(void *vbuf, void *unused)
{
	arc_buf_hdr_t *hdr = vbuf;

	ASSERT(BUF_EMPTY(hdr));
	arc_space_return(HDR_L2ONLY_SIZE, ARC_SPACE_L2HDRS);
}

/* ARGSUSED */
static void
buf_dest(void *vbuf, void *unused)
{
	arc_buf_t *buf = vbuf;

	mutex_destroy(&buf->b_evict_lock);
	arc_space_return(sizeof (arc_buf_t), ARC_SPACE_HDRS);
}

/*
 * Reclaim callback -- invoked when memory is low.
 */
/* ARGSUSED */
static void
hdr_recl(void *unused)
{
	dprintf("hdr_recl called\n");
	/*
	 * umem calls the reclaim func when we destroy the buf cache,
	 * which is after we do arc_fini().
	 */
	if (!arc_dead)
		cv_signal(&arc_reclaim_thread_cv);
}

static void
buf_init(void)
{
	uint64_t *ct;
	uint64_t hsize = 1ULL << 12;
	int i, j;

	/*
	 * The hash table is big enough to fill all of physical memory
	 * with an average block size of zfs_arc_average_blocksize (default 8K).
	 * By default, the table will take up
	 * totalmem * sizeof(void*) / 8K (1MB per GB with 8-byte pointers).
	 */
	while (hsize * zfs_arc_average_blocksize < physmem * PAGESIZE)
		hsize <<= 1;
retry:
	buf_hash_table.ht_mask = hsize - 1;
	buf_hash_table.ht_table =
	    kmem_zalloc(hsize * sizeof (void*), KM_NOSLEEP);
	if (buf_hash_table.ht_table == NULL) {
		ASSERT(hsize > (1ULL << 8));
		hsize >>= 1;
		goto retry;
	}

	hdr_full_cache = kmem_cache_create("arc_buf_hdr_t_full", HDR_FULL_SIZE,
	    0, hdr_full_cons, hdr_full_dest, hdr_recl, NULL, NULL, 0);
	hdr_l2only_cache = kmem_cache_create("arc_buf_hdr_t_l2only",
	    HDR_L2ONLY_SIZE, 0, hdr_l2only_cons, hdr_l2only_dest, hdr_recl,
	    NULL, NULL, 0);
	buf_cache = kmem_cache_create("arc_buf_t", sizeof (arc_buf_t),
	    0, buf_cons, buf_dest, NULL, NULL, NULL, 0);

	for (i = 0; i < 256; i++)
		for (ct = zfs_crc64_table + i, *ct = i, j = 8; j > 0; j--)
			*ct = (*ct >> 1) ^ (-(*ct & 1) & ZFS_CRC64_POLY);

	for (i = 0; i < BUF_LOCKS; i++) {
		mutex_init(&buf_hash_table.ht_locks[i].ht_lock,
		    NULL, MUTEX_DEFAULT, NULL);
	}
}

/*
 * Transition between the two allocation states for the arc_buf_hdr struct.
 * The arc_buf_hdr struct can be allocated with (hdr_full_cache) or without
 * (hdr_l2only_cache) the fields necessary for the L1 cache - the smaller
 * version is used when a cache buffer is only in the L2ARC in order to reduce
 * memory usage.
 */
static arc_buf_hdr_t *
arc_hdr_realloc(arc_buf_hdr_t *hdr, kmem_cache_t *old, kmem_cache_t *new)
{
	ASSERT(HDR_HAS_L2HDR(hdr));

	arc_buf_hdr_t *nhdr;
	l2arc_dev_t *dev = hdr->b_l2hdr.b_dev;

	ASSERT((old == hdr_full_cache && new == hdr_l2only_cache) ||
	    (old == hdr_l2only_cache && new == hdr_full_cache));

	nhdr = kmem_cache_alloc(new, KM_PUSHPAGE);

	ASSERT(MUTEX_HELD(HDR_LOCK(hdr)));
	buf_hash_remove(hdr);

	bcopy(hdr, nhdr, HDR_L2ONLY_SIZE);
	if (new == hdr_full_cache) {
		nhdr->b_flags |= ARC_FLAG_HAS_L1HDR;
		/*
		 * arc_access and arc_change_state need to be aware that a
		 * header has just come out of L2ARC, so we set its state to
		 * l2c_only even though it's about to change.
		 */
		nhdr->b_l1hdr.b_state = arc_l2c_only;

		/* Verify previous threads set to NULL before freeing */
		ASSERT3P(nhdr->b_l1hdr.b_tmp_cdata, ==, NULL);
	} else {
		ASSERT(hdr->b_l1hdr.b_buf == NULL);
		ASSERT0(hdr->b_l1hdr.b_datacnt);

		/*
		 * If we've reached here, We must have been called from
		 * arc_evict_hdr(), as such we should have already been
		 * removed from any ghost list we were previously on
		 * (which protects us from racing with arc_evict_state),
		 * thus no locking is needed during this check.
		 */
		ASSERT(!multilist_link_active(&hdr->b_l1hdr.b_arc_node));

		/*
		 * A buffer must not be moved into the arc_l2c_only
		 * state if it's not finished being written out to the
		 * l2arc device. Otherwise, the b_l1hdr.b_tmp_cdata field
		 * might try to be accessed, even though it was removed.
		 */
		VERIFY(!HDR_L2_WRITING(hdr));
		VERIFY3P(hdr->b_l1hdr.b_tmp_cdata, ==, NULL);

		nhdr->b_flags &= ~ARC_FLAG_HAS_L1HDR;
	}
	/*
	 * The header has been reallocated so we need to re-insert it into any
	 * lists it was on.
	 */
	(void) buf_hash_insert(nhdr, NULL);

	ASSERT(list_link_active(&hdr->b_l2hdr.b_l2node));

	mutex_enter(&dev->l2ad_mtx);

	/*
	 * We must place the realloc'ed header back into the list at
	 * the same spot. Otherwise, if it's placed earlier in the list,
	 * l2arc_write_buffers() could find it during the function's
	 * write phase, and try to write it out to the l2arc.
	 */
	list_insert_after(&dev->l2ad_buflist, hdr, nhdr);
	list_remove(&dev->l2ad_buflist, hdr);

	mutex_exit(&dev->l2ad_mtx);

	buf_discard_identity(hdr);
	hdr->b_freeze_cksum = NULL;
	kmem_cache_free(old, hdr);

	return (nhdr);
}


#define	ARC_MINTIME	(hz>>4) /* 62 ms */

static void
arc_cksum_verify(arc_buf_t *buf)
{
	zio_cksum_t zc;

	if (!(zfs_flags & ZFS_DEBUG_MODIFY))
		return;

	mutex_enter(&buf->b_hdr->b_l1hdr.b_freeze_lock);
	if (buf->b_hdr->b_freeze_cksum == NULL || HDR_IO_ERROR(buf->b_hdr)) {
		mutex_exit(&buf->b_hdr->b_l1hdr.b_freeze_lock);
		return;
	}
	fletcher_2_native(buf->b_data, buf->b_hdr->b_size, &zc);
	if (!ZIO_CHECKSUM_EQUAL(*buf->b_hdr->b_freeze_cksum, zc))
		panic("buffer modified while frozen!");
	mutex_exit(&buf->b_hdr->b_l1hdr.b_freeze_lock);
}

static int
arc_cksum_equal(arc_buf_t *buf)
{
	zio_cksum_t zc;
	int equal;

	mutex_enter(&buf->b_hdr->b_l1hdr.b_freeze_lock);
	fletcher_2_native(buf->b_data, buf->b_hdr->b_size, &zc);
	equal = ZIO_CHECKSUM_EQUAL(*buf->b_hdr->b_freeze_cksum, zc);
	mutex_exit(&buf->b_hdr->b_l1hdr.b_freeze_lock);

	return (equal);
}

static void
arc_cksum_compute(arc_buf_t *buf, boolean_t force)
{
	if (!force && !(zfs_flags & ZFS_DEBUG_MODIFY))
		return;

	mutex_enter(&buf->b_hdr->b_l1hdr.b_freeze_lock);
	if (buf->b_hdr->b_freeze_cksum != NULL) {
		mutex_exit(&buf->b_hdr->b_l1hdr.b_freeze_lock);
		return;
	}
	buf->b_hdr->b_freeze_cksum = kmem_alloc(sizeof (zio_cksum_t), KM_SLEEP);
	fletcher_2_native(buf->b_data, buf->b_hdr->b_size,
	    buf->b_hdr->b_freeze_cksum);
	mutex_exit(&buf->b_hdr->b_l1hdr.b_freeze_lock);
	arc_buf_watch(buf);
}

#ifndef _KERNEL
typedef struct procctl {
	long cmd;
	prwatch_t prwatch;
} procctl_t;
#endif

/* ARGSUSED */
static void
arc_buf_unwatch(arc_buf_t *buf)
{
#ifndef _KERNEL
	if (arc_watch) {
		int result;
		procctl_t ctl;
		ctl.cmd = PCWATCH;
		ctl.prwatch.pr_vaddr = (uintptr_t)buf->b_data;
		ctl.prwatch.pr_size = 0;
		ctl.prwatch.pr_wflags = 0;
		result = write(arc_procfd, &ctl, sizeof (ctl));
		ASSERT3U(result, ==, sizeof (ctl));
	}
#endif
}

/* ARGSUSED */
static void
arc_buf_watch(arc_buf_t *buf)
{
#ifndef _KERNEL
	if (arc_watch) {
		int result;
		procctl_t ctl;
		ctl.cmd = PCWATCH;
		ctl.prwatch.pr_vaddr = (uintptr_t)buf->b_data;
		ctl.prwatch.pr_size = buf->b_hdr->b_size;
		ctl.prwatch.pr_wflags = WA_WRITE;
		result = write(arc_procfd, &ctl, sizeof (ctl));
		ASSERT3U(result, ==, sizeof (ctl));
	}
#endif
}

static arc_buf_contents_t
arc_buf_type(arc_buf_hdr_t *hdr)
{
	if (HDR_ISTYPE_METADATA(hdr)) {
		return (ARC_BUFC_METADATA);
	} else {
		return (ARC_BUFC_DATA);
	}
}

static uint32_t
arc_bufc_to_flags(arc_buf_contents_t type)
{
	switch (type) {
	case ARC_BUFC_DATA:
		/* metadata field is 0 if buffer contains normal data */
		return (0);
	case ARC_BUFC_METADATA:
		return (ARC_FLAG_BUFC_METADATA);
	default:
		break;
	}
	panic("undefined ARC buffer type!");
	return ((uint32_t)-1);
}

void
arc_buf_thaw(arc_buf_t *buf)
{
	if (zfs_flags & ZFS_DEBUG_MODIFY) {
		if (buf->b_hdr->b_l1hdr.b_state != arc_anon)
			panic("modifying non-anon buffer!");
		if (HDR_IO_IN_PROGRESS(buf->b_hdr))
			panic("modifying buffer while i/o in progress!");
		arc_cksum_verify(buf);
	}

	mutex_enter(&buf->b_hdr->b_l1hdr.b_freeze_lock);
	if (buf->b_hdr->b_freeze_cksum != NULL) {
		kmem_free(buf->b_hdr->b_freeze_cksum, sizeof (zio_cksum_t));
		buf->b_hdr->b_freeze_cksum = NULL;
	}

#ifdef ZFS_DEBUG
	if (zfs_flags & ZFS_DEBUG_MODIFY) {
		if (buf->b_hdr->b_l1hdr.b_thawed != NULL)
			kmem_free(buf->b_hdr->b_l1hdr.b_thawed, 1);
		buf->b_hdr->b_l1hdr.b_thawed = kmem_alloc(1, KM_SLEEP);
	}
#endif

	mutex_exit(&buf->b_hdr->b_l1hdr.b_freeze_lock);

	arc_buf_unwatch(buf);
}

void
arc_buf_freeze(arc_buf_t *buf)
{
	kmutex_t *hash_lock;

	if (!(zfs_flags & ZFS_DEBUG_MODIFY))
		return;

	hash_lock = HDR_LOCK(buf->b_hdr);
	mutex_enter(hash_lock);

	ASSERT(buf->b_hdr->b_freeze_cksum != NULL ||
	    buf->b_hdr->b_l1hdr.b_state == arc_anon);
	arc_cksum_compute(buf, B_FALSE);
	mutex_exit(hash_lock);

}

static void
add_reference(arc_buf_hdr_t *hdr, kmutex_t *hash_lock, void *tag)
{
	ASSERT(HDR_HAS_L1HDR(hdr));
	ASSERT(MUTEX_HELD(hash_lock));
	arc_state_t *state = hdr->b_l1hdr.b_state;

	if ((refcount_add(&hdr->b_l1hdr.b_refcnt, tag) == 1) &&
	    (state != arc_anon)) {
		/* We don't use the L2-only state list. */
		if (state != arc_l2c_only) {
			arc_buf_contents_t type = arc_buf_type(hdr);
			uint64_t delta = hdr->b_size * hdr->b_l1hdr.b_datacnt;
			multilist_t *list = &state->arcs_list[type];
			uint64_t *size = &state->arcs_lsize[type];

			multilist_remove(list, hdr);

			if (GHOST_STATE(state)) {
				ASSERT0(hdr->b_l1hdr.b_datacnt);
				ASSERT3P(hdr->b_l1hdr.b_buf, ==, NULL);
				delta = hdr->b_size;
			}
			ASSERT(delta > 0);
			ASSERT3U(*size, >=, delta);
			atomic_add_64(size, -delta);
		}
		/* remove the prefetch flag if we get a reference */
		hdr->b_flags &= ~ARC_FLAG_PREFETCH;
	}
}

static int
remove_reference(arc_buf_hdr_t *hdr, kmutex_t *hash_lock, void *tag)
{
	int cnt;
	arc_state_t *state = hdr->b_l1hdr.b_state;

	ASSERT(HDR_HAS_L1HDR(hdr));
	ASSERT(state == arc_anon || MUTEX_HELD(hash_lock));
	ASSERT(!GHOST_STATE(state));

	/*
	 * arc_l2c_only counts as a ghost state so we don't need to explicitly
	 * check to prevent usage of the arc_l2c_only list.
	 */
	if (((cnt = refcount_remove(&hdr->b_l1hdr.b_refcnt, tag)) == 0) &&
	    (state != arc_anon)) {
		arc_buf_contents_t type = arc_buf_type(hdr);
		multilist_t *list = &state->arcs_list[type];
		uint64_t *size = &state->arcs_lsize[type];

		multilist_insert(list, hdr);

		ASSERT(hdr->b_l1hdr.b_datacnt > 0);
		atomic_add_64(size, hdr->b_size *
		    hdr->b_l1hdr.b_datacnt);
	}
	return (cnt);
}

/*
 * Move the supplied buffer to the indicated state. The hash lock
 * for the buffer must be held by the caller.
 */
static void
arc_change_state(arc_state_t *new_state, arc_buf_hdr_t *hdr,
    kmutex_t *hash_lock)
{
	arc_state_t *old_state;
	int64_t refcnt;
	uint32_t datacnt;
	uint64_t from_delta, to_delta;
	arc_buf_contents_t buftype = arc_buf_type(hdr);

	/*
	 * We almost always have an L1 hdr here, since we call arc_hdr_realloc()
	 * in arc_read() when bringing a buffer out of the L2ARC.  However, the
	 * L1 hdr doesn't always exist when we change state to arc_anon before
	 * destroying a header, in which case reallocating to add the L1 hdr is
	 * pointless.
	 */
	if (HDR_HAS_L1HDR(hdr)) {
		old_state = hdr->b_l1hdr.b_state;
		refcnt = refcount_count(&hdr->b_l1hdr.b_refcnt);
		datacnt = hdr->b_l1hdr.b_datacnt;
	} else {
		old_state = arc_l2c_only;
		refcnt = 0;
		datacnt = 0;
	}

	ASSERT(MUTEX_HELD(hash_lock));
	ASSERT3P(new_state, !=, old_state);
	ASSERT(refcnt == 0 || datacnt > 0);
	ASSERT(!GHOST_STATE(new_state) || datacnt == 0);
	ASSERT(old_state != arc_anon || datacnt <= 1);

	from_delta = to_delta = datacnt * hdr->b_size;

	/*
	 * If this buffer is evictable, transfer it from the
	 * old state list to the new state list.
	 */
	if (refcnt == 0) {
		if (old_state != arc_anon && old_state != arc_l2c_only) {
			uint64_t *size = &old_state->arcs_lsize[buftype];

			ASSERT(HDR_HAS_L1HDR(hdr));
			multilist_remove(&old_state->arcs_list[buftype], hdr);

			/*
			 * If prefetching out of the ghost cache,
			 * we will have a non-zero datacnt.
			 */
			if (GHOST_STATE(old_state) && datacnt == 0) {
				/* ghost elements have a ghost size */
				ASSERT(hdr->b_l1hdr.b_buf == NULL);
				from_delta = hdr->b_size;
			}
			ASSERT3U(*size, >=, from_delta);
			atomic_add_64(size, -from_delta);
		}
		if (new_state != arc_anon && new_state != arc_l2c_only) {
			uint64_t *size = &new_state->arcs_lsize[buftype];

			/*
			 * An L1 header always exists here, since if we're
			 * moving to some L1-cached state (i.e. not l2c_only or
			 * anonymous), we realloc the header to add an L1hdr
			 * beforehand.
			 */
			ASSERT(HDR_HAS_L1HDR(hdr));
			multilist_insert(&new_state->arcs_list[buftype], hdr);

			/* ghost elements have a ghost size */
			if (GHOST_STATE(new_state)) {
				ASSERT0(datacnt);
				ASSERT(hdr->b_l1hdr.b_buf == NULL);
				to_delta = hdr->b_size;
			}
			atomic_add_64(size, to_delta);
		}
	}

	ASSERT(!BUF_EMPTY(hdr));
	if (new_state == arc_anon && HDR_IN_HASH_TABLE(hdr))
		buf_hash_remove(hdr);

	/* adjust state sizes (ignore arc_l2c_only) */
	if (to_delta && new_state != arc_l2c_only)
		atomic_add_64(&new_state->arcs_size, to_delta);
	if (from_delta && old_state != arc_l2c_only) {
		ASSERT3U(old_state->arcs_size, >=, from_delta);
		atomic_add_64(&old_state->arcs_size, -from_delta);
	}
	if (HDR_HAS_L1HDR(hdr))
		hdr->b_l1hdr.b_state = new_state;

	/*
	 * L2 headers should never be on the L2 state list since they don't
	 * have L1 headers allocated.
	 */
	ASSERT(multilist_is_empty(&arc_l2c_only->arcs_list[ARC_BUFC_DATA]) &&
	    multilist_is_empty(&arc_l2c_only->arcs_list[ARC_BUFC_METADATA]));
}

void
arc_space_consume(uint64_t space, arc_space_type_t type)
{
	ASSERT(type >= 0 && type < ARC_SPACE_NUMTYPES);

	switch (type) {
	case ARC_SPACE_DATA:
		ARCSTAT_INCR(arcstat_data_size, space);
		break;
	case ARC_SPACE_META:
		ARCSTAT_INCR(arcstat_metadata_size, space);
		break;
	case ARC_SPACE_OTHER:
		ARCSTAT_INCR(arcstat_other_size, space);
		break;
	case ARC_SPACE_HDRS:
		ARCSTAT_INCR(arcstat_hdr_size, space);
		break;
	case ARC_SPACE_L2HDRS:
		ARCSTAT_INCR(arcstat_l2_hdr_size, space);
		break;
	}

	if (type != ARC_SPACE_DATA)
		ARCSTAT_INCR(arcstat_meta_used, space);

	atomic_add_64(&arc_size, space);
}

void
arc_space_return(uint64_t space, arc_space_type_t type)
{
	ASSERT(type >= 0 && type < ARC_SPACE_NUMTYPES);

	switch (type) {
	case ARC_SPACE_DATA:
		ARCSTAT_INCR(arcstat_data_size, -space);
		break;
	case ARC_SPACE_META:
		ARCSTAT_INCR(arcstat_metadata_size, -space);
		break;
	case ARC_SPACE_OTHER:
		ARCSTAT_INCR(arcstat_other_size, -space);
		break;
	case ARC_SPACE_HDRS:
		ARCSTAT_INCR(arcstat_hdr_size, -space);
		break;
	case ARC_SPACE_L2HDRS:
		ARCSTAT_INCR(arcstat_l2_hdr_size, -space);
		break;
	}

	if (type != ARC_SPACE_DATA) {
		ASSERT(arc_meta_used >= space);
		if (arc_meta_max < arc_meta_used)
			arc_meta_max = arc_meta_used;
		ARCSTAT_INCR(arcstat_meta_used, -space);
	}

	ASSERT(arc_size >= space);
	atomic_add_64(&arc_size, -space);
}

arc_buf_t *
arc_buf_alloc(spa_t *spa, int32_t size, void *tag, arc_buf_contents_t type)
{
	arc_buf_hdr_t *hdr;
	arc_buf_t *buf;

	ASSERT3U(size, >, 0);
	hdr = kmem_cache_alloc(hdr_full_cache, KM_PUSHPAGE);
	ASSERT(BUF_EMPTY(hdr));
	ASSERT3P(hdr->b_freeze_cksum, ==, NULL);
	hdr->b_size = size;
	hdr->b_spa = spa_load_guid(spa);

	buf = kmem_cache_alloc(buf_cache, KM_PUSHPAGE);
	buf->b_hdr = hdr;
	buf->b_data = NULL;
	buf->b_efunc = NULL;
	buf->b_private = NULL;
	buf->b_next = NULL;

	hdr->b_flags = arc_bufc_to_flags(type);
	hdr->b_flags |= ARC_FLAG_HAS_L1HDR;

	hdr->b_l1hdr.b_buf = buf;
	hdr->b_l1hdr.b_state = arc_anon;
	hdr->b_l1hdr.b_arc_access = 0;
	hdr->b_l1hdr.b_datacnt = 1;
	hdr->b_l1hdr.b_tmp_cdata = NULL;

	arc_get_data_buf(buf);
	ASSERT(refcount_is_zero(&hdr->b_l1hdr.b_refcnt));
	(void) refcount_add(&hdr->b_l1hdr.b_refcnt, tag);

	return (buf);
}

static char *arc_onloan_tag = "onloan";

/*
 * Loan out an anonymous arc buffer. Loaned buffers are not counted as in
 * flight data by arc_tempreserve_space() until they are "returned". Loaned
 * buffers must be returned to the arc before they can be used by the DMU or
 * freed.
 */
arc_buf_t *
arc_loan_buf(spa_t *spa, int size)
{
	arc_buf_t *buf;

	buf = arc_buf_alloc(spa, size, arc_onloan_tag, ARC_BUFC_DATA);

	atomic_add_64(&arc_loaned_bytes, size);
	return (buf);
}

/*
 * Return a loaned arc buffer to the arc.
 */
void
arc_return_buf(arc_buf_t *buf, void *tag)
{
	arc_buf_hdr_t *hdr = buf->b_hdr;

	ASSERT(buf->b_data != NULL);
	ASSERT(HDR_HAS_L1HDR(hdr));
	(void) refcount_add(&hdr->b_l1hdr.b_refcnt, tag);
	(void) refcount_remove(&hdr->b_l1hdr.b_refcnt, arc_onloan_tag);

	atomic_add_64(&arc_loaned_bytes, -hdr->b_size);
}

/* Detach an arc_buf from a dbuf (tag) */
void
arc_loan_inuse_buf(arc_buf_t *buf, void *tag)
{
	arc_buf_hdr_t *hdr = buf->b_hdr;

	ASSERT(buf->b_data != NULL);
	ASSERT(HDR_HAS_L1HDR(hdr));
	(void) refcount_add(&hdr->b_l1hdr.b_refcnt, arc_onloan_tag);
	(void) refcount_remove(&hdr->b_l1hdr.b_refcnt, tag);
	buf->b_efunc = NULL;
	buf->b_private = NULL;

	atomic_add_64(&arc_loaned_bytes, hdr->b_size);
}

static arc_buf_t *
arc_buf_clone(arc_buf_t *from)
{
	arc_buf_t *buf;
	arc_buf_hdr_t *hdr = from->b_hdr;
	uint64_t size = hdr->b_size;

	ASSERT(HDR_HAS_L1HDR(hdr));
	ASSERT(hdr->b_l1hdr.b_state != arc_anon);

	buf = kmem_cache_alloc(buf_cache, KM_PUSHPAGE);
	buf->b_hdr = hdr;
	buf->b_data = NULL;
	buf->b_efunc = NULL;
	buf->b_private = NULL;
	buf->b_next = hdr->b_l1hdr.b_buf;
	hdr->b_l1hdr.b_buf = buf;
	arc_get_data_buf(buf);
	bcopy(from->b_data, buf->b_data, size);

	/*
	 * This buffer already exists in the arc so create a duplicate
	 * copy for the caller.  If the buffer is associated with user data
	 * then track the size and number of duplicates.  These stats will be
	 * updated as duplicate buffers are created and destroyed.
	 */
	if (HDR_ISTYPE_DATA(hdr)) {
		ARCSTAT_BUMP(arcstat_duplicate_buffers);
		ARCSTAT_INCR(arcstat_duplicate_buffers_size, size);
	}
	hdr->b_l1hdr.b_datacnt += 1;
	return (buf);
}

void
arc_buf_add_ref(arc_buf_t *buf, void* tag)
{
	arc_buf_hdr_t *hdr;
	kmutex_t *hash_lock;

	/*
	 * Check to see if this buffer is evicted.  Callers
	 * must verify b_data != NULL to know if the add_ref
	 * was successful.
	 */
	mutex_enter(&buf->b_evict_lock);
	if (buf->b_data == NULL) {
		mutex_exit(&buf->b_evict_lock);
		return;
	}
	hash_lock = HDR_LOCK(buf->b_hdr);
	mutex_enter(hash_lock);
	hdr = buf->b_hdr;
	ASSERT(HDR_HAS_L1HDR(hdr));
	ASSERT3P(hash_lock, ==, HDR_LOCK(hdr));
	mutex_exit(&buf->b_evict_lock);

	ASSERT(hdr->b_l1hdr.b_state == arc_mru ||
	    hdr->b_l1hdr.b_state == arc_mfu);

	add_reference(hdr, hash_lock, tag);
	DTRACE_PROBE1(arc__hit, arc_buf_hdr_t *, hdr);
	arc_access(hdr, hash_lock);
	mutex_exit(hash_lock);
	ARCSTAT_BUMP(arcstat_hits);
	ARCSTAT_CONDSTAT(!HDR_PREFETCH(hdr),
	    demand, prefetch, !HDR_ISTYPE_METADATA(hdr),
	    data, metadata, hits);
}

static void
arc_buf_free_on_write(void *data, size_t size,
    void (*free_func)(void *, size_t))
{
	l2arc_data_free_t *df;

	df = kmem_alloc(sizeof (*df), KM_SLEEP);
	df->l2df_data = data;
	df->l2df_size = size;
	df->l2df_func = free_func;
	mutex_enter(&l2arc_free_on_write_mtx);
	list_insert_head(l2arc_free_on_write, df);
	mutex_exit(&l2arc_free_on_write_mtx);
}

/*
 * Free the arc data buffer.  If it is an l2arc write in progress,
 * the buffer is placed on l2arc_free_on_write to be freed later.
 */
static void
arc_buf_data_free(arc_buf_t *buf, void (*free_func)(void *, size_t))
{
	arc_buf_hdr_t *hdr = buf->b_hdr;

	if (HDR_L2_WRITING(hdr)) {
		arc_buf_free_on_write(buf->b_data, hdr->b_size, free_func);
		ARCSTAT_BUMP(arcstat_l2_free_on_write);
	} else {
		free_func(buf->b_data, hdr->b_size);
	}
}

static void
arc_buf_l2_cdata_free(arc_buf_hdr_t *hdr)
{
	ASSERT(HDR_HAS_L2HDR(hdr));
	ASSERT(MUTEX_HELD(&hdr->b_l2hdr.b_dev->l2ad_mtx));

	/*
	 * The b_tmp_cdata field is linked off of the b_l1hdr, so if
	 * that doesn't exist, the header is in the arc_l2c_only state,
	 * and there isn't anything to free (it's already been freed).
	 */
	if (!HDR_HAS_L1HDR(hdr))
		return;

	/*
	 * The header isn't being written to the l2arc device, thus it
	 * shouldn't have a b_tmp_cdata to free.
	 */
	if (!HDR_L2_WRITING(hdr)) {
		ASSERT3P(hdr->b_l1hdr.b_tmp_cdata, ==, NULL);
		return;
	}

	/*
	 * The header does not have compression enabled. This can be due
	 * to the buffer not being compressible, or because we're
	 * freeing the buffer before the second phase of
	 * l2arc_write_buffer() has started (which does the compression
	 * step). In either case, b_tmp_cdata does not point to a
	 * separately compressed buffer, so there's nothing to free (it
	 * points to the same buffer as the arc_buf_t's b_data field).
	 */
	if (HDR_GET_COMPRESS(hdr) == ZIO_COMPRESS_OFF) {
		hdr->b_l1hdr.b_tmp_cdata = NULL;
		return;
	}

	/*
	 * There's nothing to free since the buffer was all zero's and
	 * compressed to a zero length buffer.
	 */
	if (HDR_GET_COMPRESS(hdr) == ZIO_COMPRESS_EMPTY) {
		ASSERT3P(hdr->b_l1hdr.b_tmp_cdata, ==, NULL);
		return;
	}

	ASSERT(L2ARC_IS_VALID_COMPRESS(HDR_GET_COMPRESS(hdr)));

	arc_buf_free_on_write(hdr->b_l1hdr.b_tmp_cdata,
	    hdr->b_size, zio_data_buf_free);

	ARCSTAT_BUMP(arcstat_l2_cdata_free_on_write);
	hdr->b_l1hdr.b_tmp_cdata = NULL;
}

/*
 * Free up buf->b_data and if 'remove' is set, then pull the
 * arc_buf_t off of the the arc_buf_hdr_t's list and free it.
 */
static void
arc_buf_destroy(arc_buf_t *buf, boolean_t remove)
{
	arc_buf_t **bufp;

	/* free up data associated with the buf */
	if (buf->b_data != NULL) {
		arc_state_t *state = buf->b_hdr->b_l1hdr.b_state;
		uint64_t size = buf->b_hdr->b_size;
		arc_buf_contents_t type = arc_buf_type(buf->b_hdr);

		arc_cksum_verify(buf);
		arc_buf_unwatch(buf);

		if (type == ARC_BUFC_METADATA) {
			arc_buf_data_free(buf, zio_buf_free);
			arc_space_return(size, ARC_SPACE_META);
		} else {
			ASSERT(type == ARC_BUFC_DATA);
			arc_buf_data_free(buf, zio_data_buf_free);
			arc_space_return(size, ARC_SPACE_DATA);
		}

		/* protected by hash lock, if in the hash table */
		if (multilist_link_active(&buf->b_hdr->b_l1hdr.b_arc_node)) {
			uint64_t *cnt = &state->arcs_lsize[type];

			ASSERT(refcount_is_zero(
			    &buf->b_hdr->b_l1hdr.b_refcnt));
			ASSERT(state != arc_anon && state != arc_l2c_only);

			ASSERT3U(*cnt, >=, size);
			atomic_add_64(cnt, -size);
		}
		ASSERT3U(state->arcs_size, >=, size);
		atomic_add_64(&state->arcs_size, -size);
		buf->b_data = NULL;

		/*
		 * If we're destroying a duplicate buffer make sure
		 * that the appropriate statistics are updated.
		 */
		if (buf->b_hdr->b_l1hdr.b_datacnt > 1 &&
		    HDR_ISTYPE_DATA(buf->b_hdr)) {
			ARCSTAT_BUMPDOWN(arcstat_duplicate_buffers);
			ARCSTAT_INCR(arcstat_duplicate_buffers_size, -size);
		}
		ASSERT(buf->b_hdr->b_l1hdr.b_datacnt > 0);
		buf->b_hdr->b_l1hdr.b_datacnt -= 1;
	}

	/* only remove the buf if requested */
	if (!remove)
		return;

	/* remove the buf from the hdr list */
	for (bufp = &buf->b_hdr->b_l1hdr.b_buf; *bufp != buf;
	    bufp = &(*bufp)->b_next)
		continue;
	*bufp = buf->b_next;
	buf->b_next = NULL;

	ASSERT(buf->b_efunc == NULL);

	/* clean up the buf */
	buf->b_hdr = NULL;
	kmem_cache_free(buf_cache, buf);
}

static void
arc_hdr_destroy(arc_buf_hdr_t *hdr)
{
	if (HDR_HAS_L1HDR(hdr)) {
		ASSERT(hdr->b_l1hdr.b_buf == NULL ||
		    hdr->b_l1hdr.b_datacnt > 0);
		ASSERT(refcount_is_zero(&hdr->b_l1hdr.b_refcnt));
		ASSERT3P(hdr->b_l1hdr.b_state, ==, arc_anon);
	}
	ASSERT(!HDR_IO_IN_PROGRESS(hdr));
	ASSERT(!HDR_IN_HASH_TABLE(hdr));

	if (HDR_HAS_L2HDR(hdr)) {
		l2arc_buf_hdr_t *l2hdr = &hdr->b_l2hdr;
		boolean_t buflist_held = MUTEX_HELD(&l2hdr->b_dev->l2ad_mtx);

		if (!buflist_held) {
			mutex_enter(&l2hdr->b_dev->l2ad_mtx);
			l2hdr = &hdr->b_l2hdr;
		}

		list_remove(&l2hdr->b_dev->l2ad_buflist, hdr);

		/*
		 * We don't want to leak the b_tmp_cdata buffer that was
		 * allocated in l2arc_write_buffers()
		 */
		arc_buf_l2_cdata_free(hdr);

		ARCSTAT_INCR(arcstat_l2_size, -hdr->b_size);
		ARCSTAT_INCR(arcstat_l2_asize, -l2hdr->b_asize);

		if (!buflist_held)
			mutex_exit(&l2hdr->b_dev->l2ad_mtx);

		hdr->b_flags &= ~ARC_FLAG_HAS_L2HDR;
	}

	if (!BUF_EMPTY(hdr))
		buf_discard_identity(hdr);

	if (hdr->b_freeze_cksum != NULL) {
		kmem_free(hdr->b_freeze_cksum, sizeof (zio_cksum_t));
		hdr->b_freeze_cksum = NULL;
	}

	if (HDR_HAS_L1HDR(hdr)) {
		while (hdr->b_l1hdr.b_buf) {
			arc_buf_t *buf = hdr->b_l1hdr.b_buf;

			if (buf->b_efunc != NULL) {
				mutex_enter(&arc_user_evicts_lock);
				mutex_enter(&buf->b_evict_lock);
				ASSERT(buf->b_hdr != NULL);
				arc_buf_destroy(hdr->b_l1hdr.b_buf, FALSE);
				hdr->b_l1hdr.b_buf = buf->b_next;
				buf->b_hdr = &arc_eviction_hdr;
				buf->b_next = arc_eviction_list;
				arc_eviction_list = buf;
				mutex_exit(&buf->b_evict_lock);
				cv_signal(&arc_user_evicts_cv);
				mutex_exit(&arc_user_evicts_lock);
			} else {
				arc_buf_destroy(hdr->b_l1hdr.b_buf, TRUE);
			}
		}
#ifdef ZFS_DEBUG
		if (hdr->b_l1hdr.b_thawed != NULL) {
			kmem_free(hdr->b_l1hdr.b_thawed, 1);
			hdr->b_l1hdr.b_thawed = NULL;
		}
#endif
	}

	ASSERT3P(hdr->b_hash_next, ==, NULL);
	if (HDR_HAS_L1HDR(hdr)) {
		ASSERT(!multilist_link_active(&hdr->b_l1hdr.b_arc_node));
		ASSERT3P(hdr->b_l1hdr.b_acb, ==, NULL);
		kmem_cache_free(hdr_full_cache, hdr);
	} else {
		kmem_cache_free(hdr_l2only_cache, hdr);
	}
}

void
arc_buf_free(arc_buf_t *buf, void *tag)
{
	arc_buf_hdr_t *hdr = buf->b_hdr;
	int hashed = hdr->b_l1hdr.b_state != arc_anon;

	ASSERT(buf->b_efunc == NULL);
	ASSERT(buf->b_data != NULL);

	if (hashed) {
		kmutex_t *hash_lock = HDR_LOCK(hdr);

		mutex_enter(hash_lock);
		hdr = buf->b_hdr;
		ASSERT3P(hash_lock, ==, HDR_LOCK(hdr));

		(void) remove_reference(hdr, hash_lock, tag);
		if (hdr->b_l1hdr.b_datacnt > 1) {
			arc_buf_destroy(buf, TRUE);
		} else {
			ASSERT(buf == hdr->b_l1hdr.b_buf);
			ASSERT(buf->b_efunc == NULL);
			hdr->b_flags |= ARC_FLAG_BUF_AVAILABLE;
		}
		mutex_exit(hash_lock);
	} else if (HDR_IO_IN_PROGRESS(hdr)) {
		int destroy_hdr;
		/*
		 * We are in the middle of an async write.  Don't destroy
		 * this buffer unless the write completes before we finish
		 * decrementing the reference count.
		 */
		mutex_enter(&arc_user_evicts_lock);
		(void) remove_reference(hdr, NULL, tag);
		ASSERT(refcount_is_zero(&hdr->b_l1hdr.b_refcnt));
		destroy_hdr = !HDR_IO_IN_PROGRESS(hdr);
		mutex_exit(&arc_user_evicts_lock);
		if (destroy_hdr)
			arc_hdr_destroy(hdr);
	} else {
		if (remove_reference(hdr, NULL, tag) > 0)
			arc_buf_destroy(buf, TRUE);
		else
			arc_hdr_destroy(hdr);
	}
}

boolean_t
arc_buf_remove_ref(arc_buf_t *buf, void* tag)
{
	arc_buf_hdr_t *hdr = buf->b_hdr;
	kmutex_t *hash_lock = HDR_LOCK(hdr);
	boolean_t no_callback = (buf->b_efunc == NULL);

	if (hdr->b_l1hdr.b_state == arc_anon) {
		ASSERT(hdr->b_l1hdr.b_datacnt == 1);
		arc_buf_free(buf, tag);
		return (no_callback);
	}

	mutex_enter(hash_lock);
	hdr = buf->b_hdr;
	ASSERT(hdr->b_l1hdr.b_datacnt > 0);
	ASSERT3P(hash_lock, ==, HDR_LOCK(hdr));
	ASSERT(hdr->b_l1hdr.b_state != arc_anon);
	ASSERT(buf->b_data != NULL);

	(void) remove_reference(hdr, hash_lock, tag);
	if (hdr->b_l1hdr.b_datacnt > 1) {
		if (no_callback)
			arc_buf_destroy(buf, TRUE);
	} else if (no_callback) {
		ASSERT(hdr->b_l1hdr.b_buf == buf && buf->b_next == NULL);
		ASSERT(buf->b_efunc == NULL);
		hdr->b_flags |= ARC_FLAG_BUF_AVAILABLE;
	}
	ASSERT(no_callback || hdr->b_l1hdr.b_datacnt > 1 ||
	    refcount_is_zero(&hdr->b_l1hdr.b_refcnt));
	mutex_exit(hash_lock);
	return (no_callback);
}

int32_t
arc_buf_size(arc_buf_t *buf)
{
	return (buf->b_hdr->b_size);
}

/*
 * Called from the DMU to determine if the current buffer should be
 * evicted. In order to ensure proper locking, the eviction must be initiated
 * from the DMU. Return true if the buffer is associated with user data and
 * duplicate buffers still exist.
 */
boolean_t
arc_buf_eviction_needed(arc_buf_t *buf)
{
	arc_buf_hdr_t *hdr;
	boolean_t evict_needed = B_FALSE;

	if (zfs_disable_dup_eviction)
		return (B_FALSE);

	mutex_enter(&buf->b_evict_lock);
	hdr = buf->b_hdr;
	if (hdr == NULL) {
		/*
		 * We are in arc_do_user_evicts(); let that function
		 * perform the eviction.
		 */
		ASSERT(buf->b_data == NULL);
		mutex_exit(&buf->b_evict_lock);
		return (B_FALSE);
	} else if (buf->b_data == NULL) {
		/*
		 * We have already been added to the arc eviction list;
		 * recommend eviction.
		 */
		ASSERT3P(hdr, ==, &arc_eviction_hdr);
		mutex_exit(&buf->b_evict_lock);
		return (B_TRUE);
	}

	if (hdr->b_l1hdr.b_datacnt > 1 && HDR_ISTYPE_DATA(hdr))
		evict_needed = B_TRUE;

	mutex_exit(&buf->b_evict_lock);
	return (evict_needed);
}

/*
 * Evict the arc_buf_hdr that is provided as a parameter. The resultant
 * state of the header is dependent on it's state prior to entering this
 * function. The following transitions are possible:
 *
 *    - arc_mru -> arc_mru_ghost
 *    - arc_mfu -> arc_mfu_ghost
 *    - arc_mru_ghost -> arc_l2c_only
 *    - arc_mru_ghost -> deleted
 *    - arc_mfu_ghost -> arc_l2c_only
 *    - arc_mfu_ghost -> deleted
 */
static int64_t
arc_evict_hdr(arc_buf_hdr_t *hdr, kmutex_t *hash_lock)
{
	arc_state_t *evicted_state, *state;
	int64_t bytes_evicted = 0;

	ASSERT(MUTEX_HELD(hash_lock));
	ASSERT(HDR_HAS_L1HDR(hdr));

	state = hdr->b_l1hdr.b_state;
	if (GHOST_STATE(state)) {
		ASSERT(!HDR_IO_IN_PROGRESS(hdr));
		ASSERT(hdr->b_l1hdr.b_buf == NULL);

		/*
		 * l2arc_write_buffers() relies on a header's L1 portion
		 * (i.e. it's b_tmp_cdata field) during it's write phase.
		 * Thus, we cannot push a header onto the arc_l2c_only
		 * state (removing it's L1 piece) until the header is
		 * done being written to the l2arc.
		 */
		if (HDR_HAS_L2HDR(hdr) && HDR_L2_WRITING(hdr)) {
			ARCSTAT_BUMP(arcstat_evict_l2_skip);
			return (bytes_evicted);
		}

		ARCSTAT_BUMP(arcstat_deleted);
		bytes_evicted += hdr->b_size;

		DTRACE_PROBE1(arc__delete, arc_buf_hdr_t *, hdr);

		if (HDR_HAS_L2HDR(hdr)) {
			/*
			 * This buffer is cached on the 2nd Level ARC;
			 * don't destroy the header.
			 */
			arc_change_state(arc_l2c_only, hdr, hash_lock);
			/*
			 * dropping from L1+L2 cached to L2-only,
			 * realloc to remove the L1 header.
			 */
			hdr = arc_hdr_realloc(hdr, hdr_full_cache,
			    hdr_l2only_cache);
		} else {
			arc_change_state(arc_anon, hdr, hash_lock);
			arc_hdr_destroy(hdr);
		}
		return (bytes_evicted);
	}

	ASSERT(state == arc_mru || state == arc_mfu);
	evicted_state = (state == arc_mru) ? arc_mru_ghost : arc_mfu_ghost;

	/* prefetch buffers have a minimum lifespan */
	if (HDR_IO_IN_PROGRESS(hdr) ||
	    ((hdr->b_flags & (ARC_FLAG_PREFETCH | ARC_FLAG_INDIRECT)) &&
	    ddi_get_lbolt() - hdr->b_l1hdr.b_arc_access <
	    arc_min_prefetch_lifespan)) {
		ARCSTAT_BUMP(arcstat_evict_skip);
		return (bytes_evicted);
	}

	ASSERT0(refcount_count(&hdr->b_l1hdr.b_refcnt));
	ASSERT3U(hdr->b_l1hdr.b_datacnt, >, 0);
	while (hdr->b_l1hdr.b_buf) {
		arc_buf_t *buf = hdr->b_l1hdr.b_buf;
		if (!mutex_tryenter(&buf->b_evict_lock)) {
			ARCSTAT_BUMP(arcstat_mutex_miss);
			break;
		}
		if (buf->b_data != NULL)
			bytes_evicted += hdr->b_size;
		if (buf->b_efunc != NULL) {
			mutex_enter(&arc_user_evicts_lock);
			arc_buf_destroy(buf, FALSE);
			hdr->b_l1hdr.b_buf = buf->b_next;
			buf->b_hdr = &arc_eviction_hdr;
			buf->b_next = arc_eviction_list;
			arc_eviction_list = buf;
			cv_signal(&arc_user_evicts_cv);
			mutex_exit(&arc_user_evicts_lock);
			mutex_exit(&buf->b_evict_lock);
		} else {
			mutex_exit(&buf->b_evict_lock);
			arc_buf_destroy(buf, TRUE);
		}
	}

	if (HDR_HAS_L2HDR(hdr)) {
		ARCSTAT_INCR(arcstat_evict_l2_cached, hdr->b_size);
	} else {
		if (l2arc_write_eligible(hdr->b_spa, hdr))
			ARCSTAT_INCR(arcstat_evict_l2_eligible, hdr->b_size);
		else
			ARCSTAT_INCR(arcstat_evict_l2_ineligible, hdr->b_size);
	}

	if (hdr->b_l1hdr.b_datacnt == 0) {
		arc_change_state(evicted_state, hdr, hash_lock);
		ASSERT(HDR_IN_HASH_TABLE(hdr));
		hdr->b_flags |= ARC_FLAG_IN_HASH_TABLE;
		hdr->b_flags &= ~ARC_FLAG_BUF_AVAILABLE;
		DTRACE_PROBE1(arc__evict, arc_buf_hdr_t *, hdr);
	}

	return (bytes_evicted);
}

static uint64_t
arc_evict_state_impl(multilist_t *ml, int idx, arc_buf_hdr_t *marker,
    uint64_t spa, int64_t bytes)
{
	multilist_sublist_t *mls;
	uint64_t bytes_evicted = 0;
	arc_buf_hdr_t *hdr;
	kmutex_t *hash_lock;
	int evict_count = 0;

	ASSERT3P(marker, !=, NULL);
	IMPLY(bytes < 0, bytes == ARC_EVICT_ALL);

	mls = multilist_sublist_lock(ml, idx);

	for (hdr = multilist_sublist_prev(mls, marker); hdr != NULL;
	    hdr = multilist_sublist_prev(mls, marker)) {
		if ((bytes != ARC_EVICT_ALL && bytes_evicted >= bytes) ||
		    (evict_count >= zfs_arc_evict_batch_limit))
			break;

		/*
		 * To keep our iteration location, move the marker
		 * forward. Since we're not holding hdr's hash lock, we
		 * must be very careful and not remove 'hdr' from the
		 * sublist. Otherwise, other consumers might mistake the
		 * 'hdr' as not being on a sublist when they call the
		 * multilist_link_active() function (they all rely on
		 * the hash lock protecting concurrent insertions and
		 * removals). multilist_sublist_move_forward() was
		 * specifically implemented to ensure this is the case
		 * (only 'marker' will be removed and re-inserted).
		 */
		multilist_sublist_move_forward(mls, marker);

		/*
		 * The only case where the b_spa field should ever be
		 * zero, is the marker headers inserted by
		 * arc_evict_state(). It's possible for multiple threads
		 * to be calling arc_evict_state() concurrently (e.g.
		 * dsl_pool_close() and zio_inject_fault()), so we must
		 * skip any markers we see from these other threads.
		 */
		if (hdr->b_spa == 0)
			continue;

		/* we're only interested in evicting buffers of a certain spa */
		if (spa != 0 && hdr->b_spa != spa) {
			ARCSTAT_BUMP(arcstat_evict_skip);
			continue;
		}

		hash_lock = HDR_LOCK(hdr);

		/*
		 * We aren't calling this function from any code path
		 * that would already be holding a hash lock, so we're
		 * asserting on this assumption to be defensive in case
		 * this ever changes. Without this check, it would be
		 * possible to incorrectly increment arcstat_mutex_miss
		 * below (e.g. if the code changed such that we called
		 * this function with a hash lock held).
		 */
		ASSERT(!MUTEX_HELD(hash_lock));

		if (mutex_tryenter(hash_lock)) {
			uint64_t evicted = arc_evict_hdr(hdr, hash_lock);
			mutex_exit(hash_lock);

			bytes_evicted += evicted;

			/*
			 * If evicted is zero, arc_evict_hdr() must have
			 * decided to skip this header, don't increment
			 * evict_count in this case.
			 */
			if (evicted != 0)
				evict_count++;

			/*
			 * If arc_size isn't overflowing, signal any
			 * threads that might happen to be waiting.
			 *
			 * For each header evicted, we wake up a single
			 * thread. If we used cv_broadcast, we could
			 * wake up "too many" threads causing arc_size
			 * to significantly overflow arc_c; since
			 * arc_get_data_buf() doesn't check for overflow
			 * when it's woken up (it doesn't because it's
			 * possible for the ARC to be overflowing while
			 * full of un-evictable buffers, and the
			 * function should proceed in this case).
			 *
			 * If threads are left sleeping, due to not
			 * using cv_broadcast, they will be woken up
			 * just before arc_reclaim_thread() sleeps.
			 */
			mutex_enter(&arc_reclaim_lock);
			if (!arc_is_overflowing())
				cv_signal(&arc_reclaim_waiters_cv);
			mutex_exit(&arc_reclaim_lock);
		} else {
			ARCSTAT_BUMP(arcstat_mutex_miss);
		}
	}

	multilist_sublist_unlock(mls);

	return (bytes_evicted);
}

/*
 * Evict buffers from the given arc state, until we've removed the
 * specified number of bytes. Move the removed buffers to the
 * appropriate evict state.
 *
 * This function makes a "best effort". It skips over any buffers
 * it can't get a hash_lock on, and so, may not catch all candidates.
 * It may also return without evicting as much space as requested.
 *
 * If bytes is specified using the special value ARC_EVICT_ALL, this
 * will evict all available (i.e. unlocked and evictable) buffers from
 * the given arc state; which is used by arc_flush().
 */
static uint64_t
arc_evict_state(arc_state_t *state, uint64_t spa, int64_t bytes,
    arc_buf_contents_t type)
{
	uint64_t total_evicted = 0;
	multilist_t *ml = &state->arcs_list[type];
	int num_sublists;
	arc_buf_hdr_t **markers;

	IMPLY(bytes < 0, bytes == ARC_EVICT_ALL);

	num_sublists = multilist_get_num_sublists(ml);

	/*
	 * If we've tried to evict from each sublist, made some
	 * progress, but still have not hit the target number of bytes
	 * to evict, we want to keep trying. The markers allow us to
	 * pick up where we left off for each individual sublist, rather
	 * than starting from the tail each time.
	 */
	markers = kmem_zalloc(sizeof (*markers) * num_sublists, KM_SLEEP);
	for (int i = 0; i < num_sublists; i++) {
		markers[i] = kmem_cache_alloc(hdr_full_cache, KM_SLEEP);

		/*
		 * A b_spa of 0 is used to indicate that this header is
		 * a marker. This fact is used in arc_adjust_type() and
		 * arc_evict_state_impl().
		 */
		markers[i]->b_spa = 0;

		multilist_sublist_t *mls = multilist_sublist_lock(ml, i);
		multilist_sublist_insert_tail(mls, markers[i]);
		multilist_sublist_unlock(mls);
	}

	/*
	 * While we haven't hit our target number of bytes to evict, or
	 * we're evicting all available buffers.
	 */
	while (total_evicted < bytes || bytes == ARC_EVICT_ALL) {
		/*
		 * Start eviction using a randomly selected sublist,
		 * this is to try and evenly balance eviction across all
		 * sublists. Always starting at the same sublist
		 * (e.g. index 0) would cause evictions to favor certain
		 * sublists over others.
		 */
		int sublist_idx = multilist_get_random_index(ml);
		uint64_t scan_evicted = 0;

		for (int i = 0; i < num_sublists; i++) {
			uint64_t bytes_remaining;
			uint64_t bytes_evicted;

			if (bytes == ARC_EVICT_ALL)
				bytes_remaining = ARC_EVICT_ALL;
			else if (total_evicted < bytes)
				bytes_remaining = bytes - total_evicted;
			else
				break;

			bytes_evicted = arc_evict_state_impl(ml, sublist_idx,
			    markers[sublist_idx], spa, bytes_remaining);

			scan_evicted += bytes_evicted;
			total_evicted += bytes_evicted;

			/* we've reached the end, wrap to the beginning */
			if (++sublist_idx >= num_sublists)
				sublist_idx = 0;
		}

		/*
		 * If we didn't evict anything during this scan, we have
		 * no reason to believe we'll evict more during another
		 * scan, so break the loop.
		 */
		if (scan_evicted == 0) {
			/* This isn't possible, let's make that obvious */
			ASSERT3S(bytes, !=, 0);

			/*
			 * When bytes is ARC_EVICT_ALL, the only way to
			 * break the loop is when scan_evicted is zero.
			 * In that case, we actually have evicted enough,
			 * so we don't want to increment the kstat.
			 */
			if (bytes != ARC_EVICT_ALL) {
				ASSERT3S(total_evicted, <, bytes);
				ARCSTAT_BUMP(arcstat_evict_not_enough);
			}

			break;
		}
	}

	for (int i = 0; i < num_sublists; i++) {
		multilist_sublist_t *mls = multilist_sublist_lock(ml, i);
		multilist_sublist_remove(mls, markers[i]);
		multilist_sublist_unlock(mls);

		kmem_cache_free(hdr_full_cache, markers[i]);
	}
	kmem_free(markers, sizeof (*markers) * num_sublists);

	return (total_evicted);
}

/*
 * Flush all "evictable" data of the given type from the arc state
 * specified. This will not evict any "active" buffers (i.e. referenced).
 *
 * When 'retry' is set to FALSE, the function will make a single pass
 * over the state and evict any buffers that it can. Since it doesn't
 * continually retry the eviction, it might end up leaving some buffers
 * in the ARC due to lock misses.
 *
 * When 'retry' is set to TRUE, the function will continually retry the
 * eviction until *all* evictable buffers have been removed from the
 * state. As a result, if concurrent insertions into the state are
 * allowed (e.g. if the ARC isn't shutting down), this function might
 * wind up in an infinite loop, continually trying to evict buffers.
 */
static uint64_t
arc_flush_state(arc_state_t *state, uint64_t spa, arc_buf_contents_t type,
    boolean_t retry)
{
	uint64_t evicted = 0;

	while (state->arcs_lsize[type] != 0) {
		evicted += arc_evict_state(state, spa, ARC_EVICT_ALL, type);

		if (!retry)
			break;
	}

	return (evicted);
}

/*
 * Evict the specified number of bytes from the state specified,
 * restricting eviction to the spa and type given. This function
 * prevents us from trying to evict more from a state's list than
 * is "evictable", and to skip evicting altogether when passed a
 * negative value for "bytes". In contrast, arc_evict_state() will
 * evict everything it can, when passed a negative value for "bytes".
 */
static uint64_t
arc_adjust_impl(arc_state_t *state, uint64_t spa, int64_t bytes,
    arc_buf_contents_t type)
{
	int64_t delta;

	if (bytes > 0 && state->arcs_lsize[type] > 0) {
		delta = MIN(state->arcs_lsize[type], bytes);
		return (arc_evict_state(state, spa, delta, type));
	}

	return (0);
}

/*
 * Evict metadata buffers from the cache, such that arc_meta_used is
 * capped by the arc_meta_limit tunable.
 */
static uint64_t
arc_adjust_meta(void)
{
	uint64_t total_evicted = 0;
	int64_t target;

	/*
	 * If we're over the meta limit, we want to evict enough
	 * metadata to get back under the meta limit. We don't want to
	 * evict so much that we drop the MRU below arc_p, though. If
	 * we're over the meta limit more than we're over arc_p, we
	 * evict some from the MRU here, and some from the MFU below.
	 */
	target = MIN((int64_t)(arc_meta_used - arc_meta_limit),
	    (int64_t)(arc_anon->arcs_size + arc_mru->arcs_size - arc_p));

	total_evicted += arc_adjust_impl(arc_mru, 0, target, ARC_BUFC_METADATA);

	/*
	 * Similar to the above, we want to evict enough bytes to get us
	 * below the meta limit, but not so much as to drop us below the
	 * space alloted to the MFU (which is defined as arc_c - arc_p).
	 */
	target = MIN((int64_t)(arc_meta_used - arc_meta_limit),
	    (int64_t)(arc_mfu->arcs_size - (arc_c - arc_p)));

	total_evicted += arc_adjust_impl(arc_mfu, 0, target, ARC_BUFC_METADATA);

	return (total_evicted);
}

/*
 * Return the type of the oldest buffer in the given arc state
 *
 * This function will select a random sublist of type ARC_BUFC_DATA and
 * a random sublist of type ARC_BUFC_METADATA. The tail of each sublist
 * is compared, and the type which contains the "older" buffer will be
 * returned.
 */
static arc_buf_contents_t
arc_adjust_type(arc_state_t *state)
{
	multilist_t *data_ml = &state->arcs_list[ARC_BUFC_DATA];
	multilist_t *meta_ml = &state->arcs_list[ARC_BUFC_METADATA];
	int data_idx = multilist_get_random_index(data_ml);
	int meta_idx = multilist_get_random_index(meta_ml);
	multilist_sublist_t *data_mls;
	multilist_sublist_t *meta_mls;
	arc_buf_contents_t type;
	arc_buf_hdr_t *data_hdr;
	arc_buf_hdr_t *meta_hdr;

	/*
	 * We keep the sublist lock until we're finished, to prevent
	 * the headers from being destroyed via arc_evict_state().
	 */
	data_mls = multilist_sublist_lock(data_ml, data_idx);
	meta_mls = multilist_sublist_lock(meta_ml, meta_idx);

	/*
	 * These two loops are to ensure we skip any markers that
	 * might be at the tail of the lists due to arc_evict_state().
	 */

	for (data_hdr = multilist_sublist_tail(data_mls); data_hdr != NULL;
	    data_hdr = multilist_sublist_prev(data_mls, data_hdr)) {
		if (data_hdr->b_spa != 0)
			break;
	}

	for (meta_hdr = multilist_sublist_tail(meta_mls); meta_hdr != NULL;
	    meta_hdr = multilist_sublist_prev(meta_mls, meta_hdr)) {
		if (meta_hdr->b_spa != 0)
			break;
	}

	if (data_hdr == NULL && meta_hdr == NULL) {
		type = ARC_BUFC_DATA;
	} else if (data_hdr == NULL) {
		ASSERT3P(meta_hdr, !=, NULL);
		type = ARC_BUFC_METADATA;
	} else if (meta_hdr == NULL) {
		ASSERT3P(data_hdr, !=, NULL);
		type = ARC_BUFC_DATA;
	} else {
		ASSERT3P(data_hdr, !=, NULL);
		ASSERT3P(meta_hdr, !=, NULL);

		/* The headers can't be on the sublist without an L1 header */
		ASSERT(HDR_HAS_L1HDR(data_hdr));
		ASSERT(HDR_HAS_L1HDR(meta_hdr));

		if (data_hdr->b_l1hdr.b_arc_access <
		    meta_hdr->b_l1hdr.b_arc_access) {
			type = ARC_BUFC_DATA;
		} else {
			type = ARC_BUFC_METADATA;
		}
	}

	multilist_sublist_unlock(meta_mls);
	multilist_sublist_unlock(data_mls);

	return (type);
}

/*
 * Evict buffers from the cache, such that arc_size is capped by arc_c.
 */
static uint64_t
arc_adjust(void)
{
	uint64_t total_evicted = 0;
	uint64_t bytes;
	int64_t target;

	/*
	 * If we're over arc_meta_limit, we want to correct that before
	 * potentially evicting data buffers below.
	 */
	total_evicted += arc_adjust_meta();

	/*
	 * Adjust MRU size
	 *
	 * If we're over the target cache size, we want to evict enough
	 * from the list to get back to our target size. We don't want
	 * to evict too much from the MRU, such that it drops below
	 * arc_p. So, if we're over our target cache size more than
	 * the MRU is over arc_p, we'll evict enough to get back to
	 * arc_p here, and then evict more from the MFU below.
	 */
	target = MIN((int64_t)(arc_size - arc_c),
	    (int64_t)(arc_anon->arcs_size + arc_mru->arcs_size + arc_meta_used -
	    arc_p));

	/*
	 * If we're below arc_meta_min, always prefer to evict data.
	 * Otherwise, try to satisfy the requested number of bytes to
	 * evict from the type which contains older buffers; in an
	 * effort to keep newer buffers in the cache regardless of their
	 * type. If we cannot satisfy the number of bytes from this
	 * type, spill over into the next type.
	 */
	if (arc_adjust_type(arc_mru) == ARC_BUFC_METADATA &&
	    arc_meta_used > arc_meta_min) {
		bytes = arc_adjust_impl(arc_mru, 0, target, ARC_BUFC_METADATA);
		total_evicted += bytes;

		/*
		 * If we couldn't evict our target number of bytes from
		 * metadata, we try to get the rest from data.
		 */
		target -= bytes;

		total_evicted +=
		    arc_adjust_impl(arc_mru, 0, target, ARC_BUFC_DATA);
	} else {
		bytes = arc_adjust_impl(arc_mru, 0, target, ARC_BUFC_DATA);
		total_evicted += bytes;

		/*
		 * If we couldn't evict our target number of bytes from
		 * data, we try to get the rest from metadata.
		 */
		target -= bytes;

		total_evicted +=
		    arc_adjust_impl(arc_mru, 0, target, ARC_BUFC_METADATA);
	}

	/*
	 * Adjust MFU size
	 *
	 * Now that we've tried to evict enough from the MRU to get its
	 * size back to arc_p, if we're still above the target cache
	 * size, we evict the rest from the MFU.
	 */
	target = arc_size - arc_c;

	if (arc_adjust_type(arc_mru) == ARC_BUFC_METADATA &&
	    arc_meta_used > arc_meta_min) {
		bytes = arc_adjust_impl(arc_mfu, 0, target, ARC_BUFC_METADATA);
		total_evicted += bytes;

		/*
		 * If we couldn't evict our target number of bytes from
		 * metadata, we try to get the rest from data.
		 */
		target -= bytes;

		total_evicted +=
		    arc_adjust_impl(arc_mfu, 0, target, ARC_BUFC_DATA);
	} else {
		bytes = arc_adjust_impl(arc_mfu, 0, target, ARC_BUFC_DATA);
		total_evicted += bytes;

		/*
		 * If we couldn't evict our target number of bytes from
		 * data, we try to get the rest from data.
		 */
		target -= bytes;

		total_evicted +=
		    arc_adjust_impl(arc_mfu, 0, target, ARC_BUFC_METADATA);
	}

	/*
	 * Adjust ghost lists
	 *
	 * In addition to the above, the ARC also defines target values
	 * for the ghost lists. The sum of the mru list and mru ghost
	 * list should never exceed the target size of the cache, and
	 * the sum of the mru list, mfu list, mru ghost list, and mfu
	 * ghost list should never exceed twice the target size of the
	 * cache. The following logic enforces these limits on the ghost
	 * caches, and evicts from them as needed.
	 */
	target = arc_mru->arcs_size + arc_mru_ghost->arcs_size - arc_c;

	bytes = arc_adjust_impl(arc_mru_ghost, 0, target, ARC_BUFC_DATA);
	total_evicted += bytes;

	target -= bytes;

	total_evicted +=
	    arc_adjust_impl(arc_mru_ghost, 0, target, ARC_BUFC_METADATA);

	/*
	 * We assume the sum of the mru list and mfu list is less than
	 * or equal to arc_c (we enforced this above), which means we
	 * can use the simpler of the two equations below:
	 *
	 *	mru + mfu + mru ghost + mfu ghost <= 2 * arc_c
	 *		    mru ghost + mfu ghost <= arc_c
	 */
	target = arc_mru_ghost->arcs_size + arc_mfu_ghost->arcs_size - arc_c;

	bytes = arc_adjust_impl(arc_mfu_ghost, 0, target, ARC_BUFC_DATA);
	total_evicted += bytes;

	target -= bytes;

	total_evicted +=
	    arc_adjust_impl(arc_mfu_ghost, 0, target, ARC_BUFC_METADATA);

	return (total_evicted);
}

static void
arc_do_user_evicts(void)
{
	mutex_enter(&arc_user_evicts_lock);
	while (arc_eviction_list != NULL) {
		arc_buf_t *buf = arc_eviction_list;
		arc_eviction_list = buf->b_next;
		mutex_enter(&buf->b_evict_lock);
		buf->b_hdr = NULL;
		mutex_exit(&buf->b_evict_lock);
		mutex_exit(&arc_user_evicts_lock);

		if (buf->b_efunc != NULL)
			VERIFY0(buf->b_efunc(buf->b_private));

		buf->b_efunc = NULL;
		buf->b_private = NULL;
		kmem_cache_free(buf_cache, buf);
		mutex_enter(&arc_user_evicts_lock);
	}
	mutex_exit(&arc_user_evicts_lock);
}

void
arc_flush(spa_t *spa, boolean_t retry)
{
	uint64_t guid = 0;

	/*
	 * If retry is TRUE, a spa must not be specified since we have
	 * no good way to determine if all of a spa's buffers have been
	 * evicted from an arc state.
	 */
	ASSERT(!retry || spa == 0);

	if (spa != NULL)
		guid = spa_load_guid(spa);

	(void) arc_flush_state(arc_mru, guid, ARC_BUFC_DATA, retry);
	(void) arc_flush_state(arc_mru, guid, ARC_BUFC_METADATA, retry);

	(void) arc_flush_state(arc_mfu, guid, ARC_BUFC_DATA, retry);
	(void) arc_flush_state(arc_mfu, guid, ARC_BUFC_METADATA, retry);

	(void) arc_flush_state(arc_mru_ghost, guid, ARC_BUFC_DATA, retry);
	(void) arc_flush_state(arc_mru_ghost, guid, ARC_BUFC_METADATA, retry);

	(void) arc_flush_state(arc_mfu_ghost, guid, ARC_BUFC_DATA, retry);
	(void) arc_flush_state(arc_mfu_ghost, guid, ARC_BUFC_METADATA, retry);

	arc_do_user_evicts();
	ASSERT(spa || arc_eviction_list == NULL);
}

void
arc_shrink(int64_t to_free)
{
	if (arc_c > arc_c_min) {

		if (arc_c > arc_c_min + to_free)
			atomic_add_64(&arc_c, -to_free);
		else
			arc_c = arc_c_min;

		atomic_add_64(&arc_p, -(arc_p >> arc_shrink_shift));
		if (arc_c > arc_size)
			arc_c = MAX(arc_size, arc_c_min);
		if (arc_p > arc_c)
			arc_p = (arc_c >> 1);
		ASSERT(arc_c >= arc_c_min);
		ASSERT((int64_t)arc_p >= 0);
	}

	if (arc_size > arc_c)
		(void) arc_adjust();
}

typedef enum free_memory_reason_t {
	FMR_UNKNOWN,
	FMR_NEEDFREE,
	FMR_LOTSFREE,
	FMR_SWAPFS_MINFREE,
	FMR_PAGES_PP_MAXIMUM,
	FMR_HEAP_ARENA,
	FMR_ZIO_ARENA,
} free_memory_reason_t;

int64_t last_free_memory;
free_memory_reason_t last_free_reason;

/*
 * Additional reserve of pages for pp_reserve.
 */
int64_t arc_pages_pp_reserve = 64;

/*
 * Additional reserve of pages for swapfs.
 */
int64_t arc_swapfs_reserve = 64;

/*
 * Return the amount of memory that can be consumed before reclaim will be
 * needed.  Positive if there is sufficient free memory, negative indicates
 * the amount of memory that needs to be freed up.
 */
static int64_t
arc_available_memory(void)
{
	int64_t lowest = INT64_MAX;
	int64_t n;
	free_memory_reason_t r = FMR_UNKNOWN;

#ifdef _KERNEL
	if (needfree > 0) {
		n = PAGESIZE * (-needfree);
		if (n < lowest) {
			lowest = n;
			r = FMR_NEEDFREE;
		}
	}

	/*
	 * check that we're out of range of the pageout scanner.  It starts to
	 * schedule paging if freemem is less than lotsfree and needfree.
	 * lotsfree is the high-water mark for pageout, and needfree is the
	 * number of needed free pages.  We add extra pages here to make sure
	 * the scanner doesn't start up while we're freeing memory.
	 */
	n = PAGESIZE * (freemem - lotsfree - needfree - desfree);
	if (n < lowest) {
		lowest = n;
		r = FMR_LOTSFREE;
	}

	/*
	 * check to make sure that swapfs has enough space so that anon
	 * reservations can still succeed. anon_resvmem() checks that the
	 * availrmem is greater than swapfs_minfree, and the number of reserved
	 * swap pages.  We also add a bit of extra here just to prevent
	 * circumstances from getting really dire.
	 */
	n = PAGESIZE * (availrmem - swapfs_minfree - swapfs_reserve -
	    desfree - arc_swapfs_reserve);
	if (n < lowest) {
		lowest = n;
		r = FMR_SWAPFS_MINFREE;
	}


	/*
	 * Check that we have enough availrmem that memory locking (e.g., via
	 * mlock(3C) or memcntl(2)) can still succeed.  (pages_pp_maximum
	 * stores the number of pages that cannot be locked; when availrmem
	 * drops below pages_pp_maximum, page locking mechanisms such as
	 * page_pp_lock() will fail.)
	 */
	n = PAGESIZE * (availrmem - pages_pp_maximum -
	    arc_pages_pp_reserve);
	if (n < lowest) {
		lowest = n;
		r = FMR_PAGES_PP_MAXIMUM;
	}

#if defined(__i386)
	/*
	 * If we're on an i386 platform, it's possible that we'll exhaust the
	 * kernel heap space before we ever run out of available physical
	 * memory.  Most checks of the size of the heap_area compare against
	 * tune.t_minarmem, which is the minimum available real memory that we
	 * can have in the system.  However, this is generally fixed at 25 pages
	 * which is so low that it's useless.  In this comparison, we seek to
	 * calculate the total heap-size, and reclaim if more than 3/4ths of the
	 * heap is allocated.  (Or, in the calculation, if less than 1/4th is
	 * free)
	 */
	n = vmem_size(heap_arena, VMEM_FREE) -
	    (vmem_size(heap_arena, VMEM_FREE | VMEM_ALLOC) >> 2);
	if (n < lowest) {
		lowest = n;
		r = FMR_HEAP_ARENA;
	}
#endif

	/*
	 * If zio data pages are being allocated out of a separate heap segment,
	 * then enforce that the size of available vmem for this arena remains
	 * above about 1/16th free.
	 *
	 * Note: The 1/16th arena free requirement was put in place
	 * to aggressively evict memory from the arc in order to avoid
	 * memory fragmentation issues.
	 */
	if (zio_arena != NULL) {
		n = vmem_size(zio_arena, VMEM_FREE) -
		    (vmem_size(zio_arena, VMEM_ALLOC) >> 4);
		if (n < lowest) {
			lowest = n;
			r = FMR_ZIO_ARENA;
		}
	}
#else
	/* Every 100 calls, free a small amount */
	if (spa_get_random(100) == 0)
		lowest = -1024;
#endif

	last_free_memory = lowest;
	last_free_reason = r;

	return (lowest);
}


/*
 * Determine if the system is under memory pressure and is asking
 * to reclaim memory. A return value of TRUE indicates that the system
 * is under memory pressure and that the arc should adjust accordingly.
 */
static boolean_t
arc_reclaim_needed(void)
{
	return (arc_available_memory() < 0);
}

static void
arc_kmem_reap_now(void)
{
	size_t			i;
	kmem_cache_t		*prev_cache = NULL;
	kmem_cache_t		*prev_data_cache = NULL;
	extern kmem_cache_t	*zio_buf_cache[];
	extern kmem_cache_t	*zio_data_buf_cache[];
	extern kmem_cache_t	*range_seg_cache;

#ifdef _KERNEL
	if (arc_meta_used >= arc_meta_limit) {
		/*
		 * We are exceeding our meta-data cache limit.
		 * Purge some DNLC entries to release holds on meta-data.
		 */
		dnlc_reduce_cache((void *)(uintptr_t)arc_reduce_dnlc_percent);
	}
#if defined(__i386)
	/*
	 * Reclaim unused memory from all kmem caches.
	 */
	kmem_reap();
#endif
#endif

	for (i = 0; i < SPA_MAXBLOCKSIZE >> SPA_MINBLOCKSHIFT; i++) {
		if (zio_buf_cache[i] != prev_cache) {
			prev_cache = zio_buf_cache[i];
			kmem_cache_reap_now(zio_buf_cache[i]);
		}
		if (zio_data_buf_cache[i] != prev_data_cache) {
			prev_data_cache = zio_data_buf_cache[i];
			kmem_cache_reap_now(zio_data_buf_cache[i]);
		}
	}
	kmem_cache_reap_now(buf_cache);
	kmem_cache_reap_now(hdr_full_cache);
	kmem_cache_reap_now(hdr_l2only_cache);
	kmem_cache_reap_now(range_seg_cache);

	if (zio_arena != NULL) {
		/*
		 * Ask the vmem arena to reclaim unused memory from its
		 * quantum caches.
		 */
		vmem_qcache_reap(zio_arena);
	}
}

/*
 * Threads can block in arc_get_data_buf() waiting for this thread to evict
 * enough data and signal them to proceed. When this happens, the threads in
 * arc_get_data_buf() are sleeping while holding the hash lock for their
 * particular arc header. Thus, we must be careful to never sleep on a
 * hash lock in this thread. This is to prevent the following deadlock:
 *
 *  - Thread A sleeps on CV in arc_get_data_buf() holding hash lock "L",
 *    waiting for the reclaim thread to signal it.
 *
 *  - arc_reclaim_thread() tries to acquire hash lock "L" using mutex_enter,
 *    fails, and goes to sleep forever.
 *
 * This possible deadlock is avoided by always acquiring a hash lock
 * using mutex_tryenter() from arc_reclaim_thread().
 */
static void
arc_reclaim_thread(void)
{
	clock_t			growtime = 0;
	callb_cpr_t		cpr;

	CALLB_CPR_INIT(&cpr, &arc_reclaim_lock, callb_generic_cpr, FTAG);

	mutex_enter(&arc_reclaim_lock);
	while (!arc_reclaim_thread_exit) {
		int64_t free_memory = arc_available_memory();
		uint64_t evicted = 0;

		mutex_exit(&arc_reclaim_lock);

		if (free_memory < 0) {

			arc_no_grow = B_TRUE;
			arc_warm = B_TRUE;

			/*
			 * Wait at least zfs_grow_retry (default 60) seconds
			 * before considering growing.
			 */
			growtime = ddi_get_lbolt() + (arc_grow_retry * hz);

			arc_kmem_reap_now();

			/*
			 * If we are still low on memory, shrink the ARC
			 * so that we have arc_shrink_min free space.
			 */
			free_memory = arc_available_memory();

			int64_t to_free =
			    (arc_c >> arc_shrink_shift) - free_memory;
			if (to_free > 0) {
#ifdef _KERNEL
				to_free = MAX(to_free, ptob(needfree));
#endif
				arc_shrink(to_free);
			}
		} else if (free_memory < arc_c >> arc_no_grow_shift) {
			arc_no_grow = B_TRUE;
		} else if (ddi_get_lbolt() >= growtime) {
			arc_no_grow = B_FALSE;
		}

		evicted = arc_adjust();

		mutex_enter(&arc_reclaim_lock);

		/*
		 * If evicted is zero, we couldn't evict anything via
		 * arc_adjust(). This could be due to hash lock
		 * collisions, but more likely due to the majority of
		 * arc buffers being unevictable. Therefore, even if
		 * arc_size is above arc_c, another pass is unlikely to
		 * be helpful and could potentially cause us to enter an
		 * infinite loop.
		 */
		if (arc_size <= arc_c || evicted == 0) {
			/*
			 * We're either no longer overflowing, or we
			 * can't evict anything more, so we should wake
			 * up any threads before we go to sleep.
			 */
			cv_broadcast(&arc_reclaim_waiters_cv);

			/*
			 * Block until signaled, or after one second (we
			 * might need to perform arc_kmem_reap_now()
			 * even if we aren't being signalled)
			 */
			CALLB_CPR_SAFE_BEGIN(&cpr);
			(void) cv_timedwait(&arc_reclaim_thread_cv,
			    &arc_reclaim_lock, ddi_get_lbolt() + hz);
			CALLB_CPR_SAFE_END(&cpr, &arc_reclaim_lock);
		}
	}

	arc_reclaim_thread_exit = FALSE;
	cv_broadcast(&arc_reclaim_thread_cv);
	CALLB_CPR_EXIT(&cpr);		/* drops arc_reclaim_lock */
	thread_exit();
}

static void
arc_user_evicts_thread(void)
{
	callb_cpr_t cpr;

	CALLB_CPR_INIT(&cpr, &arc_user_evicts_lock, callb_generic_cpr, FTAG);

	mutex_enter(&arc_user_evicts_lock);
	while (!arc_user_evicts_thread_exit) {
		mutex_exit(&arc_user_evicts_lock);

		arc_do_user_evicts();

		/*
		 * This is necessary in order for the mdb ::arc dcmd to
		 * show up to date information. Since the ::arc command
		 * does not call the kstat's update function, without
		 * this call, the command may show stale stats for the
		 * anon, mru, mru_ghost, mfu, and mfu_ghost lists. Even
		 * with this change, the data might be up to 1 second
		 * out of date; but that should suffice. The arc_state_t
		 * structures can be queried directly if more accurate
		 * information is needed.
		 */
		if (arc_ksp != NULL)
			arc_ksp->ks_update(arc_ksp, KSTAT_READ);

		mutex_enter(&arc_user_evicts_lock);

		/*
		 * Block until signaled, or after one second (we need to
		 * call the arc's kstat update function regularly).
		 */
		CALLB_CPR_SAFE_BEGIN(&cpr);
		(void) cv_timedwait(&arc_user_evicts_cv,
		    &arc_user_evicts_lock, ddi_get_lbolt() + hz);
		CALLB_CPR_SAFE_END(&cpr, &arc_user_evicts_lock);
	}

	arc_user_evicts_thread_exit = FALSE;
	cv_broadcast(&arc_user_evicts_cv);
	CALLB_CPR_EXIT(&cpr);		/* drops arc_user_evicts_lock */
	thread_exit();
}

/*
 * Adapt arc info given the number of bytes we are trying to add and
 * the state that we are comming from.  This function is only called
 * when we are adding new content to the cache.
 */
static void
arc_adapt(int bytes, arc_state_t *state)
{
	int mult;
	uint64_t arc_p_min = (arc_c >> arc_p_min_shift);

	if (state == arc_l2c_only)
		return;

	ASSERT(bytes > 0);
	/*
	 * Adapt the target size of the MRU list:
	 *	- if we just hit in the MRU ghost list, then increase
	 *	  the target size of the MRU list.
	 *	- if we just hit in the MFU ghost list, then increase
	 *	  the target size of the MFU list by decreasing the
	 *	  target size of the MRU list.
	 */
	if (state == arc_mru_ghost) {
		mult = ((arc_mru_ghost->arcs_size >= arc_mfu_ghost->arcs_size) ?
		    1 : (arc_mfu_ghost->arcs_size/arc_mru_ghost->arcs_size));
		mult = MIN(mult, 10); /* avoid wild arc_p adjustment */

		arc_p = MIN(arc_c - arc_p_min, arc_p + bytes * mult);
	} else if (state == arc_mfu_ghost) {
		uint64_t delta;

		mult = ((arc_mfu_ghost->arcs_size >= arc_mru_ghost->arcs_size) ?
		    1 : (arc_mru_ghost->arcs_size/arc_mfu_ghost->arcs_size));
		mult = MIN(mult, 10);

		delta = MIN(bytes * mult, arc_p);
		arc_p = MAX(arc_p_min, arc_p - delta);
	}
	ASSERT((int64_t)arc_p >= 0);

	if (arc_reclaim_needed()) {
		cv_signal(&arc_reclaim_thread_cv);
		return;
	}

	if (arc_no_grow)
		return;

	if (arc_c >= arc_c_max)
		return;

	/*
	 * If we're within (2 * maxblocksize) bytes of the target
	 * cache size, increment the target cache size
	 */
	if (arc_size > arc_c - (2ULL << SPA_MAXBLOCKSHIFT)) {
		atomic_add_64(&arc_c, (int64_t)bytes);
		if (arc_c > arc_c_max)
			arc_c = arc_c_max;
		else if (state == arc_anon)
			atomic_add_64(&arc_p, (int64_t)bytes);
		if (arc_p > arc_c)
			arc_p = arc_c;
	}
	ASSERT((int64_t)arc_p >= 0);
}

/*
 * Check if arc_size has grown past our upper threshold, determined by
 * zfs_arc_overflow_shift.
 */
static boolean_t
arc_is_overflowing(void)
{
	/* Always allow at least one block of overflow */
	uint64_t overflow = MAX(SPA_MAXBLOCKSIZE,
	    arc_c >> zfs_arc_overflow_shift);

	return (arc_size >= arc_c + overflow);
}

/*
 * The buffer, supplied as the first argument, needs a data block. If we
 * are hitting the hard limit for the cache size, we must sleep, waiting
 * for the eviction thread to catch up. If we're past the target size
 * but below the hard limit, we'll only signal the reclaim thread and
 * continue on.
 */
static void
arc_get_data_buf(arc_buf_t *buf)
{
	arc_state_t		*state = buf->b_hdr->b_l1hdr.b_state;
	uint64_t		size = buf->b_hdr->b_size;
	arc_buf_contents_t	type = arc_buf_type(buf->b_hdr);

	arc_adapt(size, state);

	/*
	 * If arc_size is currently overflowing, and has grown past our
	 * upper limit, we must be adding data faster than the evict
	 * thread can evict. Thus, to ensure we don't compound the
	 * problem by adding more data and forcing arc_size to grow even
	 * further past it's target size, we halt and wait for the
	 * eviction thread to catch up.
	 *
	 * It's also possible that the reclaim thread is unable to evict
	 * enough buffers to get arc_size below the overflow limit (e.g.
	 * due to buffers being un-evictable, or hash lock collisions).
	 * In this case, we want to proceed regardless if we're
	 * overflowing; thus we don't use a while loop here.
	 */
<<<<<<< HEAD
	if (!arc_evict_needed(type)) {
		if (type == ARC_BUFC_METADATA) {
			buf->b_data = zio_buf_alloc_canfail(size);
			if (buf->b_data != NULL) {
				arc_space_consume(size, ARC_SPACE_META);
				goto out;
			}
		} else {
			ASSERT(type == ARC_BUFC_DATA);
			buf->b_data = zio_data_buf_alloc_canfail(size);
			if (buf->b_data != NULL) {
				arc_space_consume(size, ARC_SPACE_DATA);
				goto out;
			}
		}

		/*
		 * Memory allocation failed, presumably due to excessive
		 * fragmentation; we'll bump a counter and drop into the ARC
		 * eviction case.
		 */
		ARCSTAT_BUMP(arcstat_evict_allocfail);
=======
	if (arc_is_overflowing()) {
		mutex_enter(&arc_reclaim_lock);

		/*
		 * Now that we've acquired the lock, we may no longer be
		 * over the overflow limit, lets check.
		 *
		 * We're ignoring the case of spurious wake ups. If that
		 * were to happen, it'd let this thread consume an ARC
		 * buffer before it should have (i.e. before we're under
		 * the overflow limit and were signalled by the reclaim
		 * thread). As long as that is a rare occurrence, it
		 * shouldn't cause any harm.
		 */
		if (arc_is_overflowing()) {
			cv_signal(&arc_reclaim_thread_cv);
			cv_wait(&arc_reclaim_waiters_cv, &arc_reclaim_lock);
		}

		mutex_exit(&arc_reclaim_lock);
>>>>>>> 244781f1
	}

	if (type == ARC_BUFC_METADATA) {
		buf->b_data = zio_buf_alloc(size);
		arc_space_consume(size, ARC_SPACE_META);
	} else {
		ASSERT(type == ARC_BUFC_DATA);
		buf->b_data = zio_data_buf_alloc(size);
		arc_space_consume(size, ARC_SPACE_DATA);
	}

	/*
	 * Update the state size.  Note that ghost states have a
	 * "ghost size" and so don't need to be updated.
	 */
	if (!GHOST_STATE(buf->b_hdr->b_l1hdr.b_state)) {
		arc_buf_hdr_t *hdr = buf->b_hdr;

		atomic_add_64(&hdr->b_l1hdr.b_state->arcs_size, size);

		/*
		 * If this is reached via arc_read, the link is
		 * protected by the hash lock. If reached via
		 * arc_buf_alloc, the header should not be accessed by
		 * any other thread. And, if reached via arc_read_done,
		 * the hash lock will protect it if it's found in the
		 * hash table; otherwise no other thread should be
		 * trying to [add|remove]_reference it.
		 */
		if (multilist_link_active(&hdr->b_l1hdr.b_arc_node)) {
			ASSERT(refcount_is_zero(&hdr->b_l1hdr.b_refcnt));
			atomic_add_64(&hdr->b_l1hdr.b_state->arcs_lsize[type],
			    size);
		}
		/*
		 * If we are growing the cache, and we are adding anonymous
		 * data, and we have outgrown arc_p, update arc_p
		 */
		if (arc_size < arc_c && hdr->b_l1hdr.b_state == arc_anon &&
		    arc_anon->arcs_size + arc_mru->arcs_size > arc_p)
			arc_p = MIN(arc_c, arc_p + size);
	}
}

/*
 * This routine is called whenever a buffer is accessed.
 * NOTE: the hash lock is dropped in this function.
 */
static void
arc_access(arc_buf_hdr_t *hdr, kmutex_t *hash_lock)
{
	clock_t now;

	ASSERT(MUTEX_HELD(hash_lock));
	ASSERT(HDR_HAS_L1HDR(hdr));

	if (hdr->b_l1hdr.b_state == arc_anon) {
		/*
		 * This buffer is not in the cache, and does not
		 * appear in our "ghost" list.  Add the new buffer
		 * to the MRU state.
		 */

		ASSERT0(hdr->b_l1hdr.b_arc_access);
		hdr->b_l1hdr.b_arc_access = ddi_get_lbolt();
		DTRACE_PROBE1(new_state__mru, arc_buf_hdr_t *, hdr);
		arc_change_state(arc_mru, hdr, hash_lock);

	} else if (hdr->b_l1hdr.b_state == arc_mru) {
		now = ddi_get_lbolt();

		/*
		 * If this buffer is here because of a prefetch, then either:
		 * - clear the flag if this is a "referencing" read
		 *   (any subsequent access will bump this into the MFU state).
		 * or
		 * - move the buffer to the head of the list if this is
		 *   another prefetch (to make it less likely to be evicted).
		 */
		if (HDR_PREFETCH(hdr)) {
			if (refcount_count(&hdr->b_l1hdr.b_refcnt) == 0) {
				/* link protected by hash lock */
				ASSERT(multilist_link_active(
				    &hdr->b_l1hdr.b_arc_node));
			} else {
				hdr->b_flags &= ~ARC_FLAG_PREFETCH;
				ARCSTAT_BUMP(arcstat_mru_hits);
			}
			hdr->b_l1hdr.b_arc_access = now;
			return;
		}

		/*
		 * This buffer has been "accessed" only once so far,
		 * but it is still in the cache. Move it to the MFU
		 * state.
		 */
		if (now > hdr->b_l1hdr.b_arc_access + ARC_MINTIME) {
			/*
			 * More than 125ms have passed since we
			 * instantiated this buffer.  Move it to the
			 * most frequently used state.
			 */
			hdr->b_l1hdr.b_arc_access = now;
			DTRACE_PROBE1(new_state__mfu, arc_buf_hdr_t *, hdr);
			arc_change_state(arc_mfu, hdr, hash_lock);
		}
		ARCSTAT_BUMP(arcstat_mru_hits);
	} else if (hdr->b_l1hdr.b_state == arc_mru_ghost) {
		arc_state_t	*new_state;
		/*
		 * This buffer has been "accessed" recently, but
		 * was evicted from the cache.  Move it to the
		 * MFU state.
		 */

		if (HDR_PREFETCH(hdr)) {
			new_state = arc_mru;
			if (refcount_count(&hdr->b_l1hdr.b_refcnt) > 0)
				hdr->b_flags &= ~ARC_FLAG_PREFETCH;
			DTRACE_PROBE1(new_state__mru, arc_buf_hdr_t *, hdr);
		} else {
			new_state = arc_mfu;
			DTRACE_PROBE1(new_state__mfu, arc_buf_hdr_t *, hdr);
		}

		hdr->b_l1hdr.b_arc_access = ddi_get_lbolt();
		arc_change_state(new_state, hdr, hash_lock);

		ARCSTAT_BUMP(arcstat_mru_ghost_hits);
	} else if (hdr->b_l1hdr.b_state == arc_mfu) {
		/*
		 * This buffer has been accessed more than once and is
		 * still in the cache.  Keep it in the MFU state.
		 *
		 * NOTE: an add_reference() that occurred when we did
		 * the arc_read() will have kicked this off the list.
		 * If it was a prefetch, we will explicitly move it to
		 * the head of the list now.
		 */
		if ((HDR_PREFETCH(hdr)) != 0) {
			ASSERT(refcount_is_zero(&hdr->b_l1hdr.b_refcnt));
			/* link protected by hash_lock */
			ASSERT(multilist_link_active(&hdr->b_l1hdr.b_arc_node));
		}
		ARCSTAT_BUMP(arcstat_mfu_hits);
		hdr->b_l1hdr.b_arc_access = ddi_get_lbolt();
	} else if (hdr->b_l1hdr.b_state == arc_mfu_ghost) {
		arc_state_t	*new_state = arc_mfu;
		/*
		 * This buffer has been accessed more than once but has
		 * been evicted from the cache.  Move it back to the
		 * MFU state.
		 */

		if (HDR_PREFETCH(hdr)) {
			/*
			 * This is a prefetch access...
			 * move this block back to the MRU state.
			 */
			ASSERT0(refcount_count(&hdr->b_l1hdr.b_refcnt));
			new_state = arc_mru;
		}

		hdr->b_l1hdr.b_arc_access = ddi_get_lbolt();
		DTRACE_PROBE1(new_state__mfu, arc_buf_hdr_t *, hdr);
		arc_change_state(new_state, hdr, hash_lock);

		ARCSTAT_BUMP(arcstat_mfu_ghost_hits);
	} else if (hdr->b_l1hdr.b_state == arc_l2c_only) {
		/*
		 * This buffer is on the 2nd Level ARC.
		 */

		hdr->b_l1hdr.b_arc_access = ddi_get_lbolt();
		DTRACE_PROBE1(new_state__mfu, arc_buf_hdr_t *, hdr);
		arc_change_state(arc_mfu, hdr, hash_lock);
	} else {
		ASSERT(!"invalid arc state");
	}
}

/* a generic arc_done_func_t which you can use */
/* ARGSUSED */
void
arc_bcopy_func(zio_t *zio, arc_buf_t *buf, void *arg)
{
	if (zio == NULL || zio->io_error == 0)
		bcopy(buf->b_data, arg, buf->b_hdr->b_size);
	VERIFY(arc_buf_remove_ref(buf, arg));
}

/* a generic arc_done_func_t */
void
arc_getbuf_func(zio_t *zio, arc_buf_t *buf, void *arg)
{
	arc_buf_t **bufp = arg;
	if (zio && zio->io_error) {
		VERIFY(arc_buf_remove_ref(buf, arg));
		*bufp = NULL;
	} else {
		*bufp = buf;
		ASSERT(buf->b_data);
	}
}

static void
arc_read_done(zio_t *zio)
{
	arc_buf_hdr_t	*hdr;
	arc_buf_t	*buf;
	arc_buf_t	*abuf;	/* buffer we're assigning to callback */
	kmutex_t	*hash_lock = NULL;
	arc_callback_t	*callback_list, *acb;
	int		freeable = FALSE;

	buf = zio->io_private;
	hdr = buf->b_hdr;

	/*
	 * The hdr was inserted into hash-table and removed from lists
	 * prior to starting I/O.  We should find this header, since
	 * it's in the hash table, and it should be legit since it's
	 * not possible to evict it during the I/O.  The only possible
	 * reason for it not to be found is if we were freed during the
	 * read.
	 */
	if (HDR_IN_HASH_TABLE(hdr)) {
		ASSERT3U(hdr->b_birth, ==, BP_PHYSICAL_BIRTH(zio->io_bp));
		ASSERT3U(hdr->b_dva.dva_word[0], ==,
		    BP_IDENTITY(zio->io_bp)->dva_word[0]);
		ASSERT3U(hdr->b_dva.dva_word[1], ==,
		    BP_IDENTITY(zio->io_bp)->dva_word[1]);

		arc_buf_hdr_t *found = buf_hash_find(hdr->b_spa, zio->io_bp,
		    &hash_lock);

		ASSERT((found == NULL && HDR_FREED_IN_READ(hdr) &&
		    hash_lock == NULL) ||
		    (found == hdr &&
		    DVA_EQUAL(&hdr->b_dva, BP_IDENTITY(zio->io_bp))) ||
		    (found == hdr && HDR_L2_READING(hdr)));
	}

	hdr->b_flags &= ~ARC_FLAG_L2_EVICTED;
	if (l2arc_noprefetch && HDR_PREFETCH(hdr))
		hdr->b_flags &= ~ARC_FLAG_L2CACHE;

	/* byteswap if necessary */
	callback_list = hdr->b_l1hdr.b_acb;
	ASSERT(callback_list != NULL);
	if (BP_SHOULD_BYTESWAP(zio->io_bp) && zio->io_error == 0) {
		dmu_object_byteswap_t bswap =
		    DMU_OT_BYTESWAP(BP_GET_TYPE(zio->io_bp));
		arc_byteswap_func_t *func = BP_GET_LEVEL(zio->io_bp) > 0 ?
		    byteswap_uint64_array :
		    dmu_ot_byteswap[bswap].ob_func;
		func(buf->b_data, hdr->b_size);
	}

	arc_cksum_compute(buf, B_FALSE);
	arc_buf_watch(buf);

	if (hash_lock && zio->io_error == 0 &&
	    hdr->b_l1hdr.b_state == arc_anon) {
		/*
		 * Only call arc_access on anonymous buffers.  This is because
		 * if we've issued an I/O for an evicted buffer, we've already
		 * called arc_access (to prevent any simultaneous readers from
		 * getting confused).
		 */
		arc_access(hdr, hash_lock);
	}

	/* create copies of the data buffer for the callers */
	abuf = buf;
	for (acb = callback_list; acb; acb = acb->acb_next) {
		if (acb->acb_done) {
			if (abuf == NULL) {
				ARCSTAT_BUMP(arcstat_duplicate_reads);
				abuf = arc_buf_clone(buf);
			}
			acb->acb_buf = abuf;
			abuf = NULL;
		}
	}
	hdr->b_l1hdr.b_acb = NULL;
	hdr->b_flags &= ~ARC_FLAG_IO_IN_PROGRESS;
	ASSERT(!HDR_BUF_AVAILABLE(hdr));
	if (abuf == buf) {
		ASSERT(buf->b_efunc == NULL);
		ASSERT(hdr->b_l1hdr.b_datacnt == 1);
		hdr->b_flags |= ARC_FLAG_BUF_AVAILABLE;
	}

	ASSERT(refcount_is_zero(&hdr->b_l1hdr.b_refcnt) ||
	    callback_list != NULL);

	if (zio->io_error != 0) {
		hdr->b_flags |= ARC_FLAG_IO_ERROR;
		if (hdr->b_l1hdr.b_state != arc_anon)
			arc_change_state(arc_anon, hdr, hash_lock);
		if (HDR_IN_HASH_TABLE(hdr))
			buf_hash_remove(hdr);
		freeable = refcount_is_zero(&hdr->b_l1hdr.b_refcnt);
	}

	/*
	 * Broadcast before we drop the hash_lock to avoid the possibility
	 * that the hdr (and hence the cv) might be freed before we get to
	 * the cv_broadcast().
	 */
	cv_broadcast(&hdr->b_l1hdr.b_cv);

	if (hash_lock != NULL) {
		mutex_exit(hash_lock);
	} else {
		/*
		 * This block was freed while we waited for the read to
		 * complete.  It has been removed from the hash table and
		 * moved to the anonymous state (so that it won't show up
		 * in the cache).
		 */
		ASSERT3P(hdr->b_l1hdr.b_state, ==, arc_anon);
		freeable = refcount_is_zero(&hdr->b_l1hdr.b_refcnt);
	}

	/* execute each callback and free its structure */
	while ((acb = callback_list) != NULL) {
		if (acb->acb_done)
			acb->acb_done(zio, acb->acb_buf, acb->acb_private);

		if (acb->acb_zio_dummy != NULL) {
			acb->acb_zio_dummy->io_error = zio->io_error;
			zio_nowait(acb->acb_zio_dummy);
		}

		callback_list = acb->acb_next;
		kmem_free(acb, sizeof (arc_callback_t));
	}

	if (freeable)
		arc_hdr_destroy(hdr);
}

/*
 * "Read" the block at the specified DVA (in bp) via the
 * cache.  If the block is found in the cache, invoke the provided
 * callback immediately and return.  Note that the `zio' parameter
 * in the callback will be NULL in this case, since no IO was
 * required.  If the block is not in the cache pass the read request
 * on to the spa with a substitute callback function, so that the
 * requested block will be added to the cache.
 *
 * If a read request arrives for a block that has a read in-progress,
 * either wait for the in-progress read to complete (and return the
 * results); or, if this is a read with a "done" func, add a record
 * to the read to invoke the "done" func when the read completes,
 * and return; or just return.
 *
 * arc_read_done() will invoke all the requested "done" functions
 * for readers of this block.
 */
int
arc_read(zio_t *pio, spa_t *spa, const blkptr_t *bp, arc_done_func_t *done,
    void *private, zio_priority_t priority, int zio_flags,
    arc_flags_t *arc_flags, const zbookmark_phys_t *zb)
{
	arc_buf_hdr_t *hdr = NULL;
	arc_buf_t *buf = NULL;
	kmutex_t *hash_lock = NULL;
	zio_t *rzio;
	uint64_t guid = spa_load_guid(spa);

	ASSERT(!BP_IS_EMBEDDED(bp) ||
	    BPE_GET_ETYPE(bp) == BP_EMBEDDED_TYPE_DATA);

top:
	if (!BP_IS_EMBEDDED(bp)) {
		/*
		 * Embedded BP's have no DVA and require no I/O to "read".
		 * Create an anonymous arc buf to back it.
		 */
		hdr = buf_hash_find(guid, bp, &hash_lock);
	}

	if (hdr != NULL && HDR_HAS_L1HDR(hdr) && hdr->b_l1hdr.b_datacnt > 0) {

		*arc_flags |= ARC_FLAG_CACHED;

		if (HDR_IO_IN_PROGRESS(hdr)) {

			if (*arc_flags & ARC_FLAG_WAIT) {
				cv_wait(&hdr->b_l1hdr.b_cv, hash_lock);
				mutex_exit(hash_lock);
				goto top;
			}
			ASSERT(*arc_flags & ARC_FLAG_NOWAIT);

			if (done) {
				arc_callback_t	*acb = NULL;

				acb = kmem_zalloc(sizeof (arc_callback_t),
				    KM_SLEEP);
				acb->acb_done = done;
				acb->acb_private = private;
				if (pio != NULL)
					acb->acb_zio_dummy = zio_null(pio,
					    spa, NULL, NULL, NULL, zio_flags);

				ASSERT(acb->acb_done != NULL);
				acb->acb_next = hdr->b_l1hdr.b_acb;
				hdr->b_l1hdr.b_acb = acb;
				add_reference(hdr, hash_lock, private);
				mutex_exit(hash_lock);
				return (0);
			}
			mutex_exit(hash_lock);
			return (0);
		}

		ASSERT(hdr->b_l1hdr.b_state == arc_mru ||
		    hdr->b_l1hdr.b_state == arc_mfu);

		if (done) {
			add_reference(hdr, hash_lock, private);
			/*
			 * If this block is already in use, create a new
			 * copy of the data so that we will be guaranteed
			 * that arc_release() will always succeed.
			 */
			buf = hdr->b_l1hdr.b_buf;
			ASSERT(buf);
			ASSERT(buf->b_data);
			if (HDR_BUF_AVAILABLE(hdr)) {
				ASSERT(buf->b_efunc == NULL);
				hdr->b_flags &= ~ARC_FLAG_BUF_AVAILABLE;
			} else {
				buf = arc_buf_clone(buf);
			}

		} else if (*arc_flags & ARC_FLAG_PREFETCH &&
		    refcount_count(&hdr->b_l1hdr.b_refcnt) == 0) {
			hdr->b_flags |= ARC_FLAG_PREFETCH;
		}
		DTRACE_PROBE1(arc__hit, arc_buf_hdr_t *, hdr);
		arc_access(hdr, hash_lock);
		if (*arc_flags & ARC_FLAG_L2CACHE)
			hdr->b_flags |= ARC_FLAG_L2CACHE;
		if (*arc_flags & ARC_FLAG_L2COMPRESS)
			hdr->b_flags |= ARC_FLAG_L2COMPRESS;
		mutex_exit(hash_lock);
		ARCSTAT_BUMP(arcstat_hits);
		ARCSTAT_CONDSTAT(!HDR_PREFETCH(hdr),
		    demand, prefetch, !HDR_ISTYPE_METADATA(hdr),
		    data, metadata, hits);

		if (done)
			done(NULL, buf, private);
	} else {
		uint64_t size = BP_GET_LSIZE(bp);
		arc_callback_t *acb;
		vdev_t *vd = NULL;
		uint64_t addr = 0;
		boolean_t devw = B_FALSE;
		enum zio_compress b_compress = ZIO_COMPRESS_OFF;
		int32_t b_asize = 0;

		if (hdr == NULL) {
			/* this block is not in the cache */
			arc_buf_hdr_t *exists = NULL;
			arc_buf_contents_t type = BP_GET_BUFC_TYPE(bp);
			buf = arc_buf_alloc(spa, size, private, type);
			hdr = buf->b_hdr;
			if (!BP_IS_EMBEDDED(bp)) {
				hdr->b_dva = *BP_IDENTITY(bp);
				hdr->b_birth = BP_PHYSICAL_BIRTH(bp);
				exists = buf_hash_insert(hdr, &hash_lock);
			}
			if (exists != NULL) {
				/* somebody beat us to the hash insert */
				mutex_exit(hash_lock);
				buf_discard_identity(hdr);
				(void) arc_buf_remove_ref(buf, private);
				goto top; /* restart the IO request */
			}

			/* if this is a prefetch, we don't have a reference */
			if (*arc_flags & ARC_FLAG_PREFETCH) {
				(void) remove_reference(hdr, hash_lock,
				    private);
				hdr->b_flags |= ARC_FLAG_PREFETCH;
			}
			if (*arc_flags & ARC_FLAG_L2CACHE)
				hdr->b_flags |= ARC_FLAG_L2CACHE;
			if (*arc_flags & ARC_FLAG_L2COMPRESS)
				hdr->b_flags |= ARC_FLAG_L2COMPRESS;
			if (BP_GET_LEVEL(bp) > 0)
				hdr->b_flags |= ARC_FLAG_INDIRECT;
		} else {
			/*
			 * This block is in the ghost cache. If it was L2-only
			 * (and thus didn't have an L1 hdr), we realloc the
			 * header to add an L1 hdr.
			 */
			if (!HDR_HAS_L1HDR(hdr)) {
				hdr = arc_hdr_realloc(hdr, hdr_l2only_cache,
				    hdr_full_cache);
			}

			ASSERT(GHOST_STATE(hdr->b_l1hdr.b_state));
			ASSERT(!HDR_IO_IN_PROGRESS(hdr));
			ASSERT(refcount_is_zero(&hdr->b_l1hdr.b_refcnt));
			ASSERT3P(hdr->b_l1hdr.b_buf, ==, NULL);

			/* if this is a prefetch, we don't have a reference */
			if (*arc_flags & ARC_FLAG_PREFETCH)
				hdr->b_flags |= ARC_FLAG_PREFETCH;
			else
				add_reference(hdr, hash_lock, private);
			if (*arc_flags & ARC_FLAG_L2CACHE)
				hdr->b_flags |= ARC_FLAG_L2CACHE;
			if (*arc_flags & ARC_FLAG_L2COMPRESS)
				hdr->b_flags |= ARC_FLAG_L2COMPRESS;
			buf = kmem_cache_alloc(buf_cache, KM_PUSHPAGE);
			buf->b_hdr = hdr;
			buf->b_data = NULL;
			buf->b_efunc = NULL;
			buf->b_private = NULL;
			buf->b_next = NULL;
			hdr->b_l1hdr.b_buf = buf;
			ASSERT0(hdr->b_l1hdr.b_datacnt);
			hdr->b_l1hdr.b_datacnt = 1;
			arc_get_data_buf(buf);
			arc_access(hdr, hash_lock);
		}

		ASSERT(!GHOST_STATE(hdr->b_l1hdr.b_state));

		acb = kmem_zalloc(sizeof (arc_callback_t), KM_SLEEP);
		acb->acb_done = done;
		acb->acb_private = private;

		ASSERT(hdr->b_l1hdr.b_acb == NULL);
		hdr->b_l1hdr.b_acb = acb;
		hdr->b_flags |= ARC_FLAG_IO_IN_PROGRESS;

		if (HDR_HAS_L2HDR(hdr) &&
		    (vd = hdr->b_l2hdr.b_dev->l2ad_vdev) != NULL) {
			devw = hdr->b_l2hdr.b_dev->l2ad_writing;
			addr = hdr->b_l2hdr.b_daddr;
			b_compress = HDR_GET_COMPRESS(hdr);
			b_asize = hdr->b_l2hdr.b_asize;
			/*
			 * Lock out device removal.
			 */
			if (vdev_is_dead(vd) ||
			    !spa_config_tryenter(spa, SCL_L2ARC, vd, RW_READER))
				vd = NULL;
		}

		if (hash_lock != NULL)
			mutex_exit(hash_lock);

		/*
		 * At this point, we have a level 1 cache miss.  Try again in
		 * L2ARC if possible.
		 */
		ASSERT3U(hdr->b_size, ==, size);
		DTRACE_PROBE4(arc__miss, arc_buf_hdr_t *, hdr, blkptr_t *, bp,
		    uint64_t, size, zbookmark_phys_t *, zb);
		ARCSTAT_BUMP(arcstat_misses);
		ARCSTAT_CONDSTAT(!HDR_PREFETCH(hdr),
		    demand, prefetch, !HDR_ISTYPE_METADATA(hdr),
		    data, metadata, misses);

		if (vd != NULL && l2arc_ndev != 0 && !(l2arc_norw && devw)) {
			/*
			 * Read from the L2ARC if the following are true:
			 * 1. The L2ARC vdev was previously cached.
			 * 2. This buffer still has L2ARC metadata.
			 * 3. This buffer isn't currently writing to the L2ARC.
			 * 4. The L2ARC entry wasn't evicted, which may
			 *    also have invalidated the vdev.
			 * 5. This isn't prefetch and l2arc_noprefetch is set.
			 */
			if (HDR_HAS_L2HDR(hdr) &&
			    !HDR_L2_WRITING(hdr) && !HDR_L2_EVICTED(hdr) &&
			    !(l2arc_noprefetch && HDR_PREFETCH(hdr))) {
				l2arc_read_callback_t *cb;

				DTRACE_PROBE1(l2arc__hit, arc_buf_hdr_t *, hdr);
				ARCSTAT_BUMP(arcstat_l2_hits);

				cb = kmem_zalloc(sizeof (l2arc_read_callback_t),
				    KM_SLEEP);
				cb->l2rcb_buf = buf;
				cb->l2rcb_spa = spa;
				cb->l2rcb_bp = *bp;
				cb->l2rcb_zb = *zb;
				cb->l2rcb_flags = zio_flags;
				cb->l2rcb_compress = b_compress;

				ASSERT(addr >= VDEV_LABEL_START_SIZE &&
				    addr + size < vd->vdev_psize -
				    VDEV_LABEL_END_SIZE);

				/*
				 * l2arc read.  The SCL_L2ARC lock will be
				 * released by l2arc_read_done().
				 * Issue a null zio if the underlying buffer
				 * was squashed to zero size by compression.
				 */
				if (b_compress == ZIO_COMPRESS_EMPTY) {
					rzio = zio_null(pio, spa, vd,
					    l2arc_read_done, cb,
					    zio_flags | ZIO_FLAG_DONT_CACHE |
					    ZIO_FLAG_CANFAIL |
					    ZIO_FLAG_DONT_PROPAGATE |
					    ZIO_FLAG_DONT_RETRY);
				} else {
					rzio = zio_read_phys(pio, vd, addr,
					    b_asize, buf->b_data,
					    ZIO_CHECKSUM_OFF,
					    l2arc_read_done, cb, priority,
					    zio_flags | ZIO_FLAG_DONT_CACHE |
					    ZIO_FLAG_CANFAIL |
					    ZIO_FLAG_DONT_PROPAGATE |
					    ZIO_FLAG_DONT_RETRY, B_FALSE);
				}
				DTRACE_PROBE2(l2arc__read, vdev_t *, vd,
				    zio_t *, rzio);
				ARCSTAT_INCR(arcstat_l2_read_bytes, b_asize);

				if (*arc_flags & ARC_FLAG_NOWAIT) {
					zio_nowait(rzio);
					return (0);
				}

				ASSERT(*arc_flags & ARC_FLAG_WAIT);
				if (zio_wait(rzio) == 0)
					return (0);

				/* l2arc read error; goto zio_read() */
			} else {
				DTRACE_PROBE1(l2arc__miss,
				    arc_buf_hdr_t *, hdr);
				ARCSTAT_BUMP(arcstat_l2_misses);
				if (HDR_L2_WRITING(hdr))
					ARCSTAT_BUMP(arcstat_l2_rw_clash);
				spa_config_exit(spa, SCL_L2ARC, vd);
			}
		} else {
			if (vd != NULL)
				spa_config_exit(spa, SCL_L2ARC, vd);
			if (l2arc_ndev != 0) {
				DTRACE_PROBE1(l2arc__miss,
				    arc_buf_hdr_t *, hdr);
				ARCSTAT_BUMP(arcstat_l2_misses);
			}
		}

		rzio = zio_read(pio, spa, bp, buf->b_data, size,
		    arc_read_done, buf, priority, zio_flags, zb);

		/*
		 * At this point, this read I/O has already missed in the ARC
		 * and will be going through to the disk.  The I/O throttle
		 * should delay this I/O if this zone is using more than its I/O
		 * priority allows.
		 */
		zfs_zone_io_throttle(ZFS_ZONE_IOP_READ);

		if (*arc_flags & ARC_FLAG_WAIT)
			return (zio_wait(rzio));

		ASSERT(*arc_flags & ARC_FLAG_NOWAIT);
		zio_nowait(rzio);
	}
	return (0);
}

void
arc_set_callback(arc_buf_t *buf, arc_evict_func_t *func, void *private)
{
	ASSERT(buf->b_hdr != NULL);
	ASSERT(buf->b_hdr->b_l1hdr.b_state != arc_anon);
	ASSERT(!refcount_is_zero(&buf->b_hdr->b_l1hdr.b_refcnt) ||
	    func == NULL);
	ASSERT(buf->b_efunc == NULL);
	ASSERT(!HDR_BUF_AVAILABLE(buf->b_hdr));

	buf->b_efunc = func;
	buf->b_private = private;
}

/*
 * Notify the arc that a block was freed, and thus will never be used again.
 */
void
arc_freed(spa_t *spa, const blkptr_t *bp)
{
	arc_buf_hdr_t *hdr;
	kmutex_t *hash_lock;
	uint64_t guid = spa_load_guid(spa);

	ASSERT(!BP_IS_EMBEDDED(bp));

	hdr = buf_hash_find(guid, bp, &hash_lock);
	if (hdr == NULL)
		return;
	if (HDR_BUF_AVAILABLE(hdr)) {
		arc_buf_t *buf = hdr->b_l1hdr.b_buf;
		add_reference(hdr, hash_lock, FTAG);
		hdr->b_flags &= ~ARC_FLAG_BUF_AVAILABLE;
		mutex_exit(hash_lock);

		arc_release(buf, FTAG);
		(void) arc_buf_remove_ref(buf, FTAG);
	} else {
		mutex_exit(hash_lock);
	}

}

/*
 * Clear the user eviction callback set by arc_set_callback(), first calling
 * it if it exists.  Because the presence of a callback keeps an arc_buf cached
 * clearing the callback may result in the arc_buf being destroyed.  However,
 * it will not result in the *last* arc_buf being destroyed, hence the data
 * will remain cached in the ARC. We make a copy of the arc buffer here so
 * that we can process the callback without holding any locks.
 *
 * It's possible that the callback is already in the process of being cleared
 * by another thread.  In this case we can not clear the callback.
 *
 * Returns B_TRUE if the callback was successfully called and cleared.
 */
boolean_t
arc_clear_callback(arc_buf_t *buf)
{
	arc_buf_hdr_t *hdr;
	kmutex_t *hash_lock;
	arc_evict_func_t *efunc = buf->b_efunc;
	void *private = buf->b_private;

	mutex_enter(&buf->b_evict_lock);
	hdr = buf->b_hdr;
	if (hdr == NULL) {
		/*
		 * We are in arc_do_user_evicts().
		 */
		ASSERT(buf->b_data == NULL);
		mutex_exit(&buf->b_evict_lock);
		return (B_FALSE);
	} else if (buf->b_data == NULL) {
		/*
		 * We are on the eviction list; process this buffer now
		 * but let arc_do_user_evicts() do the reaping.
		 */
		buf->b_efunc = NULL;
		mutex_exit(&buf->b_evict_lock);
		VERIFY0(efunc(private));
		return (B_TRUE);
	}
	hash_lock = HDR_LOCK(hdr);
	mutex_enter(hash_lock);
	hdr = buf->b_hdr;
	ASSERT3P(hash_lock, ==, HDR_LOCK(hdr));

	ASSERT3U(refcount_count(&hdr->b_l1hdr.b_refcnt), <,
	    hdr->b_l1hdr.b_datacnt);
	ASSERT(hdr->b_l1hdr.b_state == arc_mru ||
	    hdr->b_l1hdr.b_state == arc_mfu);

	buf->b_efunc = NULL;
	buf->b_private = NULL;

	if (hdr->b_l1hdr.b_datacnt > 1) {
		mutex_exit(&buf->b_evict_lock);
		arc_buf_destroy(buf, TRUE);
	} else {
		ASSERT(buf == hdr->b_l1hdr.b_buf);
		hdr->b_flags |= ARC_FLAG_BUF_AVAILABLE;
		mutex_exit(&buf->b_evict_lock);
	}

	mutex_exit(hash_lock);
	VERIFY0(efunc(private));
	return (B_TRUE);
}

/*
 * Release this buffer from the cache, making it an anonymous buffer.  This
 * must be done after a read and prior to modifying the buffer contents.
 * If the buffer has more than one reference, we must make
 * a new hdr for the buffer.
 */
void
arc_release(arc_buf_t *buf, void *tag)
{
	arc_buf_hdr_t *hdr = buf->b_hdr;

	/*
	 * It would be nice to assert that if it's DMU metadata (level >
	 * 0 || it's the dnode file), then it must be syncing context.
	 * But we don't know that information at this level.
	 */

	mutex_enter(&buf->b_evict_lock);

	ASSERT(HDR_HAS_L1HDR(hdr));

	/*
	 * We don't grab the hash lock prior to this check, because if
	 * the buffer's header is in the arc_anon state, it won't be
	 * linked into the hash table.
	 */
	if (hdr->b_l1hdr.b_state == arc_anon) {
		mutex_exit(&buf->b_evict_lock);
		ASSERT(!HDR_IO_IN_PROGRESS(hdr));
		ASSERT(!HDR_IN_HASH_TABLE(hdr));
		ASSERT(!HDR_HAS_L2HDR(hdr));
		ASSERT(BUF_EMPTY(hdr));

		ASSERT3U(hdr->b_l1hdr.b_datacnt, ==, 1);
		ASSERT3S(refcount_count(&hdr->b_l1hdr.b_refcnt), ==, 1);
		ASSERT(!list_link_active(&hdr->b_l1hdr.b_arc_node));

		ASSERT3P(buf->b_efunc, ==, NULL);
		ASSERT3P(buf->b_private, ==, NULL);

		hdr->b_l1hdr.b_arc_access = 0;
		arc_buf_thaw(buf);

		return;
	}

	kmutex_t *hash_lock = HDR_LOCK(hdr);
	mutex_enter(hash_lock);

	/*
	 * This assignment is only valid as long as the hash_lock is
	 * held, we must be careful not to reference state or the
	 * b_state field after dropping the lock.
	 */
	arc_state_t *state = hdr->b_l1hdr.b_state;
	ASSERT3P(hash_lock, ==, HDR_LOCK(hdr));
	ASSERT3P(state, !=, arc_anon);

	/* this buffer is not on any list */
	ASSERT(refcount_count(&hdr->b_l1hdr.b_refcnt) > 0);

	if (HDR_HAS_L2HDR(hdr)) {
		ARCSTAT_INCR(arcstat_l2_asize, -hdr->b_l2hdr.b_asize);
		ARCSTAT_INCR(arcstat_l2_size, -hdr->b_size);

		mutex_enter(&hdr->b_l2hdr.b_dev->l2ad_mtx);
		list_remove(&hdr->b_l2hdr.b_dev->l2ad_buflist, hdr);

		/*
		 * We don't want to leak the b_tmp_cdata buffer that was
		 * allocated in l2arc_write_buffers()
		 */
		arc_buf_l2_cdata_free(hdr);

		mutex_exit(&hdr->b_l2hdr.b_dev->l2ad_mtx);

		hdr->b_flags &= ~ARC_FLAG_HAS_L2HDR;
	}

	/*
	 * Do we have more than one buf?
	 */
	if (hdr->b_l1hdr.b_datacnt > 1) {
		arc_buf_hdr_t *nhdr;
		arc_buf_t **bufp;
		uint64_t blksz = hdr->b_size;
		uint64_t spa = hdr->b_spa;
		arc_buf_contents_t type = arc_buf_type(hdr);
		uint32_t flags = hdr->b_flags;

		ASSERT(hdr->b_l1hdr.b_buf != buf || buf->b_next != NULL);
		/*
		 * Pull the data off of this hdr and attach it to
		 * a new anonymous hdr.
		 */
		(void) remove_reference(hdr, hash_lock, tag);
		bufp = &hdr->b_l1hdr.b_buf;
		while (*bufp != buf)
			bufp = &(*bufp)->b_next;
		*bufp = buf->b_next;
		buf->b_next = NULL;

		ASSERT3P(state, !=, arc_l2c_only);
		ASSERT3U(state->arcs_size, >=, hdr->b_size);
		atomic_add_64(&state->arcs_size, -hdr->b_size);
		if (refcount_is_zero(&hdr->b_l1hdr.b_refcnt)) {
			ASSERT3P(state, !=, arc_l2c_only);
			uint64_t *size = &state->arcs_lsize[type];
			ASSERT3U(*size, >=, hdr->b_size);
			atomic_add_64(size, -hdr->b_size);
		}

		/*
		 * We're releasing a duplicate user data buffer, update
		 * our statistics accordingly.
		 */
		if (HDR_ISTYPE_DATA(hdr)) {
			ARCSTAT_BUMPDOWN(arcstat_duplicate_buffers);
			ARCSTAT_INCR(arcstat_duplicate_buffers_size,
			    -hdr->b_size);
		}
		hdr->b_l1hdr.b_datacnt -= 1;
		arc_cksum_verify(buf);
		arc_buf_unwatch(buf);

		mutex_exit(hash_lock);

		nhdr = kmem_cache_alloc(hdr_full_cache, KM_PUSHPAGE);
		nhdr->b_size = blksz;
		nhdr->b_spa = spa;

		nhdr->b_flags = flags & ARC_FLAG_L2_WRITING;
		nhdr->b_flags |= arc_bufc_to_flags(type);
		nhdr->b_flags |= ARC_FLAG_HAS_L1HDR;

		nhdr->b_l1hdr.b_buf = buf;
		nhdr->b_l1hdr.b_datacnt = 1;
		nhdr->b_l1hdr.b_state = arc_anon;
		nhdr->b_l1hdr.b_arc_access = 0;
		nhdr->b_l1hdr.b_tmp_cdata = NULL;
		nhdr->b_freeze_cksum = NULL;

		(void) refcount_add(&nhdr->b_l1hdr.b_refcnt, tag);
		buf->b_hdr = nhdr;
		mutex_exit(&buf->b_evict_lock);
		atomic_add_64(&arc_anon->arcs_size, blksz);
	} else {
		mutex_exit(&buf->b_evict_lock);
		ASSERT(refcount_count(&hdr->b_l1hdr.b_refcnt) == 1);
		/* protected by hash lock, or hdr is on arc_anon */
		ASSERT(!multilist_link_active(&hdr->b_l1hdr.b_arc_node));
		ASSERT(!HDR_IO_IN_PROGRESS(hdr));
		arc_change_state(arc_anon, hdr, hash_lock);
		hdr->b_l1hdr.b_arc_access = 0;
		mutex_exit(hash_lock);

		buf_discard_identity(hdr);
		arc_buf_thaw(buf);
	}
	buf->b_efunc = NULL;
	buf->b_private = NULL;
}

int
arc_released(arc_buf_t *buf)
{
	int released;

	mutex_enter(&buf->b_evict_lock);
	released = (buf->b_data != NULL &&
	    buf->b_hdr->b_l1hdr.b_state == arc_anon);
	mutex_exit(&buf->b_evict_lock);
	return (released);
}

#ifdef ZFS_DEBUG
int
arc_referenced(arc_buf_t *buf)
{
	int referenced;

	mutex_enter(&buf->b_evict_lock);
	referenced = (refcount_count(&buf->b_hdr->b_l1hdr.b_refcnt));
	mutex_exit(&buf->b_evict_lock);
	return (referenced);
}
#endif

static void
arc_write_ready(zio_t *zio)
{
	arc_write_callback_t *callback = zio->io_private;
	arc_buf_t *buf = callback->awcb_buf;
	arc_buf_hdr_t *hdr = buf->b_hdr;

	ASSERT(HDR_HAS_L1HDR(hdr));
	ASSERT(!refcount_is_zero(&buf->b_hdr->b_l1hdr.b_refcnt));
	ASSERT(hdr->b_l1hdr.b_datacnt > 0);
	callback->awcb_ready(zio, buf, callback->awcb_private);

	/*
	 * If the IO is already in progress, then this is a re-write
	 * attempt, so we need to thaw and re-compute the cksum.
	 * It is the responsibility of the callback to handle the
	 * accounting for any re-write attempt.
	 */
	if (HDR_IO_IN_PROGRESS(hdr)) {
		mutex_enter(&hdr->b_l1hdr.b_freeze_lock);
		if (hdr->b_freeze_cksum != NULL) {
			kmem_free(hdr->b_freeze_cksum, sizeof (zio_cksum_t));
			hdr->b_freeze_cksum = NULL;
		}
		mutex_exit(&hdr->b_l1hdr.b_freeze_lock);
	}
	arc_cksum_compute(buf, B_FALSE);
	hdr->b_flags |= ARC_FLAG_IO_IN_PROGRESS;
}

/*
 * The SPA calls this callback for each physical write that happens on behalf
 * of a logical write.  See the comment in dbuf_write_physdone() for details.
 */
static void
arc_write_physdone(zio_t *zio)
{
	arc_write_callback_t *cb = zio->io_private;
	if (cb->awcb_physdone != NULL)
		cb->awcb_physdone(zio, cb->awcb_buf, cb->awcb_private);
}

static void
arc_write_done(zio_t *zio)
{
	arc_write_callback_t *callback = zio->io_private;
	arc_buf_t *buf = callback->awcb_buf;
	arc_buf_hdr_t *hdr = buf->b_hdr;

	ASSERT(hdr->b_l1hdr.b_acb == NULL);

	if (zio->io_error == 0) {
		if (BP_IS_HOLE(zio->io_bp) || BP_IS_EMBEDDED(zio->io_bp)) {
			buf_discard_identity(hdr);
		} else {
			hdr->b_dva = *BP_IDENTITY(zio->io_bp);
			hdr->b_birth = BP_PHYSICAL_BIRTH(zio->io_bp);
		}
	} else {
		ASSERT(BUF_EMPTY(hdr));
	}

	/*
	 * If the block to be written was all-zero or compressed enough to be
	 * embedded in the BP, no write was performed so there will be no
	 * dva/birth/checksum.  The buffer must therefore remain anonymous
	 * (and uncached).
	 */
	if (!BUF_EMPTY(hdr)) {
		arc_buf_hdr_t *exists;
		kmutex_t *hash_lock;

		ASSERT(zio->io_error == 0);

		arc_cksum_verify(buf);

		exists = buf_hash_insert(hdr, &hash_lock);
		if (exists != NULL) {
			/*
			 * This can only happen if we overwrite for
			 * sync-to-convergence, because we remove
			 * buffers from the hash table when we arc_free().
			 */
			if (zio->io_flags & ZIO_FLAG_IO_REWRITE) {
				if (!BP_EQUAL(&zio->io_bp_orig, zio->io_bp))
					panic("bad overwrite, hdr=%p exists=%p",
					    (void *)hdr, (void *)exists);
				ASSERT(refcount_is_zero(
				    &exists->b_l1hdr.b_refcnt));
				arc_change_state(arc_anon, exists, hash_lock);
				mutex_exit(hash_lock);
				arc_hdr_destroy(exists);
				exists = buf_hash_insert(hdr, &hash_lock);
				ASSERT3P(exists, ==, NULL);
			} else if (zio->io_flags & ZIO_FLAG_NOPWRITE) {
				/* nopwrite */
				ASSERT(zio->io_prop.zp_nopwrite);
				if (!BP_EQUAL(&zio->io_bp_orig, zio->io_bp))
					panic("bad nopwrite, hdr=%p exists=%p",
					    (void *)hdr, (void *)exists);
			} else {
				/* Dedup */
				ASSERT(hdr->b_l1hdr.b_datacnt == 1);
				ASSERT(hdr->b_l1hdr.b_state == arc_anon);
				ASSERT(BP_GET_DEDUP(zio->io_bp));
				ASSERT(BP_GET_LEVEL(zio->io_bp) == 0);
			}
		}
		hdr->b_flags &= ~ARC_FLAG_IO_IN_PROGRESS;
		/* if it's not anon, we are doing a scrub */
		if (exists == NULL && hdr->b_l1hdr.b_state == arc_anon)
			arc_access(hdr, hash_lock);
		mutex_exit(hash_lock);
	} else {
		hdr->b_flags &= ~ARC_FLAG_IO_IN_PROGRESS;
	}

	ASSERT(!refcount_is_zero(&hdr->b_l1hdr.b_refcnt));
	callback->awcb_done(zio, buf, callback->awcb_private);

	kmem_free(callback, sizeof (arc_write_callback_t));
}

zio_t *
arc_write(zio_t *pio, spa_t *spa, uint64_t txg,
    blkptr_t *bp, arc_buf_t *buf, boolean_t l2arc, boolean_t l2arc_compress,
    const zio_prop_t *zp, arc_done_func_t *ready, arc_done_func_t *physdone,
    arc_done_func_t *done, void *private, zio_priority_t priority,
    int zio_flags, const zbookmark_phys_t *zb)
{
	arc_buf_hdr_t *hdr = buf->b_hdr;
	arc_write_callback_t *callback;
	zio_t *zio;

	ASSERT(ready != NULL);
	ASSERT(done != NULL);
	ASSERT(!HDR_IO_ERROR(hdr));
	ASSERT(!HDR_IO_IN_PROGRESS(hdr));
	ASSERT(hdr->b_l1hdr.b_acb == NULL);
	ASSERT(hdr->b_l1hdr.b_datacnt > 0);
	if (l2arc)
		hdr->b_flags |= ARC_FLAG_L2CACHE;
	if (l2arc_compress)
		hdr->b_flags |= ARC_FLAG_L2COMPRESS;
	callback = kmem_zalloc(sizeof (arc_write_callback_t), KM_SLEEP);
	callback->awcb_ready = ready;
	callback->awcb_physdone = physdone;
	callback->awcb_done = done;
	callback->awcb_private = private;
	callback->awcb_buf = buf;

	zio = zio_write(pio, spa, txg, bp, buf->b_data, hdr->b_size, zp,
	    arc_write_ready, arc_write_physdone, arc_write_done, callback,
	    priority, zio_flags, zb);

	return (zio);
}

static int
arc_memory_throttle(uint64_t reserve, uint64_t txg)
{
#ifdef _KERNEL
	uint64_t available_memory = ptob(freemem);
	static uint64_t page_load = 0;
	static uint64_t last_txg = 0;

#if defined(__i386)
	available_memory =
	    MIN(available_memory, vmem_size(heap_arena, VMEM_FREE));
#endif

	if (freemem > physmem * arc_lotsfree_percent / 100)
		return (0);

	if (txg > last_txg) {
		last_txg = txg;
		page_load = 0;
	}
	/*
	 * If we are in pageout, we know that memory is already tight,
	 * the arc is already going to be evicting, so we just want to
	 * continue to let page writes occur as quickly as possible.
	 */
	if (curproc == proc_pageout) {
		if (page_load > MAX(ptob(minfree), available_memory) / 4)
			return (SET_ERROR(ERESTART));
		/* Note: reserve is inflated, so we deflate */
		page_load += reserve / 8;
		return (0);
	} else if (page_load > 0 && arc_reclaim_needed()) {
		/* memory is low, delay before restarting */
		ARCSTAT_INCR(arcstat_memory_throttle_count, 1);
		return (SET_ERROR(EAGAIN));
	}
	page_load = 0;
#endif
	return (0);
}

void
arc_tempreserve_clear(uint64_t reserve)
{
	atomic_add_64(&arc_tempreserve, -reserve);
	ASSERT((int64_t)arc_tempreserve >= 0);
}

int
arc_tempreserve_space(uint64_t reserve, uint64_t txg)
{
	int error;
	uint64_t anon_size;

	if (reserve > arc_c/4 && !arc_no_grow)
		arc_c = MIN(arc_c_max, reserve * 4);
	if (reserve > arc_c)
		return (SET_ERROR(ENOMEM));

	/*
	 * Don't count loaned bufs as in flight dirty data to prevent long
	 * network delays from blocking transactions that are ready to be
	 * assigned to a txg.
	 */
	anon_size = MAX((int64_t)(arc_anon->arcs_size - arc_loaned_bytes), 0);

	/*
	 * Writes will, almost always, require additional memory allocations
	 * in order to compress/encrypt/etc the data.  We therefore need to
	 * make sure that there is sufficient available memory for this.
	 */
	error = arc_memory_throttle(reserve, txg);
	if (error != 0)
		return (error);

	/*
	 * Throttle writes when the amount of dirty data in the cache
	 * gets too large.  We try to keep the cache less than half full
	 * of dirty blocks so that our sync times don't grow too large.
	 * Note: if two requests come in concurrently, we might let them
	 * both succeed, when one of them should fail.  Not a huge deal.
	 */

	if (reserve + arc_tempreserve + anon_size > arc_c / 2 &&
	    anon_size > arc_c / 4) {
		dprintf("failing, arc_tempreserve=%lluK anon_meta=%lluK "
		    "anon_data=%lluK tempreserve=%lluK arc_c=%lluK\n",
		    arc_tempreserve>>10,
		    arc_anon->arcs_lsize[ARC_BUFC_METADATA]>>10,
		    arc_anon->arcs_lsize[ARC_BUFC_DATA]>>10,
		    reserve>>10, arc_c>>10);
		return (SET_ERROR(ERESTART));
	}
	atomic_add_64(&arc_tempreserve, reserve);
	return (0);
}

static void
arc_kstat_update_state(arc_state_t *state, kstat_named_t *size,
    kstat_named_t *evict_data, kstat_named_t *evict_metadata)
{
	size->value.ui64 = state->arcs_size;
	evict_data->value.ui64 = state->arcs_lsize[ARC_BUFC_DATA];
	evict_metadata->value.ui64 = state->arcs_lsize[ARC_BUFC_METADATA];
}

static int
arc_kstat_update(kstat_t *ksp, int rw)
{
	arc_stats_t *as = ksp->ks_data;

	if (rw == KSTAT_WRITE) {
		return (EACCES);
	} else {
		arc_kstat_update_state(arc_anon,
		    &as->arcstat_anon_size,
		    &as->arcstat_anon_evictable_data,
		    &as->arcstat_anon_evictable_metadata);
		arc_kstat_update_state(arc_mru,
		    &as->arcstat_mru_size,
		    &as->arcstat_mru_evictable_data,
		    &as->arcstat_mru_evictable_metadata);
		arc_kstat_update_state(arc_mru_ghost,
		    &as->arcstat_mru_ghost_size,
		    &as->arcstat_mru_ghost_evictable_data,
		    &as->arcstat_mru_ghost_evictable_metadata);
		arc_kstat_update_state(arc_mfu,
		    &as->arcstat_mfu_size,
		    &as->arcstat_mfu_evictable_data,
		    &as->arcstat_mfu_evictable_metadata);
		arc_kstat_update_state(arc_mfu_ghost,
		    &as->arcstat_mfu_ghost_size,
		    &as->arcstat_mfu_ghost_evictable_data,
		    &as->arcstat_mfu_ghost_evictable_metadata);
	}

	return (0);
}

/*
 * This function *must* return indices evenly distributed between all
 * sublists of the multilist. This is needed due to how the ARC eviction
 * code is laid out; arc_evict_state() assumes ARC buffers are evenly
 * distributed between all sublists and uses this assumption when
 * deciding which sublist to evict from and how much to evict from it.
 */
unsigned int
arc_state_multilist_index_func(multilist_t *ml, void *obj)
{
	arc_buf_hdr_t *hdr = obj;

	/*
	 * We rely on b_dva to generate evenly distributed index
	 * numbers using buf_hash below. So, as an added precaution,
	 * let's make sure we never add empty buffers to the arc lists.
	 */
	ASSERT(!BUF_EMPTY(hdr));

	/*
	 * The assumption here, is the hash value for a given
	 * arc_buf_hdr_t will remain constant throughout it's lifetime
	 * (i.e. it's b_spa, b_dva, and b_birth fields don't change).
	 * Thus, we don't need to store the header's sublist index
	 * on insertion, as this index can be recalculated on removal.
	 *
	 * Also, the low order bits of the hash value are thought to be
	 * distributed evenly. Otherwise, in the case that the multilist
	 * has a power of two number of sublists, each sublists' usage
	 * would not be evenly distributed.
	 */
	return (buf_hash(hdr->b_spa, &hdr->b_dva, hdr->b_birth) %
	    multilist_get_num_sublists(ml));
}

void
arc_init(void)
{
	/*
	 * allmem is "all memory that we could possibly use".
	 */
#ifdef _KERNEL
	uint64_t allmem = ptob(physmem - swapfs_minfree);
#else
	uint64_t allmem = (physmem * PAGESIZE) / 2;
#endif

	mutex_init(&arc_reclaim_lock, NULL, MUTEX_DEFAULT, NULL);
	cv_init(&arc_reclaim_thread_cv, NULL, CV_DEFAULT, NULL);
	cv_init(&arc_reclaim_waiters_cv, NULL, CV_DEFAULT, NULL);

	mutex_init(&arc_user_evicts_lock, NULL, MUTEX_DEFAULT, NULL);
	cv_init(&arc_user_evicts_cv, NULL, CV_DEFAULT, NULL);

	/* Convert seconds to clock ticks */
	arc_min_prefetch_lifespan = 1 * hz;

	/* Start out with 1/8 of all memory */
	arc_c = allmem / 8;

#ifdef _KERNEL
	/*
	 * On architectures where the physical memory can be larger
	 * than the addressable space (intel in 32-bit mode), we may
	 * need to limit the cache to 1/8 of VM size.
	 */
	arc_c = MIN(arc_c, vmem_size(heap_arena, VMEM_ALLOC | VMEM_FREE) / 8);
#endif

	/* set min cache to 1/32 of all memory, or 64MB, whichever is more */
	arc_c_min = MAX(allmem / 32, 64 << 20);
	/* set max to 3/4 of all memory, or all but 1GB, whichever is more */
	if (allmem >= 1 << 30)
		arc_c_max = allmem - (1 << 30);
	else
		arc_c_max = arc_c_min;
	arc_c_max = MAX(allmem * 3 / 4, arc_c_max);

	/*
	 * Allow the tunables to override our calculations if they are
	 * reasonable (ie. over 64MB)
	 */
	if (zfs_arc_max > 64 << 20 && zfs_arc_max < allmem)
		arc_c_max = zfs_arc_max;
	if (zfs_arc_min > 64 << 20 && zfs_arc_min <= arc_c_max)
		arc_c_min = zfs_arc_min;

	arc_c = arc_c_max;
	arc_p = (arc_c >> 1);

	/* limit meta-data to 1/4 of the arc capacity */
	arc_meta_limit = arc_c_max / 4;

	/* Allow the tunable to override if it is reasonable */
	if (zfs_arc_meta_limit > 0 && zfs_arc_meta_limit <= arc_c_max)
		arc_meta_limit = zfs_arc_meta_limit;

	if (arc_c_min < arc_meta_limit / 2 && zfs_arc_min == 0)
		arc_c_min = arc_meta_limit / 2;

	if (zfs_arc_meta_min > 0) {
		arc_meta_min = zfs_arc_meta_min;
	} else {
		arc_meta_min = arc_c_min / 2;
	}

	if (zfs_arc_grow_retry > 0)
		arc_grow_retry = zfs_arc_grow_retry;

	if (zfs_arc_shrink_shift > 0)
		arc_shrink_shift = zfs_arc_shrink_shift;

	/*
	 * Ensure that arc_no_grow_shift is less than arc_shrink_shift.
	 */
	if (arc_no_grow_shift >= arc_shrink_shift)
		arc_no_grow_shift = arc_shrink_shift - 1;

	if (zfs_arc_p_min_shift > 0)
		arc_p_min_shift = zfs_arc_p_min_shift;

	if (zfs_arc_num_sublists_per_state < 1)
		zfs_arc_num_sublists_per_state = MAX(boot_ncpus, 1);

	/* if kmem_flags are set, lets try to use less memory */
	if (kmem_debugging())
		arc_c = arc_c / 2;
	if (arc_c < arc_c_min)
		arc_c = arc_c_min;

	arc_anon = &ARC_anon;
	arc_mru = &ARC_mru;
	arc_mru_ghost = &ARC_mru_ghost;
	arc_mfu = &ARC_mfu;
	arc_mfu_ghost = &ARC_mfu_ghost;
	arc_l2c_only = &ARC_l2c_only;
	arc_size = 0;

	multilist_create(&arc_mru->arcs_list[ARC_BUFC_METADATA],
	    sizeof (arc_buf_hdr_t),
	    offsetof(arc_buf_hdr_t, b_l1hdr.b_arc_node),
	    zfs_arc_num_sublists_per_state, arc_state_multilist_index_func);
	multilist_create(&arc_mru->arcs_list[ARC_BUFC_DATA],
	    sizeof (arc_buf_hdr_t),
	    offsetof(arc_buf_hdr_t, b_l1hdr.b_arc_node),
	    zfs_arc_num_sublists_per_state, arc_state_multilist_index_func);
	multilist_create(&arc_mru_ghost->arcs_list[ARC_BUFC_METADATA],
	    sizeof (arc_buf_hdr_t),
	    offsetof(arc_buf_hdr_t, b_l1hdr.b_arc_node),
	    zfs_arc_num_sublists_per_state, arc_state_multilist_index_func);
	multilist_create(&arc_mru_ghost->arcs_list[ARC_BUFC_DATA],
	    sizeof (arc_buf_hdr_t),
	    offsetof(arc_buf_hdr_t, b_l1hdr.b_arc_node),
	    zfs_arc_num_sublists_per_state, arc_state_multilist_index_func);
	multilist_create(&arc_mfu->arcs_list[ARC_BUFC_METADATA],
	    sizeof (arc_buf_hdr_t),
	    offsetof(arc_buf_hdr_t, b_l1hdr.b_arc_node),
	    zfs_arc_num_sublists_per_state, arc_state_multilist_index_func);
	multilist_create(&arc_mfu->arcs_list[ARC_BUFC_DATA],
	    sizeof (arc_buf_hdr_t),
	    offsetof(arc_buf_hdr_t, b_l1hdr.b_arc_node),
	    zfs_arc_num_sublists_per_state, arc_state_multilist_index_func);
	multilist_create(&arc_mfu_ghost->arcs_list[ARC_BUFC_METADATA],
	    sizeof (arc_buf_hdr_t),
	    offsetof(arc_buf_hdr_t, b_l1hdr.b_arc_node),
	    zfs_arc_num_sublists_per_state, arc_state_multilist_index_func);
	multilist_create(&arc_mfu_ghost->arcs_list[ARC_BUFC_DATA],
	    sizeof (arc_buf_hdr_t),
	    offsetof(arc_buf_hdr_t, b_l1hdr.b_arc_node),
	    zfs_arc_num_sublists_per_state, arc_state_multilist_index_func);
	multilist_create(&arc_l2c_only->arcs_list[ARC_BUFC_METADATA],
	    sizeof (arc_buf_hdr_t),
	    offsetof(arc_buf_hdr_t, b_l1hdr.b_arc_node),
	    zfs_arc_num_sublists_per_state, arc_state_multilist_index_func);
	multilist_create(&arc_l2c_only->arcs_list[ARC_BUFC_DATA],
	    sizeof (arc_buf_hdr_t),
	    offsetof(arc_buf_hdr_t, b_l1hdr.b_arc_node),
	    zfs_arc_num_sublists_per_state, arc_state_multilist_index_func);

	buf_init();

	arc_reclaim_thread_exit = FALSE;
	arc_user_evicts_thread_exit = FALSE;
	arc_eviction_list = NULL;
	bzero(&arc_eviction_hdr, sizeof (arc_buf_hdr_t));

	arc_ksp = kstat_create("zfs", 0, "arcstats", "misc", KSTAT_TYPE_NAMED,
	    sizeof (arc_stats) / sizeof (kstat_named_t), KSTAT_FLAG_VIRTUAL);

	if (arc_ksp != NULL) {
		arc_ksp->ks_data = &arc_stats;
		arc_ksp->ks_update = arc_kstat_update;
		kstat_install(arc_ksp);
	}

	(void) thread_create(NULL, 0, arc_reclaim_thread, NULL, 0, &p0,
	    TS_RUN, minclsyspri);

	(void) thread_create(NULL, 0, arc_user_evicts_thread, NULL, 0, &p0,
	    TS_RUN, minclsyspri);

	arc_dead = FALSE;
	arc_warm = B_FALSE;

	/*
	 * Calculate maximum amount of dirty data per pool.
	 *
	 * If it has been set by /etc/system, take that.
	 * Otherwise, use a percentage of physical memory defined by
	 * zfs_dirty_data_max_percent (default 10%) with a cap at
	 * zfs_dirty_data_max_max (default 4GB).
	 */
	if (zfs_dirty_data_max == 0) {
		zfs_dirty_data_max = physmem * PAGESIZE *
		    zfs_dirty_data_max_percent / 100;
		zfs_dirty_data_max = MIN(zfs_dirty_data_max,
		    zfs_dirty_data_max_max);
	}
}

void
arc_fini(void)
{
	mutex_enter(&arc_reclaim_lock);
	arc_reclaim_thread_exit = TRUE;
	/*
	 * The reclaim thread will set arc_reclaim_thread_exit back to
	 * FALSE when it is finished exiting; we're waiting for that.
	 */
	while (arc_reclaim_thread_exit) {
		cv_signal(&arc_reclaim_thread_cv);
		cv_wait(&arc_reclaim_thread_cv, &arc_reclaim_lock);
	}
	mutex_exit(&arc_reclaim_lock);

	mutex_enter(&arc_user_evicts_lock);
	arc_user_evicts_thread_exit = TRUE;
	/*
	 * The user evicts thread will set arc_user_evicts_thread_exit
	 * to FALSE when it is finished exiting; we're waiting for that.
	 */
	while (arc_user_evicts_thread_exit) {
		cv_signal(&arc_user_evicts_cv);
		cv_wait(&arc_user_evicts_cv, &arc_user_evicts_lock);
	}
	mutex_exit(&arc_user_evicts_lock);

	/* Use TRUE to ensure *all* buffers are evicted */
	arc_flush(NULL, TRUE);

	arc_dead = TRUE;

	if (arc_ksp != NULL) {
		kstat_delete(arc_ksp);
		arc_ksp = NULL;
	}

	mutex_destroy(&arc_reclaim_lock);
	cv_destroy(&arc_reclaim_thread_cv);
	cv_destroy(&arc_reclaim_waiters_cv);

	mutex_destroy(&arc_user_evicts_lock);
	cv_destroy(&arc_user_evicts_cv);

	multilist_destroy(&arc_mru->arcs_list[ARC_BUFC_METADATA]);
	multilist_destroy(&arc_mru_ghost->arcs_list[ARC_BUFC_METADATA]);
	multilist_destroy(&arc_mfu->arcs_list[ARC_BUFC_METADATA]);
	multilist_destroy(&arc_mfu_ghost->arcs_list[ARC_BUFC_METADATA]);
	multilist_destroy(&arc_mru->arcs_list[ARC_BUFC_DATA]);
	multilist_destroy(&arc_mru_ghost->arcs_list[ARC_BUFC_DATA]);
	multilist_destroy(&arc_mfu->arcs_list[ARC_BUFC_DATA]);
	multilist_destroy(&arc_mfu_ghost->arcs_list[ARC_BUFC_DATA]);

	buf_fini();

	ASSERT0(arc_loaned_bytes);
}

/*
 * Level 2 ARC
 *
 * The level 2 ARC (L2ARC) is a cache layer in-between main memory and disk.
 * It uses dedicated storage devices to hold cached data, which are populated
 * using large infrequent writes.  The main role of this cache is to boost
 * the performance of random read workloads.  The intended L2ARC devices
 * include short-stroked disks, solid state disks, and other media with
 * substantially faster read latency than disk.
 *
 *                 +-----------------------+
 *                 |         ARC           |
 *                 +-----------------------+
 *                    |         ^     ^
 *                    |         |     |
 *      l2arc_feed_thread()    arc_read()
 *                    |         |     |
 *                    |  l2arc read   |
 *                    V         |     |
 *               +---------------+    |
 *               |     L2ARC     |    |
 *               +---------------+    |
 *                   |    ^           |
 *          l2arc_write() |           |
 *                   |    |           |
 *                   V    |           |
 *                 +-------+      +-------+
 *                 | vdev  |      | vdev  |
 *                 | cache |      | cache |
 *                 +-------+      +-------+
 *                 +=========+     .-----.
 *                 :  L2ARC  :    |-_____-|
 *                 : devices :    | Disks |
 *                 +=========+    `-_____-'
 *
 * Read requests are satisfied from the following sources, in order:
 *
 *	1) ARC
 *	2) vdev cache of L2ARC devices
 *	3) L2ARC devices
 *	4) vdev cache of disks
 *	5) disks
 *
 * Some L2ARC device types exhibit extremely slow write performance.
 * To accommodate for this there are some significant differences between
 * the L2ARC and traditional cache design:
 *
 * 1. There is no eviction path from the ARC to the L2ARC.  Evictions from
 * the ARC behave as usual, freeing buffers and placing headers on ghost
 * lists.  The ARC does not send buffers to the L2ARC during eviction as
 * this would add inflated write latencies for all ARC memory pressure.
 *
 * 2. The L2ARC attempts to cache data from the ARC before it is evicted.
 * It does this by periodically scanning buffers from the eviction-end of
 * the MFU and MRU ARC lists, copying them to the L2ARC devices if they are
 * not already there. It scans until a headroom of buffers is satisfied,
 * which itself is a buffer for ARC eviction. If a compressible buffer is
 * found during scanning and selected for writing to an L2ARC device, we
 * temporarily boost scanning headroom during the next scan cycle to make
 * sure we adapt to compression effects (which might significantly reduce
 * the data volume we write to L2ARC). The thread that does this is
 * l2arc_feed_thread(), illustrated below; example sizes are included to
 * provide a better sense of ratio than this diagram:
 *
 *	       head -->                        tail
 *	        +---------------------+----------+
 *	ARC_mfu |:::::#:::::::::::::::|o#o###o###|-->.   # already on L2ARC
 *	        +---------------------+----------+   |   o L2ARC eligible
 *	ARC_mru |:#:::::::::::::::::::|#o#ooo####|-->|   : ARC buffer
 *	        +---------------------+----------+   |
 *	             15.9 Gbytes      ^ 32 Mbytes    |
 *	                           headroom          |
 *	                                      l2arc_feed_thread()
 *	                                             |
 *	                 l2arc write hand <--[oooo]--'
 *	                         |           8 Mbyte
 *	                         |          write max
 *	                         V
 *		  +==============================+
 *	L2ARC dev |####|#|###|###|    |####| ... |
 *	          +==============================+
 *	                     32 Gbytes
 *
 * 3. If an ARC buffer is copied to the L2ARC but then hit instead of
 * evicted, then the L2ARC has cached a buffer much sooner than it probably
 * needed to, potentially wasting L2ARC device bandwidth and storage.  It is
 * safe to say that this is an uncommon case, since buffers at the end of
 * the ARC lists have moved there due to inactivity.
 *
 * 4. If the ARC evicts faster than the L2ARC can maintain a headroom,
 * then the L2ARC simply misses copying some buffers.  This serves as a
 * pressure valve to prevent heavy read workloads from both stalling the ARC
 * with waits and clogging the L2ARC with writes.  This also helps prevent
 * the potential for the L2ARC to churn if it attempts to cache content too
 * quickly, such as during backups of the entire pool.
 *
 * 5. After system boot and before the ARC has filled main memory, there are
 * no evictions from the ARC and so the tails of the ARC_mfu and ARC_mru
 * lists can remain mostly static.  Instead of searching from tail of these
 * lists as pictured, the l2arc_feed_thread() will search from the list heads
 * for eligible buffers, greatly increasing its chance of finding them.
 *
 * The L2ARC device write speed is also boosted during this time so that
 * the L2ARC warms up faster.  Since there have been no ARC evictions yet,
 * there are no L2ARC reads, and no fear of degrading read performance
 * through increased writes.
 *
 * 6. Writes to the L2ARC devices are grouped and sent in-sequence, so that
 * the vdev queue can aggregate them into larger and fewer writes.  Each
 * device is written to in a rotor fashion, sweeping writes through
 * available space then repeating.
 *
 * 7. The L2ARC does not store dirty content.  It never needs to flush
 * write buffers back to disk based storage.
 *
 * 8. If an ARC buffer is written (and dirtied) which also exists in the
 * L2ARC, the now stale L2ARC buffer is immediately dropped.
 *
 * The performance of the L2ARC can be tweaked by a number of tunables, which
 * may be necessary for different workloads:
 *
 *	l2arc_write_max		max write bytes per interval
 *	l2arc_write_boost	extra write bytes during device warmup
 *	l2arc_noprefetch	skip caching prefetched buffers
 *	l2arc_headroom		number of max device writes to precache
 *	l2arc_headroom_boost	when we find compressed buffers during ARC
 *				scanning, we multiply headroom by this
 *				percentage factor for the next scan cycle,
 *				since more compressed buffers are likely to
 *				be present
 *	l2arc_feed_secs		seconds between L2ARC writing
 *
 * Tunables may be removed or added as future performance improvements are
 * integrated, and also may become zpool properties.
 *
 * There are three key functions that control how the L2ARC warms up:
 *
 *	l2arc_write_eligible()	check if a buffer is eligible to cache
 *	l2arc_write_size()	calculate how much to write
 *	l2arc_write_interval()	calculate sleep delay between writes
 *
 * These three functions determine what to write, how much, and how quickly
 * to send writes.
 */

static boolean_t
l2arc_write_eligible(uint64_t spa_guid, arc_buf_hdr_t *hdr)
{
	/*
	 * A buffer is *not* eligible for the L2ARC if it:
	 * 1. belongs to a different spa.
	 * 2. is already cached on the L2ARC.
	 * 3. has an I/O in progress (it may be an incomplete read).
	 * 4. is flagged not eligible (zfs property).
	 */
	if (hdr->b_spa != spa_guid || HDR_HAS_L2HDR(hdr) ||
	    HDR_IO_IN_PROGRESS(hdr) || !HDR_L2CACHE(hdr))
		return (B_FALSE);

	return (B_TRUE);
}

static uint64_t
l2arc_write_size(void)
{
	uint64_t size;

	/*
	 * Make sure our globals have meaningful values in case the user
	 * altered them.
	 */
	size = l2arc_write_max;
	if (size == 0) {
		cmn_err(CE_NOTE, "Bad value for l2arc_write_max, value must "
		    "be greater than zero, resetting it to the default (%d)",
		    L2ARC_WRITE_SIZE);
		size = l2arc_write_max = L2ARC_WRITE_SIZE;
	}

	if (arc_warm == B_FALSE)
		size += l2arc_write_boost;

	return (size);

}

static clock_t
l2arc_write_interval(clock_t began, uint64_t wanted, uint64_t wrote)
{
	clock_t interval, next, now;

	/*
	 * If the ARC lists are busy, increase our write rate; if the
	 * lists are stale, idle back.  This is achieved by checking
	 * how much we previously wrote - if it was more than half of
	 * what we wanted, schedule the next write much sooner.
	 */
	if (l2arc_feed_again && wrote > (wanted / 2))
		interval = (hz * l2arc_feed_min_ms) / 1000;
	else
		interval = hz * l2arc_feed_secs;

	now = ddi_get_lbolt();
	next = MAX(now, MIN(now + interval, began + interval));

	return (next);
}

/*
 * Cycle through L2ARC devices.  This is how L2ARC load balances.
 * If a device is returned, this also returns holding the spa config lock.
 */
static l2arc_dev_t *
l2arc_dev_get_next(void)
{
	l2arc_dev_t *first, *next = NULL;

	/*
	 * Lock out the removal of spas (spa_namespace_lock), then removal
	 * of cache devices (l2arc_dev_mtx).  Once a device has been selected,
	 * both locks will be dropped and a spa config lock held instead.
	 */
	mutex_enter(&spa_namespace_lock);
	mutex_enter(&l2arc_dev_mtx);

	/* if there are no vdevs, there is nothing to do */
	if (l2arc_ndev == 0)
		goto out;

	first = NULL;
	next = l2arc_dev_last;
	do {
		/* loop around the list looking for a non-faulted vdev */
		if (next == NULL) {
			next = list_head(l2arc_dev_list);
		} else {
			next = list_next(l2arc_dev_list, next);
			if (next == NULL)
				next = list_head(l2arc_dev_list);
		}

		/* if we have come back to the start, bail out */
		if (first == NULL)
			first = next;
		else if (next == first)
			break;

	} while (vdev_is_dead(next->l2ad_vdev));

	/* if we were unable to find any usable vdevs, return NULL */
	if (vdev_is_dead(next->l2ad_vdev))
		next = NULL;

	l2arc_dev_last = next;

out:
	mutex_exit(&l2arc_dev_mtx);

	/*
	 * Grab the config lock to prevent the 'next' device from being
	 * removed while we are writing to it.
	 */
	if (next != NULL)
		spa_config_enter(next->l2ad_spa, SCL_L2ARC, next, RW_READER);
	mutex_exit(&spa_namespace_lock);

	return (next);
}

/*
 * Free buffers that were tagged for destruction.
 */
static void
l2arc_do_free_on_write()
{
	list_t *buflist;
	l2arc_data_free_t *df, *df_prev;

	mutex_enter(&l2arc_free_on_write_mtx);
	buflist = l2arc_free_on_write;

	for (df = list_tail(buflist); df; df = df_prev) {
		df_prev = list_prev(buflist, df);
		ASSERT(df->l2df_data != NULL);
		ASSERT(df->l2df_func != NULL);
		df->l2df_func(df->l2df_data, df->l2df_size);
		list_remove(buflist, df);
		kmem_free(df, sizeof (l2arc_data_free_t));
	}

	mutex_exit(&l2arc_free_on_write_mtx);
}

/*
 * A write to a cache device has completed.  Update all headers to allow
 * reads from these buffers to begin.
 */
static void
l2arc_write_done(zio_t *zio)
{
	l2arc_write_callback_t *cb;
	l2arc_dev_t *dev;
	list_t *buflist;
	arc_buf_hdr_t *head, *hdr, *hdr_prev;
	kmutex_t *hash_lock;
	int64_t bytes_dropped = 0;

	cb = zio->io_private;
	ASSERT(cb != NULL);
	dev = cb->l2wcb_dev;
	ASSERT(dev != NULL);
	head = cb->l2wcb_head;
	ASSERT(head != NULL);
	buflist = &dev->l2ad_buflist;
	ASSERT(buflist != NULL);
	DTRACE_PROBE2(l2arc__iodone, zio_t *, zio,
	    l2arc_write_callback_t *, cb);

	if (zio->io_error != 0)
		ARCSTAT_BUMP(arcstat_l2_writes_error);

	/*
	 * All writes completed, or an error was hit.
	 */
top:
	mutex_enter(&dev->l2ad_mtx);
	for (hdr = list_prev(buflist, head); hdr; hdr = hdr_prev) {
		hdr_prev = list_prev(buflist, hdr);

		hash_lock = HDR_LOCK(hdr);

		/*
		 * We cannot use mutex_enter or else we can deadlock
		 * with l2arc_write_buffers (due to swapping the order
		 * the hash lock and l2ad_mtx are taken).
		 */
		if (!mutex_tryenter(hash_lock)) {
			/*
			 * Missed the hash lock. We must retry so we
			 * don't leave the ARC_FLAG_L2_WRITING bit set.
			 */
			ARCSTAT_BUMP(arcstat_l2_writes_lock_retry);

			/*
			 * We don't want to rescan the headers we've
			 * already marked as having been written out, so
			 * we reinsert the head node so we can pick up
			 * where we left off.
			 */
			list_remove(buflist, head);
			list_insert_after(buflist, hdr, head);

			mutex_exit(&dev->l2ad_mtx);

			/*
			 * We wait for the hash lock to become available
			 * to try and prevent busy waiting, and increase
			 * the chance we'll be able to acquire the lock
			 * the next time around.
			 */
			mutex_enter(hash_lock);
			mutex_exit(hash_lock);
			goto top;
		}

		/*
		 * We could not have been moved into the arc_l2c_only
		 * state while in-flight due to our ARC_FLAG_L2_WRITING
		 * bit being set. Let's just ensure that's being enforced.
		 */
		ASSERT(HDR_HAS_L1HDR(hdr));

		/*
		 * We may have allocated a buffer for L2ARC compression,
		 * we must release it to avoid leaking this data.
		 */
		l2arc_release_cdata_buf(hdr);

		if (zio->io_error != 0) {
			/*
			 * Error - drop L2ARC entry.
			 */
			list_remove(buflist, hdr);
			hdr->b_flags &= ~ARC_FLAG_HAS_L2HDR;

			ARCSTAT_INCR(arcstat_l2_asize, -hdr->b_l2hdr.b_asize);
			ARCSTAT_INCR(arcstat_l2_size, -hdr->b_size);
		}

		/*
		 * Allow ARC to begin reads and ghost list evictions to
		 * this L2ARC entry.
		 */
		hdr->b_flags &= ~ARC_FLAG_L2_WRITING;

		mutex_exit(hash_lock);
	}

	atomic_inc_64(&l2arc_writes_done);
	list_remove(buflist, head);
	ASSERT(!HDR_HAS_L1HDR(head));
	kmem_cache_free(hdr_l2only_cache, head);
	mutex_exit(&dev->l2ad_mtx);

	vdev_space_update(dev->l2ad_vdev, -bytes_dropped, 0, 0);

	l2arc_do_free_on_write();

	kmem_free(cb, sizeof (l2arc_write_callback_t));
}

/*
 * A read to a cache device completed.  Validate buffer contents before
 * handing over to the regular ARC routines.
 */
static void
l2arc_read_done(zio_t *zio)
{
	l2arc_read_callback_t *cb;
	arc_buf_hdr_t *hdr;
	arc_buf_t *buf;
	kmutex_t *hash_lock;
	int equal;

	ASSERT(zio->io_vd != NULL);
	ASSERT(zio->io_flags & ZIO_FLAG_DONT_PROPAGATE);

	spa_config_exit(zio->io_spa, SCL_L2ARC, zio->io_vd);

	cb = zio->io_private;
	ASSERT(cb != NULL);
	buf = cb->l2rcb_buf;
	ASSERT(buf != NULL);

	hash_lock = HDR_LOCK(buf->b_hdr);
	mutex_enter(hash_lock);
	hdr = buf->b_hdr;
	ASSERT3P(hash_lock, ==, HDR_LOCK(hdr));

	/*
	 * If the buffer was compressed, decompress it first.
	 */
	if (cb->l2rcb_compress != ZIO_COMPRESS_OFF)
		l2arc_decompress_zio(zio, hdr, cb->l2rcb_compress);
	ASSERT(zio->io_data != NULL);

	/*
	 * Check this survived the L2ARC journey.
	 */
	equal = arc_cksum_equal(buf);
	if (equal && zio->io_error == 0 && !HDR_L2_EVICTED(hdr)) {
		mutex_exit(hash_lock);
		zio->io_private = buf;
		zio->io_bp_copy = cb->l2rcb_bp;	/* XXX fix in L2ARC 2.0	*/
		zio->io_bp = &zio->io_bp_copy;	/* XXX fix in L2ARC 2.0	*/
		arc_read_done(zio);
	} else {
		mutex_exit(hash_lock);
		/*
		 * Buffer didn't survive caching.  Increment stats and
		 * reissue to the original storage device.
		 */
		if (zio->io_error != 0) {
			ARCSTAT_BUMP(arcstat_l2_io_error);
		} else {
			zio->io_error = SET_ERROR(EIO);
		}
		if (!equal)
			ARCSTAT_BUMP(arcstat_l2_cksum_bad);

		/*
		 * If there's no waiter, issue an async i/o to the primary
		 * storage now.  If there *is* a waiter, the caller must
		 * issue the i/o in a context where it's OK to block.
		 */
		if (zio->io_waiter == NULL) {
			zio_t *pio = zio_unique_parent(zio);

			ASSERT(!pio || pio->io_child_type == ZIO_CHILD_LOGICAL);

			zio_nowait(zio_read(pio, cb->l2rcb_spa, &cb->l2rcb_bp,
			    buf->b_data, zio->io_size, arc_read_done, buf,
			    zio->io_priority, cb->l2rcb_flags, &cb->l2rcb_zb));
		}
	}

	kmem_free(cb, sizeof (l2arc_read_callback_t));
}

/*
 * This is the list priority from which the L2ARC will search for pages to
 * cache.  This is used within loops (0..3) to cycle through lists in the
 * desired order.  This order can have a significant effect on cache
 * performance.
 *
 * Currently the metadata lists are hit first, MFU then MRU, followed by
 * the data lists.  This function returns a locked list, and also returns
 * the lock pointer.
 */
static multilist_sublist_t *
l2arc_sublist_lock(int list_num)
{
	multilist_t *ml = NULL;
	unsigned int idx;

	ASSERT(list_num >= 0 && list_num <= 3);

	switch (list_num) {
	case 0:
		ml = &arc_mfu->arcs_list[ARC_BUFC_METADATA];
		break;
	case 1:
		ml = &arc_mru->arcs_list[ARC_BUFC_METADATA];
		break;
	case 2:
		ml = &arc_mfu->arcs_list[ARC_BUFC_DATA];
		break;
	case 3:
		ml = &arc_mru->arcs_list[ARC_BUFC_DATA];
		break;
	}

	/*
	 * Return a randomly-selected sublist. This is acceptable
	 * because the caller feeds only a little bit of data for each
	 * call (8MB). Subsequent calls will result in different
	 * sublists being selected.
	 */
	idx = multilist_get_random_index(ml);
	return (multilist_sublist_lock(ml, idx));
}

/*
 * Evict buffers from the device write hand to the distance specified in
 * bytes.  This distance may span populated buffers, it may span nothing.
 * This is clearing a region on the L2ARC device ready for writing.
 * If the 'all' boolean is set, every buffer is evicted.
 */
static void
l2arc_evict(l2arc_dev_t *dev, uint64_t distance, boolean_t all)
{
	list_t *buflist;
	arc_buf_hdr_t *hdr, *hdr_prev;
	kmutex_t *hash_lock;
	uint64_t taddr;
	int64_t bytes_evicted = 0;

	buflist = &dev->l2ad_buflist;

	if (!all && dev->l2ad_first) {
		/*
		 * This is the first sweep through the device.  There is
		 * nothing to evict.
		 */
		return;
	}

	if (dev->l2ad_hand >= (dev->l2ad_end - (2 * distance))) {
		/*
		 * When nearing the end of the device, evict to the end
		 * before the device write hand jumps to the start.
		 */
		taddr = dev->l2ad_end;
	} else {
		taddr = dev->l2ad_hand + distance;
	}
	DTRACE_PROBE4(l2arc__evict, l2arc_dev_t *, dev, list_t *, buflist,
	    uint64_t, taddr, boolean_t, all);

top:
	mutex_enter(&dev->l2ad_mtx);
	for (hdr = list_tail(buflist); hdr; hdr = hdr_prev) {
		hdr_prev = list_prev(buflist, hdr);

		hash_lock = HDR_LOCK(hdr);

		/*
		 * We cannot use mutex_enter or else we can deadlock
		 * with l2arc_write_buffers (due to swapping the order
		 * the hash lock and l2ad_mtx are taken).
		 */
		if (!mutex_tryenter(hash_lock)) {
			/*
			 * Missed the hash lock.  Retry.
			 */
			ARCSTAT_BUMP(arcstat_l2_evict_lock_retry);
			mutex_exit(&dev->l2ad_mtx);
			mutex_enter(hash_lock);
			mutex_exit(hash_lock);
			goto top;
		}

		if (HDR_L2_WRITE_HEAD(hdr)) {
			/*
			 * We hit a write head node.  Leave it for
			 * l2arc_write_done().
			 */
			list_remove(buflist, hdr);
			mutex_exit(hash_lock);
			continue;
		}

		if (!all && HDR_HAS_L2HDR(hdr) &&
		    (hdr->b_l2hdr.b_daddr > taddr ||
		    hdr->b_l2hdr.b_daddr < dev->l2ad_hand)) {
			/*
			 * We've evicted to the target address,
			 * or the end of the device.
			 */
			mutex_exit(hash_lock);
			break;
		}

		ASSERT(HDR_HAS_L2HDR(hdr));
		if (!HDR_HAS_L1HDR(hdr)) {
			ASSERT(!HDR_L2_READING(hdr));
			/*
			 * This doesn't exist in the ARC.  Destroy.
			 * arc_hdr_destroy() will call list_remove()
			 * and decrement arcstat_l2_size.
			 */
			arc_change_state(arc_anon, hdr, hash_lock);
			arc_hdr_destroy(hdr);
		} else {
			ASSERT(hdr->b_l1hdr.b_state != arc_l2c_only);
			ARCSTAT_BUMP(arcstat_l2_evict_l1cached);
			/*
			 * Invalidate issued or about to be issued
			 * reads, since we may be about to write
			 * over this location.
			 */
			if (HDR_L2_READING(hdr)) {
				ARCSTAT_BUMP(arcstat_l2_evict_reading);
				hdr->b_flags |= ARC_FLAG_L2_EVICTED;
			}

			/* Tell ARC this no longer exists in L2ARC. */
			ARCSTAT_INCR(arcstat_l2_asize, -hdr->b_l2hdr.b_asize);
			ARCSTAT_INCR(arcstat_l2_size, -hdr->b_size);
			hdr->b_flags &= ~ARC_FLAG_HAS_L2HDR;
			list_remove(buflist, hdr);

			/* Ensure this header has finished being written */
			ASSERT(!HDR_L2_WRITING(hdr));
			ASSERT3P(hdr->b_l1hdr.b_tmp_cdata, ==, NULL);
		}
		mutex_exit(hash_lock);
	}
	mutex_exit(&dev->l2ad_mtx);

	vdev_space_update(dev->l2ad_vdev, -bytes_evicted, 0, 0);
	dev->l2ad_evict = taddr;
}

/*
 * Find and write ARC buffers to the L2ARC device.
 *
 * An ARC_FLAG_L2_WRITING flag is set so that the L2ARC buffers are not valid
 * for reading until they have completed writing.
 * The headroom_boost is an in-out parameter used to maintain headroom boost
 * state between calls to this function.
 *
 * Returns the number of bytes actually written (which may be smaller than
 * the delta by which the device hand has changed due to alignment).
 */
static uint64_t
l2arc_write_buffers(spa_t *spa, l2arc_dev_t *dev, uint64_t target_sz,
    boolean_t *headroom_boost)
{
	arc_buf_hdr_t *hdr, *hdr_prev, *head;
	uint64_t write_asize, write_psize, write_sz, headroom,
	    buf_compress_minsz;
	void *buf_data;
	boolean_t full;
	l2arc_write_callback_t *cb;
	zio_t *pio, *wzio;
	uint64_t guid = spa_load_guid(spa);
	const boolean_t do_headroom_boost = *headroom_boost;

	ASSERT(dev->l2ad_vdev != NULL);

	/* Lower the flag now, we might want to raise it again later. */
	*headroom_boost = B_FALSE;

	pio = NULL;
	write_sz = write_asize = write_psize = 0;
	full = B_FALSE;
	head = kmem_cache_alloc(hdr_l2only_cache, KM_PUSHPAGE);
	head->b_flags |= ARC_FLAG_L2_WRITE_HEAD;
	head->b_flags |= ARC_FLAG_HAS_L2HDR;

	/*
	 * We will want to try to compress buffers that are at least 2x the
	 * device sector size.
	 */
	buf_compress_minsz = 2 << dev->l2ad_vdev->vdev_ashift;

	/*
	 * Copy buffers for L2ARC writing.
	 */
	for (int try = 0; try <= 3; try++) {
		multilist_sublist_t *mls = l2arc_sublist_lock(try);
		uint64_t passed_sz = 0;

		/*
		 * L2ARC fast warmup.
		 *
		 * Until the ARC is warm and starts to evict, read from the
		 * head of the ARC lists rather than the tail.
		 */
		if (arc_warm == B_FALSE)
			hdr = multilist_sublist_head(mls);
		else
			hdr = multilist_sublist_tail(mls);

		headroom = target_sz * l2arc_headroom;
		if (do_headroom_boost)
			headroom = (headroom * l2arc_headroom_boost) / 100;

		for (; hdr; hdr = hdr_prev) {
			kmutex_t *hash_lock;
			uint64_t buf_sz;

			if (arc_warm == B_FALSE)
				hdr_prev = multilist_sublist_next(mls, hdr);
			else
				hdr_prev = multilist_sublist_prev(mls, hdr);

			hash_lock = HDR_LOCK(hdr);
			if (!mutex_tryenter(hash_lock)) {
				/*
				 * Skip this buffer rather than waiting.
				 */
				continue;
			}

			passed_sz += hdr->b_size;
			if (passed_sz > headroom) {
				/*
				 * Searched too far.
				 */
				mutex_exit(hash_lock);
				break;
			}

			if (!l2arc_write_eligible(guid, hdr)) {
				mutex_exit(hash_lock);
				continue;
			}

			if ((write_sz + hdr->b_size) > target_sz) {
				full = B_TRUE;
				mutex_exit(hash_lock);
				break;
			}

			if (pio == NULL) {
				/*
				 * Insert a dummy header on the buflist so
				 * l2arc_write_done() can find where the
				 * write buffers begin without searching.
				 */
				mutex_enter(&dev->l2ad_mtx);
				list_insert_head(&dev->l2ad_buflist, head);
				mutex_exit(&dev->l2ad_mtx);

				cb = kmem_alloc(
				    sizeof (l2arc_write_callback_t), KM_SLEEP);
				cb->l2wcb_dev = dev;
				cb->l2wcb_head = head;
				pio = zio_root(spa, l2arc_write_done, cb,
				    ZIO_FLAG_CANFAIL);
			}

			/*
			 * Create and add a new L2ARC header.
			 */
			hdr->b_l2hdr.b_dev = dev;
			hdr->b_flags |= ARC_FLAG_L2_WRITING;
			/*
			 * Temporarily stash the data buffer in b_tmp_cdata.
			 * The subsequent write step will pick it up from
			 * there. This is because can't access b_l1hdr.b_buf
			 * without holding the hash_lock, which we in turn
			 * can't access without holding the ARC list locks
			 * (which we want to avoid during compression/writing).
			 */
			HDR_SET_COMPRESS(hdr, ZIO_COMPRESS_OFF);
			hdr->b_l2hdr.b_asize = hdr->b_size;
			hdr->b_l1hdr.b_tmp_cdata = hdr->b_l1hdr.b_buf->b_data;

			buf_sz = hdr->b_size;
			hdr->b_flags |= ARC_FLAG_HAS_L2HDR;

			mutex_enter(&dev->l2ad_mtx);
			list_insert_head(&dev->l2ad_buflist, hdr);
			mutex_exit(&dev->l2ad_mtx);

			/*
			 * Compute and store the buffer cksum before
			 * writing.  On debug the cksum is verified first.
			 */
			arc_cksum_verify(hdr->b_l1hdr.b_buf);
			arc_cksum_compute(hdr->b_l1hdr.b_buf, B_TRUE);

			mutex_exit(hash_lock);

			write_sz += buf_sz;
		}

		multilist_sublist_unlock(mls);

		if (full == B_TRUE)
			break;
	}

	/* No buffers selected for writing? */
	if (pio == NULL) {
		ASSERT0(write_sz);
		ASSERT(!HDR_HAS_L1HDR(head));
		kmem_cache_free(hdr_l2only_cache, head);
		return (0);
	}

	mutex_enter(&dev->l2ad_mtx);

	/*
	 * Now start writing the buffers. We're starting at the write head
	 * and work backwards, retracing the course of the buffer selector
	 * loop above.
	 */
	for (hdr = list_prev(&dev->l2ad_buflist, head); hdr;
	    hdr = list_prev(&dev->l2ad_buflist, hdr)) {
		uint64_t buf_sz;

		/*
		 * We rely on the L1 portion of the header below, so
		 * it's invalid for this header to have been evicted out
		 * of the ghost cache, prior to being written out. The
		 * ARC_FLAG_L2_WRITING bit ensures this won't happen.
		 */
		ASSERT(HDR_HAS_L1HDR(hdr));

		/*
		 * We shouldn't need to lock the buffer here, since we flagged
		 * it as ARC_FLAG_L2_WRITING in the previous step, but we must
		 * take care to only access its L2 cache parameters. In
		 * particular, hdr->l1hdr.b_buf may be invalid by now due to
		 * ARC eviction.
		 */
		hdr->b_l2hdr.b_daddr = dev->l2ad_hand;

		if ((HDR_L2COMPRESS(hdr)) &&
		    hdr->b_l2hdr.b_asize >= buf_compress_minsz) {
			if (l2arc_compress_buf(hdr)) {
				/*
				 * If compression succeeded, enable headroom
				 * boost on the next scan cycle.
				 */
				*headroom_boost = B_TRUE;
			}
		}

		/*
		 * Pick up the buffer data we had previously stashed away
		 * (and now potentially also compressed).
		 */
		buf_data = hdr->b_l1hdr.b_tmp_cdata;
		buf_sz = hdr->b_l2hdr.b_asize;

		/* Compression may have squashed the buffer to zero length. */
		if (buf_sz != 0) {
			uint64_t buf_p_sz;

			wzio = zio_write_phys(pio, dev->l2ad_vdev,
			    dev->l2ad_hand, buf_sz, buf_data, ZIO_CHECKSUM_OFF,
			    NULL, NULL, ZIO_PRIORITY_ASYNC_WRITE,
			    ZIO_FLAG_CANFAIL, B_FALSE);

			DTRACE_PROBE2(l2arc__write, vdev_t *, dev->l2ad_vdev,
			    zio_t *, wzio);
			(void) zio_nowait(wzio);

			write_asize += buf_sz;
			/*
			 * Keep the clock hand suitably device-aligned.
			 */
			buf_p_sz = vdev_psize_to_asize(dev->l2ad_vdev, buf_sz);
			write_psize += buf_p_sz;
			dev->l2ad_hand += buf_p_sz;
		}
	}

	mutex_exit(&dev->l2ad_mtx);

	ASSERT3U(write_asize, <=, target_sz);
	ARCSTAT_BUMP(arcstat_l2_writes_sent);
	ARCSTAT_INCR(arcstat_l2_write_bytes, write_asize);
	ARCSTAT_INCR(arcstat_l2_size, write_sz);
	ARCSTAT_INCR(arcstat_l2_asize, write_asize);
	vdev_space_update(dev->l2ad_vdev, write_asize, 0, 0);

	/*
	 * Bump device hand to the device start if it is approaching the end.
	 * l2arc_evict() will already have evicted ahead for this case.
	 */
	if (dev->l2ad_hand >= (dev->l2ad_end - target_sz)) {
		dev->l2ad_hand = dev->l2ad_start;
		dev->l2ad_evict = dev->l2ad_start;
		dev->l2ad_first = B_FALSE;
	}

	dev->l2ad_writing = B_TRUE;
	(void) zio_wait(pio);
	dev->l2ad_writing = B_FALSE;

	return (write_asize);
}

/*
 * Compresses an L2ARC buffer.
 * The data to be compressed must be prefilled in l1hdr.b_tmp_cdata and its
 * size in l2hdr->b_asize. This routine tries to compress the data and
 * depending on the compression result there are three possible outcomes:
 * *) The buffer was incompressible. The original l2hdr contents were left
 *    untouched and are ready for writing to an L2 device.
 * *) The buffer was all-zeros, so there is no need to write it to an L2
 *    device. To indicate this situation b_tmp_cdata is NULL'ed, b_asize is
 *    set to zero and b_compress is set to ZIO_COMPRESS_EMPTY.
 * *) Compression succeeded and b_tmp_cdata was replaced with a temporary
 *    data buffer which holds the compressed data to be written, and b_asize
 *    tells us how much data there is. b_compress is set to the appropriate
 *    compression algorithm. Once writing is done, invoke
 *    l2arc_release_cdata_buf on this l2hdr to free this temporary buffer.
 *
 * Returns B_TRUE if compression succeeded, or B_FALSE if it didn't (the
 * buffer was incompressible).
 */
static boolean_t
l2arc_compress_buf(arc_buf_hdr_t *hdr)
{
	void *cdata;
	size_t csize, len, rounded;
	ASSERT(HDR_HAS_L2HDR(hdr));
	l2arc_buf_hdr_t *l2hdr = &hdr->b_l2hdr;

	ASSERT(HDR_HAS_L1HDR(hdr));
	ASSERT(HDR_GET_COMPRESS(hdr) == ZIO_COMPRESS_OFF);
	ASSERT(hdr->b_l1hdr.b_tmp_cdata != NULL);

	len = l2hdr->b_asize;
	cdata = zio_data_buf_alloc(len);
	ASSERT3P(cdata, !=, NULL);
	csize = zio_compress_data(ZIO_COMPRESS_LZ4, hdr->b_l1hdr.b_tmp_cdata,
	    cdata, l2hdr->b_asize);

	rounded = P2ROUNDUP(csize, (size_t)SPA_MINBLOCKSIZE);
	if (rounded > csize) {
		bzero((char *)cdata + csize, rounded - csize);
		csize = rounded;
	}

	if (csize == 0) {
		/* zero block, indicate that there's nothing to write */
		zio_data_buf_free(cdata, len);
		HDR_SET_COMPRESS(hdr, ZIO_COMPRESS_EMPTY);
		l2hdr->b_asize = 0;
		hdr->b_l1hdr.b_tmp_cdata = NULL;
		ARCSTAT_BUMP(arcstat_l2_compress_zeros);
		return (B_TRUE);
	} else if (csize > 0 && csize < len) {
		/*
		 * Compression succeeded, we'll keep the cdata around for
		 * writing and release it afterwards.
		 */
		HDR_SET_COMPRESS(hdr, ZIO_COMPRESS_LZ4);
		l2hdr->b_asize = csize;
		hdr->b_l1hdr.b_tmp_cdata = cdata;
		ARCSTAT_BUMP(arcstat_l2_compress_successes);
		return (B_TRUE);
	} else {
		/*
		 * Compression failed, release the compressed buffer.
		 * l2hdr will be left unmodified.
		 */
		zio_data_buf_free(cdata, len);
		ARCSTAT_BUMP(arcstat_l2_compress_failures);
		return (B_FALSE);
	}
}

/*
 * Decompresses a zio read back from an l2arc device. On success, the
 * underlying zio's io_data buffer is overwritten by the uncompressed
 * version. On decompression error (corrupt compressed stream), the
 * zio->io_error value is set to signal an I/O error.
 *
 * Please note that the compressed data stream is not checksummed, so
 * if the underlying device is experiencing data corruption, we may feed
 * corrupt data to the decompressor, so the decompressor needs to be
 * able to handle this situation (LZ4 does).
 */
static void
l2arc_decompress_zio(zio_t *zio, arc_buf_hdr_t *hdr, enum zio_compress c)
{
	ASSERT(L2ARC_IS_VALID_COMPRESS(c));

	if (zio->io_error != 0) {
		/*
		 * An io error has occured, just restore the original io
		 * size in preparation for a main pool read.
		 */
		zio->io_orig_size = zio->io_size = hdr->b_size;
		return;
	}

	if (c == ZIO_COMPRESS_EMPTY) {
		/*
		 * An empty buffer results in a null zio, which means we
		 * need to fill its io_data after we're done restoring the
		 * buffer's contents.
		 */
		ASSERT(hdr->b_l1hdr.b_buf != NULL);
		bzero(hdr->b_l1hdr.b_buf->b_data, hdr->b_size);
		zio->io_data = zio->io_orig_data = hdr->b_l1hdr.b_buf->b_data;
	} else {
		ASSERT(zio->io_data != NULL);
		/*
		 * We copy the compressed data from the start of the arc buffer
		 * (the zio_read will have pulled in only what we need, the
		 * rest is garbage which we will overwrite at decompression)
		 * and then decompress back to the ARC data buffer. This way we
		 * can minimize copying by simply decompressing back over the
		 * original compressed data (rather than decompressing to an
		 * aux buffer and then copying back the uncompressed buffer,
		 * which is likely to be much larger).
		 */
		uint64_t csize;
		void *cdata;

		csize = zio->io_size;
		cdata = zio_data_buf_alloc(csize);
		bcopy(zio->io_data, cdata, csize);
		if (zio_decompress_data(c, cdata, zio->io_data, csize,
		    hdr->b_size) != 0)
			zio->io_error = EIO;
		zio_data_buf_free(cdata, csize);
	}

	/* Restore the expected uncompressed IO size. */
	zio->io_orig_size = zio->io_size = hdr->b_size;
}

/*
 * Releases the temporary b_tmp_cdata buffer in an l2arc header structure.
 * This buffer serves as a temporary holder of compressed data while
 * the buffer entry is being written to an l2arc device. Once that is
 * done, we can dispose of it.
 */
static void
l2arc_release_cdata_buf(arc_buf_hdr_t *hdr)
{
	enum zio_compress comp = HDR_GET_COMPRESS(hdr);

	ASSERT(HDR_HAS_L1HDR(hdr));
	ASSERT(comp == ZIO_COMPRESS_OFF || L2ARC_IS_VALID_COMPRESS(comp));

	if (comp == ZIO_COMPRESS_OFF) {
		/*
		 * In this case, b_tmp_cdata points to the same buffer
		 * as the arc_buf_t's b_data field. We don't want to
		 * free it, since the arc_buf_t will handle that.
		 */
		hdr->b_l1hdr.b_tmp_cdata = NULL;
	} else if (comp == ZIO_COMPRESS_EMPTY) {
		/*
		 * In this case, b_tmp_cdata was compressed to an empty
		 * buffer, thus there's nothing to free and b_tmp_cdata
		 * should have been set to NULL in l2arc_write_buffers().
		 */
		ASSERT3P(hdr->b_l1hdr.b_tmp_cdata, ==, NULL);
	} else {
		/*
		 * If the data was compressed, then we've allocated a
		 * temporary buffer for it, so now we need to release it.
		 */
		ASSERT(hdr->b_l1hdr.b_tmp_cdata != NULL);
		zio_data_buf_free(hdr->b_l1hdr.b_tmp_cdata,
		    hdr->b_size);
		hdr->b_l1hdr.b_tmp_cdata = NULL;
	}

}

/*
 * This thread feeds the L2ARC at regular intervals.  This is the beating
 * heart of the L2ARC.
 */
static void
l2arc_feed_thread(void)
{
	callb_cpr_t cpr;
	l2arc_dev_t *dev;
	spa_t *spa;
	uint64_t size, wrote;
	clock_t begin, next = ddi_get_lbolt();
	boolean_t headroom_boost = B_FALSE;

	CALLB_CPR_INIT(&cpr, &l2arc_feed_thr_lock, callb_generic_cpr, FTAG);

	mutex_enter(&l2arc_feed_thr_lock);

	while (l2arc_thread_exit == 0) {
		CALLB_CPR_SAFE_BEGIN(&cpr);
		(void) cv_timedwait(&l2arc_feed_thr_cv, &l2arc_feed_thr_lock,
		    next);
		CALLB_CPR_SAFE_END(&cpr, &l2arc_feed_thr_lock);
		next = ddi_get_lbolt() + hz;

		/*
		 * Quick check for L2ARC devices.
		 */
		mutex_enter(&l2arc_dev_mtx);
		if (l2arc_ndev == 0) {
			mutex_exit(&l2arc_dev_mtx);
			continue;
		}
		mutex_exit(&l2arc_dev_mtx);
		begin = ddi_get_lbolt();

		/*
		 * This selects the next l2arc device to write to, and in
		 * doing so the next spa to feed from: dev->l2ad_spa.   This
		 * will return NULL if there are now no l2arc devices or if
		 * they are all faulted.
		 *
		 * If a device is returned, its spa's config lock is also
		 * held to prevent device removal.  l2arc_dev_get_next()
		 * will grab and release l2arc_dev_mtx.
		 */
		if ((dev = l2arc_dev_get_next()) == NULL)
			continue;

		spa = dev->l2ad_spa;
		ASSERT(spa != NULL);

		/*
		 * If the pool is read-only then force the feed thread to
		 * sleep a little longer.
		 */
		if (!spa_writeable(spa)) {
			next = ddi_get_lbolt() + 5 * l2arc_feed_secs * hz;
			spa_config_exit(spa, SCL_L2ARC, dev);
			continue;
		}

		/*
		 * Avoid contributing to memory pressure.
		 */
		if (arc_reclaim_needed()) {
			ARCSTAT_BUMP(arcstat_l2_abort_lowmem);
			spa_config_exit(spa, SCL_L2ARC, dev);
			continue;
		}

		ARCSTAT_BUMP(arcstat_l2_feeds);

		size = l2arc_write_size();

		/*
		 * Evict L2ARC buffers that will be overwritten.
		 */
		l2arc_evict(dev, size, B_FALSE);

		/*
		 * Write ARC buffers.
		 */
		wrote = l2arc_write_buffers(spa, dev, size, &headroom_boost);

		/*
		 * Calculate interval between writes.
		 */
		next = l2arc_write_interval(begin, size, wrote);
		spa_config_exit(spa, SCL_L2ARC, dev);
	}

	l2arc_thread_exit = 0;
	cv_broadcast(&l2arc_feed_thr_cv);
	CALLB_CPR_EXIT(&cpr);		/* drops l2arc_feed_thr_lock */
	thread_exit();
}

boolean_t
l2arc_vdev_present(vdev_t *vd)
{
	l2arc_dev_t *dev;

	mutex_enter(&l2arc_dev_mtx);
	for (dev = list_head(l2arc_dev_list); dev != NULL;
	    dev = list_next(l2arc_dev_list, dev)) {
		if (dev->l2ad_vdev == vd)
			break;
	}
	mutex_exit(&l2arc_dev_mtx);

	return (dev != NULL);
}

/*
 * Add a vdev for use by the L2ARC.  By this point the spa has already
 * validated the vdev and opened it.
 */
void
l2arc_add_vdev(spa_t *spa, vdev_t *vd)
{
	l2arc_dev_t *adddev;

	ASSERT(!l2arc_vdev_present(vd));

	/*
	 * Create a new l2arc device entry.
	 */
	adddev = kmem_zalloc(sizeof (l2arc_dev_t), KM_SLEEP);
	adddev->l2ad_spa = spa;
	adddev->l2ad_vdev = vd;
	adddev->l2ad_start = VDEV_LABEL_START_SIZE;
	adddev->l2ad_end = VDEV_LABEL_START_SIZE + vdev_get_min_asize(vd);
	adddev->l2ad_hand = adddev->l2ad_start;
	adddev->l2ad_evict = adddev->l2ad_start;
	adddev->l2ad_first = B_TRUE;
	adddev->l2ad_writing = B_FALSE;

	mutex_init(&adddev->l2ad_mtx, NULL, MUTEX_DEFAULT, NULL);
	/*
	 * This is a list of all ARC buffers that are still valid on the
	 * device.
	 */
	list_create(&adddev->l2ad_buflist, sizeof (arc_buf_hdr_t),
	    offsetof(arc_buf_hdr_t, b_l2hdr.b_l2node));

	vdev_space_update(vd, 0, 0, adddev->l2ad_end - adddev->l2ad_hand);

	/*
	 * Add device to global list
	 */
	mutex_enter(&l2arc_dev_mtx);
	list_insert_head(l2arc_dev_list, adddev);
	atomic_inc_64(&l2arc_ndev);
	mutex_exit(&l2arc_dev_mtx);
}

/*
 * Remove a vdev from the L2ARC.
 */
void
l2arc_remove_vdev(vdev_t *vd)
{
	l2arc_dev_t *dev, *nextdev, *remdev = NULL;

	/*
	 * Find the device by vdev
	 */
	mutex_enter(&l2arc_dev_mtx);
	for (dev = list_head(l2arc_dev_list); dev; dev = nextdev) {
		nextdev = list_next(l2arc_dev_list, dev);
		if (vd == dev->l2ad_vdev) {
			remdev = dev;
			break;
		}
	}
	ASSERT(remdev != NULL);

	/*
	 * Remove device from global list
	 */
	list_remove(l2arc_dev_list, remdev);
	l2arc_dev_last = NULL;		/* may have been invalidated */
	atomic_dec_64(&l2arc_ndev);
	mutex_exit(&l2arc_dev_mtx);

	/*
	 * Clear all buflists and ARC references.  L2ARC device flush.
	 */
	l2arc_evict(remdev, 0, B_TRUE);
	list_destroy(&remdev->l2ad_buflist);
	mutex_destroy(&remdev->l2ad_mtx);
	kmem_free(remdev, sizeof (l2arc_dev_t));
}

void
l2arc_init(void)
{
	l2arc_thread_exit = 0;
	l2arc_ndev = 0;
	l2arc_writes_sent = 0;
	l2arc_writes_done = 0;

	mutex_init(&l2arc_feed_thr_lock, NULL, MUTEX_DEFAULT, NULL);
	cv_init(&l2arc_feed_thr_cv, NULL, CV_DEFAULT, NULL);
	mutex_init(&l2arc_dev_mtx, NULL, MUTEX_DEFAULT, NULL);
	mutex_init(&l2arc_free_on_write_mtx, NULL, MUTEX_DEFAULT, NULL);

	l2arc_dev_list = &L2ARC_dev_list;
	l2arc_free_on_write = &L2ARC_free_on_write;
	list_create(l2arc_dev_list, sizeof (l2arc_dev_t),
	    offsetof(l2arc_dev_t, l2ad_node));
	list_create(l2arc_free_on_write, sizeof (l2arc_data_free_t),
	    offsetof(l2arc_data_free_t, l2df_list_node));
}

void
l2arc_fini(void)
{
	/*
	 * This is called from dmu_fini(), which is called from spa_fini();
	 * Because of this, we can assume that all l2arc devices have
	 * already been removed when the pools themselves were removed.
	 */

	l2arc_do_free_on_write();

	mutex_destroy(&l2arc_feed_thr_lock);
	cv_destroy(&l2arc_feed_thr_cv);
	mutex_destroy(&l2arc_dev_mtx);
	mutex_destroy(&l2arc_free_on_write_mtx);

	list_destroy(l2arc_dev_list);
	list_destroy(l2arc_free_on_write);
}

void
l2arc_start(void)
{
	if (!(spa_mode_global & FWRITE))
		return;

	(void) thread_create(NULL, 0, l2arc_feed_thread, NULL, 0, &p0,
	    TS_RUN, minclsyspri);
}

void
l2arc_stop(void)
{
	if (!(spa_mode_global & FWRITE))
		return;

	mutex_enter(&l2arc_feed_thr_lock);
	cv_signal(&l2arc_feed_thr_cv);	/* kick thread out of startup */
	l2arc_thread_exit = 1;
	while (l2arc_thread_exit != 0)
		cv_wait(&l2arc_feed_thr_cv, &l2arc_feed_thr_lock);
	mutex_exit(&l2arc_feed_thr_lock);
}<|MERGE_RESOLUTION|>--- conflicted
+++ resolved
@@ -129,11 +129,8 @@
 #include <sys/vdev.h>
 #include <sys/vdev_impl.h>
 #include <sys/dsl_pool.h>
-<<<<<<< HEAD
 #include <sys/zfs_zone.h>
-=======
 #include <sys/multilist.h>
->>>>>>> 244781f1
 #ifdef _KERNEL
 #include <sys/vmsystm.h>
 #include <vm/anon.h>
@@ -317,15 +314,11 @@
 	 * not from the spa we're trying to evict from.
 	 */
 	kstat_named_t arcstat_evict_skip;
-<<<<<<< HEAD
-	kstat_named_t arcstat_evict_allocfail;
-=======
 	/*
 	 * Number of times arc_evict_state() was unable to evict enough
 	 * buffers to reach it's target amount.
 	 */
 	kstat_named_t arcstat_evict_not_enough;
->>>>>>> 244781f1
 	kstat_named_t arcstat_evict_l2_cached;
 	kstat_named_t arcstat_evict_l2_eligible;
 	kstat_named_t arcstat_evict_l2_ineligible;
@@ -523,11 +516,7 @@
 	{ "deleted",			KSTAT_DATA_UINT64 },
 	{ "mutex_miss",			KSTAT_DATA_UINT64 },
 	{ "evict_skip",			KSTAT_DATA_UINT64 },
-<<<<<<< HEAD
-	{ "evict_allocfail",		KSTAT_DATA_UINT64 },
-=======
 	{ "evict_not_enough",		KSTAT_DATA_UINT64 },
->>>>>>> 244781f1
 	{ "evict_l2_cached",		KSTAT_DATA_UINT64 },
 	{ "evict_l2_eligible",		KSTAT_DATA_UINT64 },
 	{ "evict_l2_ineligible",	KSTAT_DATA_UINT64 },
@@ -3465,30 +3454,6 @@
 	 * In this case, we want to proceed regardless if we're
 	 * overflowing; thus we don't use a while loop here.
 	 */
-<<<<<<< HEAD
-	if (!arc_evict_needed(type)) {
-		if (type == ARC_BUFC_METADATA) {
-			buf->b_data = zio_buf_alloc_canfail(size);
-			if (buf->b_data != NULL) {
-				arc_space_consume(size, ARC_SPACE_META);
-				goto out;
-			}
-		} else {
-			ASSERT(type == ARC_BUFC_DATA);
-			buf->b_data = zio_data_buf_alloc_canfail(size);
-			if (buf->b_data != NULL) {
-				arc_space_consume(size, ARC_SPACE_DATA);
-				goto out;
-			}
-		}
-
-		/*
-		 * Memory allocation failed, presumably due to excessive
-		 * fragmentation; we'll bump a counter and drop into the ARC
-		 * eviction case.
-		 */
-		ARCSTAT_BUMP(arcstat_evict_allocfail);
-=======
 	if (arc_is_overflowing()) {
 		mutex_enter(&arc_reclaim_lock);
 
@@ -3509,7 +3474,6 @@
 		}
 
 		mutex_exit(&arc_reclaim_lock);
->>>>>>> 244781f1
 	}
 
 	if (type == ARC_BUFC_METADATA) {
