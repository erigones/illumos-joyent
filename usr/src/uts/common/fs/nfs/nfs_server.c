/*
 * CDDL HEADER START
 *
 * The contents of this file are subject to the terms of the
 * Common Development and Distribution License (the "License").
 * You may not use this file except in compliance with the License.
 *
 * You can obtain a copy of the license at usr/src/OPENSOLARIS.LICENSE
 * or http://www.opensolaris.org/os/licensing.
 * See the License for the specific language governing permissions
 * and limitations under the License.
 *
 * When distributing Covered Code, include this CDDL HEADER in each
 * file and include the License file at usr/src/OPENSOLARIS.LICENSE.
 * If applicable, add the following below this CDDL HEADER, with the
 * fields enclosed by brackets "[]" replaced with your own identifying
 * information: Portions Copyright [yyyy] [name of copyright owner]
 *
 * CDDL HEADER END
 */
/*
 * Copyright (c) 1990, 2010, Oracle and/or its affiliates. All rights reserved.
 * Copyright (c) 2011 Bayard G. Bell. All rights reserved.
 * Copyright (c) 2013 by Delphix. All rights reserved.
 * Copyright 2014 Nexenta Systems, Inc.  All rights reserved.
<<<<<<< HEAD
 * Copyright (c) 2015, Joyent, Inc.
=======
 * Copyright (c) 2017 Joyent Inc
>>>>>>> b1cdc720
 */

/*
 *	Copyright (c) 1983,1984,1985,1986,1987,1988,1989  AT&T.
 *	All rights reserved.
 *	Use is subject to license terms.
 */

#include <sys/param.h>
#include <sys/types.h>
#include <sys/systm.h>
#include <sys/cred.h>
#include <sys/proc.h>
#include <sys/user.h>
#include <sys/buf.h>
#include <sys/vfs.h>
#include <sys/vnode.h>
#include <sys/pathname.h>
#include <sys/uio.h>
#include <sys/file.h>
#include <sys/stat.h>
#include <sys/errno.h>
#include <sys/socket.h>
#include <sys/sysmacros.h>
#include <sys/siginfo.h>
#include <sys/tiuser.h>
#include <sys/statvfs.h>
#include <sys/stream.h>
#include <sys/strsun.h>
#include <sys/strsubr.h>
#include <sys/stropts.h>
#include <sys/timod.h>
#include <sys/t_kuser.h>
#include <sys/kmem.h>
#include <sys/kstat.h>
#include <sys/dirent.h>
#include <sys/cmn_err.h>
#include <sys/debug.h>
#include <sys/unistd.h>
#include <sys/vtrace.h>
#include <sys/mode.h>
#include <sys/acl.h>
#include <sys/sdt.h>
#include <sys/debug.h>

#include <rpc/types.h>
#include <rpc/auth.h>
#include <rpc/auth_unix.h>
#include <rpc/auth_des.h>
#include <rpc/svc.h>
#include <rpc/xdr.h>
#include <rpc/rpc_rdma.h>

#include <nfs/nfs.h>
#include <nfs/export.h>
#include <nfs/nfssys.h>
#include <nfs/nfs_clnt.h>
#include <nfs/nfs_acl.h>
#include <nfs/nfs_log.h>
#include <nfs/nfs_cmd.h>
#include <nfs/lm.h>
#include <nfs/nfs_dispatch.h>
#include <nfs/nfs4_drc.h>

#include <sys/modctl.h>
#include <sys/cladm.h>
#include <sys/clconf.h>

#include <sys/tsol/label.h>

#define	MAXHOST 32
const char *kinet_ntop6(uchar_t *, char *, size_t);

/*
 * Module linkage information.
 */

static struct modlmisc modlmisc = {
	&mod_miscops, "NFS server module"
};

static struct modlinkage modlinkage = {
	MODREV_1, (void *)&modlmisc, NULL
};

kmem_cache_t *nfs_xuio_cache;
int nfs_loaned_buffers = 0;

int
_init(void)
{
	int status;

	if ((status = nfs_srvinit()) != 0) {
		cmn_err(CE_WARN, "_init: nfs_srvinit failed");
		return (status);
	}

	status = mod_install((struct modlinkage *)&modlinkage);
	if (status != 0) {
		/*
		 * Could not load module, cleanup previous
		 * initialization work.
		 */
		nfs_srvfini();

		return (status);
	}

	/*
	 * Initialise some placeholders for nfssys() calls. These have
	 * to be declared by the nfs module, since that handles nfssys()
	 * calls - also used by NFS clients - but are provided by this
	 * nfssrv module. These also then serve as confirmation to the
	 * relevant code in nfs that nfssrv has been loaded, as they're
	 * initially NULL.
	 */
	nfs_srv_quiesce_func = nfs_srv_quiesce_all;
	nfs_srv_dss_func = rfs4_dss_setpaths;

	/* setup DSS paths here; must be done before initial server startup */
	rfs4_dss_paths = rfs4_dss_oldpaths = NULL;

	/* initialize the copy reduction caches */

	nfs_xuio_cache = kmem_cache_create("nfs_xuio_cache",
	    sizeof (nfs_xuio_t), 0, NULL, NULL, NULL, NULL, NULL, 0);

	return (status);
}

int
_fini()
{
	return (EBUSY);
}

int
_info(struct modinfo *modinfop)
{
	return (mod_info(&modlinkage, modinfop));
}

/*
 * PUBLICFH_CHECK() checks if the dispatch routine supports
 * RPC_PUBLICFH_OK, if the filesystem is exported public, and if the
 * incoming request is using the public filehandle. The check duplicates
 * the exportmatch() call done in checkexport(), and we should consider
 * modifying those routines to avoid the duplication. For now, we optimize
 * by calling exportmatch() only after checking that the dispatch routine
 * supports RPC_PUBLICFH_OK, and if the filesystem is explicitly exported
 * public (i.e., not the placeholder).
 */
#define	PUBLICFH_CHECK(disp, exi, fsid, xfid) \
		((disp->dis_flags & RPC_PUBLICFH_OK) && \
		((exi->exi_export.ex_flags & EX_PUBLIC) || \
		(exi == exi_public && exportmatch(exi_root, \
		fsid, xfid))))

static void	nfs_srv_shutdown_all(int);
static void	rfs4_server_start(int);
static void	nullfree(void);
static void	rfs_dispatch(struct svc_req *, SVCXPRT *);
static void	acl_dispatch(struct svc_req *, SVCXPRT *);
static void	common_dispatch(struct svc_req *, SVCXPRT *,
		rpcvers_t, rpcvers_t, char *,
		struct rpc_disptable *);
static void	hanfsv4_failover(void);
static	int	checkauth(struct exportinfo *, struct svc_req *, cred_t *, int,
		bool_t, bool_t *);
static char	*client_name(struct svc_req *req);
static char	*client_addr(struct svc_req *req, char *buf);
extern	int	sec_svc_getcred(struct svc_req *, cred_t *cr, char **, int *);
extern	bool_t	sec_svc_inrootlist(int, caddr_t, int, caddr_t *);

#define	NFSLOG_COPY_NETBUF(exi, xprt, nb)	{		\
	(nb)->maxlen = (xprt)->xp_rtaddr.maxlen;		\
	(nb)->len = (xprt)->xp_rtaddr.len;			\
	(nb)->buf = kmem_alloc((nb)->len, KM_SLEEP);		\
	bcopy((xprt)->xp_rtaddr.buf, (nb)->buf, (nb)->len);	\
	}

/*
 * Public Filehandle common nfs routines
 */
static int	MCLpath(char **);
static void	URLparse(char *);

/*
 * NFS callout table.
 * This table is used by svc_getreq() to dispatch a request with
 * a given prog/vers pair to an appropriate service provider
 * dispatch routine.
 *
 * NOTE: ordering is relied upon below when resetting the version min/max
 * for NFS_PROGRAM.  Careful, if this is ever changed.
 */
static SVC_CALLOUT __nfs_sc_clts[] = {
	{ NFS_PROGRAM,	   NFS_VERSMIN,	    NFS_VERSMAX,	rfs_dispatch },
	{ NFS_ACL_PROGRAM, NFS_ACL_VERSMIN, NFS_ACL_VERSMAX,	acl_dispatch }
};

static SVC_CALLOUT_TABLE nfs_sct_clts = {
	sizeof (__nfs_sc_clts) / sizeof (__nfs_sc_clts[0]), FALSE,
	__nfs_sc_clts
};

static SVC_CALLOUT __nfs_sc_cots[] = {
	{ NFS_PROGRAM,	   NFS_VERSMIN,	    NFS_VERSMAX,	rfs_dispatch },
	{ NFS_ACL_PROGRAM, NFS_ACL_VERSMIN, NFS_ACL_VERSMAX,	acl_dispatch }
};

static SVC_CALLOUT_TABLE nfs_sct_cots = {
	sizeof (__nfs_sc_cots) / sizeof (__nfs_sc_cots[0]), FALSE, __nfs_sc_cots
};

static SVC_CALLOUT __nfs_sc_rdma[] = {
	{ NFS_PROGRAM,	   NFS_VERSMIN,	    NFS_VERSMAX,	rfs_dispatch },
	{ NFS_ACL_PROGRAM, NFS_ACL_VERSMIN, NFS_ACL_VERSMAX,	acl_dispatch }
};

static SVC_CALLOUT_TABLE nfs_sct_rdma = {
	sizeof (__nfs_sc_rdma) / sizeof (__nfs_sc_rdma[0]), FALSE, __nfs_sc_rdma
};
rpcvers_t nfs_versmin = NFS_VERSMIN_DEFAULT;
rpcvers_t nfs_versmax = NFS_VERSMAX_DEFAULT;

/*
 * Used to track the state of the server so that initialization
 * can be done properly.
 */
typedef enum {
	NFS_SERVER_STOPPED,	/* server state destroyed */
	NFS_SERVER_STOPPING,	/* server state being destroyed */
	NFS_SERVER_RUNNING,
	NFS_SERVER_QUIESCED,	/* server state preserved */
	NFS_SERVER_OFFLINE	/* server pool offline */
} nfs_server_running_t;

static nfs_server_running_t nfs_server_upordown;
static kmutex_t nfs_server_upordown_lock;
static	kcondvar_t nfs_server_upordown_cv;

/*
 * DSS: distributed stable storage
 * lists of all DSS paths: current, and before last warmstart
 */
nvlist_t *rfs4_dss_paths, *rfs4_dss_oldpaths;

int rfs4_dispatch(struct rpcdisp *, struct svc_req *, SVCXPRT *, char *);
bool_t rfs4_minorvers_mismatch(struct svc_req *, SVCXPRT *, void *);

/*
 * RDMA wait variables.
 */
static kcondvar_t rdma_wait_cv;
static kmutex_t rdma_wait_mutex;

/*
 * Will be called at the point the server pool is being unregistered
 * from the pool list. From that point onwards, the pool is waiting
 * to be drained and as such the server state is stale and pertains
 * to the old instantiation of the NFS server pool.
 */
void
nfs_srv_offline(void)
{
	mutex_enter(&nfs_server_upordown_lock);
	if (nfs_server_upordown == NFS_SERVER_RUNNING) {
		nfs_server_upordown = NFS_SERVER_OFFLINE;
	}
	mutex_exit(&nfs_server_upordown_lock);
}

/*
 * Will be called at the point the server pool is being destroyed so
 * all transports have been closed and no service threads are in
 * existence.
 *
 * If we quiesce the server, we're shutting it down without destroying the
 * server state. This allows it to warm start subsequently.
 */
void
nfs_srv_stop_all(void)
{
	int quiesce = 0;
	nfs_srv_shutdown_all(quiesce);
}

/*
 * This alternative shutdown routine can be requested via nfssys()
 */
void
nfs_srv_quiesce_all(void)
{
	int quiesce = 1;
	nfs_srv_shutdown_all(quiesce);
}

static void
nfs_srv_shutdown_all(int quiesce) {
	mutex_enter(&nfs_server_upordown_lock);
	if (quiesce) {
		if (nfs_server_upordown == NFS_SERVER_RUNNING ||
			nfs_server_upordown == NFS_SERVER_OFFLINE) {
			nfs_server_upordown = NFS_SERVER_QUIESCED;
			cv_signal(&nfs_server_upordown_cv);

			/* reset DSS state, for subsequent warm restart */
			rfs4_dss_numnewpaths = 0;
			rfs4_dss_newpaths = NULL;

			cmn_err(CE_NOTE, "nfs_server: server is now quiesced; "
			    "NFSv4 state has been preserved");
		}
	} else {
		if (nfs_server_upordown == NFS_SERVER_OFFLINE) {
			nfs_server_upordown = NFS_SERVER_STOPPING;
			mutex_exit(&nfs_server_upordown_lock);
			rfs4_state_fini();
			rfs4_fini_drc(nfs4_drc);
			mutex_enter(&nfs_server_upordown_lock);
			nfs_server_upordown = NFS_SERVER_STOPPED;
			cv_signal(&nfs_server_upordown_cv);
		}
	}
	mutex_exit(&nfs_server_upordown_lock);
}

static int
nfs_srv_set_sc_versions(struct file *fp, SVC_CALLOUT_TABLE **sctpp,
			rpcvers_t versmin, rpcvers_t versmax)
{
	struct strioctl strioc;
	struct T_info_ack tinfo;
	int		error, retval;

	/*
	 * Find out what type of transport this is.
	 */
	strioc.ic_cmd = TI_GETINFO;
	strioc.ic_timout = -1;
	strioc.ic_len = sizeof (tinfo);
	strioc.ic_dp = (char *)&tinfo;
	tinfo.PRIM_type = T_INFO_REQ;

	error = strioctl(fp->f_vnode, I_STR, (intptr_t)&strioc, 0, K_TO_K,
	    CRED(), &retval);
	if (error || retval)
		return (error);

	/*
	 * Based on our query of the transport type...
	 *
	 * Reset the min/max versions based on the caller's request
	 * NOTE: This assumes that NFS_PROGRAM is first in the array!!
	 * And the second entry is the NFS_ACL_PROGRAM.
	 */
	switch (tinfo.SERV_type) {
	case T_CLTS:
		if (versmax == NFS_V4)
			return (EINVAL);
		__nfs_sc_clts[0].sc_versmin = versmin;
		__nfs_sc_clts[0].sc_versmax = versmax;
		__nfs_sc_clts[1].sc_versmin = versmin;
		__nfs_sc_clts[1].sc_versmax = versmax;
		*sctpp = &nfs_sct_clts;
		break;
	case T_COTS:
	case T_COTS_ORD:
		__nfs_sc_cots[0].sc_versmin = versmin;
		__nfs_sc_cots[0].sc_versmax = versmax;
		/* For the NFS_ACL program, check the max version */
		if (versmax > NFS_ACL_VERSMAX)
			versmax = NFS_ACL_VERSMAX;
		__nfs_sc_cots[1].sc_versmin = versmin;
		__nfs_sc_cots[1].sc_versmax = versmax;
		*sctpp = &nfs_sct_cots;
		break;
	default:
		error = EINVAL;
	}

	return (error);
}

/*
 * NFS Server system call.
 * Does all of the work of running a NFS server.
 * uap->fd is the fd of an open transport provider
 */
int
nfs_svc(struct nfs_svc_args *arg, model_t model)
{
	file_t *fp;
	SVCMASTERXPRT *xprt;
	int error;
	int readsize;
	char buf[KNC_STRSIZE];
	size_t len;
	STRUCT_HANDLE(nfs_svc_args, uap);
	struct netbuf addrmask;
	SVC_CALLOUT_TABLE *sctp = NULL;

#ifdef lint
	model = model;		/* STRUCT macros don't always refer to it */
#endif

	STRUCT_SET_HANDLE(uap, model, arg);

	/* Check privileges in nfssys() */

	if ((fp = getf(STRUCT_FGET(uap, fd))) == NULL)
		return (EBADF);

	/*
	 * Set read buffer size to rsize
	 * and add room for RPC headers.
	 */
	readsize = nfs3tsize() + (RPC_MAXDATASIZE - NFS_MAXDATA);
	if (readsize < RPC_MAXDATASIZE)
		readsize = RPC_MAXDATASIZE;

	error = copyinstr((const char *)STRUCT_FGETP(uap, netid), buf,
	    KNC_STRSIZE, &len);
	if (error) {
		releasef(STRUCT_FGET(uap, fd));
		return (error);
	}

	addrmask.len = STRUCT_FGET(uap, addrmask.len);
	addrmask.maxlen = STRUCT_FGET(uap, addrmask.maxlen);
	addrmask.buf = kmem_alloc(addrmask.maxlen, KM_SLEEP);
	error = copyin(STRUCT_FGETP(uap, addrmask.buf), addrmask.buf,
	    addrmask.len);
	if (error) {
		releasef(STRUCT_FGET(uap, fd));
		kmem_free(addrmask.buf, addrmask.maxlen);
		return (error);
	}

	nfs_versmin = STRUCT_FGET(uap, versmin);
	nfs_versmax = STRUCT_FGET(uap, versmax);

	/* Double check the vers min/max ranges */
	if ((nfs_versmin > nfs_versmax) ||
	    (nfs_versmin < NFS_VERSMIN) ||
	    (nfs_versmax > NFS_VERSMAX)) {
		nfs_versmin = NFS_VERSMIN_DEFAULT;
		nfs_versmax = NFS_VERSMAX_DEFAULT;
	}

	if (error =
	    nfs_srv_set_sc_versions(fp, &sctp, nfs_versmin, nfs_versmax)) {
		releasef(STRUCT_FGET(uap, fd));
		kmem_free(addrmask.buf, addrmask.maxlen);
		return (error);
	}

	/* Initialize nfsv4 server */
	if (nfs_versmax == (rpcvers_t)NFS_V4)
		rfs4_server_start(STRUCT_FGET(uap, delegation));

	/* Create a transport handle. */
	error = svc_tli_kcreate(fp, readsize, buf, &addrmask, &xprt,
	    sctp, NULL, NFS_SVCPOOL_ID, TRUE);

	if (error)
		kmem_free(addrmask.buf, addrmask.maxlen);

	releasef(STRUCT_FGET(uap, fd));

	/* HA-NFSv4: save the cluster nodeid */
	if (cluster_bootflags & CLUSTER_BOOTED)
		lm_global_nlmid = clconf_get_nodeid();

	return (error);
}

static void
rfs4_server_start(int nfs4_srv_delegation)
{
	/*
	 * Determine if the server has previously been "started" and
	 * if not, do the per instance initialization
	 */
	mutex_enter(&nfs_server_upordown_lock);

	if (nfs_server_upordown != NFS_SERVER_RUNNING) {
		/* Do we need to stop and wait on the previous server? */
		while (nfs_server_upordown == NFS_SERVER_STOPPING ||
		    nfs_server_upordown == NFS_SERVER_OFFLINE)
			cv_wait(&nfs_server_upordown_cv,
			    &nfs_server_upordown_lock);

		if (nfs_server_upordown != NFS_SERVER_RUNNING) {
			(void) svc_pool_control(NFS_SVCPOOL_ID,
			    SVCPSET_UNREGISTER_PROC, (void *)&nfs_srv_offline);
			(void) svc_pool_control(NFS_SVCPOOL_ID,
			    SVCPSET_SHUTDOWN_PROC, (void *)&nfs_srv_stop_all);

			/* is this an nfsd warm start? */
			if (nfs_server_upordown == NFS_SERVER_QUIESCED) {
				cmn_err(CE_NOTE, "nfs_server: "
				    "server was previously quiesced; "
				    "existing NFSv4 state will be re-used");

				/*
				 * HA-NFSv4: this is also the signal
				 * that a Resource Group failover has
				 * occurred.
				 */
				if (cluster_bootflags & CLUSTER_BOOTED)
					hanfsv4_failover();
			} else {
				/* cold start */
				rfs4_state_init();
				nfs4_drc = rfs4_init_drc(nfs4_drc_max,
				    nfs4_drc_hash);
			}

			/*
			 * Check to see if delegation is to be
			 * enabled at the server
			 */
			if (nfs4_srv_delegation != FALSE)
				rfs4_set_deleg_policy(SRV_NORMAL_DELEGATE);

			nfs_server_upordown = NFS_SERVER_RUNNING;
		}
		cv_signal(&nfs_server_upordown_cv);
	}
	mutex_exit(&nfs_server_upordown_lock);
}

/*
 * If RDMA device available,
 * start RDMA listener.
 */
int
rdma_start(struct rdma_svc_args *rsa)
{
	int error;
	rdma_xprt_group_t started_rdma_xprts;
	rdma_stat stat;
	int svc_state = 0;

	/* Double check the vers min/max ranges */
	if ((rsa->nfs_versmin > rsa->nfs_versmax) ||
	    (rsa->nfs_versmin < NFS_VERSMIN) ||
	    (rsa->nfs_versmax > NFS_VERSMAX)) {
		rsa->nfs_versmin = NFS_VERSMIN_DEFAULT;
		rsa->nfs_versmax = NFS_VERSMAX_DEFAULT;
	}
	nfs_versmin = rsa->nfs_versmin;
	nfs_versmax = rsa->nfs_versmax;

	/* Set the versions in the callout table */
	__nfs_sc_rdma[0].sc_versmin = rsa->nfs_versmin;
	__nfs_sc_rdma[0].sc_versmax = rsa->nfs_versmax;
	/* For the NFS_ACL program, check the max version */
	__nfs_sc_rdma[1].sc_versmin = rsa->nfs_versmin;
	if (rsa->nfs_versmax > NFS_ACL_VERSMAX)
		__nfs_sc_rdma[1].sc_versmax = NFS_ACL_VERSMAX;
	else
		__nfs_sc_rdma[1].sc_versmax = rsa->nfs_versmax;

	/* Initialize nfsv4 server */
	if (rsa->nfs_versmax == (rpcvers_t)NFS_V4)
		rfs4_server_start(rsa->delegation);

	started_rdma_xprts.rtg_count = 0;
	started_rdma_xprts.rtg_listhead = NULL;
	started_rdma_xprts.rtg_poolid = rsa->poolid;

restart:
	error = svc_rdma_kcreate(rsa->netid, &nfs_sct_rdma, rsa->poolid,
	    &started_rdma_xprts);

	svc_state = !error;

	while (!error) {

		/*
		 * wait till either interrupted by a signal on
		 * nfs service stop/restart or signalled by a
		 * rdma plugin attach/detatch.
		 */

		stat = rdma_kwait();

		/*
		 * stop services if running -- either on a HCA detach event
		 * or if the nfs service is stopped/restarted.
		 */

		if ((stat == RDMA_HCA_DETACH || stat == RDMA_INTR) &&
		    svc_state) {
			rdma_stop(&started_rdma_xprts);
			svc_state = 0;
		}

		/*
		 * nfs service stop/restart, break out of the
		 * wait loop and return;
		 */
		if (stat == RDMA_INTR)
			return (0);

		/*
		 * restart stopped services on a HCA attach event
		 * (if not already running)
		 */

		if ((stat == RDMA_HCA_ATTACH) && (svc_state == 0))
			goto restart;

		/*
		 * loop until a nfs service stop/restart
		 */
	}

	return (error);
}

/* ARGSUSED */
void
rpc_null(caddr_t *argp, caddr_t *resp, struct exportinfo *exi,
    struct svc_req *req, cred_t *cr, bool_t ro)
{
}

/* ARGSUSED */
void
rpc_null_v3(caddr_t *argp, caddr_t *resp, struct exportinfo *exi,
    struct svc_req *req, cred_t *cr, bool_t ro)
{
	DTRACE_NFSV3_3(op__null__start, struct svc_req *, req,
	    cred_t *, cr, vnode_t *, NULL);
	DTRACE_NFSV3_3(op__null__done, struct svc_req *, req,
	    cred_t *, cr, vnode_t *, NULL);
}

/* ARGSUSED */
static void
rfs_error(caddr_t *argp, caddr_t *resp, struct exportinfo *exi,
    struct svc_req *req, cred_t *cr, bool_t ro)
{
	/* return (EOPNOTSUPP); */
}

static void
nullfree(void)
{
}

static char *rfscallnames_v2[] = {
	"RFS2_NULL",
	"RFS2_GETATTR",
	"RFS2_SETATTR",
	"RFS2_ROOT",
	"RFS2_LOOKUP",
	"RFS2_READLINK",
	"RFS2_READ",
	"RFS2_WRITECACHE",
	"RFS2_WRITE",
	"RFS2_CREATE",
	"RFS2_REMOVE",
	"RFS2_RENAME",
	"RFS2_LINK",
	"RFS2_SYMLINK",
	"RFS2_MKDIR",
	"RFS2_RMDIR",
	"RFS2_READDIR",
	"RFS2_STATFS"
};

static struct rpcdisp rfsdisptab_v2[] = {
	/*
	 * NFS VERSION 2
	 */

	/* RFS_NULL = 0 */
	{rpc_null,
	    xdr_void, NULL_xdrproc_t, 0,
	    xdr_void, NULL_xdrproc_t, 0,
	    nullfree, RPC_IDEMPOTENT,
	    0},

	/* RFS_GETATTR = 1 */
	{rfs_getattr,
	    xdr_fhandle, xdr_fastfhandle, sizeof (fhandle_t),
	    xdr_attrstat, xdr_fastattrstat, sizeof (struct nfsattrstat),
	    nullfree, RPC_IDEMPOTENT|RPC_ALLOWANON|RPC_MAPRESP,
	    rfs_getattr_getfh},

	/* RFS_SETATTR = 2 */
	{rfs_setattr,
	    xdr_saargs, NULL_xdrproc_t, sizeof (struct nfssaargs),
	    xdr_attrstat, xdr_fastattrstat, sizeof (struct nfsattrstat),
	    nullfree, RPC_MAPRESP,
	    rfs_setattr_getfh},

	/* RFS_ROOT = 3 *** NO LONGER SUPPORTED *** */
	{rfs_error,
	    xdr_void, NULL_xdrproc_t, 0,
	    xdr_void, NULL_xdrproc_t, 0,
	    nullfree, RPC_IDEMPOTENT,
	    0},

	/* RFS_LOOKUP = 4 */
	{rfs_lookup,
	    xdr_diropargs, NULL_xdrproc_t, sizeof (struct nfsdiropargs),
	    xdr_diropres, xdr_fastdiropres, sizeof (struct nfsdiropres),
	    nullfree, RPC_IDEMPOTENT|RPC_MAPRESP|RPC_PUBLICFH_OK,
	    rfs_lookup_getfh},

	/* RFS_READLINK = 5 */
	{rfs_readlink,
	    xdr_fhandle, xdr_fastfhandle, sizeof (fhandle_t),
	    xdr_rdlnres, NULL_xdrproc_t, sizeof (struct nfsrdlnres),
	    rfs_rlfree, RPC_IDEMPOTENT,
	    rfs_readlink_getfh},

	/* RFS_READ = 6 */
	{rfs_read,
	    xdr_readargs, NULL_xdrproc_t, sizeof (struct nfsreadargs),
	    xdr_rdresult, NULL_xdrproc_t, sizeof (struct nfsrdresult),
	    rfs_rdfree, RPC_IDEMPOTENT,
	    rfs_read_getfh},

	/* RFS_WRITECACHE = 7 *** NO LONGER SUPPORTED *** */
	{rfs_error,
	    xdr_void, NULL_xdrproc_t, 0,
	    xdr_void, NULL_xdrproc_t, 0,
	    nullfree, RPC_IDEMPOTENT,
	    0},

	/* RFS_WRITE = 8 */
	{rfs_write,
	    xdr_writeargs, NULL_xdrproc_t, sizeof (struct nfswriteargs),
	    xdr_attrstat, xdr_fastattrstat, sizeof (struct nfsattrstat),
	    nullfree, RPC_MAPRESP,
	    rfs_write_getfh},

	/* RFS_CREATE = 9 */
	{rfs_create,
	    xdr_creatargs, NULL_xdrproc_t, sizeof (struct nfscreatargs),
	    xdr_diropres, xdr_fastdiropres, sizeof (struct nfsdiropres),
	    nullfree, RPC_MAPRESP,
	    rfs_create_getfh},

	/* RFS_REMOVE = 10 */
	{rfs_remove,
	    xdr_diropargs, NULL_xdrproc_t, sizeof (struct nfsdiropargs),
#ifdef _LITTLE_ENDIAN
	    xdr_enum, xdr_fastenum, sizeof (enum nfsstat),
#else
	    xdr_enum, NULL_xdrproc_t, sizeof (enum nfsstat),
#endif
	    nullfree, RPC_MAPRESP,
	    rfs_remove_getfh},

	/* RFS_RENAME = 11 */
	{rfs_rename,
	    xdr_rnmargs, NULL_xdrproc_t, sizeof (struct nfsrnmargs),
#ifdef _LITTLE_ENDIAN
	    xdr_enum, xdr_fastenum, sizeof (enum nfsstat),
#else
	    xdr_enum, NULL_xdrproc_t, sizeof (enum nfsstat),
#endif
	    nullfree, RPC_MAPRESP,
	    rfs_rename_getfh},

	/* RFS_LINK = 12 */
	{rfs_link,
	    xdr_linkargs, NULL_xdrproc_t, sizeof (struct nfslinkargs),
#ifdef _LITTLE_ENDIAN
	    xdr_enum, xdr_fastenum, sizeof (enum nfsstat),
#else
	    xdr_enum, NULL_xdrproc_t, sizeof (enum nfsstat),
#endif
	    nullfree, RPC_MAPRESP,
	    rfs_link_getfh},

	/* RFS_SYMLINK = 13 */
	{rfs_symlink,
	    xdr_slargs, NULL_xdrproc_t, sizeof (struct nfsslargs),
#ifdef _LITTLE_ENDIAN
	    xdr_enum, xdr_fastenum, sizeof (enum nfsstat),
#else
	    xdr_enum, NULL_xdrproc_t, sizeof (enum nfsstat),
#endif
	    nullfree, RPC_MAPRESP,
	    rfs_symlink_getfh},

	/* RFS_MKDIR = 14 */
	{rfs_mkdir,
	    xdr_creatargs, NULL_xdrproc_t, sizeof (struct nfscreatargs),
	    xdr_diropres, xdr_fastdiropres, sizeof (struct nfsdiropres),
	    nullfree, RPC_MAPRESP,
	    rfs_mkdir_getfh},

	/* RFS_RMDIR = 15 */
	{rfs_rmdir,
	    xdr_diropargs, NULL_xdrproc_t, sizeof (struct nfsdiropargs),
#ifdef _LITTLE_ENDIAN
	    xdr_enum, xdr_fastenum, sizeof (enum nfsstat),
#else
	    xdr_enum, NULL_xdrproc_t, sizeof (enum nfsstat),
#endif
	    nullfree, RPC_MAPRESP,
	    rfs_rmdir_getfh},

	/* RFS_READDIR = 16 */
	{rfs_readdir,
	    xdr_rddirargs, NULL_xdrproc_t, sizeof (struct nfsrddirargs),
	    xdr_putrddirres, NULL_xdrproc_t, sizeof (struct nfsrddirres),
	    rfs_rddirfree, RPC_IDEMPOTENT,
	    rfs_readdir_getfh},

	/* RFS_STATFS = 17 */
	{rfs_statfs,
	    xdr_fhandle, xdr_fastfhandle, sizeof (fhandle_t),
	    xdr_statfs, xdr_faststatfs, sizeof (struct nfsstatfs),
	    nullfree, RPC_IDEMPOTENT|RPC_ALLOWANON|RPC_MAPRESP,
	    rfs_statfs_getfh},
};

static char *rfscallnames_v3[] = {
	"RFS3_NULL",
	"RFS3_GETATTR",
	"RFS3_SETATTR",
	"RFS3_LOOKUP",
	"RFS3_ACCESS",
	"RFS3_READLINK",
	"RFS3_READ",
	"RFS3_WRITE",
	"RFS3_CREATE",
	"RFS3_MKDIR",
	"RFS3_SYMLINK",
	"RFS3_MKNOD",
	"RFS3_REMOVE",
	"RFS3_RMDIR",
	"RFS3_RENAME",
	"RFS3_LINK",
	"RFS3_READDIR",
	"RFS3_READDIRPLUS",
	"RFS3_FSSTAT",
	"RFS3_FSINFO",
	"RFS3_PATHCONF",
	"RFS3_COMMIT"
};

static struct rpcdisp rfsdisptab_v3[] = {
	/*
	 * NFS VERSION 3
	 */

	/* RFS_NULL = 0 */
	{rpc_null_v3,
	    xdr_void, NULL_xdrproc_t, 0,
	    xdr_void, NULL_xdrproc_t, 0,
	    nullfree, RPC_IDEMPOTENT,
	    0},

	/* RFS3_GETATTR = 1 */
	{rfs3_getattr,
	    xdr_nfs_fh3_server, NULL_xdrproc_t, sizeof (GETATTR3args),
	    xdr_GETATTR3res, NULL_xdrproc_t, sizeof (GETATTR3res),
	    nullfree, (RPC_IDEMPOTENT | RPC_ALLOWANON),
	    rfs3_getattr_getfh},

	/* RFS3_SETATTR = 2 */
	{rfs3_setattr,
	    xdr_SETATTR3args, NULL_xdrproc_t, sizeof (SETATTR3args),
	    xdr_SETATTR3res, NULL_xdrproc_t, sizeof (SETATTR3res),
	    nullfree, 0,
	    rfs3_setattr_getfh},

	/* RFS3_LOOKUP = 3 */
	{rfs3_lookup,
	    xdr_diropargs3, NULL_xdrproc_t, sizeof (LOOKUP3args),
	    xdr_LOOKUP3res, NULL_xdrproc_t, sizeof (LOOKUP3res),
	    nullfree, (RPC_IDEMPOTENT | RPC_PUBLICFH_OK),
	    rfs3_lookup_getfh},

	/* RFS3_ACCESS = 4 */
	{rfs3_access,
	    xdr_ACCESS3args, NULL_xdrproc_t, sizeof (ACCESS3args),
	    xdr_ACCESS3res, NULL_xdrproc_t, sizeof (ACCESS3res),
	    nullfree, RPC_IDEMPOTENT,
	    rfs3_access_getfh},

	/* RFS3_READLINK = 5 */
	{rfs3_readlink,
	    xdr_nfs_fh3_server, NULL_xdrproc_t, sizeof (READLINK3args),
	    xdr_READLINK3res, NULL_xdrproc_t, sizeof (READLINK3res),
	    rfs3_readlink_free, RPC_IDEMPOTENT,
	    rfs3_readlink_getfh},

	/* RFS3_READ = 6 */
	{rfs3_read,
	    xdr_READ3args, NULL_xdrproc_t, sizeof (READ3args),
	    xdr_READ3res, NULL_xdrproc_t, sizeof (READ3res),
	    rfs3_read_free, RPC_IDEMPOTENT,
	    rfs3_read_getfh},

	/* RFS3_WRITE = 7 */
	{rfs3_write,
	    xdr_WRITE3args, NULL_xdrproc_t, sizeof (WRITE3args),
	    xdr_WRITE3res, NULL_xdrproc_t, sizeof (WRITE3res),
	    nullfree, 0,
	    rfs3_write_getfh},

	/* RFS3_CREATE = 8 */
	{rfs3_create,
	    xdr_CREATE3args, NULL_xdrproc_t, sizeof (CREATE3args),
	    xdr_CREATE3res, NULL_xdrproc_t, sizeof (CREATE3res),
	    nullfree, 0,
	    rfs3_create_getfh},

	/* RFS3_MKDIR = 9 */
	{rfs3_mkdir,
	    xdr_MKDIR3args, NULL_xdrproc_t, sizeof (MKDIR3args),
	    xdr_MKDIR3res, NULL_xdrproc_t, sizeof (MKDIR3res),
	    nullfree, 0,
	    rfs3_mkdir_getfh},

	/* RFS3_SYMLINK = 10 */
	{rfs3_symlink,
	    xdr_SYMLINK3args, NULL_xdrproc_t, sizeof (SYMLINK3args),
	    xdr_SYMLINK3res, NULL_xdrproc_t, sizeof (SYMLINK3res),
	    nullfree, 0,
	    rfs3_symlink_getfh},

	/* RFS3_MKNOD = 11 */
	{rfs3_mknod,
	    xdr_MKNOD3args, NULL_xdrproc_t, sizeof (MKNOD3args),
	    xdr_MKNOD3res, NULL_xdrproc_t, sizeof (MKNOD3res),
	    nullfree, 0,
	    rfs3_mknod_getfh},

	/* RFS3_REMOVE = 12 */
	{rfs3_remove,
	    xdr_diropargs3, NULL_xdrproc_t, sizeof (REMOVE3args),
	    xdr_REMOVE3res, NULL_xdrproc_t, sizeof (REMOVE3res),
	    nullfree, 0,
	    rfs3_remove_getfh},

	/* RFS3_RMDIR = 13 */
	{rfs3_rmdir,
	    xdr_diropargs3, NULL_xdrproc_t, sizeof (RMDIR3args),
	    xdr_RMDIR3res, NULL_xdrproc_t, sizeof (RMDIR3res),
	    nullfree, 0,
	    rfs3_rmdir_getfh},

	/* RFS3_RENAME = 14 */
	{rfs3_rename,
	    xdr_RENAME3args, NULL_xdrproc_t, sizeof (RENAME3args),
	    xdr_RENAME3res, NULL_xdrproc_t, sizeof (RENAME3res),
	    nullfree, 0,
	    rfs3_rename_getfh},

	/* RFS3_LINK = 15 */
	{rfs3_link,
	    xdr_LINK3args, NULL_xdrproc_t, sizeof (LINK3args),
	    xdr_LINK3res, NULL_xdrproc_t, sizeof (LINK3res),
	    nullfree, 0,
	    rfs3_link_getfh},

	/* RFS3_READDIR = 16 */
	{rfs3_readdir,
	    xdr_READDIR3args, NULL_xdrproc_t, sizeof (READDIR3args),
	    xdr_READDIR3res, NULL_xdrproc_t, sizeof (READDIR3res),
	    rfs3_readdir_free, RPC_IDEMPOTENT,
	    rfs3_readdir_getfh},

	/* RFS3_READDIRPLUS = 17 */
	{rfs3_readdirplus,
	    xdr_READDIRPLUS3args, NULL_xdrproc_t, sizeof (READDIRPLUS3args),
	    xdr_READDIRPLUS3res, NULL_xdrproc_t, sizeof (READDIRPLUS3res),
	    rfs3_readdirplus_free, RPC_AVOIDWORK,
	    rfs3_readdirplus_getfh},

	/* RFS3_FSSTAT = 18 */
	{rfs3_fsstat,
	    xdr_nfs_fh3_server, NULL_xdrproc_t, sizeof (FSSTAT3args),
	    xdr_FSSTAT3res, NULL_xdrproc_t, sizeof (FSSTAT3res),
	    nullfree, RPC_IDEMPOTENT,
	    rfs3_fsstat_getfh},

	/* RFS3_FSINFO = 19 */
	{rfs3_fsinfo,
	    xdr_nfs_fh3_server, NULL_xdrproc_t, sizeof (FSINFO3args),
	    xdr_FSINFO3res, NULL_xdrproc_t, sizeof (FSINFO3res),
	    nullfree, RPC_IDEMPOTENT|RPC_ALLOWANON,
	    rfs3_fsinfo_getfh},

	/* RFS3_PATHCONF = 20 */
	{rfs3_pathconf,
	    xdr_nfs_fh3_server, NULL_xdrproc_t, sizeof (PATHCONF3args),
	    xdr_PATHCONF3res, NULL_xdrproc_t, sizeof (PATHCONF3res),
	    nullfree, RPC_IDEMPOTENT,
	    rfs3_pathconf_getfh},

	/* RFS3_COMMIT = 21 */
	{rfs3_commit,
	    xdr_COMMIT3args, NULL_xdrproc_t, sizeof (COMMIT3args),
	    xdr_COMMIT3res, NULL_xdrproc_t, sizeof (COMMIT3res),
	    nullfree, RPC_IDEMPOTENT,
	    rfs3_commit_getfh},
};

static char *rfscallnames_v4[] = {
	"RFS4_NULL",
	"RFS4_COMPOUND",
	"RFS4_NULL",
	"RFS4_NULL",
	"RFS4_NULL",
	"RFS4_NULL",
	"RFS4_NULL",
	"RFS4_NULL",
	"RFS4_CREATE"
};

static struct rpcdisp rfsdisptab_v4[] = {
	/*
	 * NFS VERSION 4
	 */

	/* RFS_NULL = 0 */
	{rpc_null,
	    xdr_void, NULL_xdrproc_t, 0,
	    xdr_void, NULL_xdrproc_t, 0,
	    nullfree, RPC_IDEMPOTENT, 0},

	/* RFS4_compound = 1 */
	{rfs4_compound,
	    xdr_COMPOUND4args_srv, NULL_xdrproc_t, sizeof (COMPOUND4args),
	    xdr_COMPOUND4res_srv, NULL_xdrproc_t, sizeof (COMPOUND4res),
	    rfs4_compound_free, 0, 0},
};

union rfs_args {
	/*
	 * NFS VERSION 2
	 */

	/* RFS_NULL = 0 */

	/* RFS_GETATTR = 1 */
	fhandle_t nfs2_getattr_args;

	/* RFS_SETATTR = 2 */
	struct nfssaargs nfs2_setattr_args;

	/* RFS_ROOT = 3 *** NO LONGER SUPPORTED *** */

	/* RFS_LOOKUP = 4 */
	struct nfsdiropargs nfs2_lookup_args;

	/* RFS_READLINK = 5 */
	fhandle_t nfs2_readlink_args;

	/* RFS_READ = 6 */
	struct nfsreadargs nfs2_read_args;

	/* RFS_WRITECACHE = 7 *** NO LONGER SUPPORTED *** */

	/* RFS_WRITE = 8 */
	struct nfswriteargs nfs2_write_args;

	/* RFS_CREATE = 9 */
	struct nfscreatargs nfs2_create_args;

	/* RFS_REMOVE = 10 */
	struct nfsdiropargs nfs2_remove_args;

	/* RFS_RENAME = 11 */
	struct nfsrnmargs nfs2_rename_args;

	/* RFS_LINK = 12 */
	struct nfslinkargs nfs2_link_args;

	/* RFS_SYMLINK = 13 */
	struct nfsslargs nfs2_symlink_args;

	/* RFS_MKDIR = 14 */
	struct nfscreatargs nfs2_mkdir_args;

	/* RFS_RMDIR = 15 */
	struct nfsdiropargs nfs2_rmdir_args;

	/* RFS_READDIR = 16 */
	struct nfsrddirargs nfs2_readdir_args;

	/* RFS_STATFS = 17 */
	fhandle_t nfs2_statfs_args;

	/*
	 * NFS VERSION 3
	 */

	/* RFS_NULL = 0 */

	/* RFS3_GETATTR = 1 */
	GETATTR3args nfs3_getattr_args;

	/* RFS3_SETATTR = 2 */
	SETATTR3args nfs3_setattr_args;

	/* RFS3_LOOKUP = 3 */
	LOOKUP3args nfs3_lookup_args;

	/* RFS3_ACCESS = 4 */
	ACCESS3args nfs3_access_args;

	/* RFS3_READLINK = 5 */
	READLINK3args nfs3_readlink_args;

	/* RFS3_READ = 6 */
	READ3args nfs3_read_args;

	/* RFS3_WRITE = 7 */
	WRITE3args nfs3_write_args;

	/* RFS3_CREATE = 8 */
	CREATE3args nfs3_create_args;

	/* RFS3_MKDIR = 9 */
	MKDIR3args nfs3_mkdir_args;

	/* RFS3_SYMLINK = 10 */
	SYMLINK3args nfs3_symlink_args;

	/* RFS3_MKNOD = 11 */
	MKNOD3args nfs3_mknod_args;

	/* RFS3_REMOVE = 12 */
	REMOVE3args nfs3_remove_args;

	/* RFS3_RMDIR = 13 */
	RMDIR3args nfs3_rmdir_args;

	/* RFS3_RENAME = 14 */
	RENAME3args nfs3_rename_args;

	/* RFS3_LINK = 15 */
	LINK3args nfs3_link_args;

	/* RFS3_READDIR = 16 */
	READDIR3args nfs3_readdir_args;

	/* RFS3_READDIRPLUS = 17 */
	READDIRPLUS3args nfs3_readdirplus_args;

	/* RFS3_FSSTAT = 18 */
	FSSTAT3args nfs3_fsstat_args;

	/* RFS3_FSINFO = 19 */
	FSINFO3args nfs3_fsinfo_args;

	/* RFS3_PATHCONF = 20 */
	PATHCONF3args nfs3_pathconf_args;

	/* RFS3_COMMIT = 21 */
	COMMIT3args nfs3_commit_args;

	/*
	 * NFS VERSION 4
	 */

	/* RFS_NULL = 0 */

	/* COMPUND = 1 */
	COMPOUND4args nfs4_compound_args;
};

union rfs_res {
	/*
	 * NFS VERSION 2
	 */

	/* RFS_NULL = 0 */

	/* RFS_GETATTR = 1 */
	struct nfsattrstat nfs2_getattr_res;

	/* RFS_SETATTR = 2 */
	struct nfsattrstat nfs2_setattr_res;

	/* RFS_ROOT = 3 *** NO LONGER SUPPORTED *** */

	/* RFS_LOOKUP = 4 */
	struct nfsdiropres nfs2_lookup_res;

	/* RFS_READLINK = 5 */
	struct nfsrdlnres nfs2_readlink_res;

	/* RFS_READ = 6 */
	struct nfsrdresult nfs2_read_res;

	/* RFS_WRITECACHE = 7 *** NO LONGER SUPPORTED *** */

	/* RFS_WRITE = 8 */
	struct nfsattrstat nfs2_write_res;

	/* RFS_CREATE = 9 */
	struct nfsdiropres nfs2_create_res;

	/* RFS_REMOVE = 10 */
	enum nfsstat nfs2_remove_res;

	/* RFS_RENAME = 11 */
	enum nfsstat nfs2_rename_res;

	/* RFS_LINK = 12 */
	enum nfsstat nfs2_link_res;

	/* RFS_SYMLINK = 13 */
	enum nfsstat nfs2_symlink_res;

	/* RFS_MKDIR = 14 */
	struct nfsdiropres nfs2_mkdir_res;

	/* RFS_RMDIR = 15 */
	enum nfsstat nfs2_rmdir_res;

	/* RFS_READDIR = 16 */
	struct nfsrddirres nfs2_readdir_res;

	/* RFS_STATFS = 17 */
	struct nfsstatfs nfs2_statfs_res;

	/*
	 * NFS VERSION 3
	 */

	/* RFS_NULL = 0 */

	/* RFS3_GETATTR = 1 */
	GETATTR3res nfs3_getattr_res;

	/* RFS3_SETATTR = 2 */
	SETATTR3res nfs3_setattr_res;

	/* RFS3_LOOKUP = 3 */
	LOOKUP3res nfs3_lookup_res;

	/* RFS3_ACCESS = 4 */
	ACCESS3res nfs3_access_res;

	/* RFS3_READLINK = 5 */
	READLINK3res nfs3_readlink_res;

	/* RFS3_READ = 6 */
	READ3res nfs3_read_res;

	/* RFS3_WRITE = 7 */
	WRITE3res nfs3_write_res;

	/* RFS3_CREATE = 8 */
	CREATE3res nfs3_create_res;

	/* RFS3_MKDIR = 9 */
	MKDIR3res nfs3_mkdir_res;

	/* RFS3_SYMLINK = 10 */
	SYMLINK3res nfs3_symlink_res;

	/* RFS3_MKNOD = 11 */
	MKNOD3res nfs3_mknod_res;

	/* RFS3_REMOVE = 12 */
	REMOVE3res nfs3_remove_res;

	/* RFS3_RMDIR = 13 */
	RMDIR3res nfs3_rmdir_res;

	/* RFS3_RENAME = 14 */
	RENAME3res nfs3_rename_res;

	/* RFS3_LINK = 15 */
	LINK3res nfs3_link_res;

	/* RFS3_READDIR = 16 */
	READDIR3res nfs3_readdir_res;

	/* RFS3_READDIRPLUS = 17 */
	READDIRPLUS3res nfs3_readdirplus_res;

	/* RFS3_FSSTAT = 18 */
	FSSTAT3res nfs3_fsstat_res;

	/* RFS3_FSINFO = 19 */
	FSINFO3res nfs3_fsinfo_res;

	/* RFS3_PATHCONF = 20 */
	PATHCONF3res nfs3_pathconf_res;

	/* RFS3_COMMIT = 21 */
	COMMIT3res nfs3_commit_res;

	/*
	 * NFS VERSION 4
	 */

	/* RFS_NULL = 0 */

	/* RFS4_COMPOUND = 1 */
	COMPOUND4res nfs4_compound_res;

};

static struct rpc_disptable rfs_disptable[] = {
	{sizeof (rfsdisptab_v2) / sizeof (rfsdisptab_v2[0]),
	    rfscallnames_v2,
	    &rfsproccnt_v2_ptr, rfsdisptab_v2},
	{sizeof (rfsdisptab_v3) / sizeof (rfsdisptab_v3[0]),
	    rfscallnames_v3,
	    &rfsproccnt_v3_ptr, rfsdisptab_v3},
	{sizeof (rfsdisptab_v4) / sizeof (rfsdisptab_v4[0]),
	    rfscallnames_v4,
	    &rfsproccnt_v4_ptr, rfsdisptab_v4},
};

/*
 * If nfs_portmon is set, then clients are required to use privileged
 * ports (ports < IPPORT_RESERVED) in order to get NFS services.
 *
 * N.B.: this attempt to carry forward the already ill-conceived notion
 * of privileged ports for TCP/UDP is really quite ineffectual.  Not only
 * is it transport-dependent, it's laughably easy to spoof.  If you're
 * really interested in security, you must start with secure RPC instead.
 */
static int nfs_portmon = 0;

#ifdef DEBUG
static int cred_hits = 0;
static int cred_misses = 0;
#endif


#ifdef DEBUG
/*
 * Debug code to allow disabling of rfs_dispatch() use of
 * fastxdrargs() and fastxdrres() calls for testing purposes.
 */
static int rfs_no_fast_xdrargs = 0;
static int rfs_no_fast_xdrres = 0;
#endif

union acl_args {
	/*
	 * ACL VERSION 2
	 */

	/* ACL2_NULL = 0 */

	/* ACL2_GETACL = 1 */
	GETACL2args acl2_getacl_args;

	/* ACL2_SETACL = 2 */
	SETACL2args acl2_setacl_args;

	/* ACL2_GETATTR = 3 */
	GETATTR2args acl2_getattr_args;

	/* ACL2_ACCESS = 4 */
	ACCESS2args acl2_access_args;

	/* ACL2_GETXATTRDIR = 5 */
	GETXATTRDIR2args acl2_getxattrdir_args;

	/*
	 * ACL VERSION 3
	 */

	/* ACL3_NULL = 0 */

	/* ACL3_GETACL = 1 */
	GETACL3args acl3_getacl_args;

	/* ACL3_SETACL = 2 */
	SETACL3args acl3_setacl;

	/* ACL3_GETXATTRDIR = 3 */
	GETXATTRDIR3args acl3_getxattrdir_args;

};

union acl_res {
	/*
	 * ACL VERSION 2
	 */

	/* ACL2_NULL = 0 */

	/* ACL2_GETACL = 1 */
	GETACL2res acl2_getacl_res;

	/* ACL2_SETACL = 2 */
	SETACL2res acl2_setacl_res;

	/* ACL2_GETATTR = 3 */
	GETATTR2res acl2_getattr_res;

	/* ACL2_ACCESS = 4 */
	ACCESS2res acl2_access_res;

	/* ACL2_GETXATTRDIR = 5 */
	GETXATTRDIR2args acl2_getxattrdir_res;

	/*
	 * ACL VERSION 3
	 */

	/* ACL3_NULL = 0 */

	/* ACL3_GETACL = 1 */
	GETACL3res acl3_getacl_res;

	/* ACL3_SETACL = 2 */
	SETACL3res acl3_setacl_res;

	/* ACL3_GETXATTRDIR = 3 */
	GETXATTRDIR3res acl3_getxattrdir_res;

};

static bool_t
auth_tooweak(struct svc_req *req, char *res)
{

	if (req->rq_vers == NFS_VERSION && req->rq_proc == RFS_LOOKUP) {
		struct nfsdiropres *dr = (struct nfsdiropres *)res;
		if ((enum wnfsstat)dr->dr_status == WNFSERR_CLNT_FLAVOR)
			return (TRUE);
	} else if (req->rq_vers == NFS_V3 && req->rq_proc == NFSPROC3_LOOKUP) {
		LOOKUP3res *resp = (LOOKUP3res *)res;
		if ((enum wnfsstat)resp->status == WNFSERR_CLNT_FLAVOR)
			return (TRUE);
	}
	return (FALSE);
}


static void
common_dispatch(struct svc_req *req, SVCXPRT *xprt, rpcvers_t min_vers,
		rpcvers_t max_vers, char *pgmname,
		struct rpc_disptable *disptable)
{
	int which;
	rpcvers_t vers;
	char *args;
	union {
			union rfs_args ra;
			union acl_args aa;
		} args_buf;
	char *res;
	union {
			union rfs_res rr;
			union acl_res ar;
		} res_buf;
	struct rpcdisp *disp = NULL;
	int dis_flags = 0;
	cred_t *cr;
	int error = 0;
	int anon_ok;
	struct exportinfo *exi = NULL;
	unsigned int nfslog_rec_id;
	int dupstat;
	struct dupreq *dr;
	int authres;
	bool_t publicfh_ok = FALSE;
	enum_t auth_flavor;
	bool_t dupcached = FALSE;
	struct netbuf	nb;
	bool_t logging_enabled = FALSE;
	struct exportinfo *nfslog_exi = NULL;
	char **procnames;
	char cbuf[INET6_ADDRSTRLEN];	/* to hold both IPv4 and IPv6 addr */
	bool_t ro = FALSE;

	vers = req->rq_vers;

	if (vers < min_vers || vers > max_vers) {
		svcerr_progvers(req->rq_xprt, min_vers, max_vers);
		error++;
		cmn_err(CE_NOTE, "%s: bad version number %u", pgmname, vers);
		goto done;
	}
	vers -= min_vers;

	which = req->rq_proc;
	if (which < 0 || which >= disptable[(int)vers].dis_nprocs) {
		svcerr_noproc(req->rq_xprt);
		error++;
		goto done;
	}

	(*(disptable[(int)vers].dis_proccntp))[which].value.ui64++;

	disp = &disptable[(int)vers].dis_table[which];
	procnames = disptable[(int)vers].dis_procnames;

	auth_flavor = req->rq_cred.oa_flavor;

	/*
	 * Deserialize into the args struct.
	 */
	args = (char *)&args_buf;

#ifdef DEBUG
	if (rfs_no_fast_xdrargs || (auth_flavor == RPCSEC_GSS) ||
	    disp->dis_fastxdrargs == NULL_xdrproc_t ||
	    !SVC_GETARGS(xprt, disp->dis_fastxdrargs, (char *)&args))
#else
	if ((auth_flavor == RPCSEC_GSS) ||
	    disp->dis_fastxdrargs == NULL_xdrproc_t ||
	    !SVC_GETARGS(xprt, disp->dis_fastxdrargs, (char *)&args))
#endif
	{
		bzero(args, disp->dis_argsz);
		if (!SVC_GETARGS(xprt, disp->dis_xdrargs, args)) {
			error++;
			/*
			 * Check if we are outside our capabilities.
			 */
			if (rfs4_minorvers_mismatch(req, xprt, (void *)args))
				goto done;

			svcerr_decode(xprt);
			cmn_err(CE_NOTE,
			    "Failed to decode arguments for %s version %u "
			    "procedure %s client %s%s",
			    pgmname, vers + min_vers, procnames[which],
			    client_name(req), client_addr(req, cbuf));
			goto done;
		}
	}

	/*
	 * If Version 4 use that specific dispatch function.
	 */
	if (req->rq_vers == 4) {
		error += rfs4_dispatch(disp, req, xprt, args);
		goto done;
	}

	dis_flags = disp->dis_flags;

	/*
	 * Find export information and check authentication,
	 * setting the credential if everything is ok.
	 */
	if (disp->dis_getfh != NULL) {
		void *fh;
		fsid_t *fsid;
		fid_t *fid, *xfid;
		fhandle_t *fh2;
		nfs_fh3 *fh3;

		fh = (*disp->dis_getfh)(args);
		switch (req->rq_vers) {
		case NFS_VERSION:
			fh2 = (fhandle_t *)fh;
			fsid = &fh2->fh_fsid;
			fid = (fid_t *)&fh2->fh_len;
			xfid = (fid_t *)&fh2->fh_xlen;
			break;
		case NFS_V3:
			fh3 = (nfs_fh3 *)fh;
			fsid = &fh3->fh3_fsid;
			fid = FH3TOFIDP(fh3);
			xfid = FH3TOXFIDP(fh3);
			break;
		}

		/*
		 * Fix for bug 1038302 - corbin
		 * There is a problem here if anonymous access is
		 * disallowed.  If the current request is part of the
		 * client's mount process for the requested filesystem,
		 * then it will carry root (uid 0) credentials on it, and
		 * will be denied by checkauth if that client does not
		 * have explicit root=0 permission.  This will cause the
		 * client's mount operation to fail.  As a work-around,
		 * we check here to see if the request is a getattr or
		 * statfs operation on the exported vnode itself, and
		 * pass a flag to checkauth with the result of this test.
		 *
		 * The filehandle refers to the mountpoint itself if
		 * the fh_data and fh_xdata portions of the filehandle
		 * are equal.
		 *
		 * Added anon_ok argument to checkauth().
		 */

		if ((dis_flags & RPC_ALLOWANON) && EQFID(fid, xfid))
			anon_ok = 1;
		else
			anon_ok = 0;

		cr = xprt->xp_cred;
		ASSERT(cr != NULL);
#ifdef DEBUG
		if (crgetref(cr) != 1) {
			crfree(cr);
			cr = crget();
			xprt->xp_cred = cr;
			cred_misses++;
		} else
			cred_hits++;
#else
		if (crgetref(cr) != 1) {
			crfree(cr);
			cr = crget();
			xprt->xp_cred = cr;
		}
#endif

		exi = checkexport(fsid, xfid);

		if (exi != NULL) {
			publicfh_ok = PUBLICFH_CHECK(disp, exi, fsid, xfid);

			/*
			 * Don't allow non-V4 clients access
			 * to pseudo exports
			 */
			if (PSEUDO(exi)) {
				svcerr_weakauth(xprt);
				error++;
				goto done;
			}

			authres = checkauth(exi, req, cr, anon_ok, publicfh_ok,
			    &ro);
			/*
			 * authres >  0: authentication OK - proceed
			 * authres == 0: authentication weak - return error
			 * authres <  0: authentication timeout - drop
			 */
			if (authres <= 0) {
				if (authres == 0) {
					svcerr_weakauth(xprt);
					error++;
				}
				goto done;
			}
		}
	} else
		cr = NULL;

	if ((dis_flags & RPC_MAPRESP) && (auth_flavor != RPCSEC_GSS)) {
		res = (char *)SVC_GETRES(xprt, disp->dis_ressz);
		if (res == NULL)
			res = (char *)&res_buf;
	} else
		res = (char *)&res_buf;

	if (!(dis_flags & RPC_IDEMPOTENT)) {
		dupstat = SVC_DUP_EXT(xprt, req, res, disp->dis_ressz, &dr,
		    &dupcached);

		switch (dupstat) {
		case DUP_ERROR:
			svcerr_systemerr(xprt);
			error++;
			goto done;
			/* NOTREACHED */
		case DUP_INPROGRESS:
			if (res != (char *)&res_buf)
				SVC_FREERES(xprt);
			error++;
			goto done;
			/* NOTREACHED */
		case DUP_NEW:
		case DUP_DROP:
			curthread->t_flag |= T_DONTPEND;

			(*disp->dis_proc)(args, res, exi, req, cr, ro);

			curthread->t_flag &= ~T_DONTPEND;
			if (curthread->t_flag & T_WOULDBLOCK) {
				curthread->t_flag &= ~T_WOULDBLOCK;
				SVC_DUPDONE_EXT(xprt, dr, res, NULL,
				    disp->dis_ressz, DUP_DROP);
				if (res != (char *)&res_buf)
					SVC_FREERES(xprt);
				error++;
				goto done;
			}
			if (dis_flags & RPC_AVOIDWORK) {
				SVC_DUPDONE_EXT(xprt, dr, res, NULL,
				    disp->dis_ressz, DUP_DROP);
			} else {
				SVC_DUPDONE_EXT(xprt, dr, res,
				    disp->dis_resfree == nullfree ? NULL :
				    disp->dis_resfree,
				    disp->dis_ressz, DUP_DONE);
				dupcached = TRUE;
			}
			break;
		case DUP_DONE:
			break;
		}

	} else {
		curthread->t_flag |= T_DONTPEND;

		(*disp->dis_proc)(args, res, exi, req, cr, ro);

		curthread->t_flag &= ~T_DONTPEND;
		if (curthread->t_flag & T_WOULDBLOCK) {
			curthread->t_flag &= ~T_WOULDBLOCK;
			if (res != (char *)&res_buf)
				SVC_FREERES(xprt);
			error++;
			goto done;
		}
	}

	if (auth_tooweak(req, res)) {
		svcerr_weakauth(xprt);
		error++;
		goto done;
	}

	/*
	 * Check to see if logging has been enabled on the server.
	 * If so, then obtain the export info struct to be used for
	 * the later writing of the log record.  This is done for
	 * the case that a lookup is done across a non-logged public
	 * file system.
	 */
	if (nfslog_buffer_list != NULL) {
		nfslog_exi = nfslog_get_exi(exi, req, res, &nfslog_rec_id);
		/*
		 * Is logging enabled?
		 */
		logging_enabled = (nfslog_exi != NULL);

		/*
		 * Copy the netbuf for logging purposes, before it is
		 * freed by svc_sendreply().
		 */
		if (logging_enabled) {
			NFSLOG_COPY_NETBUF(nfslog_exi, xprt, &nb);
			/*
			 * If RPC_MAPRESP flag set (i.e. in V2 ops) the
			 * res gets copied directly into the mbuf and
			 * may be freed soon after the sendreply. So we
			 * must copy it here to a safe place...
			 */
			if (res != (char *)&res_buf) {
				bcopy(res, (char *)&res_buf, disp->dis_ressz);
			}
		}
	}

	/*
	 * Serialize and send results struct
	 */
#ifdef DEBUG
	if (rfs_no_fast_xdrres == 0 && res != (char *)&res_buf)
#else
	if (res != (char *)&res_buf)
#endif
	{
		if (!svc_sendreply(xprt, disp->dis_fastxdrres, res)) {
			cmn_err(CE_NOTE, "%s: bad sendreply", pgmname);
			svcerr_systemerr(xprt);
			error++;
		}
	} else {
		if (!svc_sendreply(xprt, disp->dis_xdrres, res)) {
			cmn_err(CE_NOTE, "%s: bad sendreply", pgmname);
			svcerr_systemerr(xprt);
			error++;
		}
	}

	/*
	 * Log if needed
	 */
	if (logging_enabled) {
		nfslog_write_record(nfslog_exi, req, args, (char *)&res_buf,
		    cr, &nb, nfslog_rec_id, NFSLOG_ONE_BUFFER);
		exi_rele(nfslog_exi);
		kmem_free((&nb)->buf, (&nb)->len);
	}

	/*
	 * Free results struct. With the addition of NFS V4 we can
	 * have non-idempotent procedures with functions.
	 */
	if (disp->dis_resfree != nullfree && dupcached == FALSE) {
		(*disp->dis_resfree)(res);
	}

done:
	/*
	 * Free arguments struct
	 */
	if (disp) {
		if (!SVC_FREEARGS(xprt, disp->dis_xdrargs, args)) {
			cmn_err(CE_NOTE, "%s: bad freeargs", pgmname);
			error++;
		}
	} else {
		if (!SVC_FREEARGS(xprt, (xdrproc_t)0, (caddr_t)0)) {
			cmn_err(CE_NOTE, "%s: bad freeargs", pgmname);
			error++;
		}
	}

	if (exi != NULL)
		exi_rele(exi);

	global_svstat_ptr[req->rq_vers][NFS_BADCALLS].value.ui64 += error;

	global_svstat_ptr[req->rq_vers][NFS_CALLS].value.ui64++;
}

static void
rfs_dispatch(struct svc_req *req, SVCXPRT *xprt)
{
	common_dispatch(req, xprt, NFS_VERSMIN, NFS_VERSMAX,
	    "NFS", rfs_disptable);
}

static char *aclcallnames_v2[] = {
	"ACL2_NULL",
	"ACL2_GETACL",
	"ACL2_SETACL",
	"ACL2_GETATTR",
	"ACL2_ACCESS",
	"ACL2_GETXATTRDIR"
};

static struct rpcdisp acldisptab_v2[] = {
	/*
	 * ACL VERSION 2
	 */

	/* ACL2_NULL = 0 */
	{rpc_null,
	    xdr_void, NULL_xdrproc_t, 0,
	    xdr_void, NULL_xdrproc_t, 0,
	    nullfree, RPC_IDEMPOTENT,
	    0},

	/* ACL2_GETACL = 1 */
	{acl2_getacl,
	    xdr_GETACL2args, xdr_fastGETACL2args, sizeof (GETACL2args),
	    xdr_GETACL2res, NULL_xdrproc_t, sizeof (GETACL2res),
	    acl2_getacl_free, RPC_IDEMPOTENT,
	    acl2_getacl_getfh},

	/* ACL2_SETACL = 2 */
	{acl2_setacl,
	    xdr_SETACL2args, NULL_xdrproc_t, sizeof (SETACL2args),
#ifdef _LITTLE_ENDIAN
	    xdr_SETACL2res, xdr_fastSETACL2res, sizeof (SETACL2res),
#else
	    xdr_SETACL2res, NULL_xdrproc_t, sizeof (SETACL2res),
#endif
	    nullfree, RPC_MAPRESP,
	    acl2_setacl_getfh},

	/* ACL2_GETATTR = 3 */
	{acl2_getattr,
	    xdr_GETATTR2args, xdr_fastGETATTR2args, sizeof (GETATTR2args),
#ifdef _LITTLE_ENDIAN
	    xdr_GETATTR2res, xdr_fastGETATTR2res, sizeof (GETATTR2res),
#else
	    xdr_GETATTR2res, NULL_xdrproc_t, sizeof (GETATTR2res),
#endif
	    nullfree, RPC_IDEMPOTENT|RPC_ALLOWANON|RPC_MAPRESP,
	    acl2_getattr_getfh},

	/* ACL2_ACCESS = 4 */
	{acl2_access,
	    xdr_ACCESS2args, xdr_fastACCESS2args, sizeof (ACCESS2args),
#ifdef _LITTLE_ENDIAN
	    xdr_ACCESS2res, xdr_fastACCESS2res, sizeof (ACCESS2res),
#else
	    xdr_ACCESS2res, NULL_xdrproc_t, sizeof (ACCESS2res),
#endif
	    nullfree, RPC_IDEMPOTENT|RPC_MAPRESP,
	    acl2_access_getfh},

	/* ACL2_GETXATTRDIR = 5 */
	{acl2_getxattrdir,
	    xdr_GETXATTRDIR2args, NULL_xdrproc_t, sizeof (GETXATTRDIR2args),
	    xdr_GETXATTRDIR2res, NULL_xdrproc_t, sizeof (GETXATTRDIR2res),
	    nullfree, RPC_IDEMPOTENT,
	    acl2_getxattrdir_getfh},
};

static char *aclcallnames_v3[] = {
	"ACL3_NULL",
	"ACL3_GETACL",
	"ACL3_SETACL",
	"ACL3_GETXATTRDIR"
};

static struct rpcdisp acldisptab_v3[] = {
	/*
	 * ACL VERSION 3
	 */

	/* ACL3_NULL = 0 */
	{rpc_null,
	    xdr_void, NULL_xdrproc_t, 0,
	    xdr_void, NULL_xdrproc_t, 0,
	    nullfree, RPC_IDEMPOTENT,
	    0},

	/* ACL3_GETACL = 1 */
	{acl3_getacl,
	    xdr_GETACL3args, NULL_xdrproc_t, sizeof (GETACL3args),
	    xdr_GETACL3res, NULL_xdrproc_t, sizeof (GETACL3res),
	    acl3_getacl_free, RPC_IDEMPOTENT,
	    acl3_getacl_getfh},

	/* ACL3_SETACL = 2 */
	{acl3_setacl,
	    xdr_SETACL3args, NULL_xdrproc_t, sizeof (SETACL3args),
	    xdr_SETACL3res, NULL_xdrproc_t, sizeof (SETACL3res),
	    nullfree, 0,
	    acl3_setacl_getfh},

	/* ACL3_GETXATTRDIR = 3 */
	{acl3_getxattrdir,
	    xdr_GETXATTRDIR3args, NULL_xdrproc_t, sizeof (GETXATTRDIR3args),
	    xdr_GETXATTRDIR3res, NULL_xdrproc_t, sizeof (GETXATTRDIR3res),
	    nullfree, RPC_IDEMPOTENT,
	    acl3_getxattrdir_getfh},
};

static struct rpc_disptable acl_disptable[] = {
	{sizeof (acldisptab_v2) / sizeof (acldisptab_v2[0]),
		aclcallnames_v2,
		&aclproccnt_v2_ptr, acldisptab_v2},
	{sizeof (acldisptab_v3) / sizeof (acldisptab_v3[0]),
		aclcallnames_v3,
		&aclproccnt_v3_ptr, acldisptab_v3},
};

static void
acl_dispatch(struct svc_req *req, SVCXPRT *xprt)
{
	common_dispatch(req, xprt, NFS_ACL_VERSMIN, NFS_ACL_VERSMAX,
	    "ACL", acl_disptable);
}

int
checkwin(int flavor, int window, struct svc_req *req)
{
	struct authdes_cred *adc;

	switch (flavor) {
	case AUTH_DES:
		adc = (struct authdes_cred *)req->rq_clntcred;
		CTASSERT(sizeof (struct authdes_cred) <= RQCRED_SIZE);
		if (adc->adc_fullname.window > window)
			return (0);
		break;

	default:
		break;
	}
	return (1);
}


/*
 * checkauth() will check the access permission against the export
 * information.  Then map root uid/gid to appropriate uid/gid.
 *
 * This routine is used by NFS V3 and V2 code.
 */
static int
checkauth(struct exportinfo *exi, struct svc_req *req, cred_t *cr, int anon_ok,
    bool_t publicfh_ok, bool_t *ro)
{
	int i, nfsflavor, rpcflavor, stat, access;
	struct secinfo *secp;
	caddr_t principal;
	char buf[INET6_ADDRSTRLEN]; /* to hold both IPv4 and IPv6 addr */
	int anon_res = 0;

	uid_t uid;
	gid_t gid;
	uint_t ngids;
	gid_t *gids;

	/*
	 * Check for privileged port number
	 * N.B.:  this assumes that we know the format of a netbuf.
	 */
	if (nfs_portmon) {
		struct sockaddr *ca;
		ca = (struct sockaddr *)svc_getrpccaller(req->rq_xprt)->buf;

		if (ca == NULL)
			return (0);

		if ((ca->sa_family == AF_INET &&
		    ntohs(((struct sockaddr_in *)ca)->sin_port) >=
		    IPPORT_RESERVED) ||
		    (ca->sa_family == AF_INET6 &&
		    ntohs(((struct sockaddr_in6 *)ca)->sin6_port) >=
		    IPPORT_RESERVED)) {
			cmn_err(CE_NOTE,
			    "nfs_server: client %s%ssent NFS request from "
			    "unprivileged port",
			    client_name(req), client_addr(req, buf));
			return (0);
		}
	}

	/*
	 *  return 1 on success or 0 on failure
	 */
	stat = sec_svc_getcred(req, cr, &principal, &nfsflavor);

	/*
	 * A failed AUTH_UNIX sec_svc_getcred() implies we couldn't set
	 * the credentials; below we map that to anonymous.
	 */
	if (!stat && nfsflavor != AUTH_UNIX) {
		cmn_err(CE_NOTE,
		    "nfs_server: couldn't get unix cred for %s",
		    client_name(req));
		return (0);
	}

	/*
	 * Short circuit checkauth() on operations that support the
	 * public filehandle, and if the request for that operation
	 * is using the public filehandle. Note that we must call
	 * sec_svc_getcred() first so that xp_cookie is set to the
	 * right value. Normally xp_cookie is just the RPC flavor
	 * of the the request, but in the case of RPCSEC_GSS it
	 * could be a pseudo flavor.
	 */
	if (publicfh_ok)
		return (1);

	rpcflavor = req->rq_cred.oa_flavor;
	/*
	 * Check if the auth flavor is valid for this export
	 */
	access = nfsauth_access(exi, req, cr, &uid, &gid, &ngids, &gids);
	if (access & NFSAUTH_DROP)
		return (-1);	/* drop the request */

	if (access & NFSAUTH_RO)
		*ro = TRUE;

	if (access & NFSAUTH_DENIED) {
		/*
		 * If anon_ok == 1 and we got NFSAUTH_DENIED, it was
		 * probably due to the flavor not matching during
		 * the mount attempt. So map the flavor to AUTH_NONE
		 * so that the credentials get mapped to the anonymous
		 * user.
		 */
		if (anon_ok == 1)
			rpcflavor = AUTH_NONE;
		else
			return (0);	/* deny access */

	} else if (access & NFSAUTH_MAPNONE) {
		/*
		 * Access was granted even though the flavor mismatched
		 * because AUTH_NONE was one of the exported flavors.
		 */
		rpcflavor = AUTH_NONE;

	} else if (access & NFSAUTH_WRONGSEC) {
		/*
		 * NFSAUTH_WRONGSEC is used for NFSv4. If we get here,
		 * it means a client ignored the list of allowed flavors
		 * returned via the MOUNT protocol. So we just disallow it!
		 */
		return (0);
	}

	if (rpcflavor != AUTH_SYS)
		kmem_free(gids, ngids * sizeof (gid_t));

	switch (rpcflavor) {
	case AUTH_NONE:
		anon_res = crsetugid(cr, exi->exi_export.ex_anon,
		    exi->exi_export.ex_anon);
		(void) crsetgroups(cr, 0, NULL);
		break;

	case AUTH_UNIX:
		if (!stat || crgetuid(cr) == 0 && !(access & NFSAUTH_UIDMAP)) {
			anon_res = crsetugid(cr, exi->exi_export.ex_anon,
			    exi->exi_export.ex_anon);
			(void) crsetgroups(cr, 0, NULL);
		} else if (crgetuid(cr) == 0 && access & NFSAUTH_ROOT) {
			/*
			 * It is root, so apply rootid to get real UID
			 * Find the secinfo structure.  We should be able
			 * to find it by the time we reach here.
			 * nfsauth_access() has done the checking.
			 */
			secp = NULL;
			for (i = 0; i < exi->exi_export.ex_seccnt; i++) {
				struct secinfo *sptr;
				sptr = &exi->exi_export.ex_secinfo[i];
				if (sptr->s_secinfo.sc_nfsnum == nfsflavor) {
					secp = sptr;
					break;
				}
			}
			if (secp != NULL) {
				(void) crsetugid(cr, secp->s_rootid,
				    secp->s_rootid);
				(void) crsetgroups(cr, 0, NULL);
			}
		} else if (crgetuid(cr) != uid || crgetgid(cr) != gid) {
			if (crsetugid(cr, uid, gid) != 0)
				anon_res = crsetugid(cr,
				    exi->exi_export.ex_anon,
				    exi->exi_export.ex_anon);
			(void) crsetgroups(cr, 0, NULL);
		} else if (access & NFSAUTH_GROUPS) {
			(void) crsetgroups(cr, ngids, gids);
		}

		kmem_free(gids, ngids * sizeof (gid_t));

		break;

	case AUTH_DES:
	case RPCSEC_GSS:
		/*
		 *  Find the secinfo structure.  We should be able
		 *  to find it by the time we reach here.
		 *  nfsauth_access() has done the checking.
		 */
		secp = NULL;
		for (i = 0; i < exi->exi_export.ex_seccnt; i++) {
			if (exi->exi_export.ex_secinfo[i].s_secinfo.sc_nfsnum ==
			    nfsflavor) {
				secp = &exi->exi_export.ex_secinfo[i];
				break;
			}
		}

		if (!secp) {
			cmn_err(CE_NOTE, "nfs_server: client %s%shad "
			    "no secinfo data for flavor %d",
			    client_name(req), client_addr(req, buf),
			    nfsflavor);
			return (0);
		}

		if (!checkwin(rpcflavor, secp->s_window, req)) {
			cmn_err(CE_NOTE,
			    "nfs_server: client %s%sused invalid "
			    "auth window value",
			    client_name(req), client_addr(req, buf));
			return (0);
		}

		/*
		 * Map root principals listed in the share's root= list to root,
		 * and map any others principals that were mapped to root by RPC
		 * to anon.
		 */
		if (principal && sec_svc_inrootlist(rpcflavor, principal,
		    secp->s_rootcnt, secp->s_rootnames)) {
			if (crgetuid(cr) == 0 && secp->s_rootid == 0)
				return (1);


			(void) crsetugid(cr, secp->s_rootid, secp->s_rootid);

			/*
			 * NOTE: If and when kernel-land privilege tracing is
			 * added this may have to be replaced with code that
			 * retrieves root's supplementary groups (e.g., using
			 * kgss_get_group_info().  In the meantime principals
			 * mapped to uid 0 get all privileges, so setting cr's
			 * supplementary groups for them does nothing.
			 */
			(void) crsetgroups(cr, 0, NULL);

			return (1);
		}

		/*
		 * Not a root princ, or not in root list, map UID 0/nobody to
		 * the anon ID for the share.  (RPC sets cr's UIDs and GIDs to
		 * UID_NOBODY and GID_NOBODY, respectively.)
		 */
		if (crgetuid(cr) != 0 &&
		    (crgetuid(cr) != UID_NOBODY || crgetgid(cr) != GID_NOBODY))
			return (1);

		anon_res = crsetugid(cr, exi->exi_export.ex_anon,
		    exi->exi_export.ex_anon);
		(void) crsetgroups(cr, 0, NULL);
		break;
	default:
		return (0);
	} /* switch on rpcflavor */

	/*
	 * Even if anon access is disallowed via ex_anon == -1, we allow
	 * this access if anon_ok is set.  So set creds to the default
	 * "nobody" id.
	 */
	if (anon_res != 0) {
		if (anon_ok == 0) {
			cmn_err(CE_NOTE,
			    "nfs_server: client %s%ssent wrong "
			    "authentication for %s",
			    client_name(req), client_addr(req, buf),
			    exi->exi_export.ex_path ?
			    exi->exi_export.ex_path : "?");
			return (0);
		}

		if (crsetugid(cr, UID_NOBODY, GID_NOBODY) != 0)
			return (0);
	}

	return (1);
}

/*
 * returns 0 on failure, -1 on a drop, -2 on wrong security flavor,
 * and 1 on success
 */
int
checkauth4(struct compound_state *cs, struct svc_req *req)
{
	int i, rpcflavor, access;
	struct secinfo *secp;
	char buf[MAXHOST + 1];
	int anon_res = 0, nfsflavor;
	struct exportinfo *exi;
	cred_t	*cr;
	caddr_t	principal;

	uid_t uid;
	gid_t gid;
	uint_t ngids;
	gid_t *gids;

	exi = cs->exi;
	cr = cs->cr;
	principal = cs->principal;
	nfsflavor = cs->nfsflavor;

	ASSERT(cr != NULL);

	rpcflavor = req->rq_cred.oa_flavor;
	cs->access &= ~CS_ACCESS_LIMITED;

	/*
	 * Check for privileged port number
	 * N.B.:  this assumes that we know the format of a netbuf.
	 */
	if (nfs_portmon) {
		struct sockaddr *ca;
		ca = (struct sockaddr *)svc_getrpccaller(req->rq_xprt)->buf;

		if (ca == NULL)
			return (0);

		if ((ca->sa_family == AF_INET &&
		    ntohs(((struct sockaddr_in *)ca)->sin_port) >=
		    IPPORT_RESERVED) ||
		    (ca->sa_family == AF_INET6 &&
		    ntohs(((struct sockaddr_in6 *)ca)->sin6_port) >=
		    IPPORT_RESERVED)) {
			cmn_err(CE_NOTE,
			    "nfs_server: client %s%ssent NFSv4 request from "
			    "unprivileged port",
			    client_name(req), client_addr(req, buf));
			return (0);
		}
	}

	/*
	 * Check the access right per auth flavor on the vnode of
	 * this export for the given request.
	 */
	access = nfsauth4_access(cs->exi, cs->vp, req, cr, &uid, &gid, &ngids,
	    &gids);

	if (access & NFSAUTH_WRONGSEC)
		return (-2);	/* no access for this security flavor */

	if (access & NFSAUTH_DROP)
		return (-1);	/* drop the request */

	if (access & NFSAUTH_DENIED) {

		if (exi->exi_export.ex_seccnt > 0)
			return (0);	/* deny access */

	} else if (access & NFSAUTH_LIMITED) {

		cs->access |= CS_ACCESS_LIMITED;

	} else if (access & NFSAUTH_MAPNONE) {
		/*
		 * Access was granted even though the flavor mismatched
		 * because AUTH_NONE was one of the exported flavors.
		 */
		rpcflavor = AUTH_NONE;
	}

	/*
	 * XXX probably need to redo some of it for nfsv4?
	 * return 1 on success or 0 on failure
	 */

	if (rpcflavor != AUTH_SYS)
		kmem_free(gids, ngids * sizeof (gid_t));

	switch (rpcflavor) {
	case AUTH_NONE:
		anon_res = crsetugid(cr, exi->exi_export.ex_anon,
		    exi->exi_export.ex_anon);
		(void) crsetgroups(cr, 0, NULL);
		break;

	case AUTH_UNIX:
		if (crgetuid(cr) == 0 && !(access & NFSAUTH_UIDMAP)) {
			anon_res = crsetugid(cr, exi->exi_export.ex_anon,
			    exi->exi_export.ex_anon);
			(void) crsetgroups(cr, 0, NULL);
		} else if (crgetuid(cr) == 0 && access & NFSAUTH_ROOT) {
			/*
			 * It is root, so apply rootid to get real UID
			 * Find the secinfo structure.  We should be able
			 * to find it by the time we reach here.
			 * nfsauth_access() has done the checking.
			 */
			secp = NULL;
			for (i = 0; i < exi->exi_export.ex_seccnt; i++) {
				struct secinfo *sptr;
				sptr = &exi->exi_export.ex_secinfo[i];
				if (sptr->s_secinfo.sc_nfsnum == nfsflavor) {
					secp = &exi->exi_export.ex_secinfo[i];
					break;
				}
			}
			if (secp != NULL) {
				(void) crsetugid(cr, secp->s_rootid,
				    secp->s_rootid);
				(void) crsetgroups(cr, 0, NULL);
			}
		} else if (crgetuid(cr) != uid || crgetgid(cr) != gid) {
			if (crsetugid(cr, uid, gid) != 0)
				anon_res = crsetugid(cr,
				    exi->exi_export.ex_anon,
				    exi->exi_export.ex_anon);
			(void) crsetgroups(cr, 0, NULL);
		} if (access & NFSAUTH_GROUPS) {
			(void) crsetgroups(cr, ngids, gids);
		}

		kmem_free(gids, ngids * sizeof (gid_t));

		break;

	default:
		/*
		 *  Find the secinfo structure.  We should be able
		 *  to find it by the time we reach here.
		 *  nfsauth_access() has done the checking.
		 */
		secp = NULL;
		for (i = 0; i < exi->exi_export.ex_seccnt; i++) {
			if (exi->exi_export.ex_secinfo[i].s_secinfo.sc_nfsnum ==
			    nfsflavor) {
				secp = &exi->exi_export.ex_secinfo[i];
				break;
			}
		}

		if (!secp) {
			cmn_err(CE_NOTE, "nfs_server: client %s%shad "
			    "no secinfo data for flavor %d",
			    client_name(req), client_addr(req, buf),
			    nfsflavor);
			return (0);
		}

		if (!checkwin(rpcflavor, secp->s_window, req)) {
			cmn_err(CE_NOTE,
			    "nfs_server: client %s%sused invalid "
			    "auth window value",
			    client_name(req), client_addr(req, buf));
			return (0);
		}

		/*
		 * Map root principals listed in the share's root= list to root,
		 * and map any others principals that were mapped to root by RPC
		 * to anon. If not going to anon, set to rootid (root_mapping).
		 */
		if (principal && sec_svc_inrootlist(rpcflavor, principal,
		    secp->s_rootcnt, secp->s_rootnames)) {
			if (crgetuid(cr) == 0 && secp->s_rootid == 0)
				return (1);

			(void) crsetugid(cr, secp->s_rootid, secp->s_rootid);

			/*
			 * NOTE: If and when kernel-land privilege tracing is
			 * added this may have to be replaced with code that
			 * retrieves root's supplementary groups (e.g., using
			 * kgss_get_group_info().  In the meantime principals
			 * mapped to uid 0 get all privileges, so setting cr's
			 * supplementary groups for them does nothing.
			 */
			(void) crsetgroups(cr, 0, NULL);

			return (1);
		}

		/*
		 * Not a root princ, or not in root list, map UID 0/nobody to
		 * the anon ID for the share.  (RPC sets cr's UIDs and GIDs to
		 * UID_NOBODY and GID_NOBODY, respectively.)
		 */
		if (crgetuid(cr) != 0 &&
		    (crgetuid(cr) != UID_NOBODY || crgetgid(cr) != GID_NOBODY))
			return (1);

		anon_res = crsetugid(cr, exi->exi_export.ex_anon,
		    exi->exi_export.ex_anon);
		(void) crsetgroups(cr, 0, NULL);
		break;
	} /* switch on rpcflavor */

	/*
	 * Even if anon access is disallowed via ex_anon == -1, we allow
	 * this access if anon_ok is set.  So set creds to the default
	 * "nobody" id.
	 */

	if (anon_res != 0) {
		cmn_err(CE_NOTE,
		    "nfs_server: client %s%ssent wrong "
		    "authentication for %s",
		    client_name(req), client_addr(req, buf),
		    exi->exi_export.ex_path ?
		    exi->exi_export.ex_path : "?");
		return (0);
	}

	return (1);
}


static char *
client_name(struct svc_req *req)
{
	char *hostname = NULL;

	/*
	 * If it's a Unix cred then use the
	 * hostname from the credential.
	 */
	if (req->rq_cred.oa_flavor == AUTH_UNIX) {
		hostname = ((struct authunix_parms *)
		    req->rq_clntcred)->aup_machname;
	}
	if (hostname == NULL)
		hostname = "";

	return (hostname);
}

static char *
client_addr(struct svc_req *req, char *buf)
{
	struct sockaddr *ca;
	uchar_t *b;
	char *frontspace = "";

	/*
	 * We assume we are called in tandem with client_name and the
	 * format string looks like "...client %s%sblah blah..."
	 *
	 * If it's a Unix cred then client_name returned
	 * a host name, so we need insert a space between host name
	 * and IP address.
	 */
	if (req->rq_cred.oa_flavor == AUTH_UNIX)
		frontspace = " ";

	/*
	 * Convert the caller's IP address to a dotted string
	 */
	ca = (struct sockaddr *)svc_getrpccaller(req->rq_xprt)->buf;

	if (ca->sa_family == AF_INET) {
		b = (uchar_t *)&((struct sockaddr_in *)ca)->sin_addr;
		(void) sprintf(buf, "%s(%d.%d.%d.%d) ", frontspace,
		    b[0] & 0xFF, b[1] & 0xFF, b[2] & 0xFF, b[3] & 0xFF);
	} else if (ca->sa_family == AF_INET6) {
		struct sockaddr_in6 *sin6;
		sin6 = (struct sockaddr_in6 *)ca;
		(void) kinet_ntop6((uchar_t *)&sin6->sin6_addr,
		    buf, INET6_ADDRSTRLEN);

	} else {

		/*
		 * No IP address to print. If there was a host name
		 * printed, then we print a space.
		 */
		(void) sprintf(buf, frontspace);
	}

	return (buf);
}

/*
 * NFS Server initialization routine.  This routine should only be called
 * once.  It performs the following tasks:
 *	- Call sub-initialization routines (localize access to variables)
 *	- Initialize all locks
 *	- initialize the version 3 write verifier
 */
int
nfs_srvinit(void)
{
	int error;

	if (getzoneid() != GLOBAL_ZONEID)
		return (EACCES);

	error = nfs_exportinit();
	if (error != 0)
		return (error);
	error = rfs4_srvrinit();
	if (error != 0) {
		nfs_exportfini();
		return (error);
	}
	rfs_srvrinit();
	rfs3_srvrinit();
	nfsauth_init();

	/* Init the stuff to control start/stop */
	nfs_server_upordown = NFS_SERVER_STOPPED;
	mutex_init(&nfs_server_upordown_lock, NULL, MUTEX_DEFAULT, NULL);
	cv_init(&nfs_server_upordown_cv, NULL, CV_DEFAULT, NULL);
	mutex_init(&rdma_wait_mutex, NULL, MUTEX_DEFAULT, NULL);
	cv_init(&rdma_wait_cv, NULL, CV_DEFAULT, NULL);

	return (0);
}

/*
 * NFS Server finalization routine. This routine is called to cleanup the
 * initialization work previously performed if the NFS server module could
 * not be loaded correctly.
 */
void
nfs_srvfini(void)
{
	nfsauth_fini();
	rfs3_srvrfini();
	rfs_srvrfini();
	nfs_exportfini();

	mutex_destroy(&nfs_server_upordown_lock);
	cv_destroy(&nfs_server_upordown_cv);
	mutex_destroy(&rdma_wait_mutex);
	cv_destroy(&rdma_wait_cv);
}

/*
 * Set up an iovec array of up to cnt pointers.
 */

void
mblk_to_iov(mblk_t *m, int cnt, struct iovec *iovp)
{
	while (m != NULL && cnt-- > 0) {
		iovp->iov_base = (caddr_t)m->b_rptr;
		iovp->iov_len = (m->b_wptr - m->b_rptr);
		iovp++;
		m = m->b_cont;
	}
}

/*
 * Common code between NFS Version 2 and NFS Version 3 for the public
 * filehandle multicomponent lookups.
 */

/*
 * Public filehandle evaluation of a multi-component lookup, following
 * symbolic links, if necessary. This may result in a vnode in another
 * filesystem, which is OK as long as the other filesystem is exported.
 *
 * Note that the exi will be set either to NULL or a new reference to the
 * exportinfo struct that corresponds to the vnode of the multi-component path.
 * It is the callers responsibility to release this reference.
 */
int
rfs_publicfh_mclookup(char *p, vnode_t *dvp, cred_t *cr, vnode_t **vpp,
    struct exportinfo **exi, struct sec_ol *sec)
{
	int pathflag;
	vnode_t *mc_dvp = NULL;
	vnode_t *realvp;
	int error;

	*exi = NULL;

	/*
	 * check if the given path is a url or native path. Since p is
	 * modified by MCLpath(), it may be empty after returning from
	 * there, and should be checked.
	 */
	if ((pathflag = MCLpath(&p)) == -1)
		return (EIO);

	/*
	 * If pathflag is SECURITY_QUERY, turn the SEC_QUERY bit
	 * on in sec->sec_flags. This bit will later serve as an
	 * indication in makefh_ol() or makefh3_ol() to overload the
	 * filehandle to contain the sec modes used by the server for
	 * the path.
	 */
	if (pathflag == SECURITY_QUERY) {
		if ((sec->sec_index = (uint_t)(*p)) > 0) {
			sec->sec_flags |= SEC_QUERY;
			p++;
			if ((pathflag = MCLpath(&p)) == -1)
				return (EIO);
		} else {
			cmn_err(CE_NOTE,
			    "nfs_server: invalid security index %d, "
			    "violating WebNFS SNEGO protocol.", sec->sec_index);
			return (EIO);
		}
	}

	if (p[0] == '\0') {
		error = ENOENT;
		goto publicfh_done;
	}

	error = rfs_pathname(p, &mc_dvp, vpp, dvp, cr, pathflag);

	/*
	 * If name resolves to "/" we get EINVAL since we asked for
	 * the vnode of the directory that the file is in. Try again
	 * with NULL directory vnode.
	 */
	if (error == EINVAL) {
		error = rfs_pathname(p, NULL, vpp, dvp, cr, pathflag);
		if (!error) {
			ASSERT(*vpp != NULL);
			if ((*vpp)->v_type == VDIR) {
				VN_HOLD(*vpp);
				mc_dvp = *vpp;
			} else {
				/*
				 * This should not happen, the filesystem is
				 * in an inconsistent state. Fail the lookup
				 * at this point.
				 */
				VN_RELE(*vpp);
				error = EINVAL;
			}
		}
	}

	if (error)
		goto publicfh_done;

	if (*vpp == NULL) {
		error = ENOENT;
		goto publicfh_done;
	}

	ASSERT(mc_dvp != NULL);
	ASSERT(*vpp != NULL);

	if ((*vpp)->v_type == VDIR) {
		do {
			/*
			 * *vpp may be an AutoFS node, so we perform
			 * a VOP_ACCESS() to trigger the mount of the intended
			 * filesystem, so we can perform the lookup in the
			 * intended filesystem.
			 */
			(void) VOP_ACCESS(*vpp, 0, 0, cr, NULL);

			/*
			 * If vnode is covered, get the
			 * the topmost vnode.
			 */
			if (vn_mountedvfs(*vpp) != NULL) {
				error = traverse(vpp);
				if (error) {
					VN_RELE(*vpp);
					goto publicfh_done;
				}
			}

			if (VOP_REALVP(*vpp, &realvp, NULL) == 0 &&
			    realvp != *vpp) {
				/*
				 * If realvp is different from *vpp
				 * then release our reference on *vpp, so that
				 * the export access check be performed on the
				 * real filesystem instead.
				 */
				VN_HOLD(realvp);
				VN_RELE(*vpp);
				*vpp = realvp;
			} else {
				break;
			}
		/* LINTED */
		} while (TRUE);

		/*
		 * Let nfs_vptexi() figure what the real parent is.
		 */
		VN_RELE(mc_dvp);
		mc_dvp = NULL;

	} else {
		/*
		 * If vnode is covered, get the
		 * the topmost vnode.
		 */
		if (vn_mountedvfs(mc_dvp) != NULL) {
			error = traverse(&mc_dvp);
			if (error) {
				VN_RELE(*vpp);
				goto publicfh_done;
			}
		}

		if (VOP_REALVP(mc_dvp, &realvp, NULL) == 0 &&
		    realvp != mc_dvp) {
			/*
			 * *vpp is a file, obtain realvp of the parent
			 * directory vnode.
			 */
			VN_HOLD(realvp);
			VN_RELE(mc_dvp);
			mc_dvp = realvp;
		}
	}

	/*
	 * The pathname may take us from the public filesystem to another.
	 * If that's the case then just set the exportinfo to the new export
	 * and build filehandle for it. Thanks to per-access checking there's
	 * no security issues with doing this. If the client is not allowed
	 * access to this new export then it will get an access error when it
	 * tries to use the filehandle
	 */
	if (error = nfs_check_vpexi(mc_dvp, *vpp, kcred, exi)) {
		VN_RELE(*vpp);
		goto publicfh_done;
	}

	/*
	 * Not allowed access to pseudo exports.
	 */
	if (PSEUDO(*exi)) {
		error = ENOENT;
		VN_RELE(*vpp);
		goto publicfh_done;
	}

	/*
	 * Do a lookup for the index file. We know the index option doesn't
	 * allow paths through handling in the share command, so mc_dvp will
	 * be the parent for the index file vnode, if its present. Use
	 * temporary pointers to preserve and reuse the vnode pointers of the
	 * original directory in case there's no index file. Note that the
	 * index file is a native path, and should not be interpreted by
	 * the URL parser in rfs_pathname()
	 */
	if (((*exi)->exi_export.ex_flags & EX_INDEX) &&
	    ((*vpp)->v_type == VDIR) && (pathflag == URLPATH)) {
		vnode_t *tvp, *tmc_dvp;	/* temporary vnode pointers */

		tmc_dvp = mc_dvp;
		mc_dvp = tvp = *vpp;

		error = rfs_pathname((*exi)->exi_export.ex_index, NULL, vpp,
		    mc_dvp, cr, NATIVEPATH);

		if (error == ENOENT) {
			*vpp = tvp;
			mc_dvp = tmc_dvp;
			error = 0;
		} else {	/* ok or error other than ENOENT */
			if (tmc_dvp)
				VN_RELE(tmc_dvp);
			if (error)
				goto publicfh_done;

			/*
			 * Found a valid vp for index "filename". Sanity check
			 * for odd case where a directory is provided as index
			 * option argument and leads us to another filesystem
			 */

			/* Release the reference on the old exi value */
			ASSERT(*exi != NULL);
			exi_rele(*exi);

			if (error = nfs_check_vpexi(mc_dvp, *vpp, kcred, exi)) {
				VN_RELE(*vpp);
				goto publicfh_done;
			}
		}
	}

publicfh_done:
	if (mc_dvp)
		VN_RELE(mc_dvp);

	return (error);
}

/*
 * Evaluate a multi-component path
 */
int
rfs_pathname(
	char *path,			/* pathname to evaluate */
	vnode_t **dirvpp,		/* ret for ptr to parent dir vnode */
	vnode_t **compvpp,		/* ret for ptr to component vnode */
	vnode_t *startdvp,		/* starting vnode */
	cred_t *cr,			/* user's credential */
	int pathflag)			/* flag to identify path, e.g. URL */
{
	char namebuf[TYPICALMAXPATHLEN];
	struct pathname pn;
	int error;

	/*
	 * If pathname starts with '/', then set startdvp to root.
	 */
	if (*path == '/') {
		while (*path == '/')
			path++;

		startdvp = rootdir;
	}

	error = pn_get_buf(path, UIO_SYSSPACE, &pn, namebuf, sizeof (namebuf));
	if (error == 0) {
		/*
		 * Call the URL parser for URL paths to modify the original
		 * string to handle any '%' encoded characters that exist.
		 * Done here to avoid an extra bcopy in the lookup.
		 * We need to be careful about pathlen's. We know that
		 * rfs_pathname() is called with a non-empty path. However,
		 * it could be emptied due to the path simply being all /'s,
		 * which is valid to proceed with the lookup, or due to the
		 * URL parser finding an encoded null character at the
		 * beginning of path which should not proceed with the lookup.
		 */
		if (pn.pn_pathlen != 0 && pathflag == URLPATH) {
			URLparse(pn.pn_path);
			if ((pn.pn_pathlen = strlen(pn.pn_path)) == 0)
				return (ENOENT);
		}
		VN_HOLD(startdvp);
		error = lookuppnvp(&pn, NULL, NO_FOLLOW, dirvpp, compvpp,
		    rootdir, startdvp, cr);
	}
	if (error == ENAMETOOLONG) {
		/*
		 * This thread used a pathname > TYPICALMAXPATHLEN bytes long.
		 */
		if (error = pn_get(path, UIO_SYSSPACE, &pn))
			return (error);
		if (pn.pn_pathlen != 0 && pathflag == URLPATH) {
			URLparse(pn.pn_path);
			if ((pn.pn_pathlen = strlen(pn.pn_path)) == 0) {
				pn_free(&pn);
				return (ENOENT);
			}
		}
		VN_HOLD(startdvp);
		error = lookuppnvp(&pn, NULL, NO_FOLLOW, dirvpp, compvpp,
		    rootdir, startdvp, cr);
		pn_free(&pn);
	}

	return (error);
}

/*
 * Adapt the multicomponent lookup path depending on the pathtype
 */
static int
MCLpath(char **path)
{
	unsigned char c = (unsigned char)**path;

	/*
	 * If the MCL path is between 0x20 and 0x7E (graphic printable
	 * character of the US-ASCII coded character set), its a URL path,
	 * per RFC 1738.
	 */
	if (c >= 0x20 && c <= 0x7E)
		return (URLPATH);

	/*
	 * If the first octet of the MCL path is not an ASCII character
	 * then it must be interpreted as a tag value that describes the
	 * format of the remaining octets of the MCL path.
	 *
	 * If the first octet of the MCL path is 0x81 it is a query
	 * for the security info.
	 */
	switch (c) {
	case 0x80:	/* native path, i.e. MCL via mount protocol */
		(*path)++;
		return (NATIVEPATH);
	case 0x81:	/* security query */
		(*path)++;
		return (SECURITY_QUERY);
	default:
		return (-1);
	}
}

#define	fromhex(c)  ((c >= '0' && c <= '9') ? (c - '0') : \
			((c >= 'A' && c <= 'F') ? (c - 'A' + 10) :\
			((c >= 'a' && c <= 'f') ? (c - 'a' + 10) : 0)))

/*
 * The implementation of URLparse guarantees that the final string will
 * fit in the original one. Replaces '%' occurrences followed by 2 characters
 * with its corresponding hexadecimal character.
 */
static void
URLparse(char *str)
{
	char *p, *q;

	p = q = str;
	while (*p) {
		*q = *p;
		if (*p++ == '%') {
			if (*p) {
				*q = fromhex(*p) * 16;
				p++;
				if (*p) {
					*q += fromhex(*p);
					p++;
				}
			}
		}
		q++;
	}
	*q = '\0';
}


/*
 * Get the export information for the lookup vnode, and verify its
 * useable.
 */
int
nfs_check_vpexi(vnode_t *mc_dvp, vnode_t *vp, cred_t *cr,
    struct exportinfo **exi)
{
	int walk;
	int error = 0;

	*exi = nfs_vptoexi(mc_dvp, vp, cr, &walk, NULL, FALSE);
	if (*exi == NULL)
		error = EACCES;
	else {
		/*
		 * If nosub is set for this export then
		 * a lookup relative to the public fh
		 * must not terminate below the
		 * exported directory.
		 */
		if ((*exi)->exi_export.ex_flags & EX_NOSUB && walk > 0)
			error = EACCES;
	}

	return (error);
}

/*
 * Do the main work of handling HA-NFSv4 Resource Group failover on
 * Sun Cluster.
 * We need to detect whether any RG admin paths have been added or removed,
 * and adjust resources accordingly.
 * Currently we're using a very inefficient algorithm, ~ 2 * O(n**2). In
 * order to scale, the list and array of paths need to be held in more
 * suitable data structures.
 */
static void
hanfsv4_failover(void)
{
	int i, start_grace, numadded_paths = 0;
	char **added_paths = NULL;
	rfs4_dss_path_t *dss_path;

	/*
	 * Note: currently, rfs4_dss_pathlist cannot be NULL, since
	 * it will always include an entry for NFS4_DSS_VAR_DIR. If we
	 * make the latter dynamically specified too, the following will
	 * need to be adjusted.
	 */

	/*
	 * First, look for removed paths: RGs that have been failed-over
	 * away from this node.
	 * Walk the "currently-serving" rfs4_dss_pathlist and, for each
	 * path, check if it is on the "passed-in" rfs4_dss_newpaths array
	 * from nfsd. If not, that RG path has been removed.
	 *
	 * Note that nfsd has sorted rfs4_dss_newpaths for us, and removed
	 * any duplicates.
	 */
	dss_path = rfs4_dss_pathlist;
	do {
		int found = 0;
		char *path = dss_path->path;

		/* used only for non-HA so may not be removed */
		if (strcmp(path, NFS4_DSS_VAR_DIR) == 0) {
			dss_path = dss_path->next;
			continue;
		}

		for (i = 0; i < rfs4_dss_numnewpaths; i++) {
			int cmpret;
			char *newpath = rfs4_dss_newpaths[i];

			/*
			 * Since nfsd has sorted rfs4_dss_newpaths for us,
			 * once the return from strcmp is negative we know
			 * we've passed the point where "path" should be,
			 * and can stop searching: "path" has been removed.
			 */
			cmpret = strcmp(path, newpath);
			if (cmpret < 0)
				break;
			if (cmpret == 0) {
				found = 1;
				break;
			}
		}

		if (found == 0) {
			unsigned index = dss_path->index;
			rfs4_servinst_t *sip = dss_path->sip;
			rfs4_dss_path_t *path_next = dss_path->next;

			/*
			 * This path has been removed.
			 * We must clear out the servinst reference to
			 * it, since it's now owned by another
			 * node: we should not attempt to touch it.
			 */
			ASSERT(dss_path == sip->dss_paths[index]);
			sip->dss_paths[index] = NULL;

			/* remove from "currently-serving" list, and destroy */
			remque(dss_path);
			/* allow for NUL */
			kmem_free(dss_path->path, strlen(dss_path->path) + 1);
			kmem_free(dss_path, sizeof (rfs4_dss_path_t));

			dss_path = path_next;
		} else {
			/* path was found; not removed */
			dss_path = dss_path->next;
		}
	} while (dss_path != rfs4_dss_pathlist);

	/*
	 * Now, look for added paths: RGs that have been failed-over
	 * to this node.
	 * Walk the "passed-in" rfs4_dss_newpaths array from nfsd and,
	 * for each path, check if it is on the "currently-serving"
	 * rfs4_dss_pathlist. If not, that RG path has been added.
	 *
	 * Note: we don't do duplicate detection here; nfsd does that for us.
	 *
	 * Note: numadded_paths <= rfs4_dss_numnewpaths, which gives us
	 * an upper bound for the size needed for added_paths[numadded_paths].
	 */

	/* probably more space than we need, but guaranteed to be enough */
	if (rfs4_dss_numnewpaths > 0) {
		size_t sz = rfs4_dss_numnewpaths * sizeof (char *);
		added_paths = kmem_zalloc(sz, KM_SLEEP);
	}

	/* walk the "passed-in" rfs4_dss_newpaths array from nfsd */
	for (i = 0; i < rfs4_dss_numnewpaths; i++) {
		int found = 0;
		char *newpath = rfs4_dss_newpaths[i];

		dss_path = rfs4_dss_pathlist;
		do {
			char *path = dss_path->path;

			/* used only for non-HA */
			if (strcmp(path, NFS4_DSS_VAR_DIR) == 0) {
				dss_path = dss_path->next;
				continue;
			}

			if (strncmp(path, newpath, strlen(path)) == 0) {
				found = 1;
				break;
			}

			dss_path = dss_path->next;
		} while (dss_path != rfs4_dss_pathlist);

		if (found == 0) {
			added_paths[numadded_paths] = newpath;
			numadded_paths++;
		}
	}

	/* did we find any added paths? */
	if (numadded_paths > 0) {
		/* create a new server instance, and start its grace period */
		start_grace = 1;
		rfs4_servinst_create(start_grace, numadded_paths, added_paths);

		/* read in the stable storage state from these paths */
		rfs4_dss_readstate(numadded_paths, added_paths);

		/*
		 * Multiple failovers during a grace period will cause
		 * clients of the same resource group to be partitioned
		 * into different server instances, with different
		 * grace periods.  Since clients of the same resource
		 * group must be subject to the same grace period,
		 * we need to reset all currently active grace periods.
		 */
		rfs4_grace_reset_all();
	}

	if (rfs4_dss_numnewpaths > 0)
		kmem_free(added_paths, rfs4_dss_numnewpaths * sizeof (char *));
}

/*
 * Used by NFSv3 and NFSv4 server to query label of
 * a pathname component during lookup/access ops.
 */
ts_label_t *
nfs_getflabel(vnode_t *vp, struct exportinfo *exi)
{
	zone_t *zone;
	ts_label_t *zone_label;
	char *path;

	mutex_enter(&vp->v_lock);
	if (vp->v_path != vn_vpath_empty) {
		zone = zone_find_by_any_path(vp->v_path, B_FALSE);
		mutex_exit(&vp->v_lock);
	} else {
		/*
		 * v_path not cached. Fall back on pathname of exported
		 * file system as we rely on pathname from which we can
		 * derive a label. The exported file system portion of
		 * path is sufficient to obtain a label.
		 */
		path = exi->exi_export.ex_path;
		if (path == NULL) {
			mutex_exit(&vp->v_lock);
			return (NULL);
		}
		zone = zone_find_by_any_path(path, B_FALSE);
		mutex_exit(&vp->v_lock);
	}
	/*
	 * Caller has verified that the file is either
	 * exported or visible. So if the path falls in
	 * global zone, admin_low is returned; otherwise
	 * the zone's label is returned.
	 */
	zone_label = zone->zone_slabel;
	label_hold(zone_label);
	zone_rele(zone);
	return (zone_label);
}

/*
 * TX NFS routine used by NFSv3 and NFSv4 to do label check
 * on client label and server's file object lable.
 */
boolean_t
do_rfs_label_check(bslabel_t *clabel, vnode_t *vp, int flag,
    struct exportinfo *exi)
{
	bslabel_t *slabel;
	ts_label_t *tslabel;
	boolean_t result;

	if ((tslabel = nfs_getflabel(vp, exi)) == NULL) {
		return (B_FALSE);
	}
	slabel = label2bslabel(tslabel);
	DTRACE_PROBE4(tx__rfs__log__info__labelcheck, char *,
	    "comparing server's file label(1) with client label(2) (vp(3))",
	    bslabel_t *, slabel, bslabel_t *, clabel, vnode_t *, vp);

	if (flag == EQUALITY_CHECK)
		result = blequal(clabel, slabel);
	else
		result = bldominates(clabel, slabel);
	label_rele(tslabel);
	return (result);
}

/*
 * Callback function to return the loaned buffers.
 * Calls VOP_RETZCBUF() only after all uio_iov[]
 * buffers are returned. nu_ref maintains the count.
 */
void
rfs_free_xuio(void *free_arg)
{
	uint_t ref;
	nfs_xuio_t *nfsuiop = (nfs_xuio_t *)free_arg;

	ref = atomic_dec_uint_nv(&nfsuiop->nu_ref);

	/*
	 * Call VOP_RETZCBUF() only when all the iov buffers
	 * are sent OTW.
	 */
	if (ref != 0)
		return;

	if (((uio_t *)nfsuiop)->uio_extflg & UIO_XUIO) {
		(void) VOP_RETZCBUF(nfsuiop->nu_vp, (xuio_t *)free_arg, NULL,
		    NULL);
		VN_RELE(nfsuiop->nu_vp);
	}

	kmem_cache_free(nfs_xuio_cache, free_arg);
}

xuio_t *
rfs_setup_xuio(vnode_t *vp)
{
	nfs_xuio_t *nfsuiop;

	nfsuiop = kmem_cache_alloc(nfs_xuio_cache, KM_SLEEP);

	bzero(nfsuiop, sizeof (nfs_xuio_t));
	nfsuiop->nu_vp = vp;

	/*
	 * ref count set to 1. more may be added
	 * if multiple mblks refer to multiple iov's.
	 * This is done in uio_to_mblk().
	 */

	nfsuiop->nu_ref = 1;

	nfsuiop->nu_frtn.free_func = rfs_free_xuio;
	nfsuiop->nu_frtn.free_arg = (char *)nfsuiop;

	nfsuiop->nu_uio.xu_type = UIOTYPE_ZEROCOPY;

	return (&nfsuiop->nu_uio);
}

mblk_t *
uio_to_mblk(uio_t *uiop)
{
	struct iovec *iovp;
	int i;
	mblk_t *mp, *mp1;
	nfs_xuio_t *nfsuiop = (nfs_xuio_t *)uiop;

	if (uiop->uio_iovcnt == 0)
		return (NULL);

	iovp = uiop->uio_iov;
	mp = mp1 = esballoca((uchar_t *)iovp->iov_base, iovp->iov_len,
	    BPRI_MED, &nfsuiop->nu_frtn);
	ASSERT(mp != NULL);

	mp->b_wptr += iovp->iov_len;
	mp->b_datap->db_type = M_DATA;

	for (i = 1; i < uiop->uio_iovcnt; i++) {
		iovp = (uiop->uio_iov + i);

		mp1->b_cont = esballoca(
		    (uchar_t *)iovp->iov_base, iovp->iov_len, BPRI_MED,
		    &nfsuiop->nu_frtn);

		mp1 = mp1->b_cont;
		ASSERT(mp1 != NULL);
		mp1->b_wptr += iovp->iov_len;
		mp1->b_datap->db_type = M_DATA;
	}

	nfsuiop->nu_ref = uiop->uio_iovcnt;

	return (mp);
}

/*
 * Allocate memory to hold data for a read request of len bytes.
 *
 * We don't allocate buffers greater than kmem_max_cached in size to avoid
 * allocating memory from the kmem_oversized arena.  If we allocate oversized
 * buffers, we incur heavy cross-call activity when freeing these large buffers
 * in the TCP receive path. Note that we can't set b_wptr here since the
 * length of the data returned may differ from the length requested when
 * reading the end of a file; we set b_wptr in rfs_rndup_mblks() once the
 * length of the read is known.
 */
mblk_t *
rfs_read_alloc(uint_t len, struct iovec **iov, int *iovcnt)
{
	struct iovec *iovarr;
	mblk_t *mp, **mpp = &mp;
	size_t mpsize;
	uint_t remain = len;
	int i, err = 0;

	*iovcnt = howmany(len, kmem_max_cached);

	iovarr = kmem_alloc(*iovcnt * sizeof (struct iovec), KM_SLEEP);
	*iov = iovarr;

	for (i = 0; i < *iovcnt; remain -= mpsize, i++) {
		ASSERT(remain <= len);
		/*
		 * We roundup the size we allocate to a multiple of
		 * BYTES_PER_XDR_UNIT (4 bytes) so that the call to
		 * xdrmblk_putmblk() never fails.
		 */
		ASSERT(kmem_max_cached % BYTES_PER_XDR_UNIT == 0);
		mpsize = MIN(kmem_max_cached, remain);
		*mpp = allocb_wait(RNDUP(mpsize), BPRI_MED, STR_NOSIG, &err);
		ASSERT(*mpp != NULL);
		ASSERT(err == 0);

		iovarr[i].iov_base = (caddr_t)(*mpp)->b_rptr;
		iovarr[i].iov_len = mpsize;
		mpp = &(*mpp)->b_cont;
	}
	return (mp);
}

void
rfs_rndup_mblks(mblk_t *mp, uint_t len, int buf_loaned)
{
	int i;
	int alloc_err = 0;
	mblk_t *rmp;
	uint_t mpsize, remainder;

	remainder = P2NPHASE(len, BYTES_PER_XDR_UNIT);

	/*
	 * Non copy-reduction case.  This function assumes that blocks were
	 * allocated in multiples of BYTES_PER_XDR_UNIT bytes, which makes this
	 * padding safe without bounds checking.
	 */
	if (!buf_loaned) {
		/*
		 * Set the size of each mblk in the chain until we've consumed
		 * the specified length for all but the last one.
		 */
		while ((mpsize = MBLKSIZE(mp)) < len) {
			ASSERT(mpsize % BYTES_PER_XDR_UNIT == 0);
			mp->b_wptr += mpsize;
			len -= mpsize;
			mp = mp->b_cont;
			ASSERT(mp != NULL);
		}

		ASSERT(len + remainder <= mpsize);
		mp->b_wptr += len;
		for (i = 0; i < remainder; i++)
			*mp->b_wptr++ = '\0';
		return;
	}

	/*
	 * No remainder mblk required.
	 */
	if (remainder == 0)
		return;

	/*
	 * Get to the last mblk in the chain.
	 */
	while (mp->b_cont != NULL)
		mp = mp->b_cont;

	/*
	 * In case of copy-reduction mblks, the size of the mblks are fixed
	 * and are of the size of the loaned buffers.  Allocate a remainder
	 * mblk and chain it to the data buffers. This is sub-optimal, but not
	 * expected to happen commonly.
	 */
	rmp = allocb_wait(remainder, BPRI_MED, STR_NOSIG, &alloc_err);
	ASSERT(rmp != NULL);
	ASSERT(alloc_err == 0);

	for (i = 0; i < remainder; i++)
		*rmp->b_wptr++ = '\0';

	rmp->b_datap->db_type = M_DATA;
	mp->b_cont = rmp;
}<|MERGE_RESOLUTION|>--- conflicted
+++ resolved
@@ -23,11 +23,7 @@
  * Copyright (c) 2011 Bayard G. Bell. All rights reserved.
  * Copyright (c) 2013 by Delphix. All rights reserved.
  * Copyright 2014 Nexenta Systems, Inc.  All rights reserved.
-<<<<<<< HEAD
- * Copyright (c) 2015, Joyent, Inc.
-=======
  * Copyright (c) 2017 Joyent Inc
->>>>>>> b1cdc720
  */
 
 /*
