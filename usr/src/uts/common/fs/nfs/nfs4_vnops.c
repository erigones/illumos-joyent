/*
 * CDDL HEADER START
 *
 * The contents of this file are subject to the terms of the
 * Common Development and Distribution License (the "License").
 * You may not use this file except in compliance with the License.
 *
 * You can obtain a copy of the license at usr/src/OPENSOLARIS.LICENSE
 * or http://www.opensolaris.org/os/licensing.
 * See the License for the specific language governing permissions
 * and limitations under the License.
 *
 * When distributing Covered Code, include this CDDL HEADER in each
 * file and include the License file at usr/src/OPENSOLARIS.LICENSE.
 * If applicable, add the following below this CDDL HEADER, with the
 * fields enclosed by brackets "[]" replaced with your own identifying
 * information: Portions Copyright [yyyy] [name of copyright owner]
 *
 * CDDL HEADER END
 */

/*
 * Copyright (c) 2016 STRATO AG. All rights reserved.
 */

/*
 * Copyright 2015 Nexenta Systems, Inc.  All rights reserved.
 */

/*
 * Copyright 2010 Sun Microsystems, Inc.  All rights reserved.
 * Use is subject to license terms.
 */

/*
 *	Copyright 1983,1984,1985,1986,1987,1988,1989 AT&T.
 *	All Rights Reserved
 */

/*
<<<<<<< HEAD
 * Copyright (c) 2014, Joyent, Inc. All rights reserved.
=======
 * Copyright (c) 2013, Joyent, Inc. All rights reserved.
 * Copyright 2022 Oxide Computer Company
>>>>>>> b8af4a89
 */

#include <sys/param.h>
#include <sys/types.h>
#include <sys/systm.h>
#include <sys/cred.h>
#include <sys/time.h>
#include <sys/vnode.h>
#include <sys/vfs.h>
#include <sys/vfs_opreg.h>
#include <sys/file.h>
#include <sys/filio.h>
#include <sys/uio.h>
#include <sys/buf.h>
#include <sys/mman.h>
#include <sys/pathname.h>
#include <sys/dirent.h>
#include <sys/debug.h>
#include <sys/vmsystm.h>
#include <sys/fcntl.h>
#include <sys/flock.h>
#include <sys/swap.h>
#include <sys/errno.h>
#include <sys/strsubr.h>
#include <sys/sysmacros.h>
#include <sys/kmem.h>
#include <sys/cmn_err.h>
#include <sys/pathconf.h>
#include <sys/utsname.h>
#include <sys/dnlc.h>
#include <sys/acl.h>
#include <sys/systeminfo.h>
#include <sys/policy.h>
#include <sys/sdt.h>
#include <sys/list.h>
#include <sys/stat.h>
#include <sys/zone.h>

#include <rpc/types.h>
#include <rpc/auth.h>
#include <rpc/clnt.h>

#include <nfs/nfs.h>
#include <nfs/nfs_clnt.h>
#include <nfs/nfs_acl.h>
#include <nfs/lm.h>
#include <nfs/nfs4.h>
#include <nfs/nfs4_kprot.h>
#include <nfs/rnode4.h>
#include <nfs/nfs4_clnt.h>

#include <vm/hat.h>
#include <vm/as.h>
#include <vm/page.h>
#include <vm/pvn.h>
#include <vm/seg.h>
#include <vm/seg_map.h>
#include <vm/seg_kpm.h>
#include <vm/seg_vn.h>

#include <fs/fs_subr.h>

#include <sys/ddi.h>
#include <sys/int_fmtio.h>
#include <sys/fs/autofs.h>

typedef struct {
	nfs4_ga_res_t	*di_garp;
	cred_t		*di_cred;
	hrtime_t	di_time_call;
} dirattr_info_t;

typedef enum nfs4_acl_op {
	NFS4_ACL_GET,
	NFS4_ACL_SET
} nfs4_acl_op_t;

static struct lm_sysid *nfs4_find_sysid(mntinfo4_t *);

static void	nfs4_update_dircaches(change_info4 *, vnode_t *, vnode_t *,
			char *, dirattr_info_t *);

static void	nfs4close_otw(rnode4_t *, cred_t *, nfs4_open_owner_t *,
		    nfs4_open_stream_t *, int *, int *, nfs4_close_type_t,
		    nfs4_error_t *, int *);
static int	nfs4_rdwrlbn(vnode_t *, page_t *, u_offset_t, size_t, int,
			cred_t *);
static int	nfs4write(vnode_t *, caddr_t, u_offset_t, int, cred_t *,
			stable_how4 *);
static int	nfs4read(vnode_t *, caddr_t, offset_t, int, size_t *,
			cred_t *, bool_t, struct uio *);
static int	nfs4setattr(vnode_t *, struct vattr *, int, cred_t *,
			vsecattr_t *);
static int	nfs4openattr(vnode_t *, vnode_t **, int, cred_t *);
static int	nfs4lookup(vnode_t *, char *, vnode_t **, cred_t *, int);
static int	nfs4lookup_xattr(vnode_t *, char *, vnode_t **, int, cred_t *);
static int	nfs4lookupvalidate_otw(vnode_t *, char *, vnode_t **, cred_t *);
static int	nfs4lookupnew_otw(vnode_t *, char *, vnode_t **, cred_t *);
static int	nfs4mknod(vnode_t *, char *, struct vattr *, enum vcexcl,
			int, vnode_t **, cred_t *);
static int	nfs4open_otw(vnode_t *, char *, struct vattr *, vnode_t **,
			cred_t *, int, int, enum createmode4, int);
static int	nfs4rename(vnode_t *, char *, vnode_t *, char *, cred_t *,
			caller_context_t *);
static int	nfs4rename_persistent_fh(vnode_t *, char *, vnode_t *,
			vnode_t *, char *, cred_t *, nfsstat4 *);
static int	nfs4rename_volatile_fh(vnode_t *, char *, vnode_t *,
			vnode_t *, char *, cred_t *, nfsstat4 *);
static int	do_nfs4readdir(vnode_t *, rddir4_cache *, cred_t *);
static void	nfs4readdir(vnode_t *, rddir4_cache *, cred_t *);
static int	nfs4_bio(struct buf *, stable_how4 *, cred_t *, bool_t);
static int	nfs4_getapage(vnode_t *, u_offset_t, size_t, uint_t *,
			page_t *[], size_t, struct seg *, caddr_t,
			enum seg_rw, cred_t *);
static void	nfs4_readahead(vnode_t *, u_offset_t, caddr_t, struct seg *,
			cred_t *);
static int	nfs4_sync_putapage(vnode_t *, page_t *, u_offset_t, size_t,
			int, cred_t *);
static int	nfs4_sync_pageio(vnode_t *, page_t *, u_offset_t, size_t,
			int, cred_t *);
static int	nfs4_commit(vnode_t *, offset4, count4, cred_t *);
static void	nfs4_set_mod(vnode_t *);
static void	nfs4_get_commit(vnode_t *);
static void	nfs4_get_commit_range(vnode_t *, u_offset_t, size_t);
static int	nfs4_putpage_commit(vnode_t *, offset_t, size_t, cred_t *);
static int	nfs4_commit_vp(vnode_t *, u_offset_t, size_t, cred_t *, int);
static int	nfs4_sync_commit(vnode_t *, page_t *, offset3, count3,
			cred_t *);
static void	do_nfs4_async_commit(vnode_t *, page_t *, offset3, count3,
			cred_t *);
static int	nfs4_update_attrcache(nfsstat4, nfs4_ga_res_t *,
			hrtime_t, vnode_t *, cred_t *);
static int	nfs4_open_non_reg_file(vnode_t **, int, cred_t *);
static int	nfs4_safelock(vnode_t *, const struct flock64 *, cred_t *);
static void	nfs4_register_lock_locally(vnode_t *, struct flock64 *, int,
			u_offset_t);
static int	nfs4_lockrelease(vnode_t *, int, offset_t, cred_t *);
static int	nfs4_block_and_wait(clock_t *, rnode4_t *);
static cred_t  *state_to_cred(nfs4_open_stream_t *);
static void	denied_to_flk(LOCK4denied *, flock64_t *, LOCKT4args *);
static pid_t	lo_to_pid(lock_owner4 *);
static void	nfs4_reinstitute_local_lock_state(vnode_t *, flock64_t *,
			cred_t *, nfs4_lock_owner_t *);
static void	push_reinstate(vnode_t *, int, flock64_t *, cred_t *,
			nfs4_lock_owner_t *);
static int	open_and_get_osp(vnode_t *, cred_t *, nfs4_open_stream_t **);
static void	nfs4_delmap_callback(struct as *, void *, uint_t);
static void	nfs4_free_delmapcall(nfs4_delmapcall_t *);
static nfs4_delmapcall_t	*nfs4_init_delmapcall();
static int	nfs4_find_and_delete_delmapcall(rnode4_t *, int *);
static int	nfs4_is_acl_mask_valid(uint_t, nfs4_acl_op_t);
static int	nfs4_create_getsecattr_return(vsecattr_t *, vsecattr_t *,
			uid_t, gid_t, int);

/*
 * Routines that implement the setting of v4 args for the misc. ops
 */
static void	nfs4args_lock_free(nfs_argop4 *);
static void	nfs4args_lockt_free(nfs_argop4 *);
static void	nfs4args_setattr(nfs_argop4 *, vattr_t *, vsecattr_t *,
			int, rnode4_t *, cred_t *, bitmap4, int *,
			nfs4_stateid_types_t *);
static void	nfs4args_setattr_free(nfs_argop4 *);
static int	nfs4args_verify(nfs_argop4 *, vattr_t *, enum nfs_opnum4,
			bitmap4);
static void	nfs4args_verify_free(nfs_argop4 *);
static void	nfs4args_write(nfs_argop4 *, stable_how4, rnode4_t *, cred_t *,
			WRITE4args **, nfs4_stateid_types_t *);

/*
 * These are the vnode ops functions that implement the vnode interface to
 * the networked file system.  See more comments below at nfs4_vnodeops.
 */
static int	nfs4_open(vnode_t **, int, cred_t *, caller_context_t *);
static int	nfs4_close(vnode_t *, int, int, offset_t, cred_t *,
			caller_context_t *);
static int	nfs4_read(vnode_t *, struct uio *, int, cred_t *,
			caller_context_t *);
static int	nfs4_write(vnode_t *, struct uio *, int, cred_t *,
			caller_context_t *);
static int	nfs4_ioctl(vnode_t *, int, intptr_t, int, cred_t *, int *,
			caller_context_t *);
static int	nfs4_setattr(vnode_t *, struct vattr *, int, cred_t *,
			caller_context_t *);
static int	nfs4_access(vnode_t *, int, int, cred_t *, caller_context_t *);
static int	nfs4_readlink(vnode_t *, struct uio *, cred_t *,
			caller_context_t *);
static int	nfs4_fsync(vnode_t *, int, cred_t *, caller_context_t *);
static int	nfs4_create(vnode_t *, char *, struct vattr *, enum vcexcl,
			int, vnode_t **, cred_t *, int, caller_context_t *,
			vsecattr_t *);
static int	nfs4_remove(vnode_t *, char *, cred_t *, caller_context_t *,
			int);
static int	nfs4_link(vnode_t *, vnode_t *, char *, cred_t *,
			caller_context_t *, int);
static int	nfs4_rename(vnode_t *, char *, vnode_t *, char *, cred_t *,
			caller_context_t *, int);
static int	nfs4_mkdir(vnode_t *, char *, struct vattr *, vnode_t **,
			cred_t *, caller_context_t *, int, vsecattr_t *);
static int	nfs4_rmdir(vnode_t *, char *, vnode_t *, cred_t *,
			caller_context_t *, int);
static int	nfs4_symlink(vnode_t *, char *, struct vattr *, char *,
			cred_t *, caller_context_t *, int);
static int	nfs4_readdir(vnode_t *, struct uio *, cred_t *, int *,
			caller_context_t *, int);
static int	nfs4_seek(vnode_t *, offset_t, offset_t *, caller_context_t *);
static int	nfs4_getpage(vnode_t *, offset_t, size_t, uint_t *,
			page_t *[], size_t, struct seg *, caddr_t,
			enum seg_rw, cred_t *, caller_context_t *);
static int	nfs4_putpage(vnode_t *, offset_t, size_t, int, cred_t *,
			caller_context_t *);
static int	nfs4_map(vnode_t *, offset_t, struct as *, caddr_t *, size_t,
			uchar_t, uchar_t, uint_t, cred_t *, caller_context_t *);
static int	nfs4_addmap(vnode_t *, offset_t, struct as *, caddr_t, size_t,
			uchar_t, uchar_t, uint_t, cred_t *, caller_context_t *);
static int	nfs4_cmp(vnode_t *, vnode_t *, caller_context_t *);
static int	nfs4_frlock(vnode_t *, int, struct flock64 *, int, offset_t,
			struct flk_callback *, cred_t *, caller_context_t *);
static int	nfs4_space(vnode_t *, int, struct flock64 *, int, offset_t,
			cred_t *, caller_context_t *);
static int	nfs4_delmap(vnode_t *, offset_t, struct as *, caddr_t, size_t,
			uint_t, uint_t, uint_t, cred_t *, caller_context_t *);
static int	nfs4_pageio(vnode_t *, page_t *, u_offset_t, size_t, int,
			cred_t *, caller_context_t *);
static void	nfs4_dispose(vnode_t *, page_t *, int, int, cred_t *,
			caller_context_t *);
static int	nfs4_setsecattr(vnode_t *, vsecattr_t *, int, cred_t *,
			caller_context_t *);
/*
 * These vnode ops are required to be called from outside this source file,
 * e.g. by ephemeral mount stub vnode ops, and so may not be declared
 * as static.
 */
int	nfs4_getattr(vnode_t *, struct vattr *, int, cred_t *,
	    caller_context_t *);
void	nfs4_inactive(vnode_t *, cred_t *, caller_context_t *);
int	nfs4_lookup(vnode_t *, char *, vnode_t **,
	    struct pathname *, int, vnode_t *, cred_t *,
	    caller_context_t *, int *, pathname_t *);
int	nfs4_fid(vnode_t *, fid_t *, caller_context_t *);
int	nfs4_rwlock(vnode_t *, int, caller_context_t *);
void	nfs4_rwunlock(vnode_t *, int, caller_context_t *);
int	nfs4_realvp(vnode_t *, vnode_t **, caller_context_t *);
int	nfs4_pathconf(vnode_t *, int, ulong_t *, cred_t *,
	    caller_context_t *);
int	nfs4_getsecattr(vnode_t *, vsecattr_t *, int, cred_t *,
	    caller_context_t *);
int	nfs4_shrlock(vnode_t *, int, struct shrlock *, int, cred_t *,
	    caller_context_t *);

/*
 * Used for nfs4_commit_vp() to indicate if we should
 * wait on pending writes.
 */
#define	NFS4_WRITE_NOWAIT	0
#define	NFS4_WRITE_WAIT		1

#define	NFS4_BASE_WAIT_TIME 1	/* 1 second */

/*
 * Error flags used to pass information about certain special errors
 * which need to be handled specially.
 */
#define	NFS_EOF			-98
#define	NFS_VERF_MISMATCH	-97

/*
 * Flags used to differentiate between which operation drove the
 * potential CLOSE OTW. (see nfs4_close_otw_if_necessary)
 */
#define	NFS4_CLOSE_OP		0x1
#define	NFS4_DELMAP_OP		0x2
#define	NFS4_INACTIVE_OP	0x3

#define	ISVDEV(t) ((t == VBLK) || (t == VCHR) || (t == VFIFO))

/* ALIGN64 aligns the given buffer and adjust buffer size to 64 bit */
#define	ALIGN64(x, ptr, sz)						\
	x = ((uintptr_t)(ptr)) & (sizeof (uint64_t) - 1);		\
	if (x) {							\
		x = sizeof (uint64_t) - (x);				\
		sz -= (x);						\
		ptr += (x);						\
	}

#ifdef DEBUG
int nfs4_client_attr_debug = 0;
int nfs4_client_state_debug = 0;
int nfs4_client_shadow_debug = 0;
int nfs4_client_lock_debug = 0;
int nfs4_seqid_sync = 0;
int nfs4_client_map_debug = 0;
static int nfs4_pageio_debug = 0;
int nfs4_client_inactive_debug = 0;
int nfs4_client_recov_debug = 0;
int nfs4_client_failover_debug = 0;
int nfs4_client_call_debug = 0;
int nfs4_client_lookup_debug = 0;
int nfs4_client_zone_debug = 0;
int nfs4_lost_rqst_debug = 0;
int nfs4_rdattrerr_debug = 0;
int nfs4_open_stream_debug = 0;

int nfs4read_error_inject;

static int nfs4_create_misses = 0;

static int nfs4_readdir_cache_shorts = 0;
static int nfs4_readdir_readahead = 0;

static int nfs4_bio_do_stop = 0;

static int nfs4_lostpage = 0;	/* number of times we lost original page */

int nfs4_mmap_debug = 0;

static int nfs4_pathconf_cache_hits = 0;
static int nfs4_pathconf_cache_misses = 0;

int nfs4close_all_cnt;
int nfs4close_one_debug = 0;
int nfs4close_notw_debug = 0;

int denied_to_flk_debug = 0;
void *lockt_denied_debug;

#endif

/*
 * How long to wait before trying again if OPEN_CONFIRM gets ETIMEDOUT
 * or NFS4ERR_RESOURCE.
 */
static int confirm_retry_sec = 30;

static int nfs4_lookup_neg_cache = 1;

/*
 * number of pages to read ahead
 * optimized for 100 base-T.
 */
static int nfs4_nra = 4;

static int nfs4_do_symlink_cache = 1;

static int nfs4_pathconf_disable_cache = 0;

/*
 * These are the vnode ops routines which implement the vnode interface to
 * the networked file system.  These routines just take their parameters,
 * make them look networkish by putting the right info into interface structs,
 * and then calling the appropriate remote routine(s) to do the work.
 *
 * Note on directory name lookup cacheing:  If we detect a stale fhandle,
 * we purge the directory cache relative to that vnode.  This way, the
 * user won't get burned by the cache repeatedly.  See <nfs/rnode4.h> for
 * more details on rnode locking.
 */

struct vnodeops *nfs4_vnodeops;

const fs_operation_def_t nfs4_vnodeops_template[] = {
	VOPNAME_OPEN,		{ .vop_open = nfs4_open },
	VOPNAME_CLOSE,		{ .vop_close = nfs4_close },
	VOPNAME_READ,		{ .vop_read = nfs4_read },
	VOPNAME_WRITE,		{ .vop_write = nfs4_write },
	VOPNAME_IOCTL,		{ .vop_ioctl = nfs4_ioctl },
	VOPNAME_GETATTR,	{ .vop_getattr = nfs4_getattr },
	VOPNAME_SETATTR,	{ .vop_setattr = nfs4_setattr },
	VOPNAME_ACCESS,		{ .vop_access = nfs4_access },
	VOPNAME_LOOKUP,		{ .vop_lookup = nfs4_lookup },
	VOPNAME_CREATE,		{ .vop_create = nfs4_create },
	VOPNAME_REMOVE,		{ .vop_remove = nfs4_remove },
	VOPNAME_LINK,		{ .vop_link = nfs4_link },
	VOPNAME_RENAME,		{ .vop_rename = nfs4_rename },
	VOPNAME_MKDIR,		{ .vop_mkdir = nfs4_mkdir },
	VOPNAME_RMDIR,		{ .vop_rmdir = nfs4_rmdir },
	VOPNAME_READDIR,	{ .vop_readdir = nfs4_readdir },
	VOPNAME_SYMLINK,	{ .vop_symlink = nfs4_symlink },
	VOPNAME_READLINK,	{ .vop_readlink = nfs4_readlink },
	VOPNAME_FSYNC,		{ .vop_fsync = nfs4_fsync },
	VOPNAME_INACTIVE,	{ .vop_inactive = nfs4_inactive },
	VOPNAME_FID,		{ .vop_fid = nfs4_fid },
	VOPNAME_RWLOCK,		{ .vop_rwlock = nfs4_rwlock },
	VOPNAME_RWUNLOCK,	{ .vop_rwunlock = nfs4_rwunlock },
	VOPNAME_SEEK,		{ .vop_seek = nfs4_seek },
	VOPNAME_FRLOCK,		{ .vop_frlock = nfs4_frlock },
	VOPNAME_SPACE,		{ .vop_space = nfs4_space },
	VOPNAME_REALVP,		{ .vop_realvp = nfs4_realvp },
	VOPNAME_GETPAGE,	{ .vop_getpage = nfs4_getpage },
	VOPNAME_PUTPAGE,	{ .vop_putpage = nfs4_putpage },
	VOPNAME_MAP,		{ .vop_map = nfs4_map },
	VOPNAME_ADDMAP,		{ .vop_addmap = nfs4_addmap },
	VOPNAME_DELMAP,		{ .vop_delmap = nfs4_delmap },
	/* no separate nfs4_dump */
	VOPNAME_DUMP,		{ .vop_dump = nfs_dump },
	VOPNAME_PATHCONF,	{ .vop_pathconf = nfs4_pathconf },
	VOPNAME_PAGEIO,		{ .vop_pageio = nfs4_pageio },
	VOPNAME_DISPOSE,	{ .vop_dispose = nfs4_dispose },
	VOPNAME_SETSECATTR,	{ .vop_setsecattr = nfs4_setsecattr },
	VOPNAME_GETSECATTR,	{ .vop_getsecattr = nfs4_getsecattr },
	VOPNAME_SHRLOCK,	{ .vop_shrlock = nfs4_shrlock },
	VOPNAME_VNEVENT,	{ .vop_vnevent = fs_vnevent_support },
	NULL,			NULL
};

/*
 * The following are subroutines and definitions to set args or get res
 * for the different nfsv4 ops
 */

void
nfs4args_lookup_free(nfs_argop4 *argop, int arglen)
{
	int		i;

	for (i = 0; i < arglen; i++) {
		if (argop[i].argop == OP_LOOKUP) {
			kmem_free(
			    argop[i].nfs_argop4_u.oplookup.
			    objname.utf8string_val,
			    argop[i].nfs_argop4_u.oplookup.
			    objname.utf8string_len);
		}
	}
}

static void
nfs4args_lock_free(nfs_argop4 *argop)
{
	locker4 *locker = &argop->nfs_argop4_u.oplock.locker;

	if (locker->new_lock_owner == TRUE) {
		open_to_lock_owner4 *open_owner;

		open_owner = &locker->locker4_u.open_owner;
		if (open_owner->lock_owner.owner_val != NULL) {
			kmem_free(open_owner->lock_owner.owner_val,
			    open_owner->lock_owner.owner_len);
		}
	}
}

static void
nfs4args_lockt_free(nfs_argop4 *argop)
{
	lock_owner4 *lowner = &argop->nfs_argop4_u.oplockt.owner;

	if (lowner->owner_val != NULL) {
		kmem_free(lowner->owner_val, lowner->owner_len);
	}
}

static void
nfs4args_setattr(nfs_argop4 *argop, vattr_t *vap, vsecattr_t *vsap, int flags,
    rnode4_t *rp, cred_t *cr, bitmap4 supp, int *error,
    nfs4_stateid_types_t *sid_types)
{
	fattr4		*attr = &argop->nfs_argop4_u.opsetattr.obj_attributes;
	mntinfo4_t	*mi;

	argop->argop = OP_SETATTR;
	/*
	 * The stateid is set to 0 if client is not modifying the size
	 * and otherwise to whatever nfs4_get_stateid() returns.
	 *
	 * XXX Note: nfs4_get_stateid() returns 0 if no lockowner and/or no
	 * state struct could be found for the process/file pair.  We may
	 * want to change this in the future (by OPENing the file).  See
	 * bug # 4474852.
	 */
	if (vap->va_mask & AT_SIZE) {

		ASSERT(rp != NULL);
		mi = VTOMI4(RTOV4(rp));

		argop->nfs_argop4_u.opsetattr.stateid =
		    nfs4_get_stateid(cr, rp, curproc->p_pidp->pid_id, mi,
		    OP_SETATTR, sid_types, FALSE);
	} else {
		bzero(&argop->nfs_argop4_u.opsetattr.stateid,
		    sizeof (stateid4));
	}

	*error = vattr_to_fattr4(vap, vsap, attr, flags, OP_SETATTR, supp);
	if (*error)
		bzero(attr, sizeof (*attr));
}

static void
nfs4args_setattr_free(nfs_argop4 *argop)
{
	nfs4_fattr4_free(&argop->nfs_argop4_u.opsetattr.obj_attributes);
}

static int
nfs4args_verify(nfs_argop4 *argop, vattr_t *vap, enum nfs_opnum4 op,
    bitmap4 supp)
{
	fattr4 *attr;
	int error = 0;

	argop->argop = op;
	switch (op) {
	case OP_VERIFY:
		attr = &argop->nfs_argop4_u.opverify.obj_attributes;
		break;
	case OP_NVERIFY:
		attr = &argop->nfs_argop4_u.opnverify.obj_attributes;
		break;
	default:
		return (EINVAL);
	}
	if (!error)
		error = vattr_to_fattr4(vap, NULL, attr, 0, op, supp);
	if (error)
		bzero(attr, sizeof (*attr));
	return (error);
}

static void
nfs4args_verify_free(nfs_argop4 *argop)
{
	switch (argop->argop) {
	case OP_VERIFY:
		nfs4_fattr4_free(&argop->nfs_argop4_u.opverify.obj_attributes);
		break;
	case OP_NVERIFY:
		nfs4_fattr4_free(&argop->nfs_argop4_u.opnverify.obj_attributes);
		break;
	default:
		break;
	}
}

static void
nfs4args_write(nfs_argop4 *argop, stable_how4 stable, rnode4_t *rp, cred_t *cr,
    WRITE4args **wargs_pp, nfs4_stateid_types_t *sid_tp)
{
	WRITE4args *wargs = &argop->nfs_argop4_u.opwrite;
	mntinfo4_t *mi = VTOMI4(RTOV4(rp));

	argop->argop = OP_WRITE;
	wargs->stable = stable;
	wargs->stateid = nfs4_get_w_stateid(cr, rp, curproc->p_pidp->pid_id,
	    mi, OP_WRITE, sid_tp);
	wargs->mblk = NULL;
	*wargs_pp = wargs;
}

void
nfs4args_copen_free(OPEN4cargs *open_args)
{
	if (open_args->owner.owner_val) {
		kmem_free(open_args->owner.owner_val,
		    open_args->owner.owner_len);
	}
	if ((open_args->opentype == OPEN4_CREATE) &&
	    (open_args->mode != EXCLUSIVE4)) {
		nfs4_fattr4_free(&open_args->createhow4_u.createattrs);
	}
}

/*
 * XXX:  This is referenced in modstubs.s
 */
struct vnodeops *
nfs4_getvnodeops(void)
{
	return (nfs4_vnodeops);
}

/*
 * The OPEN operation opens a regular file.
 */
/*ARGSUSED3*/
static int
nfs4_open(vnode_t **vpp, int flag, cred_t *cr, caller_context_t *ct)
{
	vnode_t *dvp = NULL;
	rnode4_t *rp, *drp;
	int error;
	int just_been_created;
	char fn[MAXNAMELEN];

	NFS4_DEBUG(nfs4_client_state_debug, (CE_NOTE, "nfs4_open: "));
	if (nfs_zone() != VTOMI4(*vpp)->mi_zone)
		return (EIO);
	rp = VTOR4(*vpp);

	/*
	 * Check to see if opening something besides a regular file;
	 * if so skip the OTW call
	 */
	if ((*vpp)->v_type != VREG) {
		error = nfs4_open_non_reg_file(vpp, flag, cr);
		return (error);
	}

	/*
	 * XXX - would like a check right here to know if the file is
	 * executable or not, so as to skip OTW
	 */

	if ((error = vtodv(*vpp, &dvp, cr, TRUE)) != 0)
		return (error);

	drp = VTOR4(dvp);
	if (nfs_rw_enter_sig(&drp->r_rwlock, RW_READER, INTR4(dvp)))
		return (EINTR);

	if ((error = vtoname(*vpp, fn, MAXNAMELEN)) != 0) {
		nfs_rw_exit(&drp->r_rwlock);
		return (error);
	}

	/*
	 * See if this file has just been CREATEd.
	 * If so, clear the flag and update the dnlc, which was previously
	 * skipped in nfs4_create.
	 * XXX need better serilization on this.
	 * XXX move this into the nf4open_otw call, after we have
	 * XXX acquired the open owner seqid sync.
	 */
	mutex_enter(&rp->r_statev4_lock);
	if (rp->created_v4) {
		rp->created_v4 = 0;
		mutex_exit(&rp->r_statev4_lock);

		dnlc_update(dvp, fn, *vpp);
		/* This is needed so we don't bump the open ref count */
		just_been_created = 1;
	} else {
		mutex_exit(&rp->r_statev4_lock);
		just_been_created = 0;
	}

	/*
	 * If caller specified O_TRUNC/FTRUNC, then be sure to set
	 * FWRITE (to drive successful setattr(size=0) after open)
	 */
	if (flag & FTRUNC)
		flag |= FWRITE;

	error = nfs4open_otw(dvp, fn, NULL, vpp, cr, 0, flag, 0,
	    just_been_created);

	if (!error && !((*vpp)->v_flag & VROOT))
		dnlc_update(dvp, fn, *vpp);

	nfs_rw_exit(&drp->r_rwlock);

	/* release the hold from vtodv */
	VN_RELE(dvp);

	/* exchange the shadow for the master vnode, if needed */

	if (error == 0 && IS_SHADOW(*vpp, rp))
		sv_exchange(vpp);

	return (error);
}

/*
 * See if there's a "lost open" request to be saved and recovered.
 */
static void
nfs4open_save_lost_rqst(int error, nfs4_lost_rqst_t *lost_rqstp,
    nfs4_open_owner_t *oop, cred_t *cr, vnode_t *vp,
    vnode_t *dvp, OPEN4cargs *open_args)
{
	vfs_t *vfsp;
	char *srccfp;

	vfsp = (dvp ? dvp->v_vfsp : vp->v_vfsp);

	if (error != ETIMEDOUT && error != EINTR &&
	    !NFS4_FRC_UNMT_ERR(error, vfsp)) {
		lost_rqstp->lr_op = 0;
		return;
	}

	NFS4_DEBUG(nfs4_lost_rqst_debug, (CE_NOTE,
	    "nfs4open_save_lost_rqst: error %d", error));

	lost_rqstp->lr_op = OP_OPEN;

	/*
	 * The vp (if it is not NULL) and dvp are held and rele'd via
	 * the recovery code.  See nfs4_save_lost_rqst.
	 */
	lost_rqstp->lr_vp = vp;
	lost_rqstp->lr_dvp = dvp;
	lost_rqstp->lr_oop = oop;
	lost_rqstp->lr_osp = NULL;
	lost_rqstp->lr_lop = NULL;
	lost_rqstp->lr_cr = cr;
	lost_rqstp->lr_flk = NULL;
	lost_rqstp->lr_oacc = open_args->share_access;
	lost_rqstp->lr_odeny = open_args->share_deny;
	lost_rqstp->lr_oclaim = open_args->claim;
	if (open_args->claim == CLAIM_DELEGATE_CUR) {
		lost_rqstp->lr_ostateid =
		    open_args->open_claim4_u.delegate_cur_info.delegate_stateid;
		srccfp = open_args->open_claim4_u.delegate_cur_info.cfile;
	} else {
		srccfp = open_args->open_claim4_u.cfile;
	}
	lost_rqstp->lr_ofile.utf8string_len = 0;
	lost_rqstp->lr_ofile.utf8string_val = NULL;
	(void) str_to_utf8(srccfp, &lost_rqstp->lr_ofile);
	lost_rqstp->lr_putfirst = FALSE;
}

struct nfs4_excl_time {
	uint32 seconds;
	uint32 nseconds;
};

/*
 * The OPEN operation creates and/or opens a regular file
 *
 * ARGSUSED
 */
static int
nfs4open_otw(vnode_t *dvp, char *file_name, struct vattr *in_va,
    vnode_t **vpp, cred_t *cr, int create_flag, int open_flag,
    enum createmode4 createmode, int file_just_been_created)
{
	rnode4_t *rp;
	rnode4_t *drp = VTOR4(dvp);
	vnode_t *vp = NULL;
	vnode_t *vpi = *vpp;
	bool_t needrecov = FALSE;

	int doqueue = 1;

	COMPOUND4args_clnt args;
	COMPOUND4res_clnt res;
	nfs_argop4 *argop;
	nfs_resop4 *resop;
	int argoplist_size;
	int idx_open, idx_fattr;

	GETFH4res *gf_res = NULL;
	OPEN4res *op_res = NULL;
	nfs4_ga_res_t *garp;
	fattr4 *attr = NULL;
	struct nfs4_excl_time verf;
	bool_t did_excl_setup = FALSE;
	int created_osp;

	OPEN4cargs *open_args;
	nfs4_open_owner_t	*oop = NULL;
	nfs4_open_stream_t	*osp = NULL;
	seqid4 seqid = 0;
	bool_t retry_open = FALSE;
	nfs4_recov_state_t recov_state;
	nfs4_lost_rqst_t lost_rqst;
	nfs4_error_t e = { 0, NFS4_OK, RPC_SUCCESS };
	hrtime_t t;
	int acc = 0;
	cred_t *cred_otw = NULL;	/* cred used to do the RPC call */
	cred_t *ncr = NULL;

	nfs4_sharedfh_t *otw_sfh;
	nfs4_sharedfh_t *orig_sfh;
	int fh_differs = 0;
	int numops, setgid_flag;
	int num_bseqid_retry = NFS4_NUM_RETRY_BAD_SEQID + 1;

	/*
	 * Make sure we properly deal with setting the right gid on
	 * a newly created file to reflect the parent's setgid bit
	 */
	setgid_flag = 0;
	if (create_flag && in_va) {

		/*
		 * If there is grpid mount flag used or
		 * the parent's directory has the setgid bit set
		 * _and_ the client was able to get a valid mapping
		 * for the parent dir's owner_group, we want to
		 * append NVERIFY(owner_group == dva.va_gid) and
		 * SETATTR to the CREATE compound.
		 */
		mutex_enter(&drp->r_statelock);
		if ((VTOMI4(dvp)->mi_flags & MI4_GRPID ||
		    drp->r_attr.va_mode & VSGID) &&
		    drp->r_attr.va_gid != GID_NOBODY) {
			in_va->va_mask |= AT_GID;
			in_va->va_gid = drp->r_attr.va_gid;
			setgid_flag = 1;
		}
		mutex_exit(&drp->r_statelock);
	}

	/*
	 * Normal/non-create compound:
	 * PUTFH(dfh) + OPEN(create) + GETFH + GETATTR(new)
	 *
	 * Open(create) compound no setgid:
	 * PUTFH(dfh) + SAVEFH + OPEN(create) + GETFH + GETATTR(new) +
	 * RESTOREFH + GETATTR
	 *
	 * Open(create) setgid:
	 * PUTFH(dfh) + OPEN(create) + GETFH + GETATTR(new) +
	 * SAVEFH + PUTFH(dfh) + GETATTR(dvp) + RESTOREFH +
	 * NVERIFY(grp) + SETATTR
	 */
	if (setgid_flag) {
		numops = 10;
		idx_open = 1;
		idx_fattr = 3;
	} else if (create_flag) {
		numops = 7;
		idx_open = 2;
		idx_fattr = 4;
	} else {
		numops = 4;
		idx_open = 1;
		idx_fattr = 3;
	}

	args.array_len = numops;
	argoplist_size = numops * sizeof (nfs_argop4);
	argop = kmem_alloc(argoplist_size, KM_SLEEP);

	NFS4_DEBUG(nfs4_client_state_debug, (CE_NOTE, "nfs4open_otw: "
	    "open %s open flag 0x%x cred %p", file_name, open_flag,
	    (void *)cr));

	ASSERT(nfs_zone() == VTOMI4(dvp)->mi_zone);
	if (create_flag) {
		/*
		 * We are to create a file.  Initialize the passed in vnode
		 * pointer.
		 */
		vpi = NULL;
	} else {
		/*
		 * Check to see if the client owns a read delegation and is
		 * trying to open for write.  If so, then return the delegation
		 * to avoid the server doing a cb_recall and returning DELAY.
		 * NB - we don't use the statev4_lock here because we'd have
		 * to drop the lock anyway and the result would be stale.
		 */
		if ((open_flag & FWRITE) &&
		    VTOR4(vpi)->r_deleg_type == OPEN_DELEGATE_READ)
			(void) nfs4delegreturn(VTOR4(vpi), NFS4_DR_REOPEN);

		/*
		 * If the file has a delegation, then do an access check up
		 * front.  This avoids having to an access check later after
		 * we've already done start_op, which could deadlock.
		 */
		if (VTOR4(vpi)->r_deleg_type != OPEN_DELEGATE_NONE) {
			if (open_flag & FREAD &&
			    nfs4_access(vpi, VREAD, 0, cr, NULL) == 0)
				acc |= VREAD;
			if (open_flag & FWRITE &&
			    nfs4_access(vpi, VWRITE, 0, cr, NULL) == 0)
				acc |= VWRITE;
		}
	}

	drp = VTOR4(dvp);

	recov_state.rs_flags = 0;
	recov_state.rs_num_retry_despite_err = 0;
	cred_otw = cr;

recov_retry:
	fh_differs = 0;
	nfs4_error_zinit(&e);

	e.error = nfs4_start_op(VTOMI4(dvp), dvp, vpi, &recov_state);
	if (e.error) {
		if (ncr != NULL)
			crfree(ncr);
		kmem_free(argop, argoplist_size);
		return (e.error);
	}

	args.ctag = TAG_OPEN;
	args.array_len = numops;
	args.array = argop;

	/* putfh directory fh */
	argop[0].argop = OP_CPUTFH;
	argop[0].nfs_argop4_u.opcputfh.sfh = drp->r_fh;

	/* OPEN: either op 1 or op 2 depending upon create/setgid flags */
	argop[idx_open].argop = OP_COPEN;
	open_args = &argop[idx_open].nfs_argop4_u.opcopen;
	open_args->claim = CLAIM_NULL;

	/* name of file */
	open_args->open_claim4_u.cfile = file_name;
	open_args->owner.owner_len = 0;
	open_args->owner.owner_val = NULL;

	if (create_flag) {
		/* CREATE a file */
		open_args->opentype = OPEN4_CREATE;
		open_args->mode = createmode;
		if (createmode == EXCLUSIVE4) {
			if (did_excl_setup == FALSE) {
				verf.seconds = zone_get_hostid(NULL);
				if (verf.seconds != 0)
					verf.nseconds = newnum();
				else {
					timestruc_t now;

					gethrestime(&now);
					verf.seconds = now.tv_sec;
					verf.nseconds = now.tv_nsec;
				}
				/*
				 * Since the server will use this value for the
				 * mtime, make sure that it can't overflow. Zero
				 * out the MSB. The actual value does not matter
				 * here, only its uniqeness.
				 */
				verf.seconds &= INT32_MAX;
				did_excl_setup = TRUE;
			}

			/* Now copy over verifier to OPEN4args. */
			open_args->createhow4_u.createverf = *(uint64_t *)&verf;
		} else {
			int v_error;
			bitmap4 supp_attrs;
			servinfo4_t *svp;

			attr = &open_args->createhow4_u.createattrs;

			svp = drp->r_server;
			(void) nfs_rw_enter_sig(&svp->sv_lock, RW_READER, 0);
			supp_attrs = svp->sv_supp_attrs;
			nfs_rw_exit(&svp->sv_lock);

			/* GUARDED4 or UNCHECKED4 */
			v_error = vattr_to_fattr4(in_va, NULL, attr, 0, OP_OPEN,
			    supp_attrs);
			if (v_error) {
				bzero(attr, sizeof (*attr));
				nfs4args_copen_free(open_args);
				nfs4_end_op(VTOMI4(dvp), dvp, vpi,
				    &recov_state, FALSE);
				if (ncr != NULL)
					crfree(ncr);
				kmem_free(argop, argoplist_size);
				return (v_error);
			}
		}
	} else {
		/* NO CREATE */
		open_args->opentype = OPEN4_NOCREATE;
	}

	if (recov_state.rs_sp != NULL) {
		mutex_enter(&recov_state.rs_sp->s_lock);
		open_args->owner.clientid = recov_state.rs_sp->clientid;
		mutex_exit(&recov_state.rs_sp->s_lock);
	} else {
		/* XXX should we just fail here? */
		open_args->owner.clientid = 0;
	}

	/*
	 * This increments oop's ref count or creates a temporary 'just_created'
	 * open owner that will become valid when this OPEN/OPEN_CONFIRM call
	 * completes.
	 */
	mutex_enter(&VTOMI4(dvp)->mi_lock);

	/* See if a permanent or just created open owner exists */
	oop = find_open_owner_nolock(cr, NFS4_JUST_CREATED, VTOMI4(dvp));
	if (!oop) {
		/*
		 * This open owner does not exist so create a temporary
		 * just created one.
		 */
		oop = create_open_owner(cr, VTOMI4(dvp));
		ASSERT(oop != NULL);
	}
	mutex_exit(&VTOMI4(dvp)->mi_lock);

	/* this length never changes, do alloc before seqid sync */
	open_args->owner.owner_len = sizeof (oop->oo_name);
	open_args->owner.owner_val =
	    kmem_alloc(open_args->owner.owner_len, KM_SLEEP);

	e.error = nfs4_start_open_seqid_sync(oop, VTOMI4(dvp));
	if (e.error == EAGAIN) {
		open_owner_rele(oop);
		nfs4args_copen_free(open_args);
		nfs4_end_op(VTOMI4(dvp), dvp, vpi, &recov_state, TRUE);
		if (ncr != NULL) {
			crfree(ncr);
			ncr = NULL;
		}
		goto recov_retry;
	}

	/* Check to see if we need to do the OTW call */
	if (!create_flag) {
		if (!nfs4_is_otw_open_necessary(oop, open_flag, vpi,
		    file_just_been_created, &e.error, acc, &recov_state)) {

			/*
			 * The OTW open is not necessary.  Either
			 * the open can succeed without it (eg.
			 * delegation, error == 0) or the open
			 * must fail due to an access failure
			 * (error != 0).  In either case, tidy
			 * up and return.
			 */

			nfs4_end_open_seqid_sync(oop);
			open_owner_rele(oop);
			nfs4args_copen_free(open_args);
			nfs4_end_op(VTOMI4(dvp), dvp, vpi, &recov_state, FALSE);
			if (ncr != NULL)
				crfree(ncr);
			kmem_free(argop, argoplist_size);
			return (e.error);
		}
	}

	bcopy(&oop->oo_name, open_args->owner.owner_val,
	    open_args->owner.owner_len);

	seqid = nfs4_get_open_seqid(oop) + 1;
	open_args->seqid = seqid;
	open_args->share_access = 0;
	if (open_flag & FREAD)
		open_args->share_access |= OPEN4_SHARE_ACCESS_READ;
	if (open_flag & FWRITE)
		open_args->share_access |= OPEN4_SHARE_ACCESS_WRITE;
	open_args->share_deny = OPEN4_SHARE_DENY_NONE;



	/*
	 * getfh w/sanity check for idx_open/idx_fattr
	 */
	ASSERT((idx_open + 1) == (idx_fattr - 1));
	argop[idx_open + 1].argop = OP_GETFH;

	/* getattr */
	argop[idx_fattr].argop = OP_GETATTR;
	argop[idx_fattr].nfs_argop4_u.opgetattr.attr_request = NFS4_VATTR_MASK;
	argop[idx_fattr].nfs_argop4_u.opgetattr.mi = VTOMI4(dvp);

	if (setgid_flag) {
		vattr_t	_v;
		servinfo4_t *svp;
		bitmap4	supp_attrs;

		svp = drp->r_server;
		(void) nfs_rw_enter_sig(&svp->sv_lock, RW_READER, 0);
		supp_attrs = svp->sv_supp_attrs;
		nfs_rw_exit(&svp->sv_lock);

		/*
		 * For setgid case, we need to:
		 * 4:savefh(new) 5:putfh(dir) 6:getattr(dir) 7:restorefh(new)
		 */
		argop[4].argop = OP_SAVEFH;

		argop[5].argop = OP_CPUTFH;
		argop[5].nfs_argop4_u.opcputfh.sfh = drp->r_fh;

		argop[6].argop = OP_GETATTR;
		argop[6].nfs_argop4_u.opgetattr.attr_request = NFS4_VATTR_MASK;
		argop[6].nfs_argop4_u.opgetattr.mi = VTOMI4(dvp);

		argop[7].argop = OP_RESTOREFH;

		/*
		 * nverify
		 */
		_v.va_mask = AT_GID;
		_v.va_gid = in_va->va_gid;
		if (!(e.error = nfs4args_verify(&argop[8], &_v, OP_NVERIFY,
		    supp_attrs))) {

			/*
			 * setattr
			 *
			 * We _know_ we're not messing with AT_SIZE or
			 * AT_XTIME, so no need for stateid or flags.
			 * Also we specify NULL rp since we're only
			 * interested in setting owner_group attributes.
			 */
			nfs4args_setattr(&argop[9], &_v, NULL, 0, NULL, cr,
			    supp_attrs, &e.error, 0);
			if (e.error)
				nfs4args_verify_free(&argop[8]);
		}

		if (e.error) {
			/*
			 * XXX - Revisit the last argument to nfs4_end_op()
			 *	 once 5020486 is fixed.
			 */
			nfs4_end_open_seqid_sync(oop);
			open_owner_rele(oop);
			nfs4args_copen_free(open_args);
			nfs4_end_op(VTOMI4(dvp), dvp, vpi, &recov_state, TRUE);
			if (ncr != NULL)
				crfree(ncr);
			kmem_free(argop, argoplist_size);
			return (e.error);
		}
	} else if (create_flag) {
		argop[1].argop = OP_SAVEFH;

		argop[5].argop = OP_RESTOREFH;

		argop[6].argop = OP_GETATTR;
		argop[6].nfs_argop4_u.opgetattr.attr_request = NFS4_VATTR_MASK;
		argop[6].nfs_argop4_u.opgetattr.mi = VTOMI4(dvp);
	}

	NFS4_DEBUG(nfs4_client_call_debug, (CE_NOTE,
	    "nfs4open_otw: %s call, nm %s, rp %s",
	    needrecov ? "recov" : "first", file_name,
	    rnode4info(VTOR4(dvp))));

	t = gethrtime();

	rfs4call(VTOMI4(dvp), &args, &res, cred_otw, &doqueue, 0, &e);

	if (!e.error && nfs4_need_to_bump_seqid(&res))
		nfs4_set_open_seqid(seqid, oop, args.ctag);

	needrecov = nfs4_needs_recovery(&e, TRUE, dvp->v_vfsp);

	if (e.error || needrecov) {
		bool_t abort = FALSE;

		if (needrecov) {
			nfs4_bseqid_entry_t *bsep = NULL;

			nfs4open_save_lost_rqst(e.error, &lost_rqst, oop,
			    cred_otw, vpi, dvp, open_args);

			if (!e.error && res.status == NFS4ERR_BAD_SEQID) {
				bsep = nfs4_create_bseqid_entry(oop, NULL,
				    vpi, 0, args.ctag, open_args->seqid);
				num_bseqid_retry--;
			}

			abort = nfs4_start_recovery(&e, VTOMI4(dvp), dvp, vpi,
			    NULL, lost_rqst.lr_op == OP_OPEN ?
			    &lost_rqst : NULL, OP_OPEN, bsep, NULL, NULL);

			if (bsep)
				kmem_free(bsep, sizeof (*bsep));
			/* give up if we keep getting BAD_SEQID */
			if (num_bseqid_retry == 0)
				abort = TRUE;
			if (abort == TRUE && e.error == 0)
				e.error = geterrno4(res.status);
		}
		nfs4_end_open_seqid_sync(oop);
		open_owner_rele(oop);
		nfs4_end_op(VTOMI4(dvp), dvp, vpi, &recov_state, needrecov);
		nfs4args_copen_free(open_args);
		if (setgid_flag) {
			nfs4args_verify_free(&argop[8]);
			nfs4args_setattr_free(&argop[9]);
		}
		if (!e.error)
			xdr_free(xdr_COMPOUND4res_clnt, (caddr_t)&res);
		if (ncr != NULL) {
			crfree(ncr);
			ncr = NULL;
		}
		if (!needrecov || abort == TRUE || e.error == EINTR ||
		    NFS4_FRC_UNMT_ERR(e.error, dvp->v_vfsp)) {
			kmem_free(argop, argoplist_size);
			return (e.error);
		}
		goto recov_retry;
	}

	/*
	 * Will check and update lease after checking the rflag for
	 * OPEN_CONFIRM in the successful OPEN call.
	 */
	if (res.status != NFS4_OK && res.array_len <= idx_fattr + 1) {

		/*
		 * XXX what if we're crossing mount points from server1:/drp
		 * to server2:/drp/rp.
		 */

		/* Signal our end of use of the open seqid */
		nfs4_end_open_seqid_sync(oop);

		/*
		 * This will destroy the open owner if it was just created,
		 * and no one else has put a reference on it.
		 */
		open_owner_rele(oop);
		if (create_flag && (createmode != EXCLUSIVE4) &&
		    res.status == NFS4ERR_BADOWNER)
			nfs4_log_badowner(VTOMI4(dvp), OP_OPEN);

		e.error = geterrno4(res.status);
		nfs4args_copen_free(open_args);
		if (setgid_flag) {
			nfs4args_verify_free(&argop[8]);
			nfs4args_setattr_free(&argop[9]);
		}
		xdr_free(xdr_COMPOUND4res_clnt, (caddr_t)&res);
		nfs4_end_op(VTOMI4(dvp), dvp, vpi, &recov_state, needrecov);
		/*
		 * If the reply is NFS4ERR_ACCESS, it may be because
		 * we are root (no root net access).  If the real uid
		 * is not root, then retry with the real uid instead.
		 */
		if (ncr != NULL) {
			crfree(ncr);
			ncr = NULL;
		}
		if (res.status == NFS4ERR_ACCESS &&
		    (ncr = crnetadjust(cred_otw)) != NULL) {
			cred_otw = ncr;
			goto recov_retry;
		}
		kmem_free(argop, argoplist_size);
		return (e.error);
	}

	resop = &res.array[idx_open];  /* open res */
	op_res = &resop->nfs_resop4_u.opopen;

#ifdef DEBUG
	/*
	 * verify attrset bitmap
	 */
	if (create_flag &&
	    (createmode == UNCHECKED4 || createmode == GUARDED4)) {
		/* make sure attrset returned is what we asked for */
		/* XXX Ignore this 'error' for now */
		if (attr->attrmask != op_res->attrset)
			/* EMPTY */;
	}
#endif

	if (op_res->rflags & OPEN4_RESULT_LOCKTYPE_POSIX) {
		mutex_enter(&VTOMI4(dvp)->mi_lock);
		VTOMI4(dvp)->mi_flags |= MI4_POSIX_LOCK;
		mutex_exit(&VTOMI4(dvp)->mi_lock);
	}

	resop = &res.array[idx_open + 1];  /* getfh res */
	gf_res = &resop->nfs_resop4_u.opgetfh;

	otw_sfh = sfh4_get(&gf_res->object, VTOMI4(dvp));

	/*
	 * The open stateid has been updated on the server but not
	 * on the client yet.  There is a path: makenfs4node->nfs4_attr_cache->
	 * flush_pages->VOP_PUTPAGE->...->nfs4write where we will issue an OTW
	 * WRITE call.  That, however, will use the old stateid, so go ahead
	 * and upate the open stateid now, before any call to makenfs4node.
	 */
	if (vpi) {
		nfs4_open_stream_t	*tmp_osp;
		rnode4_t		*tmp_rp = VTOR4(vpi);

		tmp_osp = find_open_stream(oop, tmp_rp);
		if (tmp_osp) {
			tmp_osp->open_stateid = op_res->stateid;
			mutex_exit(&tmp_osp->os_sync_lock);
			open_stream_rele(tmp_osp, tmp_rp);
		}

		/*
		 * We must determine if the file handle given by the otw open
		 * is the same as the file handle which was passed in with
		 * *vpp.  This case can be reached if the file we are trying
		 * to open has been removed and another file has been created
		 * having the same file name.  The passed in vnode is released
		 * later.
		 */
		orig_sfh = VTOR4(vpi)->r_fh;
		fh_differs = nfs4cmpfh(&orig_sfh->sfh_fh, &otw_sfh->sfh_fh);
	}

	garp = &res.array[idx_fattr].nfs_resop4_u.opgetattr.ga_res;

	if (create_flag || fh_differs) {
		int rnode_err = 0;

		vp = makenfs4node(otw_sfh, garp, dvp->v_vfsp, t, cr,
		    dvp, fn_get(VTOSV(dvp)->sv_name, file_name, otw_sfh));

		if (e.error)
			PURGE_ATTRCACHE4(vp);
		/*
		 * For the newly created vp case, make sure the rnode
		 * isn't bad before using it.
		 */
		mutex_enter(&(VTOR4(vp))->r_statelock);
		if (VTOR4(vp)->r_flags & R4RECOVERR)
			rnode_err = EIO;
		mutex_exit(&(VTOR4(vp))->r_statelock);

		if (rnode_err) {
			nfs4_end_open_seqid_sync(oop);
			nfs4args_copen_free(open_args);
			if (setgid_flag) {
				nfs4args_verify_free(&argop[8]);
				nfs4args_setattr_free(&argop[9]);
			}
			xdr_free(xdr_COMPOUND4res_clnt, (caddr_t)&res);
			nfs4_end_op(VTOMI4(dvp), dvp, vpi, &recov_state,
			    needrecov);
			open_owner_rele(oop);
			VN_RELE(vp);
			if (ncr != NULL)
				crfree(ncr);
			sfh4_rele(&otw_sfh);
			kmem_free(argop, argoplist_size);
			return (EIO);
		}
	} else {
		vp = vpi;
	}
	sfh4_rele(&otw_sfh);

	/*
	 * It seems odd to get a full set of attrs and then not update
	 * the object's attrcache in the non-create case.  Create case uses
	 * the attrs since makenfs4node checks to see if the attrs need to
	 * be updated (and then updates them).  The non-create case should
	 * update attrs also.
	 */
	if (! create_flag && ! fh_differs && !e.error) {
		nfs4_attr_cache(vp, garp, t, cr, TRUE, NULL);
	}

	nfs4_error_zinit(&e);
	if (op_res->rflags & OPEN4_RESULT_CONFIRM) {
		/* This does not do recovery for vp explicitly. */
		nfs4open_confirm(vp, &seqid, &op_res->stateid, cred_otw, FALSE,
		    &retry_open, oop, FALSE, &e, &num_bseqid_retry);

		if (e.error || e.stat) {
			nfs4_end_open_seqid_sync(oop);
			nfs4args_copen_free(open_args);
			if (setgid_flag) {
				nfs4args_verify_free(&argop[8]);
				nfs4args_setattr_free(&argop[9]);
			}
			xdr_free(xdr_COMPOUND4res_clnt, (caddr_t)&res);
			nfs4_end_op(VTOMI4(dvp), dvp, vpi, &recov_state,
			    needrecov);
			open_owner_rele(oop);
			if (create_flag || fh_differs) {
				/* rele the makenfs4node */
				VN_RELE(vp);
			}
			if (ncr != NULL) {
				crfree(ncr);
				ncr = NULL;
			}
			if (retry_open == TRUE) {
				NFS4_DEBUG(nfs4_client_recov_debug, (CE_NOTE,
				    "nfs4open_otw: retry the open since OPEN "
				    "CONFIRM failed with error %d stat %d",
				    e.error, e.stat));
				if (create_flag && createmode == GUARDED4) {
					NFS4_DEBUG(nfs4_client_recov_debug,
					    (CE_NOTE, "nfs4open_otw: switch "
					    "createmode from GUARDED4 to "
					    "UNCHECKED4"));
					createmode = UNCHECKED4;
				}
				goto recov_retry;
			}
			if (!e.error) {
				if (create_flag && (createmode != EXCLUSIVE4) &&
				    e.stat == NFS4ERR_BADOWNER)
					nfs4_log_badowner(VTOMI4(dvp), OP_OPEN);

				e.error = geterrno4(e.stat);
			}
			kmem_free(argop, argoplist_size);
			return (e.error);
		}
	}

	rp = VTOR4(vp);

	mutex_enter(&rp->r_statev4_lock);
	if (create_flag)
		rp->created_v4 = 1;
	mutex_exit(&rp->r_statev4_lock);

	mutex_enter(&oop->oo_lock);
	/* Doesn't matter if 'oo_just_created' already was set as this */
	oop->oo_just_created = NFS4_PERM_CREATED;
	if (oop->oo_cred_otw)
		crfree(oop->oo_cred_otw);
	oop->oo_cred_otw = cred_otw;
	crhold(oop->oo_cred_otw);
	mutex_exit(&oop->oo_lock);

	/* returns with 'os_sync_lock' held */
	osp = find_or_create_open_stream(oop, rp, &created_osp);
	if (!osp) {
		NFS4_DEBUG(nfs4_client_state_debug, (CE_NOTE,
		    "nfs4open_otw: failed to create an open stream"));
		NFS4_DEBUG(nfs4_seqid_sync, (CE_NOTE, "nfs4open_otw: "
		    "signal our end of use of the open seqid"));

		nfs4_end_open_seqid_sync(oop);
		open_owner_rele(oop);
		nfs4args_copen_free(open_args);
		if (setgid_flag) {
			nfs4args_verify_free(&argop[8]);
			nfs4args_setattr_free(&argop[9]);
		}
		xdr_free(xdr_COMPOUND4res_clnt, (caddr_t)&res);
		nfs4_end_op(VTOMI4(dvp), dvp, vpi, &recov_state, needrecov);
		if (create_flag || fh_differs)
			VN_RELE(vp);
		if (ncr != NULL)
			crfree(ncr);

		kmem_free(argop, argoplist_size);
		return (EINVAL);

	}

	osp->open_stateid = op_res->stateid;

	if (open_flag & FREAD)
		osp->os_share_acc_read++;
	if (open_flag & FWRITE)
		osp->os_share_acc_write++;
	osp->os_share_deny_none++;

	/*
	 * Need to reset this bitfield for the possible case where we were
	 * going to OTW CLOSE the file, got a non-recoverable error, and before
	 * we could retry the CLOSE, OPENed the file again.
	 */
	ASSERT(osp->os_open_owner->oo_seqid_inuse);
	osp->os_final_close = 0;
	osp->os_force_close = 0;
#ifdef DEBUG
	if (osp->os_failed_reopen)
		NFS4_DEBUG(nfs4_open_stream_debug, (CE_NOTE, "nfs4open_otw:"
		    " clearing os_failed_reopen for osp %p, cr %p, rp %s",
		    (void *)osp, (void *)cr, rnode4info(rp)));
#endif
	osp->os_failed_reopen = 0;

	mutex_exit(&osp->os_sync_lock);

	nfs4_end_open_seqid_sync(oop);

	if (created_osp && recov_state.rs_sp != NULL) {
		mutex_enter(&recov_state.rs_sp->s_lock);
		nfs4_inc_state_ref_count_nolock(recov_state.rs_sp, VTOMI4(dvp));
		mutex_exit(&recov_state.rs_sp->s_lock);
	}

	/* get rid of our reference to find oop */
	open_owner_rele(oop);

	open_stream_rele(osp, rp);

	/* accept delegation, if any */
	nfs4_delegation_accept(rp, CLAIM_NULL, op_res, garp, cred_otw);

	nfs4_end_op(VTOMI4(dvp), dvp, vpi, &recov_state, needrecov);

	if (createmode == EXCLUSIVE4 &&
	    (in_va->va_mask & ~(AT_GID | AT_SIZE))) {
		NFS4_DEBUG(nfs4_client_state_debug, (CE_NOTE, "nfs4open_otw:"
		    " EXCLUSIVE4: sending a SETATTR"));
		/*
		 * If doing an exclusive create, then generate
		 * a SETATTR to set the initial attributes.
		 * Try to set the mtime and the atime to the
		 * server's current time.  It is somewhat
		 * expected that these fields will be used to
		 * store the exclusive create cookie.  If not,
		 * server implementors will need to know that
		 * a SETATTR will follow an exclusive create
		 * and the cookie should be destroyed if
		 * appropriate.
		 *
		 * The AT_GID and AT_SIZE bits are turned off
		 * so that the SETATTR request will not attempt
		 * to process these.  The gid will be set
		 * separately if appropriate.  The size is turned
		 * off because it is assumed that a new file will
		 * be created empty and if the file wasn't empty,
		 * then the exclusive create will have failed
		 * because the file must have existed already.
		 * Therefore, no truncate operation is needed.
		 */
		in_va->va_mask &= ~(AT_GID | AT_SIZE);
		in_va->va_mask |= (AT_MTIME | AT_ATIME);

		e.error = nfs4setattr(vp, in_va, 0, cr, NULL);
		if (e.error) {
			nfs4_error_t err;

			/*
			 * Couldn't correct the attributes of
			 * the newly created file and the
			 * attributes are wrong.  Remove the
			 * file and return an error to the
			 * application.
			 */
			/* XXX will this take care of client state ? */
			NFS4_DEBUG(nfs4_client_state_debug, (CE_NOTE,
			    "nfs4open_otw: EXCLUSIVE4: error %d on SETATTR:"
			    " remove file", e.error));

			/*
			 * The file is currently open so try to close it first.
			 *
			 * If we do not close the file explicitly here then the
			 * VN_RELE() would do an (implicit and asynchronous)
			 * close for us.  But such async close could race with
			 * the nfs4_remove() below.  If the async close is
			 * slower than nfs4_remove() then nfs4_remove()
			 * wouldn't remove the file but rename it to .nfsXXXX
			 * instead.
			 */
			nfs4close_one(vp, NULL, cr, open_flag, NULL, &err,
			    CLOSE_NORM, 0, 0, 0);
			VN_RELE(vp);
			(void) nfs4_remove(dvp, file_name, cr, NULL, 0);

			/*
			 * Since we've reled the vnode and removed
			 * the file we now need to return the error.
			 * At this point we don't want to update the
			 * dircaches, call nfs4_waitfor_purge_complete
			 * or set vpp to vp so we need to skip these
			 * as well.
			 */
			goto skip_update_dircaches;
		}
	}

	/*
	 * If we created or found the correct vnode, due to create_flag or
	 * fh_differs being set, then update directory cache attribute, readdir
	 * and dnlc caches.
	 */
	if (create_flag || fh_differs) {
		dirattr_info_t dinfo, *dinfop;

		/*
		 * Make sure getattr succeeded before using results.
		 * note: op 7 is getattr(dir) for both flavors of
		 * open(create).
		 */
		if (create_flag && res.status == NFS4_OK) {
			dinfo.di_time_call = t;
			dinfo.di_cred = cr;
			dinfo.di_garp =
			    &res.array[6].nfs_resop4_u.opgetattr.ga_res;
			dinfop = &dinfo;
		} else {
			dinfop = NULL;
		}

		nfs4_update_dircaches(&op_res->cinfo, dvp, vp, file_name,
		    dinfop);
	}

	/*
	 * If the page cache for this file was flushed from actions
	 * above, it was done asynchronously and if that is true,
	 * there is a need to wait here for it to complete.  This must
	 * be done outside of start_fop/end_fop.
	 */
	(void) nfs4_waitfor_purge_complete(vp);

	/*
	 * It is implicit that we are in the open case (create_flag == 0) since
	 * fh_differs can only be set to a non-zero value in the open case.
	 */
	if (fh_differs != 0 && vpi != NULL)
		VN_RELE(vpi);

	/*
	 * Be sure to set *vpp to the correct value before returning.
	 */
	*vpp = vp;

skip_update_dircaches:

	nfs4args_copen_free(open_args);
	if (setgid_flag) {
		nfs4args_verify_free(&argop[8]);
		nfs4args_setattr_free(&argop[9]);
	}
	xdr_free(xdr_COMPOUND4res_clnt, (caddr_t)&res);

	if (ncr)
		crfree(ncr);
	kmem_free(argop, argoplist_size);
	return (e.error);
}

/*
 * Reopen an open instance.  cf. nfs4open_otw().
 *
 * Errors are returned by the nfs4_error_t parameter.
 * - ep->error contains an errno value or zero.
 * - if it is zero, ep->stat is set to an NFS status code, if any.
 *   If the file could not be reopened, but the caller should continue, the
 *   file is marked dead and no error values are returned.  If the caller
 *   should stop recovering open files and start over, either the ep->error
 *   value or ep->stat will indicate an error (either something that requires
 *   recovery or EAGAIN).  Note that some recovery (e.g., expired volatile
 *   filehandles) may be handled silently by this routine.
 * - if it is EINTR, ETIMEDOUT, or NFS4_FRC_UNMT_ERR, recovery for lost state
 *   will be started, so the caller should not do it.
 *
 * Gotos:
 * - kill_file : reopen failed in such a fashion to constitute marking the
 *    file dead and setting the open stream's 'os_failed_reopen' as 1.  This
 *   is for cases where recovery is not possible.
 * - failed_reopen : same as above, except that the file has already been
 *   marked dead, so no need to do it again.
 * - bailout : reopen failed but we are able to recover and retry the reopen -
 *   either within this function immediately or via the calling function.
 */

void
nfs4_reopen(vnode_t *vp, nfs4_open_stream_t *osp, nfs4_error_t *ep,
    open_claim_type4 claim, bool_t frc_use_claim_previous,
    bool_t is_recov)
{
	COMPOUND4args_clnt args;
	COMPOUND4res_clnt res;
	nfs_argop4 argop[4];
	nfs_resop4 *resop;
	OPEN4res *op_res = NULL;
	OPEN4cargs *open_args;
	GETFH4res *gf_res;
	rnode4_t *rp = VTOR4(vp);
	int doqueue = 1;
	cred_t *cr = NULL, *cred_otw = NULL;
	nfs4_open_owner_t *oop = NULL;
	seqid4 seqid;
	nfs4_ga_res_t *garp;
	char fn[MAXNAMELEN];
	nfs4_recov_state_t recov = {NULL, 0};
	nfs4_lost_rqst_t lost_rqst;
	mntinfo4_t *mi = VTOMI4(vp);
	bool_t abort;
	char *failed_msg = "";
	int fh_different;
	hrtime_t t;
	nfs4_bseqid_entry_t *bsep = NULL;

	ASSERT(nfs4_consistent_type(vp));
	ASSERT(nfs_zone() == mi->mi_zone);

	nfs4_error_zinit(ep);

	/* this is the cred used to find the open owner */
	cr = state_to_cred(osp);
	if (cr == NULL) {
		failed_msg = "Couldn't reopen: no cred";
		goto kill_file;
	}
	/* use this cred for OTW operations */
	cred_otw = nfs4_get_otw_cred(cr, mi, osp->os_open_owner);

top:
	nfs4_error_zinit(ep);

	if (mi->mi_vfsp->vfs_flag & VFS_UNMOUNTED) {
		/* File system has been unmounted, quit */
		ep->error = EIO;
		failed_msg = "Couldn't reopen: file system has been unmounted";
		goto kill_file;
	}

	oop = osp->os_open_owner;

	ASSERT(oop != NULL);
	if (oop == NULL) {	/* be defensive in non-DEBUG */
		failed_msg = "can't reopen: no open owner";
		goto kill_file;
	}
	open_owner_hold(oop);

	ep->error = nfs4_start_open_seqid_sync(oop, mi);
	if (ep->error) {
		open_owner_rele(oop);
		oop = NULL;
		goto bailout;
	}

	/*
	 * If the rnode has a delegation and the delegation has been
	 * recovered and the server didn't request a recall and the caller
	 * didn't specifically ask for CLAIM_PREVIOUS (nfs4frlock during
	 * recovery) and the rnode hasn't been marked dead, then install
	 * the delegation stateid in the open stream.  Otherwise, proceed
	 * with a CLAIM_PREVIOUS or CLAIM_NULL OPEN.
	 */
	mutex_enter(&rp->r_statev4_lock);
	if (rp->r_deleg_type != OPEN_DELEGATE_NONE &&
	    !rp->r_deleg_return_pending &&
	    (rp->r_deleg_needs_recovery == OPEN_DELEGATE_NONE) &&
	    !rp->r_deleg_needs_recall &&
	    claim != CLAIM_DELEGATE_CUR && !frc_use_claim_previous &&
	    !(rp->r_flags & R4RECOVERR)) {
		mutex_enter(&osp->os_sync_lock);
		osp->os_delegation = 1;
		osp->open_stateid = rp->r_deleg_stateid;
		mutex_exit(&osp->os_sync_lock);
		mutex_exit(&rp->r_statev4_lock);
		goto bailout;
	}
	mutex_exit(&rp->r_statev4_lock);

	/*
	 * If the file failed recovery, just quit.  This failure need not
	 * affect other reopens, so don't return an error.
	 */
	mutex_enter(&rp->r_statelock);
	if (rp->r_flags & R4RECOVERR) {
		mutex_exit(&rp->r_statelock);
		ep->error = 0;
		goto failed_reopen;
	}
	mutex_exit(&rp->r_statelock);

	/*
	 * argop is empty here
	 *
	 * PUTFH, OPEN, GETATTR
	 */
	args.ctag = TAG_REOPEN;
	args.array_len = 4;
	args.array = argop;

	NFS4_DEBUG(nfs4_client_failover_debug, (CE_NOTE,
	    "nfs4_reopen: file is type %d, id %s",
	    vp->v_type, rnode4info(VTOR4(vp))));

	argop[0].argop = OP_CPUTFH;

	if (claim != CLAIM_PREVIOUS) {
		/*
		 * if this is a file mount then
		 * use the mntinfo parentfh
		 */
		argop[0].nfs_argop4_u.opcputfh.sfh =
		    (vp->v_flag & VROOT) ? mi->mi_srvparentfh :
		    VTOSV(vp)->sv_dfh;
	} else {
		/* putfh fh to reopen */
		argop[0].nfs_argop4_u.opcputfh.sfh = rp->r_fh;
	}

	argop[1].argop = OP_COPEN;
	open_args = &argop[1].nfs_argop4_u.opcopen;
	open_args->claim = claim;

	if (claim == CLAIM_NULL) {

		if ((ep->error = vtoname(vp, fn, MAXNAMELEN)) != 0) {
			nfs_cmn_err(ep->error, CE_WARN, "nfs4_reopen: vtoname "
			    "failed for vp 0x%p for CLAIM_NULL with %m",
			    (void *)vp);
			failed_msg = "Couldn't reopen: vtoname failed for "
			    "CLAIM_NULL";
			/* nothing allocated yet */
			goto kill_file;
		}

		open_args->open_claim4_u.cfile = fn;
	} else if (claim == CLAIM_PREVIOUS) {

		/*
		 * We have two cases to deal with here:
		 * 1) We're being called to reopen files in order to satisfy
		 *    a lock operation request which requires us to explicitly
		 *    reopen files which were opened under a delegation.  If
		 *    we're in recovery, we *must* use CLAIM_PREVIOUS.  In
		 *    that case, frc_use_claim_previous is TRUE and we must
		 *    use the rnode's current delegation type (r_deleg_type).
		 * 2) We're reopening files during some form of recovery.
		 *    In this case, frc_use_claim_previous is FALSE and we
		 *    use the delegation type appropriate for recovery
		 *    (r_deleg_needs_recovery).
		 */
		mutex_enter(&rp->r_statev4_lock);
		open_args->open_claim4_u.delegate_type =
		    frc_use_claim_previous ?
		    rp->r_deleg_type :
		    rp->r_deleg_needs_recovery;
		mutex_exit(&rp->r_statev4_lock);

	} else if (claim == CLAIM_DELEGATE_CUR) {

		if ((ep->error = vtoname(vp, fn, MAXNAMELEN)) != 0) {
			nfs_cmn_err(ep->error, CE_WARN, "nfs4_reopen: vtoname "
			    "failed for vp 0x%p for CLAIM_DELEGATE_CUR "
			    "with %m", (void *)vp);
			failed_msg = "Couldn't reopen: vtoname failed for "
			    "CLAIM_DELEGATE_CUR";
			/* nothing allocated yet */
			goto kill_file;
		}

		mutex_enter(&rp->r_statev4_lock);
		open_args->open_claim4_u.delegate_cur_info.delegate_stateid =
		    rp->r_deleg_stateid;
		mutex_exit(&rp->r_statev4_lock);

		open_args->open_claim4_u.delegate_cur_info.cfile = fn;
	}
	open_args->opentype = OPEN4_NOCREATE;
	open_args->owner.clientid = mi2clientid(mi);
	open_args->owner.owner_len = sizeof (oop->oo_name);
	open_args->owner.owner_val =
	    kmem_alloc(open_args->owner.owner_len, KM_SLEEP);
	bcopy(&oop->oo_name, open_args->owner.owner_val,
	    open_args->owner.owner_len);
	open_args->share_access = 0;
	open_args->share_deny = 0;

	mutex_enter(&osp->os_sync_lock);
	NFS4_DEBUG(nfs4_client_recov_debug, (CE_NOTE, "nfs4_reopen: osp %p rp "
	    "%p: read acc %"PRIu64" write acc %"PRIu64": open ref count %d: "
	    "mmap read %"PRIu64" mmap write %"PRIu64" claim %d ",
	    (void *)osp, (void *)rp, osp->os_share_acc_read,
	    osp->os_share_acc_write, osp->os_open_ref_count,
	    osp->os_mmap_read, osp->os_mmap_write, claim));

	if (osp->os_share_acc_read || osp->os_mmap_read)
		open_args->share_access |= OPEN4_SHARE_ACCESS_READ;
	if (osp->os_share_acc_write || osp->os_mmap_write)
		open_args->share_access |= OPEN4_SHARE_ACCESS_WRITE;
	if (osp->os_share_deny_read)
		open_args->share_deny |= OPEN4_SHARE_DENY_READ;
	if (osp->os_share_deny_write)
		open_args->share_deny |= OPEN4_SHARE_DENY_WRITE;
	mutex_exit(&osp->os_sync_lock);

	seqid = nfs4_get_open_seqid(oop) + 1;
	open_args->seqid = seqid;

	/* Construct the getfh part of the compound */
	argop[2].argop = OP_GETFH;

	/* Construct the getattr part of the compound */
	argop[3].argop = OP_GETATTR;
	argop[3].nfs_argop4_u.opgetattr.attr_request = NFS4_VATTR_MASK;
	argop[3].nfs_argop4_u.opgetattr.mi = mi;

	t = gethrtime();

	rfs4call(mi, &args, &res, cred_otw, &doqueue, 0, ep);

	if (ep->error) {
		if (!is_recov && !frc_use_claim_previous &&
		    (ep->error == EINTR || ep->error == ETIMEDOUT ||
		    NFS4_FRC_UNMT_ERR(ep->error, vp->v_vfsp))) {
			nfs4open_save_lost_rqst(ep->error, &lost_rqst, oop,
			    cred_otw, vp, NULL, open_args);
			abort = nfs4_start_recovery(ep,
			    VTOMI4(vp), vp, NULL, NULL,
			    lost_rqst.lr_op == OP_OPEN ?
			    &lost_rqst : NULL, OP_OPEN, NULL, NULL, NULL);
			nfs4args_copen_free(open_args);
			goto bailout;
		}

		nfs4args_copen_free(open_args);

		if (ep->error == EACCES && cred_otw != cr) {
			crfree(cred_otw);
			cred_otw = cr;
			crhold(cred_otw);
			nfs4_end_open_seqid_sync(oop);
			open_owner_rele(oop);
			oop = NULL;
			goto top;
		}
		if (ep->error == ETIMEDOUT)
			goto bailout;
		failed_msg = "Couldn't reopen: rpc error";
		goto kill_file;
	}

	if (nfs4_need_to_bump_seqid(&res))
		nfs4_set_open_seqid(seqid, oop, args.ctag);

	switch (res.status) {
	case NFS4_OK:
		if (recov.rs_flags & NFS4_RS_DELAY_MSG) {
			mutex_enter(&rp->r_statelock);
			rp->r_delay_interval = 0;
			mutex_exit(&rp->r_statelock);
		}
		break;
	case NFS4ERR_BAD_SEQID:
		bsep = nfs4_create_bseqid_entry(oop, NULL, vp, 0,
		    args.ctag, open_args->seqid);

		abort = nfs4_start_recovery(ep, VTOMI4(vp), vp, NULL,
		    NULL, lost_rqst.lr_op == OP_OPEN ? &lost_rqst :
		    NULL, OP_OPEN, bsep, NULL, NULL);

		nfs4args_copen_free(open_args);
		xdr_free(xdr_COMPOUND4res_clnt, (caddr_t)&res);
		nfs4_end_open_seqid_sync(oop);
		open_owner_rele(oop);
		oop = NULL;
		kmem_free(bsep, sizeof (*bsep));

		goto kill_file;
	case NFS4ERR_NO_GRACE:
		nfs4args_copen_free(open_args);
		xdr_free(xdr_COMPOUND4res_clnt, (caddr_t)&res);
		nfs4_end_open_seqid_sync(oop);
		open_owner_rele(oop);
		oop = NULL;
		if (claim == CLAIM_PREVIOUS) {
			/*
			 * Retry as a plain open. We don't need to worry about
			 * checking the changeinfo: it is acceptable for a
			 * client to re-open a file and continue processing
			 * (in the absence of locks).
			 */
			NFS4_DEBUG(nfs4_client_recov_debug, (CE_NOTE,
			    "nfs4_reopen: CLAIM_PREVIOUS: NFS4ERR_NO_GRACE; "
			    "will retry as CLAIM_NULL"));
			claim = CLAIM_NULL;
			nfs4_mi_kstat_inc_no_grace(mi);
			goto top;
		}
		failed_msg =
		    "Couldn't reopen: tried reclaim outside grace period. ";
		goto kill_file;
	case NFS4ERR_GRACE:
		nfs4_set_grace_wait(mi);
		nfs4args_copen_free(open_args);
		xdr_free(xdr_COMPOUND4res_clnt, (caddr_t)&res);
		nfs4_end_open_seqid_sync(oop);
		open_owner_rele(oop);
		oop = NULL;
		ep->error = nfs4_wait_for_grace(mi, &recov);
		if (ep->error != 0)
			goto bailout;
		goto top;
	case NFS4ERR_DELAY:
		nfs4_set_delay_wait(vp);
		nfs4args_copen_free(open_args);
		xdr_free(xdr_COMPOUND4res_clnt, (caddr_t)&res);
		nfs4_end_open_seqid_sync(oop);
		open_owner_rele(oop);
		oop = NULL;
		ep->error = nfs4_wait_for_delay(vp, &recov);
		nfs4_mi_kstat_inc_delay(mi);
		if (ep->error != 0)
			goto bailout;
		goto top;
	case NFS4ERR_FHEXPIRED:
		/* recover filehandle and retry */
		abort = nfs4_start_recovery(ep,
		    mi, vp, NULL, NULL, NULL, OP_OPEN, NULL, NULL, NULL);
		nfs4args_copen_free(open_args);
		xdr_free(xdr_COMPOUND4res_clnt, (caddr_t)&res);
		nfs4_end_open_seqid_sync(oop);
		open_owner_rele(oop);
		oop = NULL;
		if (abort == FALSE)
			goto top;
		failed_msg = "Couldn't reopen: recovery aborted";
		goto kill_file;
	case NFS4ERR_RESOURCE:
	case NFS4ERR_STALE_CLIENTID:
	case NFS4ERR_WRONGSEC:
	case NFS4ERR_EXPIRED:
		/*
		 * Do not mark the file dead and let the calling
		 * function initiate recovery.
		 */
		nfs4args_copen_free(open_args);
		xdr_free(xdr_COMPOUND4res_clnt, (caddr_t)&res);
		nfs4_end_open_seqid_sync(oop);
		open_owner_rele(oop);
		oop = NULL;
		goto bailout;
	case NFS4ERR_ACCESS:
		if (cred_otw != cr) {
			crfree(cred_otw);
			cred_otw = cr;
			crhold(cred_otw);
			nfs4args_copen_free(open_args);
			xdr_free(xdr_COMPOUND4res_clnt, (caddr_t)&res);
			nfs4_end_open_seqid_sync(oop);
			open_owner_rele(oop);
			oop = NULL;
			goto top;
		}
		/* fall through */
	default:
		NFS4_DEBUG(nfs4_client_failover_debug, (CE_NOTE,
		    "nfs4_reopen: r_server 0x%p, mi_curr_serv 0x%p, rnode %s",
		    (void*)VTOR4(vp)->r_server, (void*)mi->mi_curr_serv,
		    rnode4info(VTOR4(vp))));
		failed_msg = "Couldn't reopen: NFSv4 error";
		nfs4args_copen_free(open_args);
		xdr_free(xdr_COMPOUND4res_clnt, (caddr_t)&res);
		goto kill_file;
	}

	resop = &res.array[1];  /* open res */
	op_res = &resop->nfs_resop4_u.opopen;

	garp = &res.array[3].nfs_resop4_u.opgetattr.ga_res;

	/*
	 * Check if the path we reopened really is the same
	 * file. We could end up in a situation where the file
	 * was removed and a new file created with the same name.
	 */
	resop = &res.array[2];
	gf_res = &resop->nfs_resop4_u.opgetfh;
	(void) nfs_rw_enter_sig(&mi->mi_fh_lock, RW_READER, 0);
	fh_different = (nfs4cmpfh(&rp->r_fh->sfh_fh, &gf_res->object) != 0);
	if (fh_different) {
		if (mi->mi_fh_expire_type == FH4_PERSISTENT ||
		    mi->mi_fh_expire_type & FH4_NOEXPIRE_WITH_OPEN) {
			/* Oops, we don't have the same file */
			if (mi->mi_fh_expire_type == FH4_PERSISTENT)
				failed_msg = "Couldn't reopen: Persistent "
				    "file handle changed";
			else
				failed_msg = "Couldn't reopen: Volatile "
				    "(no expire on open) file handle changed";

			nfs4args_copen_free(open_args);
			xdr_free(xdr_COMPOUND4res_clnt, (caddr_t)&res);
			nfs_rw_exit(&mi->mi_fh_lock);
			goto kill_file;

		} else {
			/*
			 * We have volatile file handles that don't compare.
			 * If the fids are the same then we assume that the
			 * file handle expired but the rnode still refers to
			 * the same file object.
			 *
			 * First check that we have fids or not.
			 * If we don't we have a dumb server so we will
			 * just assume every thing is ok for now.
			 */
			if (!ep->error && garp->n4g_va.va_mask & AT_NODEID &&
			    rp->r_attr.va_mask & AT_NODEID &&
			    rp->r_attr.va_nodeid != garp->n4g_va.va_nodeid) {
				/*
				 * We have fids, but they don't
				 * compare. So kill the file.
				 */
				failed_msg =
				    "Couldn't reopen: file handle changed"
				    " due to mismatched fids";
				nfs4args_copen_free(open_args);
				xdr_free(xdr_COMPOUND4res_clnt,
				    (caddr_t)&res);
				nfs_rw_exit(&mi->mi_fh_lock);
				goto kill_file;
			} else {
				/*
				 * We have volatile file handles that refers
				 * to the same file (at least they have the
				 * same fid) or we don't have fids so we
				 * can't tell. :(. We'll be a kind and accepting
				 * client so we'll update the rnode's file
				 * handle with the otw handle.
				 *
				 * We need to drop mi->mi_fh_lock since
				 * sh4_update acquires it. Since there is
				 * only one recovery thread there is no
				 * race.
				 */
				nfs_rw_exit(&mi->mi_fh_lock);
				sfh4_update(rp->r_fh, &gf_res->object);
			}
		}
	} else {
		nfs_rw_exit(&mi->mi_fh_lock);
	}

	ASSERT(nfs4_consistent_type(vp));

	/*
	 * If the server wanted an OPEN_CONFIRM but that fails, just start
	 * over.  Presumably if there is a persistent error it will show up
	 * when we resend the OPEN.
	 */
	if (op_res->rflags & OPEN4_RESULT_CONFIRM) {
		bool_t retry_open = FALSE;

		nfs4open_confirm(vp, &seqid, &op_res->stateid,
		    cred_otw, is_recov, &retry_open,
		    oop, FALSE, ep, NULL);
		if (ep->error || ep->stat) {
			nfs4args_copen_free(open_args);
			xdr_free(xdr_COMPOUND4res_clnt, (caddr_t)&res);
			nfs4_end_open_seqid_sync(oop);
			open_owner_rele(oop);
			oop = NULL;
			goto top;
		}
	}

	mutex_enter(&osp->os_sync_lock);
	osp->open_stateid = op_res->stateid;
	osp->os_delegation = 0;
	/*
	 * Need to reset this bitfield for the possible case where we were
	 * going to OTW CLOSE the file, got a non-recoverable error, and before
	 * we could retry the CLOSE, OPENed the file again.
	 */
	ASSERT(osp->os_open_owner->oo_seqid_inuse);
	osp->os_final_close = 0;
	osp->os_force_close = 0;
	if (claim == CLAIM_DELEGATE_CUR || claim == CLAIM_PREVIOUS)
		osp->os_dc_openacc = open_args->share_access;
	mutex_exit(&osp->os_sync_lock);

	nfs4_end_open_seqid_sync(oop);

	/* accept delegation, if any */
	nfs4_delegation_accept(rp, claim, op_res, garp, cred_otw);

	nfs4args_copen_free(open_args);

	nfs4_attr_cache(vp, garp, t, cr, TRUE, NULL);

	xdr_free(xdr_COMPOUND4res_clnt, (caddr_t)&res);

	ASSERT(nfs4_consistent_type(vp));

	open_owner_rele(oop);
	crfree(cr);
	crfree(cred_otw);
	return;

kill_file:
	nfs4_fail_recov(vp, failed_msg, ep->error, ep->stat);
failed_reopen:
	NFS4_DEBUG(nfs4_open_stream_debug, (CE_NOTE,
	    "nfs4_reopen: setting os_failed_reopen for osp %p, cr %p, rp %s",
	    (void *)osp, (void *)cr, rnode4info(rp)));
	mutex_enter(&osp->os_sync_lock);
	osp->os_failed_reopen = 1;
	mutex_exit(&osp->os_sync_lock);
bailout:
	if (oop != NULL) {
		nfs4_end_open_seqid_sync(oop);
		open_owner_rele(oop);
	}
	if (cr != NULL)
		crfree(cr);
	if (cred_otw != NULL)
		crfree(cred_otw);
}

/* for . and .. OPENs */
/* ARGSUSED */
static int
nfs4_open_non_reg_file(vnode_t **vpp, int flag, cred_t *cr)
{
	rnode4_t *rp;
	nfs4_ga_res_t gar;

	ASSERT(nfs_zone() == VTOMI4(*vpp)->mi_zone);

	/*
	 * If close-to-open consistency checking is turned off or
	 * if there is no cached data, we can avoid
	 * the over the wire getattr.  Otherwise, force a
	 * call to the server to get fresh attributes and to
	 * check caches. This is required for close-to-open
	 * consistency.
	 */
	rp = VTOR4(*vpp);
	if (VTOMI4(*vpp)->mi_flags & MI4_NOCTO ||
	    (rp->r_dir == NULL && !nfs4_has_pages(*vpp)))
		return (0);

	return (nfs4_getattr_otw(*vpp, &gar, cr, 0));
}

/*
 * CLOSE a file
 */
/* ARGSUSED */
static int
nfs4_close(vnode_t *vp, int flag, int count, offset_t offset, cred_t *cr,
    caller_context_t *ct)
{
	rnode4_t	*rp;
	int		 error = 0;
	int		 r_error = 0;
	int		 n4error = 0;
	nfs4_error_t	 e = { 0, NFS4_OK, RPC_SUCCESS };

	/*
	 * Remove client state for this (lockowner, file) pair.
	 * Issue otw v4 call to have the server do the same.
	 */

	rp = VTOR4(vp);

	/*
	 * zone_enter(2) prevents processes from changing zones with NFS files
	 * open; if we happen to get here from the wrong zone we can't do
	 * anything over the wire.
	 */
	if (VTOMI4(vp)->mi_zone != nfs_zone()) {
		/*
		 * We could attempt to clean up locks, except we're sure
		 * that the current process didn't acquire any locks on
		 * the file: any attempt to lock a file belong to another zone
		 * will fail, and one can't lock an NFS file and then change
		 * zones, as that fails too.
		 *
		 * Returning an error here is the sane thing to do.  A
		 * subsequent call to VN_RELE() which translates to a
		 * nfs4_inactive() will clean up state: if the zone of the
		 * vnode's origin is still alive and kicking, the inactive
		 * thread will handle the request (from the correct zone), and
		 * everything (minus the OTW close call) should be OK.  If the
		 * zone is going away nfs4_async_inactive() will throw away
		 * delegations, open streams and cached pages inline.
		 */
		return (EIO);
	}

	/*
	 * If we are using local locking for this filesystem, then
	 * release all of the SYSV style record locks.  Otherwise,
	 * we are doing network locking and we need to release all
	 * of the network locks.  All of the locks held by this
	 * process on this file are released no matter what the
	 * incoming reference count is.
	 */
	if (VTOMI4(vp)->mi_flags & MI4_LLOCK) {
		cleanlocks(vp, ttoproc(curthread)->p_pid, 0);
		cleanshares(vp, ttoproc(curthread)->p_pid);
	} else
		e.error = nfs4_lockrelease(vp, flag, offset, cr);

	if (e.error) {
		struct lm_sysid *lmsid;
		lmsid = nfs4_find_sysid(VTOMI4(vp));
		if (lmsid == NULL) {
			DTRACE_PROBE2(unknown__sysid, int, e.error,
			    vnode_t *, vp);
		} else {
			cleanlocks(vp, ttoproc(curthread)->p_pid,
			    (lm_sysidt(lmsid) | LM_SYSID_CLIENT));

			lm_rel_sysid(lmsid);
		}
		return (e.error);
	}

	if (count > 1)
		return (0);

	/*
	 * If the file has been `unlinked', then purge the
	 * DNLC so that this vnode will get reycled quicker
	 * and the .nfs* file on the server will get removed.
	 */
	if (rp->r_unldvp != NULL)
		dnlc_purge_vp(vp);

	/*
	 * If the file was open for write and there are pages,
	 * do a synchronous flush and commit of all of the
	 * dirty and uncommitted pages.
	 */
	ASSERT(!e.error);
	if ((flag & FWRITE) && nfs4_has_pages(vp))
		error = nfs4_putpage_commit(vp, 0, 0, cr);

	mutex_enter(&rp->r_statelock);
	r_error = rp->r_error;
	rp->r_error = 0;
	mutex_exit(&rp->r_statelock);

	/*
	 * If this file type is one for which no explicit 'open' was
	 * done, then bail now (ie. no need for protocol 'close'). If
	 * there was an error w/the vm subsystem, return _that_ error,
	 * otherwise, return any errors that may've been reported via
	 * the rnode.
	 */
	if (vp->v_type != VREG)
		return (error ? error : r_error);

	/*
	 * The sync putpage commit may have failed above, but since
	 * we're working w/a regular file, we need to do the protocol
	 * 'close' (nfs4close_one will figure out if an otw close is
	 * needed or not). Report any errors _after_ doing the protocol
	 * 'close'.
	 */
	nfs4close_one(vp, NULL, cr, flag, NULL, &e, CLOSE_NORM, 0, 0, 0);
	n4error = e.error ? e.error : geterrno4(e.stat);

	/*
	 * Error reporting prio (Hi -> Lo)
	 *
	 *   i) nfs4_putpage_commit (error)
	 *  ii) rnode's (r_error)
	 * iii) nfs4close_one (n4error)
	 */
	return (error ? error : (r_error ? r_error : n4error));
}

/*
 * Initialize *lost_rqstp.
 */

static void
nfs4close_save_lost_rqst(int error, nfs4_lost_rqst_t *lost_rqstp,
    nfs4_open_owner_t *oop, nfs4_open_stream_t *osp, cred_t *cr,
    vnode_t *vp)
{
	if (error != ETIMEDOUT && error != EINTR &&
	    !NFS4_FRC_UNMT_ERR(error, vp->v_vfsp)) {
		lost_rqstp->lr_op = 0;
		return;
	}

	NFS4_DEBUG(nfs4_lost_rqst_debug, (CE_NOTE,
	    "nfs4close_save_lost_rqst: error %d", error));

	lost_rqstp->lr_op = OP_CLOSE;
	/*
	 * The vp is held and rele'd via the recovery code.
	 * See nfs4_save_lost_rqst.
	 */
	lost_rqstp->lr_vp = vp;
	lost_rqstp->lr_dvp = NULL;
	lost_rqstp->lr_oop = oop;
	lost_rqstp->lr_osp = osp;
	ASSERT(osp != NULL);
	ASSERT(mutex_owned(&osp->os_sync_lock));
	osp->os_pending_close = 1;
	lost_rqstp->lr_lop = NULL;
	lost_rqstp->lr_cr = cr;
	lost_rqstp->lr_flk = NULL;
	lost_rqstp->lr_putfirst = FALSE;
}

/*
 * Assumes you already have the open seqid sync grabbed as well as the
 * 'os_sync_lock'.  Note: this will release the open seqid sync and
 * 'os_sync_lock' if client recovery starts.  Calling functions have to
 * be prepared to handle this.
 *
 * 'recov' is returned as 1 if the CLOSE operation detected client recovery
 * was needed and was started, and that the calling function should retry
 * this function; otherwise it is returned as 0.
 *
 * Errors are returned via the nfs4_error_t parameter.
 */
static void
nfs4close_otw(rnode4_t *rp, cred_t *cred_otw, nfs4_open_owner_t *oop,
    nfs4_open_stream_t *osp, int *recov, int *did_start_seqid_syncp,
    nfs4_close_type_t close_type, nfs4_error_t *ep, int *have_sync_lockp)
{
	COMPOUND4args_clnt args;
	COMPOUND4res_clnt res;
	CLOSE4args *close_args;
	nfs_resop4 *resop;
	nfs_argop4 argop[3];
	int doqueue = 1;
	mntinfo4_t *mi;
	seqid4 seqid;
	vnode_t *vp;
	bool_t needrecov = FALSE;
	nfs4_lost_rqst_t lost_rqst;
	hrtime_t t;

	ASSERT(nfs_zone() == VTOMI4(RTOV4(rp))->mi_zone);

	ASSERT(MUTEX_HELD(&osp->os_sync_lock));

	NFS4_DEBUG(nfs4_client_state_debug, (CE_NOTE, "nfs4close_otw"));

	/* Only set this to 1 if recovery is started */
	*recov = 0;

	/* do the OTW call to close the file */

	if (close_type == CLOSE_RESEND)
		args.ctag = TAG_CLOSE_LOST;
	else if (close_type == CLOSE_AFTER_RESEND)
		args.ctag = TAG_CLOSE_UNDO;
	else
		args.ctag = TAG_CLOSE;

	args.array_len = 3;
	args.array = argop;

	vp = RTOV4(rp);

	mi = VTOMI4(vp);

	/* putfh target fh */
	argop[0].argop = OP_CPUTFH;
	argop[0].nfs_argop4_u.opcputfh.sfh = rp->r_fh;

	argop[1].argop = OP_GETATTR;
	argop[1].nfs_argop4_u.opgetattr.attr_request = NFS4_VATTR_MASK;
	argop[1].nfs_argop4_u.opgetattr.mi = mi;

	argop[2].argop = OP_CLOSE;
	close_args = &argop[2].nfs_argop4_u.opclose;

	seqid = nfs4_get_open_seqid(oop) + 1;

	close_args->seqid = seqid;
	close_args->open_stateid = osp->open_stateid;

	NFS4_DEBUG(nfs4_client_call_debug, (CE_NOTE,
	    "nfs4close_otw: %s call, rp %s", needrecov ? "recov" : "first",
	    rnode4info(rp)));

	t = gethrtime();

	rfs4call(mi, &args, &res, cred_otw, &doqueue, 0, ep);

	if (!ep->error && nfs4_need_to_bump_seqid(&res)) {
		nfs4_set_open_seqid(seqid, oop, args.ctag);
	}

	needrecov = nfs4_needs_recovery(ep, TRUE, mi->mi_vfsp);
	if (ep->error && !needrecov) {
		/*
		 * if there was an error and no recovery is to be done
		 * then then set up the file to flush its cache if
		 * needed for the next caller.
		 */
		mutex_enter(&rp->r_statelock);
		PURGE_ATTRCACHE4_LOCKED(rp);
		rp->r_flags &= ~R4WRITEMODIFIED;
		mutex_exit(&rp->r_statelock);
		return;
	}

	if (needrecov) {
		bool_t abort;
		nfs4_bseqid_entry_t *bsep = NULL;

		if (close_type != CLOSE_RESEND)
			nfs4close_save_lost_rqst(ep->error, &lost_rqst, oop,
			    osp, cred_otw, vp);

		if (!ep->error && res.status == NFS4ERR_BAD_SEQID)
			bsep = nfs4_create_bseqid_entry(oop, NULL, vp,
			    0, args.ctag, close_args->seqid);

		NFS4_DEBUG(nfs4_client_recov_debug, (CE_NOTE,
		    "nfs4close_otw: initiating recovery. error %d "
		    "res.status %d", ep->error, res.status));

		/*
		 * Drop the 'os_sync_lock' here so we don't hit
		 * a potential recursive mutex_enter via an
		 * 'open_stream_hold()'.
		 */
		mutex_exit(&osp->os_sync_lock);
		*have_sync_lockp = 0;
		abort = nfs4_start_recovery(ep, VTOMI4(vp), vp, NULL, NULL,
		    (close_type != CLOSE_RESEND &&
		    lost_rqst.lr_op == OP_CLOSE) ? &lost_rqst : NULL,
		    OP_CLOSE, bsep, NULL, NULL);

		/* drop open seq sync, and let the calling function regrab it */
		nfs4_end_open_seqid_sync(oop);
		*did_start_seqid_syncp = 0;

		if (bsep)
			kmem_free(bsep, sizeof (*bsep));
		/*
		 * For signals, the caller wants to quit, so don't say to
		 * retry.  For forced unmount, if it's a user thread, it
		 * wants to quit.  If it's a recovery thread, the retry
		 * will happen higher-up on the call stack.  Either way,
		 * don't say to retry.
		 */
		if (abort == FALSE && ep->error != EINTR &&
		    !NFS4_FRC_UNMT_ERR(ep->error, mi->mi_vfsp) &&
		    close_type != CLOSE_RESEND &&
		    close_type != CLOSE_AFTER_RESEND)
			*recov = 1;
		else
			*recov = 0;

		if (!ep->error)
			xdr_free(xdr_COMPOUND4res_clnt, (caddr_t)&res);
		return;
	}

	if (res.status) {
		xdr_free(xdr_COMPOUND4res_clnt, (caddr_t)&res);
		return;
	}

	mutex_enter(&rp->r_statev4_lock);
	rp->created_v4 = 0;
	mutex_exit(&rp->r_statev4_lock);

	resop = &res.array[2];
	osp->open_stateid = resop->nfs_resop4_u.opclose.open_stateid;
	osp->os_valid = 0;

	/*
	 * This removes the reference obtained at OPEN; ie, when the
	 * open stream structure was created.
	 *
	 * We don't have to worry about calling 'open_stream_rele'
	 * since we our currently holding a reference to the open
	 * stream which means the count cannot go to 0 with this
	 * decrement.
	 */
	ASSERT(osp->os_ref_count >= 2);
	osp->os_ref_count--;

	if (ep->error == 0) {
		mutex_exit(&osp->os_sync_lock);
		*have_sync_lockp = 0;

		nfs4_attr_cache(vp,
		    &res.array[1].nfs_resop4_u.opgetattr.ga_res,
		    t, cred_otw, TRUE, NULL);
	}

	NFS4_DEBUG(nfs4_client_state_debug, (CE_NOTE, "nfs4close_otw:"
	    " returning %d", ep->error));

	xdr_free(xdr_COMPOUND4res_clnt, (caddr_t)&res);
}

/* ARGSUSED */
static int
nfs4_read(vnode_t *vp, struct uio *uiop, int ioflag, cred_t *cr,
    caller_context_t *ct)
{
	rnode4_t *rp;
	u_offset_t off;
	offset_t diff;
	uint_t on;
	uint_t n;
	caddr_t base;
	uint_t flags;
	int error;
	mntinfo4_t *mi;

	rp = VTOR4(vp);

	ASSERT(nfs_rw_lock_held(&rp->r_rwlock, RW_READER));

	if (IS_SHADOW(vp, rp))
		vp = RTOV4(rp);

	if (vp->v_type != VREG)
		return (EISDIR);

	mi = VTOMI4(vp);

	if (nfs_zone() != mi->mi_zone)
		return (EIO);

	if (uiop->uio_resid == 0)
		return (0);

	if (uiop->uio_loffset < 0 || uiop->uio_loffset + uiop->uio_resid < 0)
		return (EINVAL);

	mutex_enter(&rp->r_statelock);
	if (rp->r_flags & R4RECOVERRP)
		error = (rp->r_error ? rp->r_error : EIO);
	else
		error = 0;
	mutex_exit(&rp->r_statelock);
	if (error)
		return (error);

	/*
	 * Bypass VM if caching has been disabled (e.g., locking) or if
	 * using client-side direct I/O and the file is not mmap'd and
	 * there are no cached pages.
	 */
	if ((vp->v_flag & VNOCACHE) ||
	    (((rp->r_flags & R4DIRECTIO) || (mi->mi_flags & MI4_DIRECTIO)) &&
	    rp->r_mapcnt == 0 && rp->r_inmap == 0 && !nfs4_has_pages(vp))) {
		size_t resid = 0;

		return (nfs4read(vp, NULL, uiop->uio_loffset,
		    uiop->uio_resid, &resid, cr, FALSE, uiop));
	}

	error = 0;

	do {
		off = uiop->uio_loffset & MAXBMASK; /* mapping offset */
		on = uiop->uio_loffset & MAXBOFFSET; /* Relative offset */
		n = MIN(MAXBSIZE - on, uiop->uio_resid);

		if (error = nfs4_validate_caches(vp, cr))
			break;

		mutex_enter(&rp->r_statelock);
		while (rp->r_flags & R4INCACHEPURGE) {
			if (!cv_wait_sig(&rp->r_cv, &rp->r_statelock)) {
				mutex_exit(&rp->r_statelock);
				return (EINTR);
			}
		}
		diff = rp->r_size - uiop->uio_loffset;
		mutex_exit(&rp->r_statelock);
		if (diff <= 0)
			break;
		if (diff < n)
			n = (uint_t)diff;

		if (vpm_enable) {
			/*
			 * Copy data.
			 */
			error = vpm_data_copy(vp, off + on, n, uiop,
			    1, NULL, 0, S_READ);
		} else {
			base = segmap_getmapflt(segkmap, vp, off + on, n, 1,
			    S_READ);

			error = uiomove(base + on, n, UIO_READ, uiop);
		}

		if (!error) {
			/*
			 * If read a whole block or read to eof,
			 * won't need this buffer again soon.
			 */
			mutex_enter(&rp->r_statelock);
			if (n + on == MAXBSIZE ||
			    uiop->uio_loffset == rp->r_size)
				flags = SM_DONTNEED;
			else
				flags = 0;
			mutex_exit(&rp->r_statelock);
			if (vpm_enable) {
				error = vpm_sync_pages(vp, off, n, flags);
			} else {
				error = segmap_release(segkmap, base, flags);
			}
		} else {
			if (vpm_enable) {
				(void) vpm_sync_pages(vp, off, n, 0);
			} else {
				(void) segmap_release(segkmap, base, 0);
			}
		}
	} while (!error && uiop->uio_resid > 0);

	return (error);
}

/* ARGSUSED */
static int
nfs4_write(vnode_t *vp, struct uio *uiop, int ioflag, cred_t *cr,
    caller_context_t *ct)
{
	rlim64_t limit = uiop->uio_llimit;
	rnode4_t *rp;
	u_offset_t off;
	caddr_t base;
	uint_t flags;
	int remainder;
	size_t n;
	int on;
	int error;
	int resid;
	u_offset_t offset;
	mntinfo4_t *mi;
	uint_t bsize;

	rp = VTOR4(vp);

	if (IS_SHADOW(vp, rp))
		vp = RTOV4(rp);

	if (vp->v_type != VREG)
		return (EISDIR);

	mi = VTOMI4(vp);

	if (nfs_zone() != mi->mi_zone)
		return (EIO);

	if (uiop->uio_resid == 0)
		return (0);

	mutex_enter(&rp->r_statelock);
	if (rp->r_flags & R4RECOVERRP)
		error = (rp->r_error ? rp->r_error : EIO);
	else
		error = 0;
	mutex_exit(&rp->r_statelock);
	if (error)
		return (error);

	if (ioflag & FAPPEND) {
		struct vattr va;

		/*
		 * Must serialize if appending.
		 */
		if (nfs_rw_lock_held(&rp->r_rwlock, RW_READER)) {
			nfs_rw_exit(&rp->r_rwlock);
			if (nfs_rw_enter_sig(&rp->r_rwlock, RW_WRITER,
			    INTR4(vp)))
				return (EINTR);
		}

		va.va_mask = AT_SIZE;
		error = nfs4getattr(vp, &va, cr);
		if (error)
			return (error);
		uiop->uio_loffset = va.va_size;
	}

	offset = uiop->uio_loffset + uiop->uio_resid;

	if (uiop->uio_loffset < (offset_t)0 || offset < 0)
		return (EINVAL);

	if (limit == RLIM64_INFINITY || limit > MAXOFFSET_T)
		limit = MAXOFFSET_T;

	/*
	 * Check to make sure that the process will not exceed
	 * its limit on file size.  It is okay to write up to
	 * the limit, but not beyond.  Thus, the write which
	 * reaches the limit will be short and the next write
	 * will return an error.
	 */
	remainder = 0;
	if (offset > uiop->uio_llimit) {
		remainder = offset - uiop->uio_llimit;
		uiop->uio_resid = uiop->uio_llimit - uiop->uio_loffset;
		if (uiop->uio_resid <= 0) {
			proc_t *p = ttoproc(curthread);

			uiop->uio_resid += remainder;
			mutex_enter(&p->p_lock);
			(void) rctl_action(rctlproc_legacy[RLIMIT_FSIZE],
			    p->p_rctls, p, RCA_UNSAFE_SIGINFO);
			mutex_exit(&p->p_lock);
			return (EFBIG);
		}
	}

	/* update the change attribute, if we have a write delegation */

	mutex_enter(&rp->r_statev4_lock);
	if (rp->r_deleg_type == OPEN_DELEGATE_WRITE)
		rp->r_deleg_change++;

	mutex_exit(&rp->r_statev4_lock);

	if (nfs_rw_enter_sig(&rp->r_lkserlock, RW_READER, INTR4(vp)))
		return (EINTR);

	/*
	 * Bypass VM if caching has been disabled (e.g., locking) or if
	 * using client-side direct I/O and the file is not mmap'd and
	 * there are no cached pages.
	 */
	if ((vp->v_flag & VNOCACHE) ||
	    (((rp->r_flags & R4DIRECTIO) || (mi->mi_flags & MI4_DIRECTIO)) &&
	    rp->r_mapcnt == 0 && rp->r_inmap == 0 && !nfs4_has_pages(vp))) {
		size_t bufsize;
		int count;
		u_offset_t org_offset;
		stable_how4 stab_comm;
nfs4_fwrite:
		if (rp->r_flags & R4STALE) {
			resid = uiop->uio_resid;
			offset = uiop->uio_loffset;
			error = rp->r_error;
			/*
			 * A close may have cleared r_error, if so,
			 * propagate ESTALE error return properly
			 */
			if (error == 0)
				error = ESTALE;
			goto bottom;
		}

		bufsize = MIN(uiop->uio_resid, mi->mi_stsize);
		base = kmem_alloc(bufsize, KM_SLEEP);
		do {
			if (ioflag & FDSYNC)
				stab_comm = DATA_SYNC4;
			else
				stab_comm = FILE_SYNC4;
			resid = uiop->uio_resid;
			offset = uiop->uio_loffset;
			count = MIN(uiop->uio_resid, bufsize);
			org_offset = uiop->uio_loffset;
			error = uiomove(base, count, UIO_WRITE, uiop);
			if (!error) {
				error = nfs4write(vp, base, org_offset,
				    count, cr, &stab_comm);
				if (!error) {
					mutex_enter(&rp->r_statelock);
					if (rp->r_size < uiop->uio_loffset)
						rp->r_size = uiop->uio_loffset;
					mutex_exit(&rp->r_statelock);
				}
			}
		} while (!error && uiop->uio_resid > 0);
		kmem_free(base, bufsize);
		goto bottom;
	}

	bsize = vp->v_vfsp->vfs_bsize;

	do {
		off = uiop->uio_loffset & MAXBMASK; /* mapping offset */
		on = uiop->uio_loffset & MAXBOFFSET; /* Relative offset */
		n = MIN(MAXBSIZE - on, uiop->uio_resid);

		resid = uiop->uio_resid;
		offset = uiop->uio_loffset;

		if (rp->r_flags & R4STALE) {
			error = rp->r_error;
			/*
			 * A close may have cleared r_error, if so,
			 * propagate ESTALE error return properly
			 */
			if (error == 0)
				error = ESTALE;
			break;
		}

		/*
		 * Don't create dirty pages faster than they
		 * can be cleaned so that the system doesn't
		 * get imbalanced.  If the async queue is
		 * maxed out, then wait for it to drain before
		 * creating more dirty pages.  Also, wait for
		 * any threads doing pagewalks in the vop_getattr
		 * entry points so that they don't block for
		 * long periods.
		 */
		mutex_enter(&rp->r_statelock);
		while ((mi->mi_max_threads != 0 &&
		    rp->r_awcount > 2 * mi->mi_max_threads) ||
		    rp->r_gcount > 0) {
			if (INTR4(vp)) {
				klwp_t *lwp = ttolwp(curthread);

				if (lwp != NULL)
					lwp->lwp_nostop++;
				if (!cv_wait_sig(&rp->r_cv, &rp->r_statelock)) {
					mutex_exit(&rp->r_statelock);
					if (lwp != NULL)
						lwp->lwp_nostop--;
					error = EINTR;
					goto bottom;
				}
				if (lwp != NULL)
					lwp->lwp_nostop--;
			} else
				cv_wait(&rp->r_cv, &rp->r_statelock);
		}
		mutex_exit(&rp->r_statelock);

		/*
		 * Touch the page and fault it in if it is not in core
		 * before segmap_getmapflt or vpm_data_copy can lock it.
		 * This is to avoid the deadlock if the buffer is mapped
		 * to the same file through mmap which we want to write.
		 */
		uio_prefaultpages((long)n, uiop);

		if (vpm_enable) {
			/*
			 * It will use kpm mappings, so no need to
			 * pass an address.
			 */
			error = writerp4(rp, NULL, n, uiop, 0);
		} else  {
			if (segmap_kpm) {
				int pon = uiop->uio_loffset & PAGEOFFSET;
				size_t pn = MIN(PAGESIZE - pon,
				    uiop->uio_resid);
				int pagecreate;

				mutex_enter(&rp->r_statelock);
				pagecreate = (pon == 0) && (pn == PAGESIZE ||
				    uiop->uio_loffset + pn >= rp->r_size);
				mutex_exit(&rp->r_statelock);

				base = segmap_getmapflt(segkmap, vp, off + on,
				    pn, !pagecreate, S_WRITE);

				error = writerp4(rp, base + pon, n, uiop,
				    pagecreate);

			} else {
				base = segmap_getmapflt(segkmap, vp, off + on,
				    n, 0, S_READ);
				error = writerp4(rp, base + on, n, uiop, 0);
			}
		}

		if (!error) {
			if (mi->mi_flags & MI4_NOAC)
				flags = SM_WRITE;
			else if ((uiop->uio_loffset % bsize) == 0 ||
			    IS_SWAPVP(vp)) {
				/*
				 * Have written a whole block.
				 * Start an asynchronous write
				 * and mark the buffer to
				 * indicate that it won't be
				 * needed again soon.
				 */
				flags = SM_WRITE | SM_ASYNC | SM_DONTNEED;
			} else
				flags = 0;
			if ((ioflag & (FSYNC|FDSYNC)) ||
			    (rp->r_flags & R4OUTOFSPACE)) {
				flags &= ~SM_ASYNC;
				flags |= SM_WRITE;
			}
			if (vpm_enable) {
				error = vpm_sync_pages(vp, off, n, flags);
			} else {
				error = segmap_release(segkmap, base, flags);
			}
		} else {
			if (vpm_enable) {
				(void) vpm_sync_pages(vp, off, n, 0);
			} else {
				(void) segmap_release(segkmap, base, 0);
			}
			/*
			 * In the event that we got an access error while
			 * faulting in a page for a write-only file just
			 * force a write.
			 */
			if (error == EACCES)
				goto nfs4_fwrite;
		}
	} while (!error && uiop->uio_resid > 0);

bottom:
	if (error) {
		uiop->uio_resid = resid + remainder;
		uiop->uio_loffset = offset;
	} else {
		uiop->uio_resid += remainder;

		mutex_enter(&rp->r_statev4_lock);
		if (rp->r_deleg_type == OPEN_DELEGATE_WRITE) {
			gethrestime(&rp->r_attr.va_mtime);
			rp->r_attr.va_ctime = rp->r_attr.va_mtime;
		}
		mutex_exit(&rp->r_statev4_lock);
	}

	nfs_rw_exit(&rp->r_lkserlock);

	return (error);
}

/*
 * Flags are composed of {B_ASYNC, B_INVAL, B_FREE, B_DONTNEED}
 */
static int
nfs4_rdwrlbn(vnode_t *vp, page_t *pp, u_offset_t off, size_t len,
    int flags, cred_t *cr)
{
	struct buf *bp;
	int error;
	page_t *savepp;
	uchar_t fsdata;
	stable_how4 stab_comm;

	ASSERT(nfs_zone() == VTOMI4(vp)->mi_zone);
	bp = pageio_setup(pp, len, vp, flags);
	ASSERT(bp != NULL);

	/*
	 * pageio_setup should have set b_addr to 0.  This
	 * is correct since we want to do I/O on a page
	 * boundary.  bp_mapin will use this addr to calculate
	 * an offset, and then set b_addr to the kernel virtual
	 * address it allocated for us.
	 */
	ASSERT(bp->b_un.b_addr == 0);

	bp->b_edev = 0;
	bp->b_dev = 0;
	bp->b_lblkno = lbtodb(off);
	bp->b_file = vp;
	bp->b_offset = (offset_t)off;
	bp_mapin(bp);

	if ((flags & (B_WRITE|B_ASYNC)) == (B_WRITE|B_ASYNC) &&
	    freemem > desfree)
		stab_comm = UNSTABLE4;
	else
		stab_comm = FILE_SYNC4;

	error = nfs4_bio(bp, &stab_comm, cr, FALSE);

	bp_mapout(bp);
	pageio_done(bp);

	if (stab_comm == UNSTABLE4)
		fsdata = C_DELAYCOMMIT;
	else
		fsdata = C_NOCOMMIT;

	savepp = pp;
	do {
		pp->p_fsdata = fsdata;
	} while ((pp = pp->p_next) != savepp);

	return (error);
}

/*
 */
static int
nfs4rdwr_check_osid(vnode_t *vp, nfs4_error_t *ep, cred_t *cr)
{
	nfs4_open_owner_t	*oop;
	nfs4_open_stream_t	*osp;
	rnode4_t		*rp = VTOR4(vp);
	mntinfo4_t		*mi = VTOMI4(vp);
	int			reopen_needed;

	ASSERT(nfs_zone() == mi->mi_zone);


	oop = find_open_owner(cr, NFS4_PERM_CREATED, mi);
	if (!oop)
		return (EIO);

	/* returns with 'os_sync_lock' held */
	osp = find_open_stream(oop, rp);
	if (!osp) {
		open_owner_rele(oop);
		return (EIO);
	}

	if (osp->os_failed_reopen) {
		mutex_exit(&osp->os_sync_lock);
		open_stream_rele(osp, rp);
		open_owner_rele(oop);
		return (EIO);
	}

	/*
	 * Determine whether a reopen is needed.  If this
	 * is a delegation open stream, then the os_delegation bit
	 * should be set.
	 */

	reopen_needed = osp->os_delegation;

	mutex_exit(&osp->os_sync_lock);
	open_owner_rele(oop);

	if (reopen_needed) {
		nfs4_error_zinit(ep);
		nfs4_reopen(vp, osp, ep, CLAIM_NULL, FALSE, FALSE);
		mutex_enter(&osp->os_sync_lock);
		if (ep->error || ep->stat || osp->os_failed_reopen) {
			mutex_exit(&osp->os_sync_lock);
			open_stream_rele(osp, rp);
			return (EIO);
		}
		mutex_exit(&osp->os_sync_lock);
	}
	open_stream_rele(osp, rp);

	return (0);
}

/*
 * Write to file.  Writes to remote server in largest size
 * chunks that the server can handle.  Write is synchronous.
 */
static int
nfs4write(vnode_t *vp, caddr_t base, u_offset_t offset, int count, cred_t *cr,
    stable_how4 *stab_comm)
{
	mntinfo4_t *mi;
	COMPOUND4args_clnt args;
	COMPOUND4res_clnt res;
	WRITE4args *wargs;
	WRITE4res *wres;
	nfs_argop4 argop[2];
	nfs_resop4 *resop;
	int tsize;
	stable_how4 stable;
	rnode4_t *rp;
	int doqueue = 1;
	bool_t needrecov;
	nfs4_recov_state_t recov_state;
	nfs4_stateid_types_t sid_types;
	nfs4_error_t e = { 0, NFS4_OK, RPC_SUCCESS };
	int recov;

	rp = VTOR4(vp);
	mi = VTOMI4(vp);

	ASSERT(nfs_zone() == mi->mi_zone);

	stable = *stab_comm;
	*stab_comm = FILE_SYNC4;

	needrecov = FALSE;
	recov_state.rs_flags = 0;
	recov_state.rs_num_retry_despite_err = 0;
	nfs4_init_stateid_types(&sid_types);

	/* Is curthread the recovery thread? */
	mutex_enter(&mi->mi_lock);
	recov = (mi->mi_recovthread == curthread);
	mutex_exit(&mi->mi_lock);

recov_retry:
	args.ctag = TAG_WRITE;
	args.array_len = 2;
	args.array = argop;

	if (!recov) {
		e.error = nfs4_start_fop(VTOMI4(vp), vp, NULL, OH_WRITE,
		    &recov_state, NULL);
		if (e.error)
			return (e.error);
	}

	/* 0. putfh target fh */
	argop[0].argop = OP_CPUTFH;
	argop[0].nfs_argop4_u.opcputfh.sfh = rp->r_fh;

	/* 1. write */
	nfs4args_write(&argop[1], stable, rp, cr, &wargs, &sid_types);

	do {

		wargs->offset = (offset4)offset;
		wargs->data_val = base;

		if (mi->mi_io_kstats) {
			mutex_enter(&mi->mi_lock);
			kstat_runq_enter(KSTAT_IO_PTR(mi->mi_io_kstats));
			mutex_exit(&mi->mi_lock);
		}

		if ((vp->v_flag & VNOCACHE) ||
		    (rp->r_flags & R4DIRECTIO) ||
		    (mi->mi_flags & MI4_DIRECTIO))
			tsize = MIN(mi->mi_stsize, count);
		else
			tsize = MIN(mi->mi_curwrite, count);
		wargs->data_len = (uint_t)tsize;
		rfs4call(mi, &args, &res, cr, &doqueue, 0, &e);

		if (mi->mi_io_kstats) {
			mutex_enter(&mi->mi_lock);
			kstat_runq_exit(KSTAT_IO_PTR(mi->mi_io_kstats));
			mutex_exit(&mi->mi_lock);
		}

		if (!recov) {
			needrecov = nfs4_needs_recovery(&e, FALSE, mi->mi_vfsp);
			if (e.error && !needrecov) {
				nfs4_end_fop(VTOMI4(vp), vp, NULL, OH_WRITE,
				    &recov_state, needrecov);
				return (e.error);
			}
		} else {
			if (e.error)
				return (e.error);
		}

		/*
		 * Do handling of OLD_STATEID outside
		 * of the normal recovery framework.
		 *
		 * If write receives a BAD stateid error while using a
		 * delegation stateid, retry using the open stateid (if it
		 * exists).  If it doesn't have an open stateid, reopen the
		 * file first, then retry.
		 */
		if (!e.error && res.status == NFS4ERR_OLD_STATEID &&
		    sid_types.cur_sid_type != SPEC_SID) {
			nfs4_save_stateid(&wargs->stateid, &sid_types);
			if (!recov)
				nfs4_end_fop(VTOMI4(vp), vp, NULL, OH_WRITE,
				    &recov_state, needrecov);
			xdr_free(xdr_COMPOUND4res_clnt, (caddr_t)&res);
			goto recov_retry;
		} else if (e.error == 0 && res.status == NFS4ERR_BAD_STATEID &&
		    sid_types.cur_sid_type == DEL_SID) {
			nfs4_save_stateid(&wargs->stateid, &sid_types);
			mutex_enter(&rp->r_statev4_lock);
			rp->r_deleg_return_pending = TRUE;
			mutex_exit(&rp->r_statev4_lock);
			if (nfs4rdwr_check_osid(vp, &e, cr)) {
				if (!recov)
					nfs4_end_fop(mi, vp, NULL, OH_WRITE,
					    &recov_state, needrecov);
				xdr_free(xdr_COMPOUND4res_clnt, (caddr_t)&res);
				return (EIO);
			}
			if (!recov)
				nfs4_end_fop(mi, vp, NULL, OH_WRITE,
				    &recov_state, needrecov);
			/* hold needed for nfs4delegreturn_thread */
			VN_HOLD(vp);
			nfs4delegreturn_async(rp, (NFS4_DR_PUSH|NFS4_DR_REOPEN|
			    NFS4_DR_DISCARD), FALSE);
			xdr_free(xdr_COMPOUND4res_clnt, (caddr_t)&res);
			goto recov_retry;
		}

		if (needrecov) {
			bool_t abort;

			NFS4_DEBUG(nfs4_client_recov_debug, (CE_NOTE,
			    "nfs4write: client got error %d, res.status %d"
			    ", so start recovery", e.error, res.status));

			abort = nfs4_start_recovery(&e,
			    VTOMI4(vp), vp, NULL, &wargs->stateid,
			    NULL, OP_WRITE, NULL, NULL, NULL);
			if (!e.error) {
				e.error = geterrno4(res.status);
				xdr_free(xdr_COMPOUND4res_clnt, (caddr_t)&res);
			}
			nfs4_end_fop(VTOMI4(vp), vp, NULL, OH_WRITE,
			    &recov_state, needrecov);
			if (abort == FALSE)
				goto recov_retry;
			return (e.error);
		}

		if (res.status) {
			e.error = geterrno4(res.status);
			xdr_free(xdr_COMPOUND4res_clnt, (caddr_t)&res);
			if (!recov)
				nfs4_end_fop(VTOMI4(vp), vp, NULL, OH_WRITE,
				    &recov_state, needrecov);
			return (e.error);
		}

		resop = &res.array[1];	/* write res */
		wres = &resop->nfs_resop4_u.opwrite;

		if ((int)wres->count > tsize) {
			xdr_free(xdr_COMPOUND4res_clnt, (caddr_t)&res);

			zcmn_err(getzoneid(), CE_WARN,
			    "nfs4write: server wrote %u, requested was %u",
			    (int)wres->count, tsize);
			if (!recov)
				nfs4_end_fop(VTOMI4(vp), vp, NULL, OH_WRITE,
				    &recov_state, needrecov);
			return (EIO);
		}
		if (wres->committed == UNSTABLE4) {
			*stab_comm = UNSTABLE4;
			if (wargs->stable == DATA_SYNC4 ||
			    wargs->stable == FILE_SYNC4) {
				xdr_free(xdr_COMPOUND4res_clnt, (caddr_t)&res);
				zcmn_err(getzoneid(), CE_WARN,
				    "nfs4write: server %s did not commit "
				    "to stable storage",
				    rp->r_server->sv_hostname);
				if (!recov)
					nfs4_end_fop(VTOMI4(vp), vp, NULL,
					    OH_WRITE, &recov_state, needrecov);
				return (EIO);
			}
		}

		tsize = (int)wres->count;
		count -= tsize;
		base += tsize;
		offset += tsize;
		if (mi->mi_io_kstats) {
			mutex_enter(&mi->mi_lock);
			KSTAT_IO_PTR(mi->mi_io_kstats)->writes++;
			KSTAT_IO_PTR(mi->mi_io_kstats)->nwritten +=
			    tsize;
			mutex_exit(&mi->mi_lock);
		}
		lwp_stat_update(LWP_STAT_OUBLK, 1);
		mutex_enter(&rp->r_statelock);
		if (rp->r_flags & R4HAVEVERF) {
			if (rp->r_writeverf != wres->writeverf) {
				nfs4_set_mod(vp);
				rp->r_writeverf = wres->writeverf;
			}
		} else {
			rp->r_writeverf = wres->writeverf;
			rp->r_flags |= R4HAVEVERF;
		}
		PURGE_ATTRCACHE4_LOCKED(rp);
		rp->r_flags |= R4WRITEMODIFIED;
		gethrestime(&rp->r_attr.va_mtime);
		rp->r_attr.va_ctime = rp->r_attr.va_mtime;
		mutex_exit(&rp->r_statelock);
		xdr_free(xdr_COMPOUND4res_clnt, (caddr_t)&res);
	} while (count);

	if (!recov)
		nfs4_end_fop(VTOMI4(vp), vp, NULL, OH_WRITE, &recov_state,
		    needrecov);

	return (e.error);
}

/*
 * Read from a file.  Reads data in largest chunks our interface can handle.
 */
static int
nfs4read(vnode_t *vp, caddr_t base, offset_t offset, int count,
    size_t *residp, cred_t *cr, bool_t async, struct uio *uiop)
{
	mntinfo4_t *mi;
	COMPOUND4args_clnt args;
	COMPOUND4res_clnt res;
	READ4args *rargs;
	nfs_argop4 argop[2];
	int tsize;
	int doqueue;
	rnode4_t *rp;
	int data_len;
	bool_t is_eof;
	bool_t needrecov = FALSE;
	nfs4_recov_state_t recov_state;
	nfs4_stateid_types_t sid_types;
	nfs4_error_t e = { 0, NFS4_OK, RPC_SUCCESS };

	rp = VTOR4(vp);
	mi = VTOMI4(vp);
	doqueue = 1;

	ASSERT(nfs_zone() == mi->mi_zone);

	args.ctag = async ? TAG_READAHEAD : TAG_READ;

	args.array_len = 2;
	args.array = argop;

	nfs4_init_stateid_types(&sid_types);

	recov_state.rs_flags = 0;
	recov_state.rs_num_retry_despite_err = 0;

recov_retry:
	e.error = nfs4_start_fop(mi, vp, NULL, OH_READ,
	    &recov_state, NULL);
	if (e.error)
		return (e.error);

	/* putfh target fh */
	argop[0].argop = OP_CPUTFH;
	argop[0].nfs_argop4_u.opcputfh.sfh = rp->r_fh;

	/* read */
	argop[1].argop = OP_READ;
	rargs = &argop[1].nfs_argop4_u.opread;
	rargs->stateid = nfs4_get_stateid(cr, rp, curproc->p_pidp->pid_id, mi,
	    OP_READ, &sid_types, async);

	do {
		if (mi->mi_io_kstats) {
			mutex_enter(&mi->mi_lock);
			kstat_runq_enter(KSTAT_IO_PTR(mi->mi_io_kstats));
			mutex_exit(&mi->mi_lock);
		}

		NFS4_DEBUG(nfs4_client_call_debug, (CE_NOTE,
		    "nfs4read: %s call, rp %s",
		    needrecov ? "recov" : "first",
		    rnode4info(rp)));

		if ((vp->v_flag & VNOCACHE) ||
		    (rp->r_flags & R4DIRECTIO) ||
		    (mi->mi_flags & MI4_DIRECTIO))
			tsize = MIN(mi->mi_tsize, count);
		else
			tsize = MIN(mi->mi_curread, count);

		rargs->offset = (offset4)offset;
		rargs->count = (count4)tsize;
		rargs->res_data_val_alt = NULL;
		rargs->res_mblk = NULL;
		rargs->res_uiop = NULL;
		rargs->res_maxsize = 0;
		rargs->wlist = NULL;

		if (uiop)
			rargs->res_uiop = uiop;
		else
			rargs->res_data_val_alt = base;
		rargs->res_maxsize = tsize;

		rfs4call(mi, &args, &res, cr, &doqueue, 0, &e);
#ifdef	DEBUG
		if (nfs4read_error_inject) {
			res.status = nfs4read_error_inject;
			nfs4read_error_inject = 0;
		}
#endif

		if (mi->mi_io_kstats) {
			mutex_enter(&mi->mi_lock);
			kstat_runq_exit(KSTAT_IO_PTR(mi->mi_io_kstats));
			mutex_exit(&mi->mi_lock);
		}

		needrecov = nfs4_needs_recovery(&e, FALSE, mi->mi_vfsp);
		if (e.error != 0 && !needrecov) {
			nfs4_end_fop(mi, vp, NULL, OH_READ,
			    &recov_state, needrecov);
			return (e.error);
		}

		/*
		 * Do proper retry for OLD and BAD stateid errors outside
		 * of the normal recovery framework.  There are two differences
		 * between async and sync reads.  The first is that we allow
		 * retry on BAD_STATEID for async reads, but not sync reads.
		 * The second is that we mark the file dead for a failed
		 * attempt with a special stateid for sync reads, but just
		 * return EIO for async reads.
		 *
		 * If a sync read receives a BAD stateid error while using a
		 * delegation stateid, retry using the open stateid (if it
		 * exists).  If it doesn't have an open stateid, reopen the
		 * file first, then retry.
		 */
		if (e.error == 0 && (res.status == NFS4ERR_OLD_STATEID ||
		    res.status == NFS4ERR_BAD_STATEID) && async) {
			nfs4_end_fop(mi, vp, NULL, OH_READ,
			    &recov_state, needrecov);
			if (sid_types.cur_sid_type == SPEC_SID) {
				xdr_free(xdr_COMPOUND4res_clnt, (caddr_t)&res);
				return (EIO);
			}
			nfs4_save_stateid(&rargs->stateid, &sid_types);
			xdr_free(xdr_COMPOUND4res_clnt, (caddr_t)&res);
			goto recov_retry;
		} else if (e.error == 0 && res.status == NFS4ERR_OLD_STATEID &&
		    !async && sid_types.cur_sid_type != SPEC_SID) {
			nfs4_save_stateid(&rargs->stateid, &sid_types);
			nfs4_end_fop(mi, vp, NULL, OH_READ,
			    &recov_state, needrecov);
			xdr_free(xdr_COMPOUND4res_clnt, (caddr_t)&res);
			goto recov_retry;
		} else if (e.error == 0 && res.status == NFS4ERR_BAD_STATEID &&
		    sid_types.cur_sid_type == DEL_SID) {
			nfs4_save_stateid(&rargs->stateid, &sid_types);
			mutex_enter(&rp->r_statev4_lock);
			rp->r_deleg_return_pending = TRUE;
			mutex_exit(&rp->r_statev4_lock);
			if (nfs4rdwr_check_osid(vp, &e, cr)) {
				nfs4_end_fop(mi, vp, NULL, OH_READ,
				    &recov_state, needrecov);
				xdr_free(xdr_COMPOUND4res_clnt, (caddr_t)&res);
				return (EIO);
			}
			nfs4_end_fop(mi, vp, NULL, OH_READ,
			    &recov_state, needrecov);
			/* hold needed for nfs4delegreturn_thread */
			VN_HOLD(vp);
			nfs4delegreturn_async(rp, (NFS4_DR_PUSH|NFS4_DR_REOPEN|
			    NFS4_DR_DISCARD), FALSE);
			xdr_free(xdr_COMPOUND4res_clnt, (caddr_t)&res);
			goto recov_retry;
		}
		if (needrecov) {
			bool_t abort;

			NFS4_DEBUG(nfs4_client_recov_debug, (CE_NOTE,
			    "nfs4read: initiating recovery\n"));
			abort = nfs4_start_recovery(&e,
			    mi, vp, NULL, &rargs->stateid,
			    NULL, OP_READ, NULL, NULL, NULL);
			nfs4_end_fop(mi, vp, NULL, OH_READ,
			    &recov_state, needrecov);
			/*
			 * Do not retry if we got OLD_STATEID using a special
			 * stateid.  This avoids looping with a broken server.
			 */
			if (e.error == 0 && res.status == NFS4ERR_OLD_STATEID &&
			    sid_types.cur_sid_type == SPEC_SID)
				abort = TRUE;

			if (abort == FALSE) {
				/*
				 * Need to retry all possible stateids in
				 * case the recovery error wasn't stateid
				 * related or the stateids have become
				 * stale (server reboot).
				 */
				nfs4_init_stateid_types(&sid_types);
				xdr_free(xdr_COMPOUND4res_clnt, (caddr_t)&res);
				goto recov_retry;
			}

			if (!e.error) {
				e.error = geterrno4(res.status);
				xdr_free(xdr_COMPOUND4res_clnt, (caddr_t)&res);
			}
			return (e.error);
		}

		if (res.status) {
			e.error = geterrno4(res.status);
			nfs4_end_fop(mi, vp, NULL, OH_READ,
			    &recov_state, needrecov);
			xdr_free(xdr_COMPOUND4res_clnt, (caddr_t)&res);
			return (e.error);
		}

		data_len = res.array[1].nfs_resop4_u.opread.data_len;
		count -= data_len;
		if (base)
			base += data_len;
		offset += data_len;
		if (mi->mi_io_kstats) {
			mutex_enter(&mi->mi_lock);
			KSTAT_IO_PTR(mi->mi_io_kstats)->reads++;
			KSTAT_IO_PTR(mi->mi_io_kstats)->nread += data_len;
			mutex_exit(&mi->mi_lock);
		}
		lwp_stat_update(LWP_STAT_INBLK, 1);
		is_eof = res.array[1].nfs_resop4_u.opread.eof;
		xdr_free(xdr_COMPOUND4res_clnt, (caddr_t)&res);

	} while (count && !is_eof);

	*residp = count;

	nfs4_end_fop(mi, vp, NULL, OH_READ, &recov_state, needrecov);

	return (e.error);
}

/* ARGSUSED */
static int
nfs4_ioctl(vnode_t *vp, int cmd, intptr_t arg, int flag, cred_t *cr, int *rvalp,
    caller_context_t *ct)
{
	if (nfs_zone() != VTOMI4(vp)->mi_zone)
		return (EIO);
	switch (cmd) {
		case _FIODIRECTIO:
			return (nfs4_directio(vp, (int)arg, cr));
		default:
			return (ENOTTY);
	}
}

/* ARGSUSED */
int
nfs4_getattr(vnode_t *vp, struct vattr *vap, int flags, cred_t *cr,
    caller_context_t *ct)
{
	int error;
	rnode4_t *rp = VTOR4(vp);

	if (nfs_zone() != VTOMI4(vp)->mi_zone)
		return (EIO);
	/*
	 * If it has been specified that the return value will
	 * just be used as a hint, and we are only being asked
	 * for size, fsid or rdevid, then return the client's
	 * notion of these values without checking to make sure
	 * that the attribute cache is up to date.
	 * The whole point is to avoid an over the wire GETATTR
	 * call.
	 */
	if (flags & ATTR_HINT) {
		if (!(vap->va_mask & ~(AT_SIZE | AT_FSID | AT_RDEV))) {
			mutex_enter(&rp->r_statelock);
			if (vap->va_mask & AT_SIZE)
				vap->va_size = rp->r_size;
			if (vap->va_mask & AT_FSID)
				vap->va_fsid = rp->r_attr.va_fsid;
			if (vap->va_mask & AT_RDEV)
				vap->va_rdev = rp->r_attr.va_rdev;
			mutex_exit(&rp->r_statelock);
			return (0);
		}
	}

	/*
	 * Only need to flush pages if asking for the mtime
	 * and if there any dirty pages or any outstanding
	 * asynchronous (write) requests for this file.
	 */
	if (vap->va_mask & AT_MTIME) {
		rp = VTOR4(vp);
		if (nfs4_has_pages(vp)) {
			mutex_enter(&rp->r_statev4_lock);
			if (rp->r_deleg_type != OPEN_DELEGATE_WRITE) {
				mutex_exit(&rp->r_statev4_lock);
				if (rp->r_flags & R4DIRTY ||
				    rp->r_awcount > 0) {
					mutex_enter(&rp->r_statelock);
					rp->r_gcount++;
					mutex_exit(&rp->r_statelock);
					error =
					    nfs4_putpage(vp, (u_offset_t)0,
					    0, 0, cr, NULL);
					mutex_enter(&rp->r_statelock);
					if (error && (error == ENOSPC ||
					    error == EDQUOT)) {
						if (!rp->r_error)
							rp->r_error = error;
					}
					if (--rp->r_gcount == 0)
						cv_broadcast(&rp->r_cv);
					mutex_exit(&rp->r_statelock);
				}
			} else {
				mutex_exit(&rp->r_statev4_lock);
			}
		}
	}
	return (nfs4getattr(vp, vap, cr));
}

int
nfs4_compare_modes(mode_t from_server, mode_t on_client)
{
	/*
	 * If these are the only two bits cleared
	 * on the server then return 0 (OK) else
	 * return 1 (BAD).
	 */
	on_client &= ~(S_ISUID|S_ISGID);
	if (on_client == from_server)
		return (0);
	else
		return (1);
}

/*ARGSUSED4*/
static int
nfs4_setattr(vnode_t *vp, struct vattr *vap, int flags, cred_t *cr,
    caller_context_t *ct)
{
	int error;

	if (vap->va_mask & AT_NOSET)
		return (EINVAL);

	if (nfs_zone() != VTOMI4(vp)->mi_zone)
		return (EIO);

	/*
	 * Don't call secpolicy_vnode_setattr, the client cannot
	 * use its cached attributes to make security decisions
	 * as the server may be faking mode bits or mapping uid/gid.
	 * Always just let the server to the checking.
	 * If we provide the ability to remove basic priviledges
	 * to setattr (e.g. basic without chmod) then we will
	 * need to add a check here before calling the server.
	 */
	error = nfs4setattr(vp, vap, flags, cr, NULL);

	if (error == 0 && (vap->va_mask & AT_SIZE)) {
		if (vap->va_size == 0) {
			vnevent_truncate(vp, ct);
		} else {
			vnevent_resize(vp, ct);
		}
	}

	return (error);
}

/*
 * To replace the "guarded" version 3 setattr, we use two types of compound
 * setattr requests:
 * 1. The "normal" setattr, used when the size of the file isn't being
 *    changed - { Putfh <fh>; Setattr; Getattr }/
 * 2. If the size is changed, precede Setattr with: Getattr; Verify
 *    with only ctime as the argument. If the server ctime differs from
 *    what is cached on the client, the verify will fail, but we would
 *    already have the ctime from the preceding getattr, so just set it
 *    and retry. Thus the compound here is - { Putfh <fh>; Getattr; Verify;
 *	Setattr; Getattr }.
 *
 * The vsecattr_t * input parameter will be non-NULL if ACLs are being set in
 * this setattr and NULL if they are not.
 */
static int
nfs4setattr(vnode_t *vp, struct vattr *vap, int flags, cred_t *cr,
    vsecattr_t *vsap)
{
	COMPOUND4args_clnt args;
	COMPOUND4res_clnt res, *resp = NULL;
	nfs4_ga_res_t *garp = NULL;
	int numops = 3;			/* { Putfh; Setattr; Getattr } */
	nfs_argop4 argop[5];
	int verify_argop = -1;
	int setattr_argop = 1;
	nfs_resop4 *resop;
	vattr_t va;
	rnode4_t *rp;
	int doqueue = 1;
	uint_t mask = vap->va_mask;
	mode_t omode;
	vsecattr_t *vsp;
	timestruc_t ctime;
	bool_t needrecov = FALSE;
	nfs4_recov_state_t recov_state;
	nfs4_stateid_types_t sid_types;
	stateid4 stateid;
	hrtime_t t;
	nfs4_error_t e = { 0, NFS4_OK, RPC_SUCCESS };
	servinfo4_t *svp;
	bitmap4 supp_attrs;

	ASSERT(nfs_zone() == VTOMI4(vp)->mi_zone);
	rp = VTOR4(vp);
	nfs4_init_stateid_types(&sid_types);

	/*
	 * Only need to flush pages if there are any pages and
	 * if the file is marked as dirty in some fashion.  The
	 * file must be flushed so that we can accurately
	 * determine the size of the file and the cached data
	 * after the SETATTR returns.  A file is considered to
	 * be dirty if it is either marked with R4DIRTY, has
	 * outstanding i/o's active, or is mmap'd.  In this
	 * last case, we can't tell whether there are dirty
	 * pages, so we flush just to be sure.
	 */
	if (nfs4_has_pages(vp) &&
	    ((rp->r_flags & R4DIRTY) ||
	    rp->r_count > 0 ||
	    rp->r_mapcnt > 0)) {
		ASSERT(vp->v_type != VCHR);
		e.error = nfs4_putpage(vp, (offset_t)0, 0, 0, cr, NULL);
		if (e.error && (e.error == ENOSPC || e.error == EDQUOT)) {
			mutex_enter(&rp->r_statelock);
			if (!rp->r_error)
				rp->r_error = e.error;
			mutex_exit(&rp->r_statelock);
		}
	}

	if (mask & AT_SIZE) {
		/*
		 * Verification setattr compound for non-deleg AT_SIZE:
		 *	{ Putfh; Getattr; Verify; Setattr; Getattr }
		 * Set ctime local here (outside the do_again label)
		 * so that subsequent retries (after failed VERIFY)
		 * will use ctime from GETATTR results (from failed
		 * verify compound) as VERIFY arg.
		 * If file has delegation, then VERIFY(time_metadata)
		 * is of little added value, so don't bother.
		 */
		mutex_enter(&rp->r_statev4_lock);
		if (rp->r_deleg_type == OPEN_DELEGATE_NONE ||
		    rp->r_deleg_return_pending) {
			numops = 5;
			ctime = rp->r_attr.va_ctime;
		}
		mutex_exit(&rp->r_statev4_lock);
	}

	recov_state.rs_flags = 0;
	recov_state.rs_num_retry_despite_err = 0;

	args.ctag = TAG_SETATTR;
do_again:
recov_retry:
	setattr_argop = numops - 2;

	args.array = argop;
	args.array_len = numops;

	e.error = nfs4_start_op(VTOMI4(vp), vp, NULL, &recov_state);
	if (e.error)
		return (e.error);


	/* putfh target fh */
	argop[0].argop = OP_CPUTFH;
	argop[0].nfs_argop4_u.opcputfh.sfh = rp->r_fh;

	if (numops == 5) {
		/*
		 * We only care about the ctime, but need to get mtime
		 * and size for proper cache update.
		 */
		/* getattr */
		argop[1].argop = OP_GETATTR;
		argop[1].nfs_argop4_u.opgetattr.attr_request = NFS4_VATTR_MASK;
		argop[1].nfs_argop4_u.opgetattr.mi = VTOMI4(vp);

		/* verify - set later in loop */
		verify_argop = 2;
	}

	/* setattr */
	svp = rp->r_server;
	(void) nfs_rw_enter_sig(&svp->sv_lock, RW_READER, 0);
	supp_attrs = svp->sv_supp_attrs;
	nfs_rw_exit(&svp->sv_lock);

	nfs4args_setattr(&argop[setattr_argop], vap, vsap, flags, rp, cr,
	    supp_attrs, &e.error, &sid_types);
	stateid = argop[setattr_argop].nfs_argop4_u.opsetattr.stateid;
	if (e.error) {
		/* req time field(s) overflow - return immediately */
		nfs4_end_op(VTOMI4(vp), vp, NULL, &recov_state, needrecov);
		nfs4_fattr4_free(&argop[setattr_argop].nfs_argop4_u.
		    opsetattr.obj_attributes);
		return (e.error);
	}
	omode = rp->r_attr.va_mode;

	/* getattr */
	argop[numops-1].argop = OP_GETATTR;
	argop[numops-1].nfs_argop4_u.opgetattr.attr_request = NFS4_VATTR_MASK;
	/*
	 * If we are setting the ACL (indicated only by vsap != NULL), request
	 * the ACL in this getattr.  The ACL returned from this getattr will be
	 * used in updating the ACL cache.
	 */
	if (vsap != NULL)
		argop[numops-1].nfs_argop4_u.opgetattr.attr_request |=
		    FATTR4_ACL_MASK;
	argop[numops-1].nfs_argop4_u.opgetattr.mi = VTOMI4(vp);

	/*
	 * setattr iterates if the object size is set and the cached ctime
	 * does not match the file ctime. In that case, verify the ctime first.
	 */

	do {
		if (verify_argop != -1) {
			/*
			 * Verify that the ctime match before doing setattr.
			 */
			va.va_mask = AT_CTIME;
			va.va_ctime = ctime;
			svp = rp->r_server;
			(void) nfs_rw_enter_sig(&svp->sv_lock, RW_READER, 0);
			supp_attrs = svp->sv_supp_attrs;
			nfs_rw_exit(&svp->sv_lock);
			e.error = nfs4args_verify(&argop[verify_argop], &va,
			    OP_VERIFY, supp_attrs);
			if (e.error) {
				/* req time field(s) overflow - return */
				nfs4_end_op(VTOMI4(vp), vp, NULL, &recov_state,
				    needrecov);
				break;
			}
		}

		doqueue = 1;

		t = gethrtime();

		rfs4call(VTOMI4(vp), &args, &res, cr, &doqueue, 0, &e);

		/*
		 * Purge the access cache and ACL cache if changing either the
		 * owner of the file, the group owner, or the mode.  These may
		 * change the access permissions of the file, so purge old
		 * information and start over again.
		 */
		if (mask & (AT_UID | AT_GID | AT_MODE)) {
			(void) nfs4_access_purge_rp(rp);
			if (rp->r_secattr != NULL) {
				mutex_enter(&rp->r_statelock);
				vsp = rp->r_secattr;
				rp->r_secattr = NULL;
				mutex_exit(&rp->r_statelock);
				if (vsp != NULL)
					nfs4_acl_free_cache(vsp);
			}
		}

		/*
		 * If res.array_len == numops, then everything succeeded,
		 * except for possibly the final getattr.  If only the
		 * last getattr failed, give up, and don't try recovery.
		 */
		if (res.array_len == numops) {
			nfs4_end_op(VTOMI4(vp), vp, NULL, &recov_state,
			    needrecov);
			if (! e.error)
				resp = &res;
			break;
		}

		/*
		 * if either rpc call failed or completely succeeded - done
		 */
		needrecov = nfs4_needs_recovery(&e, FALSE, vp->v_vfsp);
		if (e.error) {
			PURGE_ATTRCACHE4(vp);
			if (!needrecov) {
				nfs4_end_op(VTOMI4(vp), vp, NULL, &recov_state,
				    needrecov);
				break;
			}
		}

		/*
		 * Do proper retry for OLD_STATEID outside of the normal
		 * recovery framework.
		 */
		if (e.error == 0 && res.status == NFS4ERR_OLD_STATEID &&
		    sid_types.cur_sid_type != SPEC_SID &&
		    sid_types.cur_sid_type != NO_SID) {
			nfs4_end_op(VTOMI4(vp), vp, NULL, &recov_state,
			    needrecov);
			nfs4_save_stateid(&stateid, &sid_types);
			nfs4_fattr4_free(&argop[setattr_argop].nfs_argop4_u.
			    opsetattr.obj_attributes);
			if (verify_argop != -1) {
				nfs4args_verify_free(&argop[verify_argop]);
				verify_argop = -1;
			}
			xdr_free(xdr_COMPOUND4res_clnt, (caddr_t)&res);
			goto recov_retry;
		}

		if (needrecov) {
			bool_t abort;

			abort = nfs4_start_recovery(&e,
			    VTOMI4(vp), vp, NULL, NULL, NULL,
			    OP_SETATTR, NULL, NULL, NULL);
			nfs4_end_op(VTOMI4(vp), vp, NULL, &recov_state,
			    needrecov);
			/*
			 * Do not retry if we failed with OLD_STATEID using
			 * a special stateid.  This is done to avoid looping
			 * with a broken server.
			 */
			if (e.error == 0 && res.status == NFS4ERR_OLD_STATEID &&
			    (sid_types.cur_sid_type == SPEC_SID ||
			    sid_types.cur_sid_type == NO_SID))
				abort = TRUE;
			if (!e.error) {
				if (res.status == NFS4ERR_BADOWNER)
					nfs4_log_badowner(VTOMI4(vp),
					    OP_SETATTR);

				e.error = geterrno4(res.status);
				xdr_free(xdr_COMPOUND4res_clnt, (caddr_t)&res);
			}
			nfs4_fattr4_free(&argop[setattr_argop].nfs_argop4_u.
			    opsetattr.obj_attributes);
			if (verify_argop != -1) {
				nfs4args_verify_free(&argop[verify_argop]);
				verify_argop = -1;
			}
			if (abort == FALSE) {
				/*
				 * Need to retry all possible stateids in
				 * case the recovery error wasn't stateid
				 * related or the stateids have become
				 * stale (server reboot).
				 */
				nfs4_init_stateid_types(&sid_types);
				goto recov_retry;
			}
			return (e.error);
		}

		/*
		 * Need to call nfs4_end_op before nfs4getattr to
		 * avoid potential nfs4_start_op deadlock. See RFE
		 * 4777612.  Calls to nfs4_invalidate_pages() and
		 * nfs4_purge_stale_fh() might also generate over the
		 * wire calls which my cause nfs4_start_op() deadlock.
		 */
		nfs4_end_op(VTOMI4(vp), vp, NULL, &recov_state, needrecov);

		/*
		 * Check to update lease.
		 */
		resp = &res;
		if (res.status == NFS4_OK) {
			break;
		}

		/*
		 * Check if verify failed to see if try again
		 */
		if ((verify_argop == -1) || (res.array_len != 3)) {
			/*
			 * can't continue...
			 */
			if (res.status == NFS4ERR_BADOWNER)
				nfs4_log_badowner(VTOMI4(vp), OP_SETATTR);

			e.error = geterrno4(res.status);
		} else {
			/*
			 * When the verify request fails, the client ctime is
			 * not in sync with the server. This is the same as
			 * the version 3 "not synchronized" error, and we
			 * handle it in a similar manner (XXX do we need to???).
			 * Use the ctime returned in the first getattr for
			 * the input to the next verify.
			 * If we couldn't get the attributes, then we give up
			 * because we can't complete the operation as required.
			 */
			garp = &res.array[1].nfs_resop4_u.opgetattr.ga_res;
		}
		if (e.error) {
			PURGE_ATTRCACHE4(vp);
			nfs4_purge_stale_fh(e.error, vp, cr);
		} else {
			/*
			 * retry with a new verify value
			 */
			ctime = garp->n4g_va.va_ctime;
			xdr_free(xdr_COMPOUND4res_clnt, (caddr_t)&res);
			resp = NULL;
		}
		if (!e.error) {
			nfs4_fattr4_free(&argop[setattr_argop].nfs_argop4_u.
			    opsetattr.obj_attributes);
			if (verify_argop != -1) {
				nfs4args_verify_free(&argop[verify_argop]);
				verify_argop = -1;
			}
			xdr_free(xdr_COMPOUND4res_clnt, (caddr_t)&res);
			goto do_again;
		}
	} while (!e.error);

	if (e.error) {
		/*
		 * If we are here, rfs4call has an irrecoverable error - return
		 */
		nfs4_fattr4_free(&argop[setattr_argop].nfs_argop4_u.
		    opsetattr.obj_attributes);
		if (verify_argop != -1) {
			nfs4args_verify_free(&argop[verify_argop]);
			verify_argop = -1;
		}
		if (resp)
			xdr_free(xdr_COMPOUND4res_clnt, (caddr_t)resp);
		return (e.error);
	}



	/*
	 * If changing the size of the file, invalidate
	 * any local cached data which is no longer part
	 * of the file.  We also possibly invalidate the
	 * last page in the file.  We could use
	 * pvn_vpzero(), but this would mark the page as
	 * modified and require it to be written back to
	 * the server for no particularly good reason.
	 * This way, if we access it, then we bring it
	 * back in.  A read should be cheaper than a
	 * write.
	 */
	if (mask & AT_SIZE) {
		nfs4_invalidate_pages(vp, (vap->va_size & PAGEMASK), cr);
	}

	/* either no error or one of the postop getattr failed */

	/*
	 * XXX Perform a simplified version of wcc checking. Instead of
	 * have another getattr to get pre-op, just purge cache if
	 * any of the ops prior to and including the getattr failed.
	 * If the getattr succeeded then update the attrcache accordingly.
	 */

	garp = NULL;
	if (res.status == NFS4_OK) {
		/*
		 * Last getattr
		 */
		resop = &res.array[numops - 1];
		garp = &resop->nfs_resop4_u.opgetattr.ga_res;
	}
	/*
	 * In certain cases, nfs4_update_attrcache() will purge the attrcache,
	 * rather than filling it.  See the function itself for details.
	 */
	e.error = nfs4_update_attrcache(res.status, garp, t, vp, cr);
	if (garp != NULL) {
		if (garp->n4g_resbmap & FATTR4_ACL_MASK) {
			nfs4_acl_fill_cache(rp, &garp->n4g_vsa);
			vs_ace4_destroy(&garp->n4g_vsa);
		} else {
			if (vsap != NULL) {
				/*
				 * The ACL was supposed to be set and to be
				 * returned in the last getattr of this
				 * compound, but for some reason the getattr
				 * result doesn't contain the ACL.  In this
				 * case, purge the ACL cache.
				 */
				if (rp->r_secattr != NULL) {
					mutex_enter(&rp->r_statelock);
					vsp = rp->r_secattr;
					rp->r_secattr = NULL;
					mutex_exit(&rp->r_statelock);
					if (vsp != NULL)
						nfs4_acl_free_cache(vsp);
				}
			}
		}
	}

	if (res.status == NFS4_OK && (mask & AT_SIZE)) {
		/*
		 * Set the size, rather than relying on getting it updated
		 * via a GETATTR.  With delegations the client tries to
		 * suppress GETATTR calls.
		 */
		mutex_enter(&rp->r_statelock);
		rp->r_size = vap->va_size;
		mutex_exit(&rp->r_statelock);
	}

	/*
	 * Can free up request args and res
	 */
	nfs4_fattr4_free(&argop[setattr_argop].nfs_argop4_u.
	    opsetattr.obj_attributes);
	if (verify_argop != -1) {
		nfs4args_verify_free(&argop[verify_argop]);
		verify_argop = -1;
	}
	xdr_free(xdr_COMPOUND4res_clnt, (caddr_t)&res);

	/*
	 * Some servers will change the mode to clear the setuid
	 * and setgid bits when changing the uid or gid.  The
	 * client needs to compensate appropriately.
	 */
	if (mask & (AT_UID | AT_GID)) {
		int terror, do_setattr;

		do_setattr = 0;
		va.va_mask = AT_MODE;
		terror = nfs4getattr(vp, &va, cr);
		if (!terror &&
		    (((mask & AT_MODE) && va.va_mode != vap->va_mode) ||
		    (!(mask & AT_MODE) && va.va_mode != omode))) {
			va.va_mask = AT_MODE;
			if (mask & AT_MODE) {
				/*
				 * We asked the mode to be changed and what
				 * we just got from the server in getattr is
				 * not what we wanted it to be, so set it now.
				 */
				va.va_mode = vap->va_mode;
				do_setattr = 1;
			} else {
				/*
				 * We did not ask the mode to be changed,
				 * Check to see that the server just cleared
				 * I_SUID and I_GUID from it. If not then
				 * set mode to omode with UID/GID cleared.
				 */
				if (nfs4_compare_modes(va.va_mode, omode)) {
					omode &= ~(S_ISUID|S_ISGID);
					va.va_mode = omode;
					do_setattr = 1;
				}
			}

			if (do_setattr)
				(void) nfs4setattr(vp, &va, 0, cr, NULL);
		}
	}

	return (e.error);
}

/* ARGSUSED */
static int
nfs4_access(vnode_t *vp, int mode, int flags, cred_t *cr, caller_context_t *ct)
{
	COMPOUND4args_clnt args;
	COMPOUND4res_clnt res;
	int doqueue;
	uint32_t acc, resacc, argacc;
	rnode4_t *rp;
	cred_t *cred, *ncr, *ncrfree = NULL;
	nfs4_access_type_t cacc;
	int num_ops;
	nfs_argop4 argop[3];
	nfs_resop4 *resop;
	bool_t needrecov = FALSE, do_getattr;
	nfs4_recov_state_t recov_state;
	int rpc_error;
	hrtime_t t;
	nfs4_error_t e = { 0, NFS4_OK, RPC_SUCCESS };
	mntinfo4_t *mi = VTOMI4(vp);

	if (nfs_zone() != mi->mi_zone)
		return (EIO);

	acc = 0;
	if (mode & VREAD)
		acc |= ACCESS4_READ;
	if (mode & VWRITE) {
		if ((vp->v_vfsp->vfs_flag & VFS_RDONLY) && !ISVDEV(vp->v_type))
			return (EROFS);
		if (vp->v_type == VDIR)
			acc |= ACCESS4_DELETE;
		acc |= ACCESS4_MODIFY | ACCESS4_EXTEND;
	}
	if (mode & VEXEC) {
		if (vp->v_type == VDIR)
			acc |= ACCESS4_LOOKUP;
		else
			acc |= ACCESS4_EXECUTE;
	}

	if (VTOR4(vp)->r_acache != NULL) {
		e.error = nfs4_validate_caches(vp, cr);
		if (e.error)
			return (e.error);
	}

	rp = VTOR4(vp);
	if (vp->v_type == VDIR)
		argacc = ACCESS4_READ | ACCESS4_DELETE | ACCESS4_MODIFY |
		    ACCESS4_EXTEND | ACCESS4_LOOKUP;
	else
		argacc = ACCESS4_READ | ACCESS4_MODIFY | ACCESS4_EXTEND |
		    ACCESS4_EXECUTE;
	recov_state.rs_flags = 0;
	recov_state.rs_num_retry_despite_err = 0;

	cred = cr;
	/*
	 * ncr and ncrfree both initially
	 * point to the memory area returned
	 * by crnetadjust();
	 * ncrfree not NULL when exiting means
	 * that we need to release it
	 */
	ncr = crnetadjust(cred);
	ncrfree = ncr;

tryagain:
	cacc = nfs4_access_check(rp, acc, cred);
	if (cacc == NFS4_ACCESS_ALLOWED) {
		if (ncrfree != NULL)
			crfree(ncrfree);
		return (0);
	}
	if (cacc == NFS4_ACCESS_DENIED) {
		/*
		 * If the cred can be adjusted, try again
		 * with the new cred.
		 */
		if (ncr != NULL) {
			cred = ncr;
			ncr = NULL;
			goto tryagain;
		}
		if (ncrfree != NULL)
			crfree(ncrfree);
		return (EACCES);
	}

recov_retry:
	/*
	 * Don't take with r_statev4_lock here. r_deleg_type could
	 * change as soon as lock is released.  Since it is an int,
	 * there is no atomicity issue.
	 */
	do_getattr = (rp->r_deleg_type == OPEN_DELEGATE_NONE);
	num_ops = do_getattr ? 3 : 2;

	args.ctag = TAG_ACCESS;

	args.array_len = num_ops;
	args.array = argop;

	if (e.error = nfs4_start_fop(mi, vp, NULL, OH_ACCESS,
	    &recov_state, NULL)) {
		if (ncrfree != NULL)
			crfree(ncrfree);
		return (e.error);
	}

	/* putfh target fh */
	argop[0].argop = OP_CPUTFH;
	argop[0].nfs_argop4_u.opcputfh.sfh = VTOR4(vp)->r_fh;

	/* access */
	argop[1].argop = OP_ACCESS;
	argop[1].nfs_argop4_u.opaccess.access = argacc;

	/* getattr */
	if (do_getattr) {
		argop[2].argop = OP_GETATTR;
		argop[2].nfs_argop4_u.opgetattr.attr_request = NFS4_VATTR_MASK;
		argop[2].nfs_argop4_u.opgetattr.mi = mi;
	}

	NFS4_DEBUG(nfs4_client_call_debug, (CE_NOTE,
	    "nfs4_access: %s call, rp %s", needrecov ? "recov" : "first",
	    rnode4info(VTOR4(vp))));

	doqueue = 1;
	t = gethrtime();
	rfs4call(VTOMI4(vp), &args, &res, cred, &doqueue, 0, &e);
	rpc_error = e.error;

	needrecov = nfs4_needs_recovery(&e, FALSE, vp->v_vfsp);
	if (needrecov) {
		NFS4_DEBUG(nfs4_client_recov_debug, (CE_NOTE,
		    "nfs4_access: initiating recovery\n"));

		if (nfs4_start_recovery(&e, VTOMI4(vp), vp, NULL, NULL,
		    NULL, OP_ACCESS, NULL, NULL, NULL) == FALSE) {
			nfs4_end_fop(VTOMI4(vp), vp, NULL, OH_ACCESS,
			    &recov_state, needrecov);
			if (!e.error)
				xdr_free(xdr_COMPOUND4res_clnt, (caddr_t)&res);
			goto recov_retry;
		}
	}
	nfs4_end_fop(mi, vp, NULL, OH_ACCESS, &recov_state, needrecov);

	if (e.error)
		goto out;

	if (res.status) {
		e.error = geterrno4(res.status);
		/*
		 * This might generate over the wire calls throught
		 * nfs4_invalidate_pages. Hence we need to call nfs4_end_op()
		 * here to avoid a deadlock.
		 */
		nfs4_purge_stale_fh(e.error, vp, cr);
		goto out;
	}
	resop = &res.array[1];	/* access res */

	resacc = resop->nfs_resop4_u.opaccess.access;

	if (do_getattr) {
		resop++;	/* getattr res */
		nfs4_attr_cache(vp, &resop->nfs_resop4_u.opgetattr.ga_res,
		    t, cr, FALSE, NULL);
	}

	if (!e.error) {
		nfs4_access_cache(rp, argacc, resacc, cred);
		/*
		 * we just cached results with cred; if cred is the
		 * adjusted credentials from crnetadjust, we do not want
		 * to release them before exiting: hence setting ncrfree
		 * to NULL
		 */
		if (cred != cr)
			ncrfree = NULL;
		/* XXX check the supported bits too? */
		if ((acc & resacc) != acc) {
			/*
			 * The following code implements the semantic
			 * that a setuid root program has *at least* the
			 * permissions of the user that is running the
			 * program.  See rfs3call() for more portions
			 * of the implementation of this functionality.
			 */
			/* XXX-LP */
			if (ncr != NULL) {
				xdr_free(xdr_COMPOUND4res_clnt, (caddr_t)&res);
				cred = ncr;
				ncr = NULL;
				goto tryagain;
			}
			e.error = EACCES;
		}
	}

out:
	if (!rpc_error)
		xdr_free(xdr_COMPOUND4res_clnt, (caddr_t)&res);

	if (ncrfree != NULL)
		crfree(ncrfree);

	return (e.error);
}

/* ARGSUSED */
static int
nfs4_readlink(vnode_t *vp, struct uio *uiop, cred_t *cr, caller_context_t *ct)
{
	COMPOUND4args_clnt args;
	COMPOUND4res_clnt res;
	int doqueue;
	rnode4_t *rp;
	nfs_argop4 argop[3];
	nfs_resop4 *resop;
	READLINK4res *lr_res;
	nfs4_ga_res_t *garp;
	uint_t len;
	char *linkdata;
	bool_t needrecov = FALSE;
	nfs4_recov_state_t recov_state;
	hrtime_t t;
	nfs4_error_t e = { 0, NFS4_OK, RPC_SUCCESS };

	if (nfs_zone() != VTOMI4(vp)->mi_zone)
		return (EIO);
	/*
	 * Can't readlink anything other than a symbolic link.
	 */
	if (vp->v_type != VLNK)
		return (EINVAL);

	rp = VTOR4(vp);
	if (nfs4_do_symlink_cache && rp->r_symlink.contents != NULL) {
		e.error = nfs4_validate_caches(vp, cr);
		if (e.error)
			return (e.error);
		mutex_enter(&rp->r_statelock);
		if (rp->r_symlink.contents != NULL) {
			e.error = uiomove(rp->r_symlink.contents,
			    rp->r_symlink.len, UIO_READ, uiop);
			mutex_exit(&rp->r_statelock);
			return (e.error);
		}
		mutex_exit(&rp->r_statelock);
	}
	recov_state.rs_flags = 0;
	recov_state.rs_num_retry_despite_err = 0;

recov_retry:
	args.array_len = 3;
	args.array = argop;
	args.ctag = TAG_READLINK;

	e.error = nfs4_start_op(VTOMI4(vp), vp, NULL, &recov_state);
	if (e.error) {
		return (e.error);
	}

	/* 0. putfh symlink fh */
	argop[0].argop = OP_CPUTFH;
	argop[0].nfs_argop4_u.opcputfh.sfh = VTOR4(vp)->r_fh;

	/* 1. readlink */
	argop[1].argop = OP_READLINK;

	/* 2. getattr */
	argop[2].argop = OP_GETATTR;
	argop[2].nfs_argop4_u.opgetattr.attr_request = NFS4_VATTR_MASK;
	argop[2].nfs_argop4_u.opgetattr.mi = VTOMI4(vp);

	doqueue = 1;

	NFS4_DEBUG(nfs4_client_call_debug, (CE_NOTE,
	    "nfs4_readlink: %s call, rp %s", needrecov ? "recov" : "first",
	    rnode4info(VTOR4(vp))));

	t = gethrtime();

	rfs4call(VTOMI4(vp), &args, &res, cr, &doqueue, 0, &e);

	needrecov = nfs4_needs_recovery(&e, FALSE, vp->v_vfsp);
	if (needrecov) {
		NFS4_DEBUG(nfs4_client_recov_debug, (CE_NOTE,
		    "nfs4_readlink: initiating recovery\n"));

		if (nfs4_start_recovery(&e, VTOMI4(vp), vp, NULL, NULL,
		    NULL, OP_READLINK, NULL, NULL, NULL) == FALSE) {
			if (!e.error)
				xdr_free(xdr_COMPOUND4res_clnt, (caddr_t)&res);

			nfs4_end_op(VTOMI4(vp), vp, NULL, &recov_state,
			    needrecov);
			goto recov_retry;
		}
	}

	nfs4_end_op(VTOMI4(vp), vp, NULL, &recov_state, needrecov);

	if (e.error)
		return (e.error);

	/*
	 * There is an path in the code below which calls
	 * nfs4_purge_stale_fh(), which may generate otw calls through
	 * nfs4_invalidate_pages. Hence we need to call nfs4_end_op()
	 * here to avoid nfs4_start_op() deadlock.
	 */

	if (res.status && (res.array_len < args.array_len)) {
		/*
		 * either Putfh or Link failed
		 */
		e.error = geterrno4(res.status);
		nfs4_purge_stale_fh(e.error, vp, cr);
		xdr_free(xdr_COMPOUND4res_clnt, (caddr_t)&res);
		return (e.error);
	}

	resop = &res.array[1];	/* readlink res */
	lr_res = &resop->nfs_resop4_u.opreadlink;

	/*
	 * treat symlink names as data
	 */
	linkdata = utf8_to_str((utf8string *)&lr_res->link, &len, NULL);
	if (linkdata != NULL) {
		int uio_len = len - 1;
		/* len includes null byte, which we won't uiomove */
		e.error = uiomove(linkdata, uio_len, UIO_READ, uiop);
		if (nfs4_do_symlink_cache && rp->r_symlink.contents == NULL) {
			mutex_enter(&rp->r_statelock);
			if (rp->r_symlink.contents == NULL) {
				rp->r_symlink.contents = linkdata;
				rp->r_symlink.len = uio_len;
				rp->r_symlink.size = len;
				mutex_exit(&rp->r_statelock);
			} else {
				mutex_exit(&rp->r_statelock);
				kmem_free(linkdata, len);
			}
		} else {
			kmem_free(linkdata, len);
		}
	}
	if (res.status == NFS4_OK) {
		resop++;	/* getattr res */
		garp = &resop->nfs_resop4_u.opgetattr.ga_res;
	}
	e.error = nfs4_update_attrcache(res.status, garp, t, vp, cr);

	xdr_free(xdr_COMPOUND4res_clnt, (caddr_t)&res);

	/*
	 * The over the wire error for attempting to readlink something
	 * other than a symbolic link is ENXIO.  However, we need to
	 * return EINVAL instead of ENXIO, so we map it here.
	 */
	return (e.error == ENXIO ? EINVAL : e.error);
}

/*
 * Flush local dirty pages to stable storage on the server.
 *
 * If FNODSYNC is specified, then there is nothing to do because
 * metadata changes are not cached on the client before being
 * sent to the server.
 */
/* ARGSUSED */
static int
nfs4_fsync(vnode_t *vp, int syncflag, cred_t *cr, caller_context_t *ct)
{
	int error;

	if ((syncflag & FNODSYNC) || IS_SWAPVP(vp))
		return (0);
	if (nfs_zone() != VTOMI4(vp)->mi_zone)
		return (EIO);
	error = nfs4_putpage_commit(vp, (offset_t)0, 0, cr);
	if (!error)
		error = VTOR4(vp)->r_error;
	return (error);
}

/*
 * Weirdness: if the file was removed or the target of a rename
 * operation while it was open, it got renamed instead.  Here we
 * remove the renamed file.
 */
/* ARGSUSED */
void
nfs4_inactive(vnode_t *vp, cred_t *cr, caller_context_t *ct)
{
	rnode4_t *rp;

	ASSERT(vp != DNLC_NO_VNODE);

	rp = VTOR4(vp);

	if (IS_SHADOW(vp, rp)) {
		sv_inactive(vp);
		return;
	}

	/*
	 * If this is coming from the wrong zone, we let someone in the right
	 * zone take care of it asynchronously.  We can get here due to
	 * VN_RELE() being called from pageout() or fsflush().  This call may
	 * potentially turn into an expensive no-op if, for instance, v_count
	 * gets incremented in the meantime, but it's still correct.
	 */
	if (nfs_zone() != VTOMI4(vp)->mi_zone) {
		nfs4_async_inactive(vp, cr);
		return;
	}

	/*
	 * Some of the cleanup steps might require over-the-wire
	 * operations.  Since VOP_INACTIVE can get called as a result of
	 * other over-the-wire operations (e.g., an attribute cache update
	 * can lead to a DNLC purge), doing those steps now would lead to a
	 * nested call to the recovery framework, which can deadlock.  So
	 * do any over-the-wire cleanups asynchronously, in a separate
	 * thread.
	 */

	mutex_enter(&rp->r_os_lock);
	mutex_enter(&rp->r_statelock);
	mutex_enter(&rp->r_statev4_lock);

	if (vp->v_type == VREG && list_head(&rp->r_open_streams) != NULL) {
		mutex_exit(&rp->r_statev4_lock);
		mutex_exit(&rp->r_statelock);
		mutex_exit(&rp->r_os_lock);
		nfs4_async_inactive(vp, cr);
		return;
	}

	if (rp->r_deleg_type == OPEN_DELEGATE_READ ||
	    rp->r_deleg_type == OPEN_DELEGATE_WRITE) {
		mutex_exit(&rp->r_statev4_lock);
		mutex_exit(&rp->r_statelock);
		mutex_exit(&rp->r_os_lock);
		nfs4_async_inactive(vp, cr);
		return;
	}

	if (rp->r_unldvp != NULL) {
		mutex_exit(&rp->r_statev4_lock);
		mutex_exit(&rp->r_statelock);
		mutex_exit(&rp->r_os_lock);
		nfs4_async_inactive(vp, cr);
		return;
	}
	mutex_exit(&rp->r_statev4_lock);
	mutex_exit(&rp->r_statelock);
	mutex_exit(&rp->r_os_lock);

	rp4_addfree(rp, cr);
}

/*
 * nfs4_inactive_otw - nfs4_inactive, plus over-the-wire calls to free up
 * various bits of state.  The caller must not refer to vp after this call.
 */

void
nfs4_inactive_otw(vnode_t *vp, cred_t *cr)
{
	rnode4_t *rp = VTOR4(vp);
	nfs4_recov_state_t recov_state;
	nfs4_error_t e = { 0, NFS4_OK, RPC_SUCCESS };
	vnode_t *unldvp;
	char *unlname;
	cred_t *unlcred;
	COMPOUND4args_clnt args;
	COMPOUND4res_clnt res, *resp;
	nfs_argop4 argop[2];
	int doqueue;
#ifdef DEBUG
	char *name;
#endif

	ASSERT(nfs_zone() == VTOMI4(vp)->mi_zone);
	ASSERT(!IS_SHADOW(vp, rp));

#ifdef DEBUG
	name = fn_name(VTOSV(vp)->sv_name);
	NFS4_DEBUG(nfs4_client_inactive_debug, (CE_NOTE, "nfs4_inactive_otw: "
	    "release vnode %s", name));
	kmem_free(name, MAXNAMELEN);
#endif

	if (vp->v_type == VREG) {
		bool_t recov_failed = FALSE;

		e.error = nfs4close_all(vp, cr);
		if (e.error) {
			/* Check to see if recovery failed */
			mutex_enter(&(VTOMI4(vp)->mi_lock));
			if (VTOMI4(vp)->mi_flags & MI4_RECOV_FAIL)
				recov_failed = TRUE;
			mutex_exit(&(VTOMI4(vp)->mi_lock));
			if (!recov_failed) {
				mutex_enter(&rp->r_statelock);
				if (rp->r_flags & R4RECOVERR)
					recov_failed = TRUE;
				mutex_exit(&rp->r_statelock);
			}
			if (recov_failed) {
				NFS4_DEBUG(nfs4_client_recov_debug,
				    (CE_NOTE, "nfs4_inactive_otw: "
				    "close failed (recovery failure)"));
			}
		}
	}

redo:
	if (rp->r_unldvp == NULL) {
		rp4_addfree(rp, cr);
		return;
	}

	/*
	 * Save the vnode pointer for the directory where the
	 * unlinked-open file got renamed, then set it to NULL
	 * to prevent another thread from getting here before
	 * we're done with the remove.  While we have the
	 * statelock, make local copies of the pertinent rnode
	 * fields.  If we weren't to do this in an atomic way, the
	 * the unl* fields could become inconsistent with respect
	 * to each other due to a race condition between this
	 * code and nfs_remove().  See bug report 1034328.
	 */
	mutex_enter(&rp->r_statelock);
	if (rp->r_unldvp == NULL) {
		mutex_exit(&rp->r_statelock);
		rp4_addfree(rp, cr);
		return;
	}

	unldvp = rp->r_unldvp;
	rp->r_unldvp = NULL;
	unlname = rp->r_unlname;
	rp->r_unlname = NULL;
	unlcred = rp->r_unlcred;
	rp->r_unlcred = NULL;
	mutex_exit(&rp->r_statelock);

	/*
	 * If there are any dirty pages left, then flush
	 * them.  This is unfortunate because they just
	 * may get thrown away during the remove operation,
	 * but we have to do this for correctness.
	 */
	if (nfs4_has_pages(vp) &&
	    ((rp->r_flags & R4DIRTY) || rp->r_count > 0)) {
		ASSERT(vp->v_type != VCHR);
		e.error = nfs4_putpage(vp, (u_offset_t)0, 0, 0, cr, NULL);
		if (e.error) {
			mutex_enter(&rp->r_statelock);
			if (!rp->r_error)
				rp->r_error = e.error;
			mutex_exit(&rp->r_statelock);
		}
	}

	recov_state.rs_flags = 0;
	recov_state.rs_num_retry_despite_err = 0;
recov_retry_remove:
	/*
	 * Do the remove operation on the renamed file
	 */
	args.ctag = TAG_INACTIVE;

	/*
	 * Remove ops: putfh dir; remove
	 */
	args.array_len = 2;
	args.array = argop;

	e.error = nfs4_start_op(VTOMI4(unldvp), unldvp, NULL, &recov_state);
	if (e.error) {
		kmem_free(unlname, MAXNAMELEN);
		crfree(unlcred);
		VN_RELE(unldvp);
		/*
		 * Try again; this time around r_unldvp will be NULL, so we'll
		 * just call rp4_addfree() and return.
		 */
		goto redo;
	}

	/* putfh directory */
	argop[0].argop = OP_CPUTFH;
	argop[0].nfs_argop4_u.opcputfh.sfh = VTOR4(unldvp)->r_fh;

	/* remove */
	argop[1].argop = OP_CREMOVE;
	argop[1].nfs_argop4_u.opcremove.ctarget = unlname;

	doqueue = 1;
	resp = &res;

#if 0 /* notyet */
	/*
	 * Can't do this yet.  We may be being called from
	 * dnlc_purge_XXX while that routine is holding a
	 * mutex lock to the nc_rele list.  The calls to
	 * nfs3_cache_wcc_data may result in calls to
	 * dnlc_purge_XXX.  This will result in a deadlock.
	 */
	rfs4call(VTOMI4(unldvp), &args, &res, unlcred, &doqueue, 0, &e);
	if (e.error) {
		PURGE_ATTRCACHE4(unldvp);
		resp = NULL;
	} else if (res.status) {
		e.error = geterrno4(res.status);
		PURGE_ATTRCACHE4(unldvp);
		/*
		 * This code is inactive right now
		 * but if made active there should
		 * be a nfs4_end_op() call before
		 * nfs4_purge_stale_fh to avoid start_op()
		 * deadlock. See BugId: 4948726
		 */
		nfs4_purge_stale_fh(error, unldvp, cr);
	} else {
		nfs_resop4 *resop;
		REMOVE4res *rm_res;

		resop = &res.array[1];
		rm_res = &resop->nfs_resop4_u.opremove;
		/*
		 * Update directory cache attribute,
		 * readdir and dnlc caches.
		 */
		nfs4_update_dircaches(&rm_res->cinfo, unldvp, NULL, NULL, NULL);
	}
#else
	rfs4call(VTOMI4(unldvp), &args, &res, unlcred, &doqueue, 0, &e);

	PURGE_ATTRCACHE4(unldvp);
#endif

	if (nfs4_needs_recovery(&e, FALSE, unldvp->v_vfsp)) {
		if (nfs4_start_recovery(&e, VTOMI4(unldvp), unldvp, NULL,
		    NULL, NULL, OP_REMOVE, NULL, NULL, NULL) == FALSE) {
			if (!e.error)
				xdr_free(xdr_COMPOUND4res_clnt, (caddr_t)&res);
			nfs4_end_op(VTOMI4(unldvp), unldvp, NULL,
			    &recov_state, TRUE);
			goto recov_retry_remove;
		}
	}
	nfs4_end_op(VTOMI4(unldvp), unldvp, NULL, &recov_state, FALSE);

	/*
	 * Release stuff held for the remove
	 */
	VN_RELE(unldvp);
	if (!e.error && resp)
		xdr_free(xdr_COMPOUND4res_clnt, (caddr_t)resp);

	kmem_free(unlname, MAXNAMELEN);
	crfree(unlcred);
	goto redo;
}

/*
 * Remote file system operations having to do with directory manipulation.
 */
/* ARGSUSED3 */
int
nfs4_lookup(vnode_t *dvp, char *nm, vnode_t **vpp, struct pathname *pnp,
    int flags, vnode_t *rdir, cred_t *cr, caller_context_t *ct,
    int *direntflags, pathname_t *realpnp)
{
	int error;
	vnode_t *vp, *avp = NULL;
	rnode4_t *drp;

	*vpp = NULL;
	if (nfs_zone() != VTOMI4(dvp)->mi_zone)
		return (EPERM);
	/*
	 * if LOOKUP_XATTR, must replace dvp (object) with
	 * object's attrdir before continuing with lookup
	 */
	if (flags & LOOKUP_XATTR) {
		error = nfs4lookup_xattr(dvp, nm, &avp, flags, cr);
		if (error)
			return (error);

		dvp = avp;

		/*
		 * If lookup is for "", just return dvp now.  The attrdir
		 * has already been activated (from nfs4lookup_xattr), and
		 * the caller will RELE the original dvp -- not
		 * the attrdir.  So, set vpp and return.
		 * Currently, when the LOOKUP_XATTR flag is
		 * passed to VOP_LOOKUP, the name is always empty, and
		 * shortcircuiting here avoids 3 unneeded lock/unlock
		 * pairs.
		 *
		 * If a non-empty name was provided, then it is the
		 * attribute name, and it will be looked up below.
		 */
		if (*nm == '\0') {
			*vpp = dvp;
			return (0);
		}

		/*
		 * The vfs layer never sends a name when asking for the
		 * attrdir, so we should never get here (unless of course
		 * name is passed at some time in future -- at which time
		 * we'll blow up here).
		 */
		ASSERT(0);
	}

	drp = VTOR4(dvp);
	if (nfs_rw_enter_sig(&drp->r_rwlock, RW_READER, INTR4(dvp)))
		return (EINTR);

	error = nfs4lookup(dvp, nm, vpp, cr, 0);
	nfs_rw_exit(&drp->r_rwlock);

	/*
	 * If vnode is a device, create special vnode.
	 */
	if (!error && ISVDEV((*vpp)->v_type)) {
		vp = *vpp;
		*vpp = specvp(vp, vp->v_rdev, vp->v_type, cr);
		VN_RELE(vp);
	}

	return (error);
}

/* ARGSUSED */
static int
nfs4lookup_xattr(vnode_t *dvp, char *nm, vnode_t **vpp, int flags, cred_t *cr)
{
	int error;
	rnode4_t *drp;
	int cflag = ((flags & CREATE_XATTR_DIR) != 0);
	mntinfo4_t *mi;

	mi = VTOMI4(dvp);
	if (!(mi->mi_vfsp->vfs_flag & VFS_XATTR) &&
	    !vfs_has_feature(mi->mi_vfsp, VFSFT_SYSATTR_VIEWS))
		return (EINVAL);

	drp = VTOR4(dvp);
	if (nfs_rw_enter_sig(&drp->r_rwlock, RW_READER, INTR4(dvp)))
		return (EINTR);

	mutex_enter(&drp->r_statelock);
	/*
	 * If the server doesn't support xattrs just return EINVAL
	 */
	if (drp->r_xattr_dir == NFS4_XATTR_DIR_NOTSUPP) {
		mutex_exit(&drp->r_statelock);
		nfs_rw_exit(&drp->r_rwlock);
		return (EINVAL);
	}

	/*
	 * If there is a cached xattr directory entry,
	 * use it as long as the attributes are valid. If the
	 * attributes are not valid, take the simple approach and
	 * free the cached value and re-fetch a new value.
	 *
	 * We don't negative entry cache for now, if we did we
	 * would need to check if the file has changed on every
	 * lookup. But xattrs don't exist very often and failing
	 * an openattr is not much more expensive than and NVERIFY or GETATTR
	 * so do an openattr over the wire for now.
	 */
	if (drp->r_xattr_dir != NULL) {
		if (ATTRCACHE4_VALID(dvp)) {
			VN_HOLD(drp->r_xattr_dir);
			*vpp = drp->r_xattr_dir;
			mutex_exit(&drp->r_statelock);
			nfs_rw_exit(&drp->r_rwlock);
			return (0);
		}
		VN_RELE(drp->r_xattr_dir);
		drp->r_xattr_dir = NULL;
	}
	mutex_exit(&drp->r_statelock);

	error = nfs4openattr(dvp, vpp, cflag, cr);

	nfs_rw_exit(&drp->r_rwlock);

	return (error);
}

static int
nfs4lookup(vnode_t *dvp, char *nm, vnode_t **vpp, cred_t *cr, int skipdnlc)
{
	int error;
	rnode4_t *drp;

	ASSERT(nfs_zone() == VTOMI4(dvp)->mi_zone);

	/*
	 * If lookup is for "", just return dvp.  Don't need
	 * to send it over the wire, look it up in the dnlc,
	 * or perform any access checks.
	 */
	if (*nm == '\0') {
		VN_HOLD(dvp);
		*vpp = dvp;
		return (0);
	}

	/*
	 * Can't do lookups in non-directories.
	 */
	if (dvp->v_type != VDIR)
		return (ENOTDIR);

	/*
	 * If lookup is for ".", just return dvp.  Don't need
	 * to send it over the wire or look it up in the dnlc,
	 * just need to check access.
	 */
	if (nm[0] == '.' && nm[1] == '\0') {
		error = nfs4_access(dvp, VEXEC, 0, cr, NULL);
		if (error)
			return (error);
		VN_HOLD(dvp);
		*vpp = dvp;
		return (0);
	}

	drp = VTOR4(dvp);
	if (!(drp->r_flags & R4LOOKUP)) {
		mutex_enter(&drp->r_statelock);
		drp->r_flags |= R4LOOKUP;
		mutex_exit(&drp->r_statelock);
	}

	*vpp = NULL;
	/*
	 * Lookup this name in the DNLC.  If there is no entry
	 * lookup over the wire.
	 */
	if (!skipdnlc)
		*vpp = dnlc_lookup(dvp, nm);
	if (*vpp == NULL) {
		/*
		 * We need to go over the wire to lookup the name.
		 */
		return (nfs4lookupnew_otw(dvp, nm, vpp, cr));
	}

	/*
	 * We hit on the dnlc
	 */
	if (*vpp != DNLC_NO_VNODE ||
	    (dvp->v_vfsp->vfs_flag & VFS_RDONLY)) {
		/*
		 * But our attrs may not be valid.
		 */
		if (ATTRCACHE4_VALID(dvp)) {
			error = nfs4_waitfor_purge_complete(dvp);
			if (error) {
				VN_RELE(*vpp);
				*vpp = NULL;
				return (error);
			}

			/*
			 * If after the purge completes, check to make sure
			 * our attrs are still valid.
			 */
			if (ATTRCACHE4_VALID(dvp)) {
				/*
				 * If we waited for a purge we may have
				 * lost our vnode so look it up again.
				 */
				VN_RELE(*vpp);
				*vpp = dnlc_lookup(dvp, nm);
				if (*vpp == NULL)
					return (nfs4lookupnew_otw(dvp,
					    nm, vpp, cr));

				/*
				 * The access cache should almost always hit
				 */
				error = nfs4_access(dvp, VEXEC, 0, cr, NULL);

				if (error) {
					VN_RELE(*vpp);
					*vpp = NULL;
					return (error);
				}
				if (*vpp == DNLC_NO_VNODE) {
					VN_RELE(*vpp);
					*vpp = NULL;
					return (ENOENT);
				}
				return (0);
			}
		}
	}

	ASSERT(*vpp != NULL);

	/*
	 * We may have gotten here we have one of the following cases:
	 *	1) vpp != DNLC_NO_VNODE, our attrs have timed out so we
	 *		need to validate them.
	 *	2) vpp == DNLC_NO_VNODE, a negative entry that we always
	 *		must validate.
	 *
	 * Go to the server and check if the directory has changed, if
	 * it hasn't we are done and can use the dnlc entry.
	 */
	return (nfs4lookupvalidate_otw(dvp, nm, vpp, cr));
}

/*
 * Go to the server and check if the directory has changed, if
 * it hasn't we are done and can use the dnlc entry.  If it
 * has changed we get a new copy of its attributes and check
 * the access for VEXEC, then relookup the filename and
 * get its filehandle and attributes.
 *
 * PUTFH dfh NVERIFY GETATTR ACCESS LOOKUP GETFH GETATTR
 *	if the NVERIFY failed we must
 *		purge the caches
 *		cache new attributes (will set r_time_attr_inval)
 *		cache new access
 *		recheck VEXEC access
 *		add name to dnlc, possibly negative
 *		if LOOKUP succeeded
 *			cache new attributes
 *	else
 *		set a new r_time_attr_inval for dvp
 *		check to make sure we have access
 *
 * The vpp returned is the vnode passed in if the directory is valid,
 * a new vnode if successful lookup, or NULL on error.
 */
static int
nfs4lookupvalidate_otw(vnode_t *dvp, char *nm, vnode_t **vpp, cred_t *cr)
{
	COMPOUND4args_clnt args;
	COMPOUND4res_clnt res;
	fattr4 *ver_fattr;
	fattr4_change dchange;
	int32_t *ptr;
	int argoplist_size  = 7 * sizeof (nfs_argop4);
	nfs_argop4 *argop;
	int doqueue;
	mntinfo4_t *mi;
	nfs4_recov_state_t recov_state;
	hrtime_t t;
	int isdotdot;
	vnode_t *nvp;
	nfs_fh4 *fhp;
	nfs4_sharedfh_t *sfhp;
	nfs4_access_type_t cacc;
	rnode4_t *nrp;
	rnode4_t *drp = VTOR4(dvp);
	nfs4_ga_res_t *garp = NULL;
	nfs4_error_t e = { 0, NFS4_OK, RPC_SUCCESS };

	ASSERT(nfs_zone() == VTOMI4(dvp)->mi_zone);
	ASSERT(nm != NULL);
	ASSERT(nm[0] != '\0');
	ASSERT(dvp->v_type == VDIR);
	ASSERT(nm[0] != '.' || nm[1] != '\0');
	ASSERT(*vpp != NULL);

	if (nm[0] == '.' && nm[1] == '.' && nm[2] == '\0') {
		isdotdot = 1;
		args.ctag = TAG_LOOKUP_VPARENT;
	} else {
		/*
		 * If dvp were a stub, it should have triggered and caused
		 * a mount for us to get this far.
		 */
		ASSERT(!RP_ISSTUB(VTOR4(dvp)));

		isdotdot = 0;
		args.ctag = TAG_LOOKUP_VALID;
	}

	mi = VTOMI4(dvp);
	recov_state.rs_flags = 0;
	recov_state.rs_num_retry_despite_err = 0;

	nvp = NULL;

	/* Save the original mount point security information */
	(void) save_mnt_secinfo(mi->mi_curr_serv);

recov_retry:
	e.error = nfs4_start_fop(mi, dvp, NULL, OH_LOOKUP,
	    &recov_state, NULL);
	if (e.error) {
		(void) check_mnt_secinfo(mi->mi_curr_serv, nvp);
		VN_RELE(*vpp);
		*vpp = NULL;
		return (e.error);
	}

	argop = kmem_alloc(argoplist_size, KM_SLEEP);

	/* PUTFH dfh NVERIFY GETATTR ACCESS LOOKUP GETFH GETATTR */
	args.array_len = 7;
	args.array = argop;

	/* 0. putfh file */
	argop[0].argop = OP_CPUTFH;
	argop[0].nfs_argop4_u.opcputfh.sfh = VTOR4(dvp)->r_fh;

	/* 1. nverify the change info */
	argop[1].argop = OP_NVERIFY;
	ver_fattr = &argop[1].nfs_argop4_u.opnverify.obj_attributes;
	ver_fattr->attrmask = FATTR4_CHANGE_MASK;
	ver_fattr->attrlist4 = (char *)&dchange;
	ptr = (int32_t *)&dchange;
	IXDR_PUT_HYPER(ptr, VTOR4(dvp)->r_change);
	ver_fattr->attrlist4_len = sizeof (fattr4_change);

	/* 2. getattr directory */
	argop[2].argop = OP_GETATTR;
	argop[2].nfs_argop4_u.opgetattr.attr_request = NFS4_VATTR_MASK;
	argop[2].nfs_argop4_u.opgetattr.mi = VTOMI4(dvp);

	/* 3. access directory */
	argop[3].argop = OP_ACCESS;
	argop[3].nfs_argop4_u.opaccess.access = ACCESS4_READ | ACCESS4_DELETE |
	    ACCESS4_MODIFY | ACCESS4_EXTEND | ACCESS4_LOOKUP;

	/* 4. lookup name */
	if (isdotdot) {
		argop[4].argop = OP_LOOKUPP;
	} else {
		argop[4].argop = OP_CLOOKUP;
		argop[4].nfs_argop4_u.opclookup.cname = nm;
	}

	/* 5. resulting file handle */
	argop[5].argop = OP_GETFH;

	/* 6. resulting file attributes */
	argop[6].argop = OP_GETATTR;
	argop[6].nfs_argop4_u.opgetattr.attr_request = NFS4_VATTR_MASK;
	argop[6].nfs_argop4_u.opgetattr.mi = VTOMI4(dvp);

	doqueue = 1;
	t = gethrtime();

	rfs4call(VTOMI4(dvp), &args, &res, cr, &doqueue, 0, &e);

	if (!isdotdot && res.status == NFS4ERR_MOVED) {
		e.error = nfs4_setup_referral(dvp, nm, vpp, cr);
		if (e.error != 0 && *vpp != NULL)
			VN_RELE(*vpp);
		nfs4_end_fop(mi, dvp, NULL, OH_LOOKUP,
		    &recov_state, FALSE);
		xdr_free(xdr_COMPOUND4res_clnt, (caddr_t)&res);
		kmem_free(argop, argoplist_size);
		return (e.error);
	}

	if (nfs4_needs_recovery(&e, FALSE, dvp->v_vfsp)) {
		/*
		 * For WRONGSEC of a non-dotdot case, send secinfo directly
		 * from this thread, do not go thru the recovery thread since
		 * we need the nm information.
		 *
		 * Not doing dotdot case because there is no specification
		 * for (PUTFH, SECINFO "..") yet.
		 */
		if (!isdotdot && res.status == NFS4ERR_WRONGSEC) {
			if ((e.error = nfs4_secinfo_vnode_otw(dvp, nm, cr)))
				nfs4_end_fop(mi, dvp, NULL, OH_LOOKUP,
				    &recov_state, FALSE);
			else
				nfs4_end_fop(mi, dvp, NULL, OH_LOOKUP,
				    &recov_state, TRUE);
			xdr_free(xdr_COMPOUND4res_clnt, (caddr_t)&res);
			kmem_free(argop, argoplist_size);
			if (!e.error)
				goto recov_retry;
			(void) check_mnt_secinfo(mi->mi_curr_serv, nvp);
			VN_RELE(*vpp);
			*vpp = NULL;
			return (e.error);
		}

		if (nfs4_start_recovery(&e, mi, dvp, NULL, NULL, NULL,
		    OP_LOOKUP, NULL, NULL, NULL) == FALSE) {
			nfs4_end_fop(mi, dvp, NULL, OH_LOOKUP,
			    &recov_state, TRUE);

			xdr_free(xdr_COMPOUND4res_clnt, (caddr_t)&res);
			kmem_free(argop, argoplist_size);
			goto recov_retry;
		}
	}

	nfs4_end_fop(mi, dvp, NULL, OH_LOOKUP, &recov_state, FALSE);

	if (e.error || res.array_len == 0) {
		/*
		 * If e.error isn't set, then reply has no ops (or we couldn't
		 * be here).  The only legal way to reply without an op array
		 * is via NFS4ERR_MINOR_VERS_MISMATCH.  An ops array should
		 * be in the reply for all other status values.
		 *
		 * For valid replies without an ops array, return ENOTSUP
		 * (geterrno4 xlation of VERS_MISMATCH).  For illegal replies,
		 * return EIO -- don't trust status.
		 */
		if (e.error == 0)
			e.error = (res.status == NFS4ERR_MINOR_VERS_MISMATCH) ?
			    ENOTSUP : EIO;
		VN_RELE(*vpp);
		*vpp = NULL;
		kmem_free(argop, argoplist_size);
		(void) check_mnt_secinfo(mi->mi_curr_serv, nvp);
		return (e.error);
	}

	if (res.status != NFS4ERR_SAME) {
		e.error = geterrno4(res.status);

		/*
		 * The NVERIFY "failed" so the directory has changed
		 * First make sure PUTFH succeeded and NVERIFY "failed"
		 * cleanly.
		 */
		if ((res.array[0].nfs_resop4_u.opputfh.status != NFS4_OK) ||
		    (res.array[1].nfs_resop4_u.opnverify.status != NFS4_OK)) {
			nfs4_purge_stale_fh(e.error, dvp, cr);
			VN_RELE(*vpp);
			*vpp = NULL;
			goto exit;
		}

		/*
		 * We know the NVERIFY "failed" so we must:
		 *	purge the caches (access and indirectly dnlc if needed)
		 */
		nfs4_purge_caches(dvp, NFS4_NOPURGE_DNLC, cr, TRUE);

		if (res.array[2].nfs_resop4_u.opgetattr.status != NFS4_OK) {
			nfs4_purge_stale_fh(e.error, dvp, cr);
			VN_RELE(*vpp);
			*vpp = NULL;
			goto exit;
		}

		/*
		 * Install new cached attributes for the directory
		 */
		nfs4_attr_cache(dvp,
		    &res.array[2].nfs_resop4_u.opgetattr.ga_res,
		    t, cr, FALSE, NULL);

		if (res.array[3].nfs_resop4_u.opaccess.status != NFS4_OK) {
			nfs4_purge_stale_fh(e.error, dvp, cr);
			VN_RELE(*vpp);
			*vpp = NULL;
			e.error = geterrno4(res.status);
			goto exit;
		}

		/*
		 * Now we know the directory is valid,
		 * cache new directory access
		 */
		nfs4_access_cache(drp,
		    args.array[3].nfs_argop4_u.opaccess.access,
		    res.array[3].nfs_resop4_u.opaccess.access, cr);

		/*
		 * recheck VEXEC access
		 */
		cacc = nfs4_access_check(drp, ACCESS4_LOOKUP, cr);
		if (cacc != NFS4_ACCESS_ALLOWED) {
			/*
			 * Directory permissions might have been revoked
			 */
			if (cacc == NFS4_ACCESS_DENIED) {
				e.error = EACCES;
				VN_RELE(*vpp);
				*vpp = NULL;
				goto exit;
			}

			/*
			 * Somehow we must not have asked for enough
			 * so try a singleton ACCESS, should never happen.
			 */
			e.error = nfs4_access(dvp, VEXEC, 0, cr, NULL);
			if (e.error) {
				VN_RELE(*vpp);
				*vpp = NULL;
				goto exit;
			}
		}

		e.error = geterrno4(res.status);
		if (res.array[4].nfs_resop4_u.oplookup.status != NFS4_OK) {
			/*
			 * The lookup failed, probably no entry
			 */
			if (e.error == ENOENT && nfs4_lookup_neg_cache) {
				dnlc_update(dvp, nm, DNLC_NO_VNODE);
			} else {
				/*
				 * Might be some other error, so remove
				 * the dnlc entry to make sure we start all
				 * over again, next time.
				 */
				dnlc_remove(dvp, nm);
			}
			VN_RELE(*vpp);
			*vpp = NULL;
			goto exit;
		}

		if (res.array[5].nfs_resop4_u.opgetfh.status != NFS4_OK) {
			/*
			 * The file exists but we can't get its fh for
			 * some unknown reason.  Remove it from the dnlc
			 * and error out to be safe.
			 */
			dnlc_remove(dvp, nm);
			VN_RELE(*vpp);
			*vpp = NULL;
			goto exit;
		}
		fhp = &res.array[5].nfs_resop4_u.opgetfh.object;
		if (fhp->nfs_fh4_len == 0) {
			/*
			 * The file exists but a bogus fh
			 * some unknown reason.  Remove it from the dnlc
			 * and error out to be safe.
			 */
			e.error = ENOENT;
			dnlc_remove(dvp, nm);
			VN_RELE(*vpp);
			*vpp = NULL;
			goto exit;
		}
		sfhp = sfh4_get(fhp, mi);

		if (res.array[6].nfs_resop4_u.opgetattr.status == NFS4_OK)
			garp = &res.array[6].nfs_resop4_u.opgetattr.ga_res;

		/*
		 * Make the new rnode
		 */
		if (isdotdot) {
			e.error = nfs4_make_dotdot(sfhp, t, dvp, cr, &nvp, 1);
			if (e.error) {
				sfh4_rele(&sfhp);
				VN_RELE(*vpp);
				*vpp = NULL;
				goto exit;
			}
			/*
			 * XXX if nfs4_make_dotdot uses an existing rnode
			 * XXX it doesn't update the attributes.
			 * XXX for now just save them again to save an OTW
			 */
			nfs4_attr_cache(nvp, garp, t, cr, FALSE, NULL);
		} else {
			nvp = makenfs4node(sfhp, garp, dvp->v_vfsp, t, cr,
			    dvp, fn_get(VTOSV(dvp)->sv_name, nm, sfhp));
			/*
			 * If v_type == VNON, then garp was NULL because
			 * the last op in the compound failed and makenfs4node
			 * could not find the vnode for sfhp. It created
			 * a new vnode, so we have nothing to purge here.
			 */
			if (nvp->v_type == VNON) {
				vattr_t vattr;

				vattr.va_mask = AT_TYPE;
				/*
				 * N.B. We've already called nfs4_end_fop above.
				 */
				e.error = nfs4getattr(nvp, &vattr, cr);
				if (e.error) {
					sfh4_rele(&sfhp);
					VN_RELE(*vpp);
					*vpp = NULL;
					VN_RELE(nvp);
					goto exit;
				}
				nvp->v_type = vattr.va_type;
			}
		}
		sfh4_rele(&sfhp);

		nrp = VTOR4(nvp);
		mutex_enter(&nrp->r_statev4_lock);
		if (!nrp->created_v4) {
			mutex_exit(&nrp->r_statev4_lock);
			dnlc_update(dvp, nm, nvp);
		} else
			mutex_exit(&nrp->r_statev4_lock);

		VN_RELE(*vpp);
		*vpp = nvp;
	} else {
		hrtime_t now;
		hrtime_t delta = 0;

		e.error = 0;

		/*
		 * Because the NVERIFY "succeeded" we know that the
		 * directory attributes are still valid
		 * so update r_time_attr_inval
		 */
		now = gethrtime();
		mutex_enter(&drp->r_statelock);
		if (!(mi->mi_flags & MI4_NOAC) && !(dvp->v_flag & VNOCACHE)) {
			delta = now - drp->r_time_attr_saved;
			if (delta < mi->mi_acdirmin)
				delta = mi->mi_acdirmin;
			else if (delta > mi->mi_acdirmax)
				delta = mi->mi_acdirmax;
		}
		drp->r_time_attr_inval = now + delta;
		mutex_exit(&drp->r_statelock);
		dnlc_update(dvp, nm, *vpp);

		/*
		 * Even though we have a valid directory attr cache
		 * and dnlc entry, we may not have access.
		 * This should almost always hit the cache.
		 */
		e.error = nfs4_access(dvp, VEXEC, 0, cr, NULL);
		if (e.error) {
			VN_RELE(*vpp);
			*vpp = NULL;
		}

		if (*vpp == DNLC_NO_VNODE) {
			VN_RELE(*vpp);
			*vpp = NULL;
			e.error = ENOENT;
		}
	}

exit:
	xdr_free(xdr_COMPOUND4res_clnt, (caddr_t)&res);
	kmem_free(argop, argoplist_size);
	(void) check_mnt_secinfo(mi->mi_curr_serv, nvp);
	return (e.error);
}

/*
 * We need to go over the wire to lookup the name, but
 * while we are there verify the directory has not
 * changed but if it has, get new attributes and check access
 *
 * PUTFH dfh SAVEFH LOOKUP nm GETFH GETATTR RESTOREFH
 *					NVERIFY GETATTR ACCESS
 *
 * With the results:
 *	if the NVERIFY failed we must purge the caches, add new attributes,
 *		and cache new access.
 *	set a new r_time_attr_inval
 *	add name to dnlc, possibly negative
 *	if LOOKUP succeeded
 *		cache new attributes
 */
static int
nfs4lookupnew_otw(vnode_t *dvp, char *nm, vnode_t **vpp, cred_t *cr)
{
	COMPOUND4args_clnt args;
	COMPOUND4res_clnt res;
	fattr4 *ver_fattr;
	fattr4_change dchange;
	int32_t *ptr;
	nfs4_ga_res_t *garp = NULL;
	int argoplist_size  = 9 * sizeof (nfs_argop4);
	nfs_argop4 *argop;
	int doqueue;
	mntinfo4_t *mi;
	nfs4_recov_state_t recov_state;
	hrtime_t t;
	int isdotdot;
	vnode_t *nvp;
	nfs_fh4 *fhp;
	nfs4_sharedfh_t *sfhp;
	nfs4_access_type_t cacc;
	rnode4_t *nrp;
	rnode4_t *drp = VTOR4(dvp);
	nfs4_error_t e = { 0, NFS4_OK, RPC_SUCCESS };

	ASSERT(nfs_zone() == VTOMI4(dvp)->mi_zone);
	ASSERT(nm != NULL);
	ASSERT(nm[0] != '\0');
	ASSERT(dvp->v_type == VDIR);
	ASSERT(nm[0] != '.' || nm[1] != '\0');
	ASSERT(*vpp == NULL);

	if (nm[0] == '.' && nm[1] == '.' && nm[2] == '\0') {
		isdotdot = 1;
		args.ctag = TAG_LOOKUP_PARENT;
	} else {
		/*
		 * If dvp were a stub, it should have triggered and caused
		 * a mount for us to get this far.
		 */
		ASSERT(!RP_ISSTUB(VTOR4(dvp)));

		isdotdot = 0;
		args.ctag = TAG_LOOKUP;
	}

	mi = VTOMI4(dvp);
	recov_state.rs_flags = 0;
	recov_state.rs_num_retry_despite_err = 0;

	nvp = NULL;

	/* Save the original mount point security information */
	(void) save_mnt_secinfo(mi->mi_curr_serv);

recov_retry:
	e.error = nfs4_start_fop(mi, dvp, NULL, OH_LOOKUP,
	    &recov_state, NULL);
	if (e.error) {
		(void) check_mnt_secinfo(mi->mi_curr_serv, nvp);
		return (e.error);
	}

	argop = kmem_alloc(argoplist_size, KM_SLEEP);

	/* PUTFH SAVEFH LOOKUP GETFH GETATTR RESTOREFH NVERIFY GETATTR ACCESS */
	args.array_len = 9;
	args.array = argop;

	/* 0. putfh file */
	argop[0].argop = OP_CPUTFH;
	argop[0].nfs_argop4_u.opcputfh.sfh = VTOR4(dvp)->r_fh;

	/* 1. savefh for the nverify */
	argop[1].argop = OP_SAVEFH;

	/* 2. lookup name */
	if (isdotdot) {
		argop[2].argop = OP_LOOKUPP;
	} else {
		argop[2].argop = OP_CLOOKUP;
		argop[2].nfs_argop4_u.opclookup.cname = nm;
	}

	/* 3. resulting file handle */
	argop[3].argop = OP_GETFH;

	/* 4. resulting file attributes */
	argop[4].argop = OP_GETATTR;
	argop[4].nfs_argop4_u.opgetattr.attr_request = NFS4_VATTR_MASK;
	argop[4].nfs_argop4_u.opgetattr.mi = VTOMI4(dvp);

	/* 5. restorefh back the directory for the nverify */
	argop[5].argop = OP_RESTOREFH;

	/* 6. nverify the change info */
	argop[6].argop = OP_NVERIFY;
	ver_fattr = &argop[6].nfs_argop4_u.opnverify.obj_attributes;
	ver_fattr->attrmask = FATTR4_CHANGE_MASK;
	ver_fattr->attrlist4 = (char *)&dchange;
	ptr = (int32_t *)&dchange;
	IXDR_PUT_HYPER(ptr, VTOR4(dvp)->r_change);
	ver_fattr->attrlist4_len = sizeof (fattr4_change);

	/* 7. getattr directory */
	argop[7].argop = OP_GETATTR;
	argop[7].nfs_argop4_u.opgetattr.attr_request = NFS4_VATTR_MASK;
	argop[7].nfs_argop4_u.opgetattr.mi = VTOMI4(dvp);

	/* 8. access directory */
	argop[8].argop = OP_ACCESS;
	argop[8].nfs_argop4_u.opaccess.access = ACCESS4_READ | ACCESS4_DELETE |
	    ACCESS4_MODIFY | ACCESS4_EXTEND | ACCESS4_LOOKUP;

	doqueue = 1;
	t = gethrtime();

	rfs4call(VTOMI4(dvp), &args, &res, cr, &doqueue, 0, &e);

	if (!isdotdot && res.status == NFS4ERR_MOVED) {
		e.error = nfs4_setup_referral(dvp, nm, vpp, cr);
		if (e.error != 0 && *vpp != NULL)
			VN_RELE(*vpp);
		nfs4_end_fop(mi, dvp, NULL, OH_LOOKUP,
		    &recov_state, FALSE);
		xdr_free(xdr_COMPOUND4res_clnt, (caddr_t)&res);
		kmem_free(argop, argoplist_size);
		return (e.error);
	}

	if (nfs4_needs_recovery(&e, FALSE, dvp->v_vfsp)) {
		/*
		 * For WRONGSEC of a non-dotdot case, send secinfo directly
		 * from this thread, do not go thru the recovery thread since
		 * we need the nm information.
		 *
		 * Not doing dotdot case because there is no specification
		 * for (PUTFH, SECINFO "..") yet.
		 */
		if (!isdotdot && res.status == NFS4ERR_WRONGSEC) {
			if ((e.error = nfs4_secinfo_vnode_otw(dvp, nm, cr)))
				nfs4_end_fop(mi, dvp, NULL, OH_LOOKUP,
				    &recov_state, FALSE);
			else
				nfs4_end_fop(mi, dvp, NULL, OH_LOOKUP,
				    &recov_state, TRUE);
			xdr_free(xdr_COMPOUND4res_clnt, (caddr_t)&res);
			kmem_free(argop, argoplist_size);
			if (!e.error)
				goto recov_retry;
			(void) check_mnt_secinfo(mi->mi_curr_serv, nvp);
			return (e.error);
		}

		if (nfs4_start_recovery(&e, mi, dvp, NULL, NULL, NULL,
		    OP_LOOKUP, NULL, NULL, NULL) == FALSE) {
			nfs4_end_fop(mi, dvp, NULL, OH_LOOKUP,
			    &recov_state, TRUE);

			xdr_free(xdr_COMPOUND4res_clnt, (caddr_t)&res);
			kmem_free(argop, argoplist_size);
			goto recov_retry;
		}
	}

	nfs4_end_fop(mi, dvp, NULL, OH_LOOKUP, &recov_state, FALSE);

	if (e.error || res.array_len == 0) {
		/*
		 * If e.error isn't set, then reply has no ops (or we couldn't
		 * be here).  The only legal way to reply without an op array
		 * is via NFS4ERR_MINOR_VERS_MISMATCH.  An ops array should
		 * be in the reply for all other status values.
		 *
		 * For valid replies without an ops array, return ENOTSUP
		 * (geterrno4 xlation of VERS_MISMATCH).  For illegal replies,
		 * return EIO -- don't trust status.
		 */
		if (e.error == 0)
			e.error = (res.status == NFS4ERR_MINOR_VERS_MISMATCH) ?
			    ENOTSUP : EIO;

		kmem_free(argop, argoplist_size);
		(void) check_mnt_secinfo(mi->mi_curr_serv, nvp);
		return (e.error);
	}

	e.error = geterrno4(res.status);

	/*
	 * The PUTFH and SAVEFH may have failed.
	 */
	if ((res.array[0].nfs_resop4_u.opputfh.status != NFS4_OK) ||
	    (res.array[1].nfs_resop4_u.opsavefh.status != NFS4_OK)) {
		nfs4_purge_stale_fh(e.error, dvp, cr);
		goto exit;
	}

	/*
	 * Check if the file exists, if it does delay entering
	 * into the dnlc until after we update the directory
	 * attributes so we don't cause it to get purged immediately.
	 */
	if (res.array[2].nfs_resop4_u.oplookup.status != NFS4_OK) {
		/*
		 * The lookup failed, probably no entry
		 */
		if (e.error == ENOENT && nfs4_lookup_neg_cache)
			dnlc_update(dvp, nm, DNLC_NO_VNODE);
		goto exit;
	}

	if (res.array[3].nfs_resop4_u.opgetfh.status != NFS4_OK) {
		/*
		 * The file exists but we can't get its fh for
		 * some unknown reason. Error out to be safe.
		 */
		goto exit;
	}

	fhp = &res.array[3].nfs_resop4_u.opgetfh.object;
	if (fhp->nfs_fh4_len == 0) {
		/*
		 * The file exists but a bogus fh
		 * some unknown reason.  Error out to be safe.
		 */
		e.error = EIO;
		goto exit;
	}
	sfhp = sfh4_get(fhp, mi);

	if (res.array[4].nfs_resop4_u.opgetattr.status != NFS4_OK) {
		sfh4_rele(&sfhp);
		goto exit;
	}
	garp = &res.array[4].nfs_resop4_u.opgetattr.ga_res;

	/*
	 * The RESTOREFH may have failed
	 */
	if (res.array[5].nfs_resop4_u.oprestorefh.status != NFS4_OK) {
		sfh4_rele(&sfhp);
		e.error = EIO;
		goto exit;
	}

	if (res.array[6].nfs_resop4_u.opnverify.status != NFS4ERR_SAME) {
		/*
		 * First make sure the NVERIFY failed as we expected,
		 * if it didn't then be conservative and error out
		 * as we can't trust the directory.
		 */
		if (res.array[6].nfs_resop4_u.opnverify.status != NFS4_OK) {
			sfh4_rele(&sfhp);
			e.error = EIO;
			goto exit;
		}

		/*
		 * We know the NVERIFY "failed" so the directory has changed,
		 * so we must:
		 *	purge the caches (access and indirectly dnlc if needed)
		 */
		nfs4_purge_caches(dvp, NFS4_NOPURGE_DNLC, cr, TRUE);

		if (res.array[7].nfs_resop4_u.opgetattr.status != NFS4_OK) {
			sfh4_rele(&sfhp);
			goto exit;
		}
		nfs4_attr_cache(dvp,
		    &res.array[7].nfs_resop4_u.opgetattr.ga_res,
		    t, cr, FALSE, NULL);

		if (res.array[8].nfs_resop4_u.opaccess.status != NFS4_OK) {
			nfs4_purge_stale_fh(e.error, dvp, cr);
			sfh4_rele(&sfhp);
			e.error = geterrno4(res.status);
			goto exit;
		}

		/*
		 * Now we know the directory is valid,
		 * cache new directory access
		 */
		nfs4_access_cache(drp,
		    args.array[8].nfs_argop4_u.opaccess.access,
		    res.array[8].nfs_resop4_u.opaccess.access, cr);

		/*
		 * recheck VEXEC access
		 */
		cacc = nfs4_access_check(drp, ACCESS4_LOOKUP, cr);
		if (cacc != NFS4_ACCESS_ALLOWED) {
			/*
			 * Directory permissions might have been revoked
			 */
			if (cacc == NFS4_ACCESS_DENIED) {
				sfh4_rele(&sfhp);
				e.error = EACCES;
				goto exit;
			}

			/*
			 * Somehow we must not have asked for enough
			 * so try a singleton ACCESS should never happen
			 */
			e.error = nfs4_access(dvp, VEXEC, 0, cr, NULL);
			if (e.error) {
				sfh4_rele(&sfhp);
				goto exit;
			}
		}

		e.error = geterrno4(res.status);
	} else {
		hrtime_t now;
		hrtime_t delta = 0;

		e.error = 0;

		/*
		 * Because the NVERIFY "succeeded" we know that the
		 * directory attributes are still valid
		 * so update r_time_attr_inval
		 */
		now = gethrtime();
		mutex_enter(&drp->r_statelock);
		if (!(mi->mi_flags & MI4_NOAC) && !(dvp->v_flag & VNOCACHE)) {
			delta = now - drp->r_time_attr_saved;
			if (delta < mi->mi_acdirmin)
				delta = mi->mi_acdirmin;
			else if (delta > mi->mi_acdirmax)
				delta = mi->mi_acdirmax;
		}
		drp->r_time_attr_inval = now + delta;
		mutex_exit(&drp->r_statelock);

		/*
		 * Even though we have a valid directory attr cache,
		 * we may not have access.
		 * This should almost always hit the cache.
		 */
		e.error = nfs4_access(dvp, VEXEC, 0, cr, NULL);
		if (e.error) {
			sfh4_rele(&sfhp);
			goto exit;
		}
	}

	/*
	 * Now we have successfully completed the lookup, if the
	 * directory has changed we now have the valid attributes.
	 * We also know we have directory access.
	 * Create the new rnode and insert it in the dnlc.
	 */
	if (isdotdot) {
		e.error = nfs4_make_dotdot(sfhp, t, dvp, cr, &nvp, 1);
		if (e.error) {
			sfh4_rele(&sfhp);
			goto exit;
		}
		/*
		 * XXX if nfs4_make_dotdot uses an existing rnode
		 * XXX it doesn't update the attributes.
		 * XXX for now just save them again to save an OTW
		 */
		nfs4_attr_cache(nvp, garp, t, cr, FALSE, NULL);
	} else {
		nvp = makenfs4node(sfhp, garp, dvp->v_vfsp, t, cr,
		    dvp, fn_get(VTOSV(dvp)->sv_name, nm, sfhp));
	}
	sfh4_rele(&sfhp);

	nrp = VTOR4(nvp);
	mutex_enter(&nrp->r_statev4_lock);
	if (!nrp->created_v4) {
		mutex_exit(&nrp->r_statev4_lock);
		dnlc_update(dvp, nm, nvp);
	} else
		mutex_exit(&nrp->r_statev4_lock);

	*vpp = nvp;

exit:
	xdr_free(xdr_COMPOUND4res_clnt, (caddr_t)&res);
	kmem_free(argop, argoplist_size);
	(void) check_mnt_secinfo(mi->mi_curr_serv, nvp);
	return (e.error);
}

#ifdef DEBUG
void
nfs4lookup_dump_compound(char *where, nfs_argop4 *argbase, int argcnt)
{
	uint_t i, len;
	zoneid_t zoneid = getzoneid();
	char *s;

	zcmn_err(zoneid, CE_NOTE, "%s: dumping cmpd", where);
	for (i = 0; i < argcnt; i++) {
		nfs_argop4 *op = &argbase[i];
		switch (op->argop) {
		case OP_CPUTFH:
		case OP_PUTFH:
			zcmn_err(zoneid, CE_NOTE, "\t op %d, putfh", i);
			break;
		case OP_PUTROOTFH:
			zcmn_err(zoneid, CE_NOTE, "\t op %d, putrootfh", i);
			break;
		case OP_CLOOKUP:
			s = op->nfs_argop4_u.opclookup.cname;
			zcmn_err(zoneid, CE_NOTE, "\t op %d, lookup %s", i, s);
			break;
		case OP_LOOKUP:
			s = utf8_to_str(&op->nfs_argop4_u.oplookup.objname,
			    &len, NULL);
			zcmn_err(zoneid, CE_NOTE, "\t op %d, lookup %s", i, s);
			kmem_free(s, len);
			break;
		case OP_LOOKUPP:
			zcmn_err(zoneid, CE_NOTE, "\t op %d, lookupp ..", i);
			break;
		case OP_GETFH:
			zcmn_err(zoneid, CE_NOTE, "\t op %d, getfh", i);
			break;
		case OP_GETATTR:
			zcmn_err(zoneid, CE_NOTE, "\t op %d, getattr", i);
			break;
		case OP_OPENATTR:
			zcmn_err(zoneid, CE_NOTE, "\t op %d, openattr", i);
			break;
		default:
			zcmn_err(zoneid, CE_NOTE, "\t op %d, opcode %d", i,
			    op->argop);
			break;
		}
	}
}
#endif

/*
 * nfs4lookup_setup - constructs a multi-lookup compound request.
 *
 * Given the path "nm1/nm2/.../nmn", the following compound requests
 * may be created:
 *
 * Note: Getfh is not be needed because filehandle attr is mandatory, but it
 * is faster, for now.
 *
 * l4_getattrs indicates the type of compound requested.
 *
 * LKP4_NO_ATTRIBUTE - no attributes (used by secinfo):
 *
 *	compound { Put*fh; Lookup {nm1}; Lookup {nm2}; ...  Lookup {nmn} }
 *
 *   total number of ops is n + 1.
 *
 * LKP4_LAST_NAMED_ATTR - multi-component path for a named
 *      attribute: create lookups plus one OPENATTR/GETFH/GETATTR
 *      before the last component, and only get attributes
 *      for the last component.  Note that the second-to-last
 *	pathname component is XATTR_RPATH, which does NOT go
 *	over-the-wire as a lookup.
 *
 *      compound { Put*fh; Lookup {nm1}; Lookup {nm2}; ... Lookup {nmn-2};
 *		Openattr; Getfh; Getattr; Lookup {nmn}; Getfh; Getattr }
 *
 *   and total number of ops is n + 5.
 *
 * LKP4_LAST_ATTRDIR - multi-component path for the hidden named
 *      attribute directory: create lookups plus an OPENATTR
 *	replacing the last lookup.  Note that the last pathname
 *	component is XATTR_RPATH, which does NOT go over-the-wire
 *	as a lookup.
 *
 *      compound { Put*fh; Lookup {nm1}; Lookup {nm2}; ... Getfh; Getattr;
 *		Openattr; Getfh; Getattr }
 *
 *   and total number of ops is n + 5.
 *
 * LKP4_ALL_ATTRIBUTES - create lookups and get attributes for intermediate
 *	nodes too.
 *
 *	compound { Put*fh; Lookup {nm1}; Getfh; Getattr;
 *		Lookup {nm2}; ...  Lookup {nmn}; Getfh; Getattr }
 *
 *   and total number of ops is 3*n + 1.
 *
 * All cases: returns the index in the arg array of the final LOOKUP op, or
 * -1 if no LOOKUPs were used.
 */
int
nfs4lookup_setup(char *nm, lookup4_param_t *lookupargp, int needgetfh)
{
	enum lkp4_attr_setup l4_getattrs = lookupargp->l4_getattrs;
	nfs_argop4 *argbase, *argop;
	int arglen, argcnt;
	int n = 1;	/* number of components */
	int nga = 1;	/* number of Getattr's in request */
	char c = '\0', *s, *p;
	int lookup_idx = -1;
	int argoplist_size;

	/* set lookuparg response result to 0 */
	lookupargp->resp->status = NFS4_OK;

	/* skip leading "/" or "." e.g. ".//./" if there is */
	for (; ; nm++) {
		if (*nm != '/' && *nm != '.')
			break;

		/* ".." is counted as 1 component */
		if (*nm == '.' && *(nm + 1) != '/')
			break;
	}

	/*
	 * Find n = number of components - nm must be null terminated
	 * Skip "." components.
	 */
	if (*nm != '\0')
		for (n = 1, s = nm; *s != '\0'; s++) {
			if ((*s == '/') && (*(s + 1) != '/') &&
			    (*(s + 1) != '\0') &&
			    !(*(s + 1) == '.' && (*(s + 2) == '/' ||
			    *(s + 2) == '\0')))
				n++;
		}
	else
		n = 0;

	/*
	 * nga is number of components that need Getfh+Getattr
	 */
	switch (l4_getattrs) {
	case LKP4_NO_ATTRIBUTES:
		nga = 0;
		break;
	case LKP4_ALL_ATTRIBUTES:
		nga = n;
		/*
		 * Always have at least 1 getfh, getattr pair
		 */
		if (nga == 0)
			nga++;
		break;
	case LKP4_LAST_ATTRDIR:
	case LKP4_LAST_NAMED_ATTR:
		nga = n+1;
		break;
	}

	/*
	 * If change to use the filehandle attr instead of getfh
	 * the following line can be deleted.
	 */
	nga *= 2;

	/*
	 * calculate number of ops in request as
	 * header + trailer + lookups + getattrs
	 */
	arglen = lookupargp->header_len + lookupargp->trailer_len + n + nga;

	argoplist_size = arglen * sizeof (nfs_argop4);
	argop = argbase = kmem_alloc(argoplist_size, KM_SLEEP);
	lookupargp->argsp->array = argop;

	argcnt = lookupargp->header_len;
	argop += argcnt;

	/*
	 * loop and create a lookup op and possibly getattr/getfh for
	 * each component. Skip "." components.
	 */
	for (s = nm; *s != '\0'; s = p) {
		/*
		 * Set up a pathname struct for each component if needed
		 */
		while (*s == '/')
			s++;
		if (*s == '\0')
			break;

		for (p = s; (*p != '/') && (*p != '\0'); p++)
			;
		c = *p;
		*p = '\0';

		if (s[0] == '.' && s[1] == '\0') {
			*p = c;
			continue;
		}
		if (l4_getattrs == LKP4_LAST_ATTRDIR &&
		    strcmp(s, XATTR_RPATH) == 0) {
			/* getfh XXX may not be needed in future */
			argop->argop = OP_GETFH;
			argop++;
			argcnt++;

			/* getattr */
			argop->argop = OP_GETATTR;
			argop->nfs_argop4_u.opgetattr.attr_request =
			    lookupargp->ga_bits;
			argop->nfs_argop4_u.opgetattr.mi =
			    lookupargp->mi;
			argop++;
			argcnt++;

			/* openattr */
			argop->argop = OP_OPENATTR;
		} else if (l4_getattrs == LKP4_LAST_NAMED_ATTR &&
		    strcmp(s, XATTR_RPATH) == 0) {
			/* openattr */
			argop->argop = OP_OPENATTR;
			argop++;
			argcnt++;

			/* getfh XXX may not be needed in future */
			argop->argop = OP_GETFH;
			argop++;
			argcnt++;

			/* getattr */
			argop->argop = OP_GETATTR;
			argop->nfs_argop4_u.opgetattr.attr_request =
			    lookupargp->ga_bits;
			argop->nfs_argop4_u.opgetattr.mi =
			    lookupargp->mi;
			argop++;
			argcnt++;
			*p = c;
			continue;
		} else if (s[0] == '.' && s[1] == '.' && s[2] == '\0') {
			/* lookupp */
			argop->argop = OP_LOOKUPP;
		} else {
			/* lookup */
			argop->argop = OP_LOOKUP;
			(void) str_to_utf8(s,
			    &argop->nfs_argop4_u.oplookup.objname);
		}
		lookup_idx = argcnt;
		argop++;
		argcnt++;

		*p = c;

		if (l4_getattrs == LKP4_ALL_ATTRIBUTES) {
			/* getfh XXX may not be needed in future */
			argop->argop = OP_GETFH;
			argop++;
			argcnt++;

			/* getattr */
			argop->argop = OP_GETATTR;
			argop->nfs_argop4_u.opgetattr.attr_request =
			    lookupargp->ga_bits;
			argop->nfs_argop4_u.opgetattr.mi =
			    lookupargp->mi;
			argop++;
			argcnt++;
		}
	}

	if ((l4_getattrs != LKP4_NO_ATTRIBUTES) &&
	    ((l4_getattrs != LKP4_ALL_ATTRIBUTES) || (lookup_idx < 0))) {
		if (needgetfh) {
			/* stick in a post-lookup getfh */
			argop->argop = OP_GETFH;
			argcnt++;
			argop++;
		}
		/* post-lookup getattr */
		argop->argop = OP_GETATTR;
		argop->nfs_argop4_u.opgetattr.attr_request =
		    lookupargp->ga_bits;
		argop->nfs_argop4_u.opgetattr.mi = lookupargp->mi;
		argcnt++;
	}
	argcnt += lookupargp->trailer_len;	/* actual op count */
	lookupargp->argsp->array_len = argcnt;
	lookupargp->arglen = arglen;

#ifdef DEBUG
	if (nfs4_client_lookup_debug)
		nfs4lookup_dump_compound("nfs4lookup_setup", argbase, argcnt);
#endif

	return (lookup_idx);
}

static int
nfs4openattr(vnode_t *dvp, vnode_t **avp, int cflag, cred_t *cr)
{
	COMPOUND4args_clnt	args;
	COMPOUND4res_clnt	res;
	GETFH4res	*gf_res = NULL;
	nfs_argop4	argop[4];
	nfs_resop4	*resop = NULL;
	nfs4_sharedfh_t *sfhp;
	hrtime_t t;
	nfs4_error_t	e;

	rnode4_t	*drp;
	int		doqueue = 1;
	vnode_t		*vp;
	int		needrecov = 0;
	nfs4_recov_state_t recov_state;

	ASSERT(nfs_zone() == VTOMI4(dvp)->mi_zone);

	*avp = NULL;
	recov_state.rs_flags = 0;
	recov_state.rs_num_retry_despite_err = 0;

recov_retry:
	/* COMPOUND: putfh, openattr, getfh, getattr */
	args.array_len = 4;
	args.array = argop;
	args.ctag = TAG_OPENATTR;

	e.error = nfs4_start_op(VTOMI4(dvp), dvp, NULL, &recov_state);
	if (e.error)
		return (e.error);

	drp = VTOR4(dvp);

	/* putfh */
	argop[0].argop = OP_CPUTFH;
	argop[0].nfs_argop4_u.opcputfh.sfh = drp->r_fh;

	/* openattr */
	argop[1].argop = OP_OPENATTR;
	argop[1].nfs_argop4_u.opopenattr.createdir = (cflag ? TRUE : FALSE);

	/* getfh */
	argop[2].argop = OP_GETFH;

	/* getattr */
	argop[3].argop = OP_GETATTR;
	argop[3].nfs_argop4_u.opgetattr.attr_request = NFS4_VATTR_MASK;
	argop[3].nfs_argop4_u.opgetattr.mi = VTOMI4(dvp);

	NFS4_DEBUG(nfs4_client_call_debug, (CE_NOTE,
	    "nfs4openattr: %s call, drp %s", needrecov ? "recov" : "first",
	    rnode4info(drp)));

	t = gethrtime();

	rfs4call(VTOMI4(dvp), &args, &res, cr, &doqueue, 0, &e);

	needrecov = nfs4_needs_recovery(&e, FALSE, dvp->v_vfsp);
	if (needrecov) {
		bool_t abort;

		NFS4_DEBUG(nfs4_client_recov_debug, (CE_NOTE,
		    "nfs4openattr: initiating recovery\n"));

		abort = nfs4_start_recovery(&e,
		    VTOMI4(dvp), dvp, NULL, NULL, NULL,
		    OP_OPENATTR, NULL, NULL, NULL);
		nfs4_end_op(VTOMI4(dvp), dvp, NULL, &recov_state, needrecov);
		if (!e.error) {
			e.error = geterrno4(res.status);
			xdr_free(xdr_COMPOUND4res_clnt, (caddr_t)&res);
		}
		if (abort == FALSE)
			goto recov_retry;
		return (e.error);
	}

	if (e.error) {
		nfs4_end_op(VTOMI4(dvp), dvp, NULL, &recov_state, needrecov);
		return (e.error);
	}

	if (res.status) {
		/*
		 * If OTW errro is NOTSUPP, then it should be
		 * translated to EINVAL.  All Solaris file system
		 * implementations return EINVAL to the syscall layer
		 * when the attrdir cannot be created due to an
		 * implementation restriction or noxattr mount option.
		 */
		if (res.status == NFS4ERR_NOTSUPP) {
			mutex_enter(&drp->r_statelock);
			if (drp->r_xattr_dir)
				VN_RELE(drp->r_xattr_dir);
			VN_HOLD(NFS4_XATTR_DIR_NOTSUPP);
			drp->r_xattr_dir = NFS4_XATTR_DIR_NOTSUPP;
			mutex_exit(&drp->r_statelock);

			e.error = EINVAL;
		} else {
			e.error = geterrno4(res.status);
		}

		if (e.error) {
			xdr_free(xdr_COMPOUND4res_clnt, (caddr_t)&res);
			nfs4_end_op(VTOMI4(dvp), dvp, NULL, &recov_state,
			    needrecov);
			return (e.error);
		}
	}

	resop = &res.array[0];  /* putfh res */
	ASSERT(resop->nfs_resop4_u.opgetfh.status == NFS4_OK);

	resop = &res.array[1];  /* openattr res */
	ASSERT(resop->nfs_resop4_u.opopenattr.status == NFS4_OK);

	resop = &res.array[2];  /* getfh res */
	gf_res = &resop->nfs_resop4_u.opgetfh;
	if (gf_res->object.nfs_fh4_len == 0) {
		*avp = NULL;
		xdr_free(xdr_COMPOUND4res_clnt, (caddr_t)&res);
		nfs4_end_op(VTOMI4(dvp), dvp, NULL, &recov_state, needrecov);
		return (ENOENT);
	}

	sfhp = sfh4_get(&gf_res->object, VTOMI4(dvp));
	vp = makenfs4node(sfhp, &res.array[3].nfs_resop4_u.opgetattr.ga_res,
	    dvp->v_vfsp, t, cr, dvp,
	    fn_get(VTOSV(dvp)->sv_name, XATTR_RPATH, sfhp));
	sfh4_rele(&sfhp);

	if (e.error)
		PURGE_ATTRCACHE4(vp);

	mutex_enter(&vp->v_lock);
	vp->v_flag |= V_XATTRDIR;
	mutex_exit(&vp->v_lock);

	*avp = vp;

	mutex_enter(&drp->r_statelock);
	if (drp->r_xattr_dir)
		VN_RELE(drp->r_xattr_dir);
	VN_HOLD(vp);
	drp->r_xattr_dir = vp;

	/*
	 * Invalidate pathconf4 cache because r_xattr_dir is no longer
	 * NULL.  xattrs could be created at any time, and we have no
	 * way to update pc4_xattr_exists in the base object if/when
	 * it happens.
	 */
	drp->r_pathconf.pc4_xattr_valid = 0;

	mutex_exit(&drp->r_statelock);

	nfs4_end_op(VTOMI4(dvp), dvp, NULL, &recov_state, needrecov);

	xdr_free(xdr_COMPOUND4res_clnt, (caddr_t)&res);

	return (0);
}

/* ARGSUSED */
static int
nfs4_create(vnode_t *dvp, char *nm, struct vattr *va, enum vcexcl exclusive,
    int mode, vnode_t **vpp, cred_t *cr, int flags, caller_context_t *ct,
    vsecattr_t *vsecp)
{
	int error;
	vnode_t *vp = NULL;
	rnode4_t *rp;
	struct vattr vattr;
	rnode4_t *drp;
	vnode_t *tempvp;
	enum createmode4 createmode;
	bool_t must_trunc = FALSE;
	int	truncating = 0;

	if (nfs_zone() != VTOMI4(dvp)->mi_zone)
		return (EPERM);
	if (exclusive == EXCL && (dvp->v_flag & V_XATTRDIR)) {
		return (EINVAL);
	}

	/* . and .. have special meaning in the protocol, reject them. */

	if (nm[0] == '.' && (nm[1] == '\0' || (nm[1] == '.' && nm[2] == '\0')))
		return (EISDIR);

	drp = VTOR4(dvp);

	if (nfs_rw_enter_sig(&drp->r_rwlock, RW_WRITER, INTR4(dvp)))
		return (EINTR);

top:
	/*
	 * We make a copy of the attributes because the caller does not
	 * expect us to change what va points to.
	 */
	vattr = *va;

	/*
	 * If the pathname is "", then dvp is the root vnode of
	 * a remote file mounted over a local directory.
	 * All that needs to be done is access
	 * checking and truncation.  Note that we avoid doing
	 * open w/ create because the parent directory might
	 * be in pseudo-fs and the open would fail.
	 */
	if (*nm == '\0') {
		error = 0;
		VN_HOLD(dvp);
		vp = dvp;
		must_trunc = TRUE;
	} else {
		/*
		 * We need to go over the wire, just to be sure whether the
		 * file exists or not.  Using the DNLC can be dangerous in
		 * this case when making a decision regarding existence.
		 */
		error = nfs4lookup(dvp, nm, &vp, cr, 1);
	}

	if (exclusive)
		createmode = EXCLUSIVE4;
	else
		createmode = GUARDED4;

	/*
	 * error would be set if the file does not exist on the
	 * server, so lets go create it.
	 */
	if (error) {
		goto create_otw;
	}

	/*
	 * File does exist on the server
	 */
	if (exclusive == EXCL)
		error = EEXIST;
	else if (vp->v_type == VDIR && (mode & VWRITE))
		error = EISDIR;
	else {
		/*
		 * If vnode is a device, create special vnode.
		 */
		if (ISVDEV(vp->v_type)) {
			tempvp = vp;
			vp = specvp(vp, vp->v_rdev, vp->v_type, cr);
			VN_RELE(tempvp);
		}
		if (!(error = VOP_ACCESS(vp, mode, 0, cr, ct))) {
			if ((vattr.va_mask & AT_SIZE) &&
			    vp->v_type == VREG) {
				rp = VTOR4(vp);
				/*
				 * Check here for large file handled
				 * by LF-unaware process (as
				 * ufs_create() does)
				 */
				if (!(flags & FOFFMAX)) {
					mutex_enter(&rp->r_statelock);
					if (rp->r_size > MAXOFF32_T)
						error = EOVERFLOW;
					mutex_exit(&rp->r_statelock);
				}

				/* if error is set then we need to return */
				if (error) {
					nfs_rw_exit(&drp->r_rwlock);
					VN_RELE(vp);
					return (error);
				}

				if (must_trunc) {
					vattr.va_mask = AT_SIZE;
					error = nfs4setattr(vp, &vattr, 0, cr,
					    NULL);
				} else {
				/*
				 * we know we have a regular file that already
				 * exists and we may end up truncating the file
				 * as a result of the open_otw, so flush out
				 * any dirty pages for this file first.
				 */
					if (nfs4_has_pages(vp) &&
					    ((rp->r_flags & R4DIRTY) ||
					    rp->r_count > 0 ||
					    rp->r_mapcnt > 0)) {
						error = nfs4_putpage(vp,
						    (offset_t)0, 0, 0, cr, ct);
						if (error && (error == ENOSPC ||
						    error == EDQUOT)) {
							mutex_enter(
							    &rp->r_statelock);
							if (!rp->r_error)
								rp->r_error =
								    error;
							mutex_exit(
							    &rp->r_statelock);
						}
					}
					vattr.va_mask = (AT_SIZE |
					    AT_TYPE | AT_MODE);
					vattr.va_type = VREG;
					createmode = UNCHECKED4;
					truncating = 1;
					goto create_otw;
				}
			}
		}
	}
	nfs_rw_exit(&drp->r_rwlock);
	if (error) {
		VN_RELE(vp);
	} else {
		vnode_t *tvp;
		rnode4_t *trp;
		tvp = vp;
		if (vp->v_type == VREG) {
			trp = VTOR4(vp);
			if (IS_SHADOW(vp, trp))
				tvp = RTOV4(trp);
		}

		if (must_trunc) {
			/*
			 * existing file got truncated, notify.
			 */
			vnevent_create(tvp, ct);
		}

		*vpp = vp;
	}
	return (error);

create_otw:
	dnlc_remove(dvp, nm);

	ASSERT(vattr.va_mask & AT_TYPE);

	/*
	 * If not a regular file let nfs4mknod() handle it.
	 */
	if (vattr.va_type != VREG) {
		error = nfs4mknod(dvp, nm, &vattr, exclusive, mode, vpp, cr);
		nfs_rw_exit(&drp->r_rwlock);
		return (error);
	}

	/*
	 * It _is_ a regular file.
	 */
	ASSERT(vattr.va_mask & AT_MODE);
	if (MANDMODE(vattr.va_mode)) {
		nfs_rw_exit(&drp->r_rwlock);
		return (EACCES);
	}

	/*
	 * If this happens to be a mknod of a regular file, then flags will
	 * have neither FREAD or FWRITE.  However, we must set at least one
	 * for the call to nfs4open_otw.  If it's open(O_CREAT) driving
	 * nfs4_create, then either FREAD, FWRITE, or FRDWR has already been
	 * set (based on openmode specified by app).
	 */
	if ((flags & (FREAD|FWRITE)) == 0)
		flags |= (FREAD|FWRITE);

	error = nfs4open_otw(dvp, nm, &vattr, vpp, cr, 1, flags, createmode, 0);

	if (vp != NULL) {
		/* if create was successful, throw away the file's pages */
		if (!error && (vattr.va_mask & AT_SIZE))
			nfs4_invalidate_pages(vp, (vattr.va_size & PAGEMASK),
			    cr);
		/* release the lookup hold */
		VN_RELE(vp);
		vp = NULL;
	}

	/*
	 * validate that we opened a regular file. This handles a misbehaving
	 * server that returns an incorrect FH.
	 */
	if ((error == 0) && *vpp && (*vpp)->v_type != VREG) {
		error = EISDIR;
		VN_RELE(*vpp);
	}

	/*
	 * If this is not an exclusive create, then the CREATE
	 * request will be made with the GUARDED mode set.  This
	 * means that the server will return EEXIST if the file
	 * exists.  The file could exist because of a retransmitted
	 * request.  In this case, we recover by starting over and
	 * checking to see whether the file exists.  This second
	 * time through it should and a CREATE request will not be
	 * sent.
	 *
	 * This handles the problem of a dangling CREATE request
	 * which contains attributes which indicate that the file
	 * should be truncated.  This retransmitted request could
	 * possibly truncate valid data in the file if not caught
	 * by the duplicate request mechanism on the server or if
	 * not caught by other means.  The scenario is:
	 *
	 * Client transmits CREATE request with size = 0
	 * Client times out, retransmits request.
	 * Response to the first request arrives from the server
	 *  and the client proceeds on.
	 * Client writes data to the file.
	 * The server now processes retransmitted CREATE request
	 *  and truncates file.
	 *
	 * The use of the GUARDED CREATE request prevents this from
	 * happening because the retransmitted CREATE would fail
	 * with EEXIST and would not truncate the file.
	 */
	if (error == EEXIST && exclusive == NONEXCL) {
#ifdef DEBUG
		nfs4_create_misses++;
#endif
		goto top;
	}
	nfs_rw_exit(&drp->r_rwlock);
	if (truncating && !error && *vpp) {
		vnode_t *tvp;
		rnode4_t *trp;
		/*
		 * existing file got truncated, notify.
		 */
		tvp = *vpp;
		trp = VTOR4(tvp);
		if (IS_SHADOW(tvp, trp))
			tvp = RTOV4(trp);
		vnevent_create(tvp, ct);
	}
	return (error);
}

/*
 * Create compound (for mkdir, mknod, symlink):
 * { Putfh <dfh>; Create; Getfh; Getattr }
 * It's okay if setattr failed to set gid - this is not considered
 * an error, but purge attrs in that case.
 */
static int
call_nfs4_create_req(vnode_t *dvp, char *nm, void *data, struct vattr *va,
    vnode_t **vpp, cred_t *cr, nfs_ftype4 type)
{
	int need_end_op = FALSE;
	COMPOUND4args_clnt args;
	COMPOUND4res_clnt res, *resp = NULL;
	nfs_argop4 *argop;
	nfs_resop4 *resop;
	int doqueue;
	mntinfo4_t *mi;
	rnode4_t *drp = VTOR4(dvp);
	change_info4 *cinfo;
	GETFH4res *gf_res;
	struct vattr vattr;
	vnode_t *vp;
	fattr4 *crattr;
	bool_t needrecov = FALSE;
	nfs4_recov_state_t recov_state;
	nfs4_sharedfh_t *sfhp = NULL;
	hrtime_t t;
	nfs4_error_t e = { 0, NFS4_OK, RPC_SUCCESS };
	int numops, argoplist_size, setgid_flag, idx_create, idx_fattr;
	dirattr_info_t dinfo, *dinfop;
	servinfo4_t *svp;
	bitmap4 supp_attrs;

	ASSERT(type == NF4DIR || type == NF4LNK || type == NF4BLK ||
	    type == NF4CHR || type == NF4SOCK || type == NF4FIFO);

	mi = VTOMI4(dvp);

	/*
	 * Make sure we properly deal with setting the right gid
	 * on a new directory to reflect the parent's setgid bit
	 */
	setgid_flag = 0;
	if (type == NF4DIR) {
		struct vattr dva;

		va->va_mode &= ~VSGID;
		dva.va_mask = AT_MODE | AT_GID;
		if (VOP_GETATTR(dvp, &dva, 0, cr, NULL) == 0) {

			/*
			 * If the parent's directory has the setgid bit set
			 * _and_ the client was able to get a valid mapping
			 * for the parent dir's owner_group, we want to
			 * append NVERIFY(owner_group == dva.va_gid) and
			 * SETTATTR to the CREATE compound.
			 */
			if (mi->mi_flags & MI4_GRPID || dva.va_mode & VSGID) {
				setgid_flag = 1;
				va->va_mode |= VSGID;
				if (dva.va_gid != GID_NOBODY) {
					va->va_mask |= AT_GID;
					va->va_gid = dva.va_gid;
				}
			}
		}
	}

	/*
	 * Create ops:
	 *	0:putfh(dir) 1:savefh(dir) 2:create 3:getfh(new) 4:getattr(new)
	 *	5:restorefh(dir) 6:getattr(dir)
	 *
	 * if (setgid)
	 *	0:putfh(dir) 1:create 2:getfh(new) 3:getattr(new)
	 *	4:savefh(new) 5:putfh(dir) 6:getattr(dir) 7:restorefh(new)
	 *	8:nverify 9:setattr
	 */
	if (setgid_flag) {
		numops = 10;
		idx_create = 1;
		idx_fattr = 3;
	} else {
		numops = 7;
		idx_create = 2;
		idx_fattr = 4;
	}

	ASSERT(nfs_zone() == mi->mi_zone);
	if (nfs_rw_enter_sig(&drp->r_rwlock, RW_WRITER, INTR4(dvp))) {
		return (EINTR);
	}
	recov_state.rs_flags = 0;
	recov_state.rs_num_retry_despite_err = 0;

	argoplist_size = numops * sizeof (nfs_argop4);
	argop = kmem_alloc(argoplist_size, KM_SLEEP);

recov_retry:
	if (type == NF4LNK)
		args.ctag = TAG_SYMLINK;
	else if (type == NF4DIR)
		args.ctag = TAG_MKDIR;
	else
		args.ctag = TAG_MKNOD;

	args.array_len = numops;
	args.array = argop;

	if (e.error = nfs4_start_op(mi, dvp, NULL, &recov_state)) {
		nfs_rw_exit(&drp->r_rwlock);
		kmem_free(argop, argoplist_size);
		return (e.error);
	}
	need_end_op = TRUE;


	/* 0: putfh directory */
	argop[0].argop = OP_CPUTFH;
	argop[0].nfs_argop4_u.opcputfh.sfh = drp->r_fh;

	/* 1/2: Create object */
	argop[idx_create].argop = OP_CCREATE;
	argop[idx_create].nfs_argop4_u.opccreate.cname = nm;
	argop[idx_create].nfs_argop4_u.opccreate.type = type;
	if (type == NF4LNK) {
		/*
		 * symlink, treat name as data
		 */
		ASSERT(data != NULL);
		argop[idx_create].nfs_argop4_u.opccreate.ftype4_u.clinkdata =
		    (char *)data;
	}
	if (type == NF4BLK || type == NF4CHR) {
		ASSERT(data != NULL);
		argop[idx_create].nfs_argop4_u.opccreate.ftype4_u.devdata =
		    *((specdata4 *)data);
	}

	crattr = &argop[idx_create].nfs_argop4_u.opccreate.createattrs;

	svp = drp->r_server;
	(void) nfs_rw_enter_sig(&svp->sv_lock, RW_READER, 0);
	supp_attrs = svp->sv_supp_attrs;
	nfs_rw_exit(&svp->sv_lock);

	if (vattr_to_fattr4(va, NULL, crattr, 0, OP_CREATE, supp_attrs)) {
		nfs_rw_exit(&drp->r_rwlock);
		nfs4_end_op(mi, dvp, NULL, &recov_state, needrecov);
		e.error = EINVAL;
		kmem_free(argop, argoplist_size);
		return (e.error);
	}

	/* 2/3: getfh fh of created object */
	ASSERT(idx_create + 1 == idx_fattr - 1);
	argop[idx_create + 1].argop = OP_GETFH;

	/* 3/4: getattr of new object */
	argop[idx_fattr].argop = OP_GETATTR;
	argop[idx_fattr].nfs_argop4_u.opgetattr.attr_request = NFS4_VATTR_MASK;
	argop[idx_fattr].nfs_argop4_u.opgetattr.mi = mi;

	if (setgid_flag) {
		vattr_t	_v;

		argop[4].argop = OP_SAVEFH;

		argop[5].argop = OP_CPUTFH;
		argop[5].nfs_argop4_u.opcputfh.sfh = drp->r_fh;

		argop[6].argop = OP_GETATTR;
		argop[6].nfs_argop4_u.opgetattr.attr_request = NFS4_VATTR_MASK;
		argop[6].nfs_argop4_u.opgetattr.mi = mi;

		argop[7].argop = OP_RESTOREFH;

		/*
		 * nverify
		 *
		 * XXX - Revisit the last argument to nfs4_end_op()
		 *	 once 5020486 is fixed.
		 */
		_v.va_mask = AT_GID;
		_v.va_gid = va->va_gid;
		if (e.error = nfs4args_verify(&argop[8], &_v, OP_NVERIFY,
		    supp_attrs)) {
			nfs4_end_op(mi, dvp, *vpp, &recov_state, TRUE);
			nfs_rw_exit(&drp->r_rwlock);
			nfs4_fattr4_free(crattr);
			kmem_free(argop, argoplist_size);
			return (e.error);
		}

		/*
		 * setattr
		 *
		 * We _know_ we're not messing with AT_SIZE or AT_XTIME,
		 * so no need for stateid or flags. Also we specify NULL
		 * rp since we're only interested in setting owner_group
		 * attributes.
		 */
		nfs4args_setattr(&argop[9], &_v, NULL, 0, NULL, cr, supp_attrs,
		    &e.error, 0);

		if (e.error) {
			nfs4_end_op(mi, dvp, *vpp, &recov_state, TRUE);
			nfs_rw_exit(&drp->r_rwlock);
			nfs4_fattr4_free(crattr);
			nfs4args_verify_free(&argop[8]);
			kmem_free(argop, argoplist_size);
			return (e.error);
		}
	} else {
		argop[1].argop = OP_SAVEFH;

		argop[5].argop = OP_RESTOREFH;

		argop[6].argop = OP_GETATTR;
		argop[6].nfs_argop4_u.opgetattr.attr_request = NFS4_VATTR_MASK;
		argop[6].nfs_argop4_u.opgetattr.mi = mi;
	}

	dnlc_remove(dvp, nm);

	doqueue = 1;
	t = gethrtime();
	rfs4call(mi, &args, &res, cr, &doqueue, 0, &e);

	needrecov = nfs4_needs_recovery(&e, FALSE, mi->mi_vfsp);
	if (e.error) {
		PURGE_ATTRCACHE4(dvp);
		if (!needrecov)
			goto out;
	}

	if (needrecov) {
		if (nfs4_start_recovery(&e, mi, dvp, NULL, NULL, NULL,
		    OP_CREATE, NULL, NULL, NULL) == FALSE) {
			nfs4_end_op(mi, dvp, NULL, &recov_state,
			    needrecov);
			need_end_op = FALSE;
			nfs4_fattr4_free(crattr);
			if (setgid_flag) {
				nfs4args_verify_free(&argop[8]);
				nfs4args_setattr_free(&argop[9]);
			}
			xdr_free(xdr_COMPOUND4res_clnt, (caddr_t)&res);
			goto recov_retry;
		}
	}

	resp = &res;

	if (res.status != NFS4_OK && res.array_len <= idx_fattr + 1) {

		if (res.status == NFS4ERR_BADOWNER)
			nfs4_log_badowner(mi, OP_CREATE);

		e.error = geterrno4(res.status);

		/*
		 * This check is left over from when create was implemented
		 * using a setattr op (instead of createattrs).  If the
		 * putfh/create/getfh failed, the error was returned.  If
		 * setattr/getattr failed, we keep going.
		 *
		 * It might be better to get rid of the GETFH also, and just
		 * do PUTFH/CREATE/GETATTR since the FH attr is mandatory.
		 * Then if any of the operations failed, we could return the
		 * error now, and remove much of the error code below.
		 */
		if (res.array_len <= idx_fattr) {
			/*
			 * Either Putfh, Create or Getfh failed.
			 */
			PURGE_ATTRCACHE4(dvp);
			/*
			 * nfs4_purge_stale_fh() may generate otw calls through
			 * nfs4_invalidate_pages. Hence the need to call
			 * nfs4_end_op() here to avoid nfs4_start_op() deadlock.
			 */
			nfs4_end_op(mi, dvp, NULL, &recov_state,
			    needrecov);
			need_end_op = FALSE;
			nfs4_purge_stale_fh(e.error, dvp, cr);
			goto out;
		}
	}

	resop = &res.array[idx_create];	/* create res */
	cinfo = &resop->nfs_resop4_u.opcreate.cinfo;

	resop = &res.array[idx_create + 1]; /* getfh res */
	gf_res = &resop->nfs_resop4_u.opgetfh;

	sfhp = sfh4_get(&gf_res->object, mi);
	if (e.error) {
		*vpp = vp = makenfs4node(sfhp, NULL, dvp->v_vfsp, t, cr, dvp,
		    fn_get(VTOSV(dvp)->sv_name, nm, sfhp));
		if (vp->v_type == VNON) {
			vattr.va_mask = AT_TYPE;
			/*
			 * Need to call nfs4_end_op before nfs4getattr to avoid
			 * potential nfs4_start_op deadlock. See RFE 4777612.
			 */
			nfs4_end_op(mi, dvp, NULL, &recov_state,
			    needrecov);
			need_end_op = FALSE;
			e.error = nfs4getattr(vp, &vattr, cr);
			if (e.error) {
				VN_RELE(vp);
				*vpp = NULL;
				goto out;
			}
			vp->v_type = vattr.va_type;
		}
		e.error = 0;
	} else {
		*vpp = vp = makenfs4node(sfhp,
		    &res.array[idx_fattr].nfs_resop4_u.opgetattr.ga_res,
		    dvp->v_vfsp, t, cr,
		    dvp, fn_get(VTOSV(dvp)->sv_name, nm, sfhp));
	}

	/*
	 * If compound succeeded, then update dir attrs
	 */
	if (res.status == NFS4_OK) {
		dinfo.di_garp = &res.array[6].nfs_resop4_u.opgetattr.ga_res;
		dinfo.di_cred = cr;
		dinfo.di_time_call = t;
		dinfop = &dinfo;
	} else
		dinfop = NULL;

	/* Update directory cache attribute, readdir and dnlc caches */
	nfs4_update_dircaches(cinfo, dvp, vp, nm, dinfop);

out:
	if (sfhp != NULL)
		sfh4_rele(&sfhp);
	nfs_rw_exit(&drp->r_rwlock);
	nfs4_fattr4_free(crattr);
	if (setgid_flag) {
		nfs4args_verify_free(&argop[8]);
		nfs4args_setattr_free(&argop[9]);
	}
	if (resp)
		xdr_free(xdr_COMPOUND4res_clnt, (caddr_t)resp);
	if (need_end_op)
		nfs4_end_op(mi, dvp, NULL, &recov_state, needrecov);

	kmem_free(argop, argoplist_size);
	return (e.error);
}

/* ARGSUSED */
static int
nfs4mknod(vnode_t *dvp, char *nm, struct vattr *va, enum vcexcl exclusive,
    int mode, vnode_t **vpp, cred_t *cr)
{
	int error;
	vnode_t *vp;
	nfs_ftype4 type;
	specdata4 spec, *specp = NULL;

	ASSERT(nfs_zone() == VTOMI4(dvp)->mi_zone);

	switch (va->va_type) {
	case VCHR:
	case VBLK:
		type = (va->va_type == VCHR) ? NF4CHR : NF4BLK;
		spec.specdata1 = getmajor(va->va_rdev);
		spec.specdata2 = getminor(va->va_rdev);
		specp = &spec;
		break;

	case VFIFO:
		type = NF4FIFO;
		break;
	case VSOCK:
		type = NF4SOCK;
		break;

	default:
		return (EINVAL);
	}

	error = call_nfs4_create_req(dvp, nm, specp, va, &vp, cr, type);
	if (error) {
		return (error);
	}

	/*
	 * This might not be needed any more; special case to deal
	 * with problematic v2/v3 servers.  Since create was unable
	 * to set group correctly, not sure what hope setattr has.
	 */
	if (va->va_gid != VTOR4(vp)->r_attr.va_gid) {
		va->va_mask = AT_GID;
		(void) nfs4setattr(vp, va, 0, cr, NULL);
	}

	/*
	 * If vnode is a device create special vnode
	 */
	if (ISVDEV(vp->v_type)) {
		*vpp = specvp(vp, vp->v_rdev, vp->v_type, cr);
		VN_RELE(vp);
	} else {
		*vpp = vp;
	}
	return (error);
}

/*
 * Remove requires that the current fh be the target directory.
 * After the operation, the current fh is unchanged.
 * The compound op structure is:
 *      PUTFH(targetdir), REMOVE
 *
 * Weirdness: if the vnode to be removed is open
 * we rename it instead of removing it and nfs_inactive
 * will remove the new name.
 */
/* ARGSUSED */
static int
nfs4_remove(vnode_t *dvp, char *nm, cred_t *cr, caller_context_t *ct, int flags)
{
	COMPOUND4args_clnt args;
	COMPOUND4res_clnt res, *resp = NULL;
	REMOVE4res *rm_res;
	nfs_argop4 argop[3];
	nfs_resop4 *resop;
	vnode_t *vp;
	char *tmpname;
	int doqueue;
	mntinfo4_t *mi;
	rnode4_t *rp;
	rnode4_t *drp;
	int needrecov = 0;
	nfs4_recov_state_t recov_state;
	int isopen;
	nfs4_error_t e = { 0, NFS4_OK, RPC_SUCCESS };
	dirattr_info_t dinfo;

	if (nfs_zone() != VTOMI4(dvp)->mi_zone)
		return (EPERM);
	drp = VTOR4(dvp);
	if (nfs_rw_enter_sig(&drp->r_rwlock, RW_WRITER, INTR4(dvp)))
		return (EINTR);

	e.error = nfs4lookup(dvp, nm, &vp, cr, 0);
	if (e.error) {
		nfs_rw_exit(&drp->r_rwlock);
		return (e.error);
	}

	if (vp->v_type == VDIR) {
		VN_RELE(vp);
		nfs_rw_exit(&drp->r_rwlock);
		return (EISDIR);
	}

	/*
	 * First just remove the entry from the name cache, as it
	 * is most likely the only entry for this vp.
	 */
	dnlc_remove(dvp, nm);

	rp = VTOR4(vp);

	/*
	 * For regular file types, check to see if the file is open by looking
	 * at the open streams.
	 * For all other types, check the reference count on the vnode.  Since
	 * they are not opened OTW they never have an open stream.
	 *
	 * If the file is open, rename it to .nfsXXXX.
	 */
	if (vp->v_type != VREG) {
		/*
		 * If the file has a v_count > 1 then there may be more than one
		 * entry in the name cache due multiple links or an open file,
		 * but we don't have the real reference count so flush all
		 * possible entries.
		 */
		if (vp->v_count > 1)
			dnlc_purge_vp(vp);

		/*
		 * Now we have the real reference count.
		 */
		isopen = vp->v_count > 1;
	} else {
		mutex_enter(&rp->r_os_lock);
		isopen = list_head(&rp->r_open_streams) != NULL;
		mutex_exit(&rp->r_os_lock);
	}

	mutex_enter(&rp->r_statelock);
	if (isopen &&
	    (rp->r_unldvp == NULL || strcmp(nm, rp->r_unlname) == 0)) {
		mutex_exit(&rp->r_statelock);
		tmpname = newname();
		e.error = nfs4rename(dvp, nm, dvp, tmpname, cr, ct);
		if (e.error)
			kmem_free(tmpname, MAXNAMELEN);
		else {
			mutex_enter(&rp->r_statelock);
			if (rp->r_unldvp == NULL) {
				VN_HOLD(dvp);
				rp->r_unldvp = dvp;
				if (rp->r_unlcred != NULL)
					crfree(rp->r_unlcred);
				crhold(cr);
				rp->r_unlcred = cr;
				rp->r_unlname = tmpname;
			} else {
				kmem_free(rp->r_unlname, MAXNAMELEN);
				rp->r_unlname = tmpname;
			}
			mutex_exit(&rp->r_statelock);
		}
		VN_RELE(vp);
		nfs_rw_exit(&drp->r_rwlock);
		return (e.error);
	}
	/*
	 * Actually remove the file/dir
	 */
	mutex_exit(&rp->r_statelock);

	/*
	 * We need to flush any dirty pages which happen to
	 * be hanging around before removing the file.
	 * This shouldn't happen very often since in NFSv4
	 * we should be close to open consistent.
	 */
	if (nfs4_has_pages(vp) &&
	    ((rp->r_flags & R4DIRTY) || rp->r_count > 0)) {
		e.error = nfs4_putpage(vp, (u_offset_t)0, 0, 0, cr, ct);
		if (e.error && (e.error == ENOSPC || e.error == EDQUOT)) {
			mutex_enter(&rp->r_statelock);
			if (!rp->r_error)
				rp->r_error = e.error;
			mutex_exit(&rp->r_statelock);
		}
	}

	mi = VTOMI4(dvp);

	(void) nfs4delegreturn(rp, NFS4_DR_REOPEN);
	recov_state.rs_flags = 0;
	recov_state.rs_num_retry_despite_err = 0;

recov_retry:
	/*
	 * Remove ops: putfh dir; remove
	 */
	args.ctag = TAG_REMOVE;
	args.array_len = 3;
	args.array = argop;

	e.error = nfs4_start_op(VTOMI4(dvp), dvp, NULL, &recov_state);
	if (e.error) {
		nfs_rw_exit(&drp->r_rwlock);
		VN_RELE(vp);
		return (e.error);
	}

	/* putfh directory */
	argop[0].argop = OP_CPUTFH;
	argop[0].nfs_argop4_u.opcputfh.sfh = drp->r_fh;

	/* remove */
	argop[1].argop = OP_CREMOVE;
	argop[1].nfs_argop4_u.opcremove.ctarget = nm;

	/* getattr dir */
	argop[2].argop = OP_GETATTR;
	argop[2].nfs_argop4_u.opgetattr.attr_request = NFS4_VATTR_MASK;
	argop[2].nfs_argop4_u.opgetattr.mi = mi;

	doqueue = 1;
	dinfo.di_time_call = gethrtime();
	rfs4call(mi, &args, &res, cr, &doqueue, 0, &e);

	PURGE_ATTRCACHE4(vp);

	needrecov = nfs4_needs_recovery(&e, FALSE, mi->mi_vfsp);
	if (e.error)
		PURGE_ATTRCACHE4(dvp);

	if (needrecov) {
		if (nfs4_start_recovery(&e, VTOMI4(dvp), dvp,
		    NULL, NULL, NULL, OP_REMOVE, NULL, NULL, NULL) == FALSE) {
			if (!e.error)
				xdr_free(xdr_COMPOUND4res_clnt, (caddr_t)&res);
			nfs4_end_op(VTOMI4(dvp), dvp, NULL, &recov_state,
			    needrecov);
			goto recov_retry;
		}
	}

	/*
	 * Matching nfs4_end_op() for start_op() above.
	 * There is a path in the code below which calls
	 * nfs4_purge_stale_fh(), which may generate otw calls through
	 * nfs4_invalidate_pages. Hence we need to call nfs4_end_op()
	 * here to avoid nfs4_start_op() deadlock.
	 */
	nfs4_end_op(VTOMI4(dvp), dvp, NULL, &recov_state, needrecov);

	if (!e.error) {
		resp = &res;

		if (res.status) {
			e.error = geterrno4(res.status);
			PURGE_ATTRCACHE4(dvp);
			nfs4_purge_stale_fh(e.error, dvp, cr);
		} else {
			resop = &res.array[1];	/* remove res */
			rm_res = &resop->nfs_resop4_u.opremove;

			dinfo.di_garp =
			    &res.array[2].nfs_resop4_u.opgetattr.ga_res;
			dinfo.di_cred = cr;

			/* Update directory attr, readdir and dnlc caches */
			nfs4_update_dircaches(&rm_res->cinfo, dvp, NULL, NULL,
			    &dinfo);
		}
	}
	nfs_rw_exit(&drp->r_rwlock);
	if (resp)
		xdr_free(xdr_COMPOUND4res_clnt, (caddr_t)resp);

	if (e.error == 0) {
		vnode_t *tvp;
		rnode4_t *trp;
		trp = VTOR4(vp);
		tvp = vp;
		if (IS_SHADOW(vp, trp))
			tvp = RTOV4(trp);
		vnevent_remove(tvp, dvp, nm, ct);
	}
	VN_RELE(vp);
	return (e.error);
}

/*
 * Link requires that the current fh be the target directory and the
 * saved fh be the source fh. After the operation, the current fh is unchanged.
 * Thus the compound op structure is:
 *	PUTFH(file), SAVEFH, PUTFH(targetdir), LINK, RESTOREFH,
 *	GETATTR(file)
 */
/* ARGSUSED */
static int
nfs4_link(vnode_t *tdvp, vnode_t *svp, char *tnm, cred_t *cr,
    caller_context_t *ct, int flags)
{
	COMPOUND4args_clnt args;
	COMPOUND4res_clnt res, *resp = NULL;
	LINK4res *ln_res;
	int argoplist_size  = 7 * sizeof (nfs_argop4);
	nfs_argop4 *argop;
	nfs_resop4 *resop;
	vnode_t *realvp, *nvp;
	int doqueue;
	mntinfo4_t *mi;
	rnode4_t *tdrp;
	bool_t needrecov = FALSE;
	nfs4_recov_state_t recov_state;
	hrtime_t t;
	nfs4_error_t e = { 0, NFS4_OK, RPC_SUCCESS };
	dirattr_info_t dinfo;

	ASSERT(*tnm != '\0');
	ASSERT(tdvp->v_type == VDIR);
	ASSERT(nfs4_consistent_type(tdvp));
	ASSERT(nfs4_consistent_type(svp));

	if (nfs_zone() != VTOMI4(tdvp)->mi_zone)
		return (EPERM);
	if (VOP_REALVP(svp, &realvp, ct) == 0) {
		svp = realvp;
		ASSERT(nfs4_consistent_type(svp));
	}

	tdrp = VTOR4(tdvp);
	mi = VTOMI4(svp);

	if (!(mi->mi_flags & MI4_LINK)) {
		return (EOPNOTSUPP);
	}
	recov_state.rs_flags = 0;
	recov_state.rs_num_retry_despite_err = 0;

	if (nfs_rw_enter_sig(&tdrp->r_rwlock, RW_WRITER, INTR4(tdvp)))
		return (EINTR);

recov_retry:
	argop = kmem_alloc(argoplist_size, KM_SLEEP);

	args.ctag = TAG_LINK;

	/*
	 * Link ops: putfh fl; savefh; putfh tdir; link; getattr(dir);
	 * restorefh; getattr(fl)
	 */
	args.array_len = 7;
	args.array = argop;

	e.error = nfs4_start_op(VTOMI4(svp), svp, tdvp, &recov_state);
	if (e.error) {
		kmem_free(argop, argoplist_size);
		nfs_rw_exit(&tdrp->r_rwlock);
		return (e.error);
	}

	/* 0. putfh file */
	argop[0].argop = OP_CPUTFH;
	argop[0].nfs_argop4_u.opcputfh.sfh = VTOR4(svp)->r_fh;

	/* 1. save current fh to free up the space for the dir */
	argop[1].argop = OP_SAVEFH;

	/* 2. putfh targetdir */
	argop[2].argop = OP_CPUTFH;
	argop[2].nfs_argop4_u.opcputfh.sfh = tdrp->r_fh;

	/* 3. link: current_fh is targetdir, saved_fh is source */
	argop[3].argop = OP_CLINK;
	argop[3].nfs_argop4_u.opclink.cnewname = tnm;

	/* 4. Get attributes of dir */
	argop[4].argop = OP_GETATTR;
	argop[4].nfs_argop4_u.opgetattr.attr_request = NFS4_VATTR_MASK;
	argop[4].nfs_argop4_u.opgetattr.mi = mi;

	/* 5. If link was successful, restore current vp to file */
	argop[5].argop = OP_RESTOREFH;

	/* 6. Get attributes of linked object */
	argop[6].argop = OP_GETATTR;
	argop[6].nfs_argop4_u.opgetattr.attr_request = NFS4_VATTR_MASK;
	argop[6].nfs_argop4_u.opgetattr.mi = mi;

	dnlc_remove(tdvp, tnm);

	doqueue = 1;
	t = gethrtime();

	rfs4call(VTOMI4(svp), &args, &res, cr, &doqueue, 0, &e);

	needrecov = nfs4_needs_recovery(&e, FALSE, svp->v_vfsp);
	if (e.error != 0 && !needrecov) {
		PURGE_ATTRCACHE4(tdvp);
		PURGE_ATTRCACHE4(svp);
		nfs4_end_op(VTOMI4(svp), svp, tdvp, &recov_state, needrecov);
		goto out;
	}

	if (needrecov) {
		bool_t abort;

		abort = nfs4_start_recovery(&e, VTOMI4(svp), svp, tdvp,
		    NULL, NULL, OP_LINK, NULL, NULL, NULL);
		if (abort == FALSE) {
			nfs4_end_op(VTOMI4(svp), svp, tdvp, &recov_state,
			    needrecov);
			kmem_free(argop, argoplist_size);
			if (!e.error)
				xdr_free(xdr_COMPOUND4res_clnt, (caddr_t)&res);
			goto recov_retry;
		} else {
			if (e.error != 0) {
				PURGE_ATTRCACHE4(tdvp);
				PURGE_ATTRCACHE4(svp);
				nfs4_end_op(VTOMI4(svp), svp, tdvp,
				    &recov_state, needrecov);
				goto out;
			}
			/* fall through for res.status case */
		}
	}

	nfs4_end_op(VTOMI4(svp), svp, tdvp, &recov_state, needrecov);

	resp = &res;
	if (res.status) {
		/* If link succeeded, then don't return error */
		e.error = geterrno4(res.status);
		if (res.array_len <= 4) {
			/*
			 * Either Putfh, Savefh, Putfh dir, or Link failed
			 */
			PURGE_ATTRCACHE4(svp);
			PURGE_ATTRCACHE4(tdvp);
			if (e.error == EOPNOTSUPP) {
				mutex_enter(&mi->mi_lock);
				mi->mi_flags &= ~MI4_LINK;
				mutex_exit(&mi->mi_lock);
			}
			/* Remap EISDIR to EPERM for non-root user for SVVS */
			/* XXX-LP */
			if (e.error == EISDIR && crgetuid(cr) != 0)
				e.error = EPERM;
			goto out;
		}
	}

	/* either no error or one of the postop getattr failed */

	/*
	 * XXX - if LINK succeeded, but no attrs were returned for link
	 * file, purge its cache.
	 *
	 * XXX Perform a simplified version of wcc checking. Instead of
	 * have another getattr to get pre-op, just purge cache if
	 * any of the ops prior to and including the getattr failed.
	 * If the getattr succeeded then update the attrcache accordingly.
	 */

	/*
	 * update cache with link file postattrs.
	 * Note: at this point resop points to link res.
	 */
	resop = &res.array[3];	/* link res */
	ln_res = &resop->nfs_resop4_u.oplink;
	if (res.status == NFS4_OK)
		e.error = nfs4_update_attrcache(res.status,
		    &res.array[6].nfs_resop4_u.opgetattr.ga_res,
		    t, svp, cr);

	/*
	 * Call makenfs4node to create the new shadow vp for tnm.
	 * We pass NULL attrs because we just cached attrs for
	 * the src object.  All we're trying to accomplish is to
	 * to create the new shadow vnode.
	 */
	nvp = makenfs4node(VTOR4(svp)->r_fh, NULL, tdvp->v_vfsp, t, cr,
	    tdvp, fn_get(VTOSV(tdvp)->sv_name, tnm, VTOR4(svp)->r_fh));

	/* Update target cache attribute, readdir and dnlc caches */
	dinfo.di_garp = &res.array[4].nfs_resop4_u.opgetattr.ga_res;
	dinfo.di_time_call = t;
	dinfo.di_cred = cr;

	nfs4_update_dircaches(&ln_res->cinfo, tdvp, nvp, tnm, &dinfo);
	ASSERT(nfs4_consistent_type(tdvp));
	ASSERT(nfs4_consistent_type(svp));
	ASSERT(nfs4_consistent_type(nvp));
	VN_RELE(nvp);

	if (!e.error) {
		vnode_t *tvp;
		rnode4_t *trp;
		/*
		 * Notify the source file of this link operation.
		 */
		trp = VTOR4(svp);
		tvp = svp;
		if (IS_SHADOW(svp, trp))
			tvp = RTOV4(trp);
		vnevent_link(tvp, ct);
	}
out:
	kmem_free(argop, argoplist_size);
	if (resp)
		xdr_free(xdr_COMPOUND4res_clnt, (caddr_t)resp);

	nfs_rw_exit(&tdrp->r_rwlock);

	return (e.error);
}

/* ARGSUSED */
static int
nfs4_rename(vnode_t *odvp, char *onm, vnode_t *ndvp, char *nnm, cred_t *cr,
    caller_context_t *ct, int flags)
{
	vnode_t *realvp;

	if (nfs_zone() != VTOMI4(odvp)->mi_zone)
		return (EPERM);
	if (VOP_REALVP(ndvp, &realvp, ct) == 0)
		ndvp = realvp;

	return (nfs4rename(odvp, onm, ndvp, nnm, cr, ct));
}

/*
 * nfs4rename does the real work of renaming in NFS Version 4.
 *
 * A file handle is considered volatile for renaming purposes if either
 * of the volatile bits are turned on. However, the compound may differ
 * based on the likelihood of the filehandle to change during rename.
 */
static int
nfs4rename(vnode_t *odvp, char *onm, vnode_t *ndvp, char *nnm, cred_t *cr,
    caller_context_t *ct)
{
	int error;
	mntinfo4_t *mi;
	vnode_t *nvp = NULL;
	vnode_t *ovp = NULL;
	char *tmpname = NULL;
	rnode4_t *rp;
	rnode4_t *odrp;
	rnode4_t *ndrp;
	int did_link = 0;
	int do_link = 1;
	nfsstat4 stat = NFS4_OK;

	ASSERT(nfs_zone() == VTOMI4(odvp)->mi_zone);
	ASSERT(nfs4_consistent_type(odvp));
	ASSERT(nfs4_consistent_type(ndvp));

	if (onm[0] == '.' && (onm[1] == '\0' ||
	    (onm[1] == '.' && onm[2] == '\0')))
		return (EINVAL);

	if (nnm[0] == '.' && (nnm[1] == '\0' ||
	    (nnm[1] == '.' && nnm[2] == '\0')))
		return (EINVAL);

	odrp = VTOR4(odvp);
	ndrp = VTOR4(ndvp);
	if ((intptr_t)odrp < (intptr_t)ndrp) {
		if (nfs_rw_enter_sig(&odrp->r_rwlock, RW_WRITER, INTR4(odvp)))
			return (EINTR);
		if (nfs_rw_enter_sig(&ndrp->r_rwlock, RW_WRITER, INTR4(ndvp))) {
			nfs_rw_exit(&odrp->r_rwlock);
			return (EINTR);
		}
	} else {
		if (nfs_rw_enter_sig(&ndrp->r_rwlock, RW_WRITER, INTR4(ndvp)))
			return (EINTR);
		if (nfs_rw_enter_sig(&odrp->r_rwlock, RW_WRITER, INTR4(odvp))) {
			nfs_rw_exit(&ndrp->r_rwlock);
			return (EINTR);
		}
	}

	/*
	 * Lookup the target file.  If it exists, it needs to be
	 * checked to see whether it is a mount point and whether
	 * it is active (open).
	 */
	error = nfs4lookup(ndvp, nnm, &nvp, cr, 0);
	if (!error) {
		int	isactive;

		ASSERT(nfs4_consistent_type(nvp));
		/*
		 * If this file has been mounted on, then just
		 * return busy because renaming to it would remove
		 * the mounted file system from the name space.
		 */
		if (vn_ismntpt(nvp)) {
			VN_RELE(nvp);
			nfs_rw_exit(&odrp->r_rwlock);
			nfs_rw_exit(&ndrp->r_rwlock);
			return (EBUSY);
		}

		/*
		 * First just remove the entry from the name cache, as it
		 * is most likely the only entry for this vp.
		 */
		dnlc_remove(ndvp, nnm);

		rp = VTOR4(nvp);

		if (nvp->v_type != VREG) {
			/*
			 * Purge the name cache of all references to this vnode
			 * so that we can check the reference count to infer
			 * whether it is active or not.
			 */
			if (nvp->v_count > 1)
				dnlc_purge_vp(nvp);

			isactive = nvp->v_count > 1;
		} else {
			mutex_enter(&rp->r_os_lock);
			isactive = list_head(&rp->r_open_streams) != NULL;
			mutex_exit(&rp->r_os_lock);
		}

		/*
		 * If the vnode is active and is not a directory,
		 * arrange to rename it to a
		 * temporary file so that it will continue to be
		 * accessible.  This implements the "unlink-open-file"
		 * semantics for the target of a rename operation.
		 * Before doing this though, make sure that the
		 * source and target files are not already the same.
		 */
		if (isactive && nvp->v_type != VDIR) {
			/*
			 * Lookup the source name.
			 */
			error = nfs4lookup(odvp, onm, &ovp, cr, 0);

			/*
			 * The source name *should* already exist.
			 */
			if (error) {
				VN_RELE(nvp);
				nfs_rw_exit(&odrp->r_rwlock);
				nfs_rw_exit(&ndrp->r_rwlock);
				return (error);
			}

			ASSERT(nfs4_consistent_type(ovp));

			/*
			 * Compare the two vnodes.  If they are the same,
			 * just release all held vnodes and return success.
			 */
			if (VN_CMP(ovp, nvp)) {
				VN_RELE(ovp);
				VN_RELE(nvp);
				nfs_rw_exit(&odrp->r_rwlock);
				nfs_rw_exit(&ndrp->r_rwlock);
				return (0);
			}

			/*
			 * Can't mix and match directories and non-
			 * directories in rename operations.  We already
			 * know that the target is not a directory.  If
			 * the source is a directory, return an error.
			 */
			if (ovp->v_type == VDIR) {
				VN_RELE(ovp);
				VN_RELE(nvp);
				nfs_rw_exit(&odrp->r_rwlock);
				nfs_rw_exit(&ndrp->r_rwlock);
				return (ENOTDIR);
			}
link_call:
			/*
			 * The target file exists, is not the same as
			 * the source file, and is active.  We first
			 * try to Link it to a temporary filename to
			 * avoid having the server removing the file
			 * completely (which could cause data loss to
			 * the user's POV in the event the Rename fails
			 * -- see bug 1165874).
			 */
			/*
			 * The do_link and did_link booleans are
			 * introduced in the event we get NFS4ERR_FILE_OPEN
			 * returned for the Rename.  Some servers can
			 * not Rename over an Open file, so they return
			 * this error.  The client needs to Remove the
			 * newly created Link and do two Renames, just
			 * as if the server didn't support LINK.
			 */
			tmpname = newname();
			error = 0;

			if (do_link) {
				error = nfs4_link(ndvp, nvp, tmpname, cr,
				    NULL, 0);
			}
			if (error == EOPNOTSUPP || !do_link) {
				error = nfs4_rename(ndvp, nnm, ndvp, tmpname,
				    cr, NULL, 0);
				did_link = 0;
			} else {
				did_link = 1;
			}
			if (error) {
				kmem_free(tmpname, MAXNAMELEN);
				VN_RELE(ovp);
				VN_RELE(nvp);
				nfs_rw_exit(&odrp->r_rwlock);
				nfs_rw_exit(&ndrp->r_rwlock);
				return (error);
			}

			mutex_enter(&rp->r_statelock);
			if (rp->r_unldvp == NULL) {
				VN_HOLD(ndvp);
				rp->r_unldvp = ndvp;
				if (rp->r_unlcred != NULL)
					crfree(rp->r_unlcred);
				crhold(cr);
				rp->r_unlcred = cr;
				rp->r_unlname = tmpname;
			} else {
				if (rp->r_unlname)
					kmem_free(rp->r_unlname, MAXNAMELEN);
				rp->r_unlname = tmpname;
			}
			mutex_exit(&rp->r_statelock);
		}

		(void) nfs4delegreturn(VTOR4(nvp), NFS4_DR_PUSH|NFS4_DR_REOPEN);

		ASSERT(nfs4_consistent_type(nvp));
	}

	if (ovp == NULL) {
		/*
		 * When renaming directories to be a subdirectory of a
		 * different parent, the dnlc entry for ".." will no
		 * longer be valid, so it must be removed.
		 *
		 * We do a lookup here to determine whether we are renaming
		 * a directory and we need to check if we are renaming
		 * an unlinked file.  This might have already been done
		 * in previous code, so we check ovp == NULL to avoid
		 * doing it twice.
		 */
		error = nfs4lookup(odvp, onm, &ovp, cr, 0);
		/*
		 * The source name *should* already exist.
		 */
		if (error) {
			nfs_rw_exit(&odrp->r_rwlock);
			nfs_rw_exit(&ndrp->r_rwlock);
			if (nvp) {
				VN_RELE(nvp);
			}
			return (error);
		}
		ASSERT(ovp != NULL);
		ASSERT(nfs4_consistent_type(ovp));
	}

	/*
	 * Is the object being renamed a dir, and if so, is
	 * it being renamed to a child of itself?  The underlying
	 * fs should ultimately return EINVAL for this case;
	 * however, buggy beta non-Solaris NFSv4 servers at
	 * interop testing events have allowed this behavior,
	 * and it caused our client to panic due to a recursive
	 * mutex_enter in fn_move.
	 *
	 * The tedious locking in fn_move could be changed to
	 * deal with this case, and the client could avoid the
	 * panic; however, the client would just confuse itself
	 * later and misbehave.  A better way to handle the broken
	 * server is to detect this condition and return EINVAL
	 * without ever sending the the bogus rename to the server.
	 * We know the rename is invalid -- just fail it now.
	 */
	if (ovp->v_type == VDIR && VN_CMP(ndvp, ovp)) {
		VN_RELE(ovp);
		nfs_rw_exit(&odrp->r_rwlock);
		nfs_rw_exit(&ndrp->r_rwlock);
		if (nvp) {
			VN_RELE(nvp);
		}
		return (EINVAL);
	}

	(void) nfs4delegreturn(VTOR4(ovp), NFS4_DR_PUSH|NFS4_DR_REOPEN);

	/*
	 * If FH4_VOL_RENAME or FH4_VOLATILE_ANY bits are set, it is
	 * possible for the filehandle to change due to the rename.
	 * If neither of these bits is set, but FH4_VOL_MIGRATION is set,
	 * the fh will not change because of the rename, but we still need
	 * to update its rnode entry with the new name for
	 * an eventual fh change due to migration. The FH4_NOEXPIRE_ON_OPEN
	 * has no effect on these for now, but for future improvements,
	 * we might want to use it too to simplify handling of files
	 * that are open with that flag on. (XXX)
	 */
	mi = VTOMI4(odvp);
	if (NFS4_VOLATILE_FH(mi))
		error = nfs4rename_volatile_fh(odvp, onm, ovp, ndvp, nnm, cr,
		    &stat);
	else
		error = nfs4rename_persistent_fh(odvp, onm, ovp, ndvp, nnm, cr,
		    &stat);

	ASSERT(nfs4_consistent_type(odvp));
	ASSERT(nfs4_consistent_type(ndvp));
	ASSERT(nfs4_consistent_type(ovp));

	if (stat == NFS4ERR_FILE_OPEN && did_link) {
		do_link = 0;
		/*
		 * Before the 'link_call' code, we did a nfs4_lookup
		 * that puts a VN_HOLD on nvp.  After the nfs4_link
		 * call we call VN_RELE to match that hold.  We need
		 * to place an additional VN_HOLD here since we will
		 * be hitting that VN_RELE again.
		 */
		VN_HOLD(nvp);

		(void) nfs4_remove(ndvp, tmpname, cr, NULL, 0);

		/* Undo the unlinked file naming stuff we just did */
		mutex_enter(&rp->r_statelock);
		if (rp->r_unldvp) {
			VN_RELE(ndvp);
			rp->r_unldvp = NULL;
			if (rp->r_unlcred != NULL)
				crfree(rp->r_unlcred);
			rp->r_unlcred = NULL;
			/* rp->r_unlanme points to tmpname */
			if (rp->r_unlname)
				kmem_free(rp->r_unlname, MAXNAMELEN);
			rp->r_unlname = NULL;
		}
		mutex_exit(&rp->r_statelock);

		if (nvp) {
			VN_RELE(nvp);
		}
		goto link_call;
	}

	if (error) {
		VN_RELE(ovp);
		nfs_rw_exit(&odrp->r_rwlock);
		nfs_rw_exit(&ndrp->r_rwlock);
		if (nvp) {
			VN_RELE(nvp);
		}
		return (error);
	}

	/*
	 * when renaming directories to be a subdirectory of a
	 * different parent, the dnlc entry for ".." will no
	 * longer be valid, so it must be removed
	 */
	rp = VTOR4(ovp);
	if (ndvp != odvp) {
		if (ovp->v_type == VDIR) {
			dnlc_remove(ovp, "..");
			if (rp->r_dir != NULL)
				nfs4_purge_rddir_cache(ovp);
		}
	}

	/*
	 * If we are renaming the unlinked file, update the
	 * r_unldvp and r_unlname as needed.
	 */
	mutex_enter(&rp->r_statelock);
	if (rp->r_unldvp != NULL) {
		if (strcmp(rp->r_unlname, onm) == 0) {
			(void) strncpy(rp->r_unlname, nnm, MAXNAMELEN);
			rp->r_unlname[MAXNAMELEN - 1] = '\0';
			if (ndvp != rp->r_unldvp) {
				VN_RELE(rp->r_unldvp);
				rp->r_unldvp = ndvp;
				VN_HOLD(ndvp);
			}
		}
	}
	mutex_exit(&rp->r_statelock);

	/*
	 * Notify the rename vnevents to source vnode, and to the target
	 * vnode if it already existed.
	 */
	if (error == 0) {
		vnode_t *tvp, *tovp;
		rnode4_t *trp;

		/*
		 * Notify the vnode. Each links is represented by
		 * a different vnode, in nfsv4.
		 */
		if (nvp) {
			trp = VTOR4(nvp);
			tvp = nvp;
			if (IS_SHADOW(nvp, trp))
				tvp = RTOV4(trp);
			vnevent_rename_dest(tvp, ndvp, nnm, ct);
		}

		trp = VTOR4(ovp);
		tovp = ovp;
		if (IS_SHADOW(ovp, trp))
			tovp = RTOV4(trp);

		vnevent_rename_src(tovp, odvp, onm, ct);

		trp = VTOR4(ndvp);
		tvp = ndvp;

		if (IS_SHADOW(ndvp, trp))
			tvp = RTOV4(trp);

		vnevent_rename_dest_dir(tvp, tovp, nnm, ct);
	}

	if (nvp) {
		VN_RELE(nvp);
	}
	VN_RELE(ovp);

	nfs_rw_exit(&odrp->r_rwlock);
	nfs_rw_exit(&ndrp->r_rwlock);

	return (error);
}

/*
 * When the parent directory has changed, sv_dfh must be updated
 */
static void
update_parentdir_sfh(vnode_t *vp, vnode_t *ndvp)
{
	svnode_t *sv = VTOSV(vp);
	nfs4_sharedfh_t *old_dfh = sv->sv_dfh;
	nfs4_sharedfh_t *new_dfh = VTOR4(ndvp)->r_fh;

	sfh4_hold(new_dfh);
	sv->sv_dfh = new_dfh;
	sfh4_rele(&old_dfh);
}

/*
 * nfs4rename_persistent does the otw portion of renaming in NFS Version 4,
 * when it is known that the filehandle is persistent through rename.
 *
 * Rename requires that the current fh be the target directory and the
 * saved fh be the source directory. After the operation, the current fh
 * is unchanged.
 * The compound op structure for persistent fh rename is:
 *      PUTFH(sourcdir), SAVEFH, PUTFH(targetdir), RENAME
 * Rather than bother with the directory postop args, we'll simply
 * update that a change occurred in the cache, so no post-op getattrs.
 */
static int
nfs4rename_persistent_fh(vnode_t *odvp, char *onm, vnode_t *renvp,
    vnode_t *ndvp, char *nnm, cred_t *cr, nfsstat4 *statp)
{
	COMPOUND4args_clnt args;
	COMPOUND4res_clnt res, *resp = NULL;
	nfs_argop4 *argop;
	nfs_resop4 *resop;
	int doqueue, argoplist_size;
	mntinfo4_t *mi;
	rnode4_t *odrp = VTOR4(odvp);
	rnode4_t *ndrp = VTOR4(ndvp);
	RENAME4res *rn_res;
	bool_t needrecov;
	nfs4_recov_state_t recov_state;
	nfs4_error_t e = { 0, NFS4_OK, RPC_SUCCESS };
	dirattr_info_t dinfo, *dinfop;

	ASSERT(nfs_zone() == VTOMI4(odvp)->mi_zone);

	recov_state.rs_flags = 0;
	recov_state.rs_num_retry_despite_err = 0;

	/*
	 * Rename ops: putfh sdir; savefh; putfh tdir; rename; getattr tdir
	 *
	 * If source/target are different dirs, then append putfh(src); getattr
	 */
	args.array_len = (odvp == ndvp) ? 5 : 7;
	argoplist_size = args.array_len * sizeof (nfs_argop4);
	args.array = argop = kmem_alloc(argoplist_size, KM_SLEEP);

recov_retry:
	*statp = NFS4_OK;

	/* No need to Lookup the file, persistent fh */
	args.ctag = TAG_RENAME;

	mi = VTOMI4(odvp);
	e.error = nfs4_start_op(mi, odvp, ndvp, &recov_state);
	if (e.error) {
		kmem_free(argop, argoplist_size);
		return (e.error);
	}

	/* 0: putfh source directory */
	argop[0].argop = OP_CPUTFH;
	argop[0].nfs_argop4_u.opcputfh.sfh = odrp->r_fh;

	/* 1: Save source fh to free up current for target */
	argop[1].argop = OP_SAVEFH;

	/* 2: putfh targetdir */
	argop[2].argop = OP_CPUTFH;
	argop[2].nfs_argop4_u.opcputfh.sfh = ndrp->r_fh;

	/* 3: current_fh is targetdir, saved_fh is sourcedir */
	argop[3].argop = OP_CRENAME;
	argop[3].nfs_argop4_u.opcrename.coldname = onm;
	argop[3].nfs_argop4_u.opcrename.cnewname = nnm;

	/* 4: getattr (targetdir) */
	argop[4].argop = OP_GETATTR;
	argop[4].nfs_argop4_u.opgetattr.attr_request = NFS4_VATTR_MASK;
	argop[4].nfs_argop4_u.opgetattr.mi = mi;

	if (ndvp != odvp) {

		/* 5: putfh (sourcedir) */
		argop[5].argop = OP_CPUTFH;
		argop[5].nfs_argop4_u.opcputfh.sfh = ndrp->r_fh;

		/* 6: getattr (sourcedir) */
		argop[6].argop = OP_GETATTR;
		argop[6].nfs_argop4_u.opgetattr.attr_request = NFS4_VATTR_MASK;
		argop[6].nfs_argop4_u.opgetattr.mi = mi;
	}

	dnlc_remove(odvp, onm);
	dnlc_remove(ndvp, nnm);

	doqueue = 1;
	dinfo.di_time_call = gethrtime();
	rfs4call(mi, &args, &res, cr, &doqueue, 0, &e);

	needrecov = nfs4_needs_recovery(&e, FALSE, mi->mi_vfsp);
	if (e.error) {
		PURGE_ATTRCACHE4(odvp);
		PURGE_ATTRCACHE4(ndvp);
	} else {
		*statp = res.status;
	}

	if (needrecov) {
		if (nfs4_start_recovery(&e, mi, odvp, ndvp, NULL, NULL,
		    OP_RENAME, NULL, NULL, NULL) == FALSE) {
			nfs4_end_op(mi, odvp, ndvp, &recov_state, needrecov);
			if (!e.error)
				xdr_free(xdr_COMPOUND4res_clnt, (caddr_t)&res);
			goto recov_retry;
		}
	}

	if (!e.error) {
		resp = &res;
		/*
		 * as long as OP_RENAME
		 */
		if (res.status != NFS4_OK && res.array_len <= 4) {
			e.error = geterrno4(res.status);
			PURGE_ATTRCACHE4(odvp);
			PURGE_ATTRCACHE4(ndvp);
			/*
			 * System V defines rename to return EEXIST, not
			 * ENOTEMPTY if the target directory is not empty.
			 * Over the wire, the error is NFSERR_ENOTEMPTY
			 * which geterrno4 maps to ENOTEMPTY.
			 */
			if (e.error == ENOTEMPTY)
				e.error = EEXIST;
		} else {

			resop = &res.array[3];	/* rename res */
			rn_res = &resop->nfs_resop4_u.oprename;

			if (res.status == NFS4_OK) {
				/*
				 * Update target attribute, readdir and dnlc
				 * caches.
				 */
				dinfo.di_garp =
				    &res.array[4].nfs_resop4_u.opgetattr.ga_res;
				dinfo.di_cred = cr;
				dinfop = &dinfo;
			} else
				dinfop = NULL;

			nfs4_update_dircaches(&rn_res->target_cinfo,
			    ndvp, NULL, NULL, dinfop);

			/*
			 * Update source attribute, readdir and dnlc caches
			 *
			 */
			if (ndvp != odvp) {
				update_parentdir_sfh(renvp, ndvp);

				if (dinfop)
					dinfo.di_garp =
					    &(res.array[6].nfs_resop4_u.
					    opgetattr.ga_res);

				nfs4_update_dircaches(&rn_res->source_cinfo,
				    odvp, NULL, NULL, dinfop);
			}

			fn_move(VTOSV(renvp)->sv_name, VTOSV(ndvp)->sv_name,
			    nnm);
		}
	}

	if (resp)
		xdr_free(xdr_COMPOUND4res_clnt, (caddr_t)resp);
	nfs4_end_op(mi, odvp, ndvp, &recov_state, needrecov);
	kmem_free(argop, argoplist_size);

	return (e.error);
}

/*
 * nfs4rename_volatile_fh does the otw part of renaming in NFS Version 4, when
 * it is possible for the filehandle to change due to the rename.
 *
 * The compound req in this case includes a post-rename lookup and getattr
 * to ensure that we have the correct fh and attributes for the object.
 *
 * Rename requires that the current fh be the target directory and the
 * saved fh be the source directory. After the operation, the current fh
 * is unchanged.
 *
 * We need the new filehandle (hence a LOOKUP and GETFH) so that we can
 * update the filehandle for the renamed object.  We also get the old
 * filehandle for historical reasons; this should be taken out sometime.
 * This results in a rather cumbersome compound...
 *
 *    PUTFH(sourcdir), SAVEFH, LOOKUP(src), GETFH(old),
 *    PUTFH(targetdir), RENAME, LOOKUP(trgt), GETFH(new), GETATTR
 *
 */
static int
nfs4rename_volatile_fh(vnode_t *odvp, char *onm, vnode_t *ovp,
    vnode_t *ndvp, char *nnm, cred_t *cr, nfsstat4 *statp)
{
	COMPOUND4args_clnt args;
	COMPOUND4res_clnt res, *resp = NULL;
	int argoplist_size;
	nfs_argop4 *argop;
	nfs_resop4 *resop;
	int doqueue;
	mntinfo4_t *mi;
	rnode4_t *odrp = VTOR4(odvp);	/* old directory */
	rnode4_t *ndrp = VTOR4(ndvp);	/* new directory */
	rnode4_t *orp = VTOR4(ovp);	/* object being renamed */
	RENAME4res *rn_res;
	GETFH4res *ngf_res;
	bool_t needrecov;
	nfs4_recov_state_t recov_state;
	hrtime_t t;
	nfs4_error_t e = { 0, NFS4_OK, RPC_SUCCESS };
	dirattr_info_t dinfo, *dinfop = &dinfo;

	ASSERT(nfs_zone() == VTOMI4(odvp)->mi_zone);

	recov_state.rs_flags = 0;
	recov_state.rs_num_retry_despite_err = 0;

recov_retry:
	*statp = NFS4_OK;

	/*
	 * There is a window between the RPC and updating the path and
	 * filehandle stored in the rnode.  Lock out the FHEXPIRED recovery
	 * code, so that it doesn't try to use the old path during that
	 * window.
	 */
	mutex_enter(&orp->r_statelock);
	while (orp->r_flags & R4RECEXPFH) {
		klwp_t *lwp = ttolwp(curthread);

		if (lwp != NULL)
			lwp->lwp_nostop++;
		if (cv_wait_sig(&orp->r_cv, &orp->r_statelock) == 0) {
			mutex_exit(&orp->r_statelock);
			if (lwp != NULL)
				lwp->lwp_nostop--;
			return (EINTR);
		}
		if (lwp != NULL)
			lwp->lwp_nostop--;
	}
	orp->r_flags |= R4RECEXPFH;
	mutex_exit(&orp->r_statelock);

	mi = VTOMI4(odvp);

	args.ctag = TAG_RENAME_VFH;
	args.array_len = (odvp == ndvp) ? 10 : 12;
	argoplist_size  = args.array_len * sizeof (nfs_argop4);
	argop = kmem_alloc(argoplist_size, KM_SLEEP);

	/*
	 * Rename ops:
	 *    PUTFH(sourcdir), SAVEFH, LOOKUP(src), GETFH(old),
	 *    PUTFH(targetdir), RENAME, GETATTR(targetdir)
	 *    LOOKUP(trgt), GETFH(new), GETATTR,
	 *
	 *    if (odvp != ndvp)
	 *	add putfh(sourcedir), getattr(sourcedir) }
	 */
	args.array = argop;

	e.error = nfs4_start_fop(mi, odvp, ndvp, OH_VFH_RENAME,
	    &recov_state, NULL);
	if (e.error) {
		kmem_free(argop, argoplist_size);
		mutex_enter(&orp->r_statelock);
		orp->r_flags &= ~R4RECEXPFH;
		cv_broadcast(&orp->r_cv);
		mutex_exit(&orp->r_statelock);
		return (e.error);
	}

	/* 0: putfh source directory */
	argop[0].argop = OP_CPUTFH;
	argop[0].nfs_argop4_u.opcputfh.sfh = odrp->r_fh;

	/* 1: Save source fh to free up current for target */
	argop[1].argop = OP_SAVEFH;

	/* 2: Lookup pre-rename fh of renamed object */
	argop[2].argop = OP_CLOOKUP;
	argop[2].nfs_argop4_u.opclookup.cname = onm;

	/* 3: getfh fh of renamed object (before rename) */
	argop[3].argop = OP_GETFH;

	/* 4: putfh targetdir */
	argop[4].argop = OP_CPUTFH;
	argop[4].nfs_argop4_u.opcputfh.sfh = ndrp->r_fh;

	/* 5: current_fh is targetdir, saved_fh is sourcedir */
	argop[5].argop = OP_CRENAME;
	argop[5].nfs_argop4_u.opcrename.coldname = onm;
	argop[5].nfs_argop4_u.opcrename.cnewname = nnm;

	/* 6: getattr of target dir (post op attrs) */
	argop[6].argop = OP_GETATTR;
	argop[6].nfs_argop4_u.opgetattr.attr_request = NFS4_VATTR_MASK;
	argop[6].nfs_argop4_u.opgetattr.mi = mi;

	/* 7: Lookup post-rename fh of renamed object */
	argop[7].argop = OP_CLOOKUP;
	argop[7].nfs_argop4_u.opclookup.cname = nnm;

	/* 8: getfh fh of renamed object (after rename) */
	argop[8].argop = OP_GETFH;

	/* 9: getattr of renamed object */
	argop[9].argop = OP_GETATTR;
	argop[9].nfs_argop4_u.opgetattr.attr_request = NFS4_VATTR_MASK;
	argop[9].nfs_argop4_u.opgetattr.mi = mi;

	/*
	 * If source/target dirs are different, then get new post-op
	 * attrs for source dir also.
	 */
	if (ndvp != odvp) {
		/* 10: putfh (sourcedir) */
		argop[10].argop = OP_CPUTFH;
		argop[10].nfs_argop4_u.opcputfh.sfh = ndrp->r_fh;

		/* 11: getattr (sourcedir) */
		argop[11].argop = OP_GETATTR;
		argop[11].nfs_argop4_u.opgetattr.attr_request = NFS4_VATTR_MASK;
		argop[11].nfs_argop4_u.opgetattr.mi = mi;
	}

	dnlc_remove(odvp, onm);
	dnlc_remove(ndvp, nnm);

	doqueue = 1;
	t = gethrtime();
	rfs4call(mi, &args, &res, cr, &doqueue, 0, &e);

	needrecov = nfs4_needs_recovery(&e, FALSE, mi->mi_vfsp);
	if (e.error) {
		PURGE_ATTRCACHE4(odvp);
		PURGE_ATTRCACHE4(ndvp);
		if (!needrecov) {
			nfs4_end_fop(mi, odvp, ndvp, OH_VFH_RENAME,
			    &recov_state, needrecov);
			goto out;
		}
	} else {
		*statp = res.status;
	}

	if (needrecov) {
		bool_t abort;

		abort = nfs4_start_recovery(&e, mi, odvp, ndvp, NULL, NULL,
		    OP_RENAME, NULL, NULL, NULL);
		if (abort == FALSE) {
			nfs4_end_fop(mi, odvp, ndvp, OH_VFH_RENAME,
			    &recov_state, needrecov);
			kmem_free(argop, argoplist_size);
			if (!e.error)
				xdr_free(xdr_COMPOUND4res_clnt, (caddr_t)&res);
			mutex_enter(&orp->r_statelock);
			orp->r_flags &= ~R4RECEXPFH;
			cv_broadcast(&orp->r_cv);
			mutex_exit(&orp->r_statelock);
			goto recov_retry;
		} else {
			if (e.error != 0) {
				nfs4_end_fop(mi, odvp, ndvp, OH_VFH_RENAME,
				    &recov_state, needrecov);
				goto out;
			}
			/* fall through for res.status case */
		}
	}

	resp = &res;
	/*
	 * If OP_RENAME (or any prev op) failed, then return an error.
	 * OP_RENAME is index 5, so if array len <= 6 we return an error.
	 */
	if ((res.status != NFS4_OK) && (res.array_len <= 6)) {
		/*
		 * Error in an op other than last Getattr
		 */
		e.error = geterrno4(res.status);
		PURGE_ATTRCACHE4(odvp);
		PURGE_ATTRCACHE4(ndvp);
		/*
		 * System V defines rename to return EEXIST, not
		 * ENOTEMPTY if the target directory is not empty.
		 * Over the wire, the error is NFSERR_ENOTEMPTY
		 * which geterrno4 maps to ENOTEMPTY.
		 */
		if (e.error == ENOTEMPTY)
			e.error = EEXIST;
		nfs4_end_fop(mi, odvp, ndvp, OH_VFH_RENAME, &recov_state,
		    needrecov);
		goto out;
	}

	/* rename results */
	rn_res = &res.array[5].nfs_resop4_u.oprename;

	if (res.status == NFS4_OK) {
		/* Update target attribute, readdir and dnlc caches */
		dinfo.di_garp =
		    &res.array[6].nfs_resop4_u.opgetattr.ga_res;
		dinfo.di_cred = cr;
		dinfo.di_time_call = t;
	} else
		dinfop = NULL;

	/* Update source cache attribute, readdir and dnlc caches */
	nfs4_update_dircaches(&rn_res->target_cinfo, ndvp, NULL, NULL, dinfop);

	/* Update source cache attribute, readdir and dnlc caches */
	if (ndvp != odvp) {
		update_parentdir_sfh(ovp, ndvp);

		/*
		 * If dinfop is non-NULL, then compound succeded, so
		 * set di_garp to attrs for source dir.  dinfop is only
		 * set to NULL when compound fails.
		 */
		if (dinfop)
			dinfo.di_garp =
			    &res.array[11].nfs_resop4_u.opgetattr.ga_res;
		nfs4_update_dircaches(&rn_res->source_cinfo, odvp, NULL, NULL,
		    dinfop);
	}

	/*
	 * Update the rnode with the new component name and args,
	 * and if the file handle changed, also update it with the new fh.
	 * This is only necessary if the target object has an rnode
	 * entry and there is no need to create one for it.
	 */
	resop = &res.array[8];	/* getfh new res */
	ngf_res = &resop->nfs_resop4_u.opgetfh;

	/*
	 * Update the path and filehandle for the renamed object.
	 */
	nfs4rename_update(ovp, ndvp, &ngf_res->object, nnm);

	nfs4_end_fop(mi, odvp, ndvp, OH_VFH_RENAME, &recov_state, needrecov);

	if (res.status == NFS4_OK) {
		resop++;	/* getattr res */
		e.error = nfs4_update_attrcache(res.status,
		    &resop->nfs_resop4_u.opgetattr.ga_res,
		    t, ovp, cr);
	}

out:
	kmem_free(argop, argoplist_size);
	if (resp)
		xdr_free(xdr_COMPOUND4res_clnt, (caddr_t)resp);
	mutex_enter(&orp->r_statelock);
	orp->r_flags &= ~R4RECEXPFH;
	cv_broadcast(&orp->r_cv);
	mutex_exit(&orp->r_statelock);

	return (e.error);
}

/* ARGSUSED */
static int
nfs4_mkdir(vnode_t *dvp, char *nm, struct vattr *va, vnode_t **vpp, cred_t *cr,
    caller_context_t *ct, int flags, vsecattr_t *vsecp)
{
	int error;
	vnode_t *vp;

	if (nfs_zone() != VTOMI4(dvp)->mi_zone)
		return (EPERM);
	/*
	 * As ".." has special meaning and rather than send a mkdir
	 * over the wire to just let the server freak out, we just
	 * short circuit it here and return EEXIST
	 */
	if (nm[0] == '.' && nm[1] == '.' && nm[2] == '\0')
		return (EEXIST);

	/*
	 * Decision to get the right gid and setgid bit of the
	 * new directory is now made in call_nfs4_create_req.
	 */
	va->va_mask |= AT_MODE;
	error = call_nfs4_create_req(dvp, nm, NULL, va, &vp, cr, NF4DIR);
	if (error)
		return (error);

	*vpp = vp;
	return (0);
}


/*
 * rmdir is using the same remove v4 op as does remove.
 * Remove requires that the current fh be the target directory.
 * After the operation, the current fh is unchanged.
 * The compound op structure is:
 *      PUTFH(targetdir), REMOVE
 */
/*ARGSUSED4*/
static int
nfs4_rmdir(vnode_t *dvp, char *nm, vnode_t *cdir, cred_t *cr,
    caller_context_t *ct, int flags)
{
	int need_end_op = FALSE;
	COMPOUND4args_clnt args;
	COMPOUND4res_clnt res, *resp = NULL;
	REMOVE4res *rm_res;
	nfs_argop4 argop[3];
	nfs_resop4 *resop;
	vnode_t *vp;
	int doqueue;
	mntinfo4_t *mi;
	rnode4_t *drp;
	bool_t needrecov = FALSE;
	nfs4_recov_state_t recov_state;
	nfs4_error_t e = { 0, NFS4_OK, RPC_SUCCESS };
	dirattr_info_t dinfo, *dinfop;

	if (nfs_zone() != VTOMI4(dvp)->mi_zone)
		return (EPERM);
	/*
	 * As ".." has special meaning and rather than send a rmdir
	 * over the wire to just let the server freak out, we just
	 * short circuit it here and return EEXIST
	 */
	if (nm[0] == '.' && nm[1] == '.' && nm[2] == '\0')
		return (EEXIST);

	drp = VTOR4(dvp);
	if (nfs_rw_enter_sig(&drp->r_rwlock, RW_WRITER, INTR4(dvp)))
		return (EINTR);

	/*
	 * Attempt to prevent a rmdir(".") from succeeding.
	 */
	e.error = nfs4lookup(dvp, nm, &vp, cr, 0);
	if (e.error) {
		nfs_rw_exit(&drp->r_rwlock);
		return (e.error);
	}
	if (vp == cdir) {
		VN_RELE(vp);
		nfs_rw_exit(&drp->r_rwlock);
		return (EINVAL);
	}

	/*
	 * Since nfsv4 remove op works on both files and directories,
	 * check that the removed object is indeed a directory.
	 */
	if (vp->v_type != VDIR) {
		VN_RELE(vp);
		nfs_rw_exit(&drp->r_rwlock);
		return (ENOTDIR);
	}

	/*
	 * First just remove the entry from the name cache, as it
	 * is most likely an entry for this vp.
	 */
	dnlc_remove(dvp, nm);

	/*
	 * If there vnode reference count is greater than one, then
	 * there may be additional references in the DNLC which will
	 * need to be purged.  First, trying removing the entry for
	 * the parent directory and see if that removes the additional
	 * reference(s).  If that doesn't do it, then use dnlc_purge_vp
	 * to completely remove any references to the directory which
	 * might still exist in the DNLC.
	 */
	if (vp->v_count > 1) {
		dnlc_remove(vp, "..");
		if (vp->v_count > 1)
			dnlc_purge_vp(vp);
	}

	mi = VTOMI4(dvp);
	recov_state.rs_flags = 0;
	recov_state.rs_num_retry_despite_err = 0;

recov_retry:
	args.ctag = TAG_RMDIR;

	/*
	 * Rmdir ops: putfh dir; remove
	 */
	args.array_len = 3;
	args.array = argop;

	e.error = nfs4_start_op(VTOMI4(dvp), dvp, NULL, &recov_state);
	if (e.error) {
		nfs_rw_exit(&drp->r_rwlock);
		return (e.error);
	}
	need_end_op = TRUE;

	/* putfh directory */
	argop[0].argop = OP_CPUTFH;
	argop[0].nfs_argop4_u.opcputfh.sfh = drp->r_fh;

	/* remove */
	argop[1].argop = OP_CREMOVE;
	argop[1].nfs_argop4_u.opcremove.ctarget = nm;

	/* getattr (postop attrs for dir that contained removed dir) */
	argop[2].argop = OP_GETATTR;
	argop[2].nfs_argop4_u.opgetattr.attr_request = NFS4_VATTR_MASK;
	argop[2].nfs_argop4_u.opgetattr.mi = mi;

	dinfo.di_time_call = gethrtime();
	doqueue = 1;
	rfs4call(mi, &args, &res, cr, &doqueue, 0, &e);

	PURGE_ATTRCACHE4(vp);

	needrecov = nfs4_needs_recovery(&e, FALSE, mi->mi_vfsp);
	if (e.error) {
		PURGE_ATTRCACHE4(dvp);
	}

	if (needrecov) {
		if (nfs4_start_recovery(&e, VTOMI4(dvp), dvp, NULL, NULL,
		    NULL, OP_REMOVE, NULL, NULL, NULL) == FALSE) {
			if (!e.error)
				xdr_free(xdr_COMPOUND4res_clnt, (caddr_t)&res);

			nfs4_end_op(VTOMI4(dvp), dvp, NULL, &recov_state,
			    needrecov);
			need_end_op = FALSE;
			goto recov_retry;
		}
	}

	if (!e.error) {
		resp = &res;

		/*
		 * Only return error if first 2 ops (OP_REMOVE or earlier)
		 * failed.
		 */
		if (res.status != NFS4_OK && res.array_len <= 2) {
			e.error = geterrno4(res.status);
			PURGE_ATTRCACHE4(dvp);
			nfs4_end_op(VTOMI4(dvp), dvp, NULL,
			    &recov_state, needrecov);
			need_end_op = FALSE;
			nfs4_purge_stale_fh(e.error, dvp, cr);
			/*
			 * System V defines rmdir to return EEXIST, not
			 * ENOTEMPTY if the directory is not empty.  Over
			 * the wire, the error is NFSERR_ENOTEMPTY which
			 * geterrno4 maps to ENOTEMPTY.
			 */
			if (e.error == ENOTEMPTY)
				e.error = EEXIST;
		} else {
			resop = &res.array[1];	/* remove res */
			rm_res = &resop->nfs_resop4_u.opremove;

			if (res.status == NFS4_OK) {
				resop = &res.array[2];	/* dir attrs */
				dinfo.di_garp =
				    &resop->nfs_resop4_u.opgetattr.ga_res;
				dinfo.di_cred = cr;
				dinfop = &dinfo;
			} else
				dinfop = NULL;

			/* Update dir attribute, readdir and dnlc caches */
			nfs4_update_dircaches(&rm_res->cinfo, dvp, NULL, NULL,
			    dinfop);

			/* destroy rddir cache for dir that was removed */
			if (VTOR4(vp)->r_dir != NULL)
				nfs4_purge_rddir_cache(vp);
		}
	}

	if (need_end_op)
		nfs4_end_op(VTOMI4(dvp), dvp, NULL, &recov_state, needrecov);

	nfs_rw_exit(&drp->r_rwlock);

	if (resp)
		xdr_free(xdr_COMPOUND4res_clnt, (caddr_t)resp);

	if (e.error == 0) {
		vnode_t *tvp;
		rnode4_t *trp;
		trp = VTOR4(vp);
		tvp = vp;
		if (IS_SHADOW(vp, trp))
			tvp = RTOV4(trp);
		vnevent_rmdir(tvp, dvp, nm, ct);
	}

	VN_RELE(vp);

	return (e.error);
}

/* ARGSUSED */
static int
nfs4_symlink(vnode_t *dvp, char *lnm, struct vattr *tva, char *tnm, cred_t *cr,
    caller_context_t *ct, int flags)
{
	int error;
	vnode_t *vp;
	rnode4_t *rp;
	char *contents;
	mntinfo4_t *mi = VTOMI4(dvp);

	if (nfs_zone() != mi->mi_zone)
		return (EPERM);
	if (!(mi->mi_flags & MI4_SYMLINK))
		return (EOPNOTSUPP);

	error = call_nfs4_create_req(dvp, lnm, tnm, tva, &vp, cr, NF4LNK);
	if (error)
		return (error);

	ASSERT(nfs4_consistent_type(vp));
	rp = VTOR4(vp);
	if (nfs4_do_symlink_cache && rp->r_symlink.contents == NULL) {

		contents = kmem_alloc(MAXPATHLEN, KM_SLEEP);

		if (contents != NULL) {
			mutex_enter(&rp->r_statelock);
			if (rp->r_symlink.contents == NULL) {
				rp->r_symlink.len = strlen(tnm);
				bcopy(tnm, contents, rp->r_symlink.len);
				rp->r_symlink.contents = contents;
				rp->r_symlink.size = MAXPATHLEN;
				mutex_exit(&rp->r_statelock);
			} else {
				mutex_exit(&rp->r_statelock);
				kmem_free((void *)contents, MAXPATHLEN);
			}
		}
	}
	VN_RELE(vp);

	return (error);
}


/*
 * Read directory entries.
 * There are some weird things to look out for here.  The uio_loffset
 * field is either 0 or it is the offset returned from a previous
 * readdir.  It is an opaque value used by the server to find the
 * correct directory block to read. The count field is the number
 * of blocks to read on the server.  This is advisory only, the server
 * may return only one block's worth of entries.  Entries may be compressed
 * on the server.
 */
/* ARGSUSED */
static int
nfs4_readdir(vnode_t *vp, struct uio *uiop, cred_t *cr, int *eofp,
    caller_context_t *ct, int flags)
{
	int error;
	uint_t count;
	rnode4_t *rp;
	rddir4_cache *rdc;
	rddir4_cache *rrdc;

	if (nfs_zone() != VTOMI4(vp)->mi_zone)
		return (EIO);
	rp = VTOR4(vp);

	ASSERT(nfs_rw_lock_held(&rp->r_rwlock, RW_READER));

	/*
	 * Make sure that the directory cache is valid.
	 */
	if (rp->r_dir != NULL) {
		if (nfs_disable_rddir_cache != 0) {
			/*
			 * Setting nfs_disable_rddir_cache in /etc/system
			 * allows interoperability with servers that do not
			 * properly update the attributes of directories.
			 * Any cached information gets purged before an
			 * access is made to it.
			 */
			nfs4_purge_rddir_cache(vp);
		}

		error = nfs4_validate_caches(vp, cr);
		if (error)
			return (error);
	}

	count = MIN(uiop->uio_iov->iov_len, MAXBSIZE);

	/*
	 * Short circuit last readdir which always returns 0 bytes.
	 * This can be done after the directory has been read through
	 * completely at least once.  This will set r_direof which
	 * can be used to find the value of the last cookie.
	 */
	mutex_enter(&rp->r_statelock);
	if (rp->r_direof != NULL &&
	    uiop->uio_loffset == rp->r_direof->nfs4_ncookie) {
		mutex_exit(&rp->r_statelock);
#ifdef DEBUG
		nfs4_readdir_cache_shorts++;
#endif
		if (eofp)
			*eofp = 1;
		return (0);
	}

	/*
	 * Look for a cache entry.  Cache entries are identified
	 * by the NFS cookie value and the byte count requested.
	 */
	rdc = rddir4_cache_lookup(rp, uiop->uio_loffset, count);

	/*
	 * If rdc is NULL then the lookup resulted in an unrecoverable error.
	 */
	if (rdc == NULL) {
		mutex_exit(&rp->r_statelock);
		return (EINTR);
	}

	/*
	 * Check to see if we need to fill this entry in.
	 */
	if (rdc->flags & RDDIRREQ) {
		rdc->flags &= ~RDDIRREQ;
		rdc->flags |= RDDIR;
		mutex_exit(&rp->r_statelock);

		/*
		 * Do the readdir.
		 */
		nfs4readdir(vp, rdc, cr);

		/*
		 * Reacquire the lock, so that we can continue
		 */
		mutex_enter(&rp->r_statelock);
		/*
		 * The entry is now complete
		 */
		rdc->flags &= ~RDDIR;
	}

	ASSERT(!(rdc->flags & RDDIR));

	/*
	 * If an error occurred while attempting
	 * to fill the cache entry, mark the entry invalid and
	 * just return the error.
	 */
	if (rdc->error) {
		error = rdc->error;
		rdc->flags |= RDDIRREQ;
		rddir4_cache_rele(rp, rdc);
		mutex_exit(&rp->r_statelock);
		return (error);
	}

	/*
	 * The cache entry is complete and good,
	 * copyout the dirent structs to the calling
	 * thread.
	 */
	error = uiomove(rdc->entries, rdc->actlen, UIO_READ, uiop);

	/*
	 * If no error occurred during the copyout,
	 * update the offset in the uio struct to
	 * contain the value of the next NFS 4 cookie
	 * and set the eof value appropriately.
	 */
	if (!error) {
		uiop->uio_loffset = rdc->nfs4_ncookie;
		if (eofp)
			*eofp = rdc->eof;
	}

	/*
	 * Decide whether to do readahead.  Don't if we
	 * have already read to the end of directory.
	 */
	if (rdc->eof) {
		/*
		 * Make the entry the direof only if it is cached
		 */
		if (rdc->flags & RDDIRCACHED)
			rp->r_direof = rdc;
		rddir4_cache_rele(rp, rdc);
		mutex_exit(&rp->r_statelock);
		return (error);
	}

	/* Determine if a readdir readahead should be done */
	if (!(rp->r_flags & R4LOOKUP)) {
		rddir4_cache_rele(rp, rdc);
		mutex_exit(&rp->r_statelock);
		return (error);
	}

	/*
	 * Now look for a readahead entry.
	 *
	 * Check to see whether we found an entry for the readahead.
	 * If so, we don't need to do anything further, so free the new
	 * entry if one was allocated.  Otherwise, allocate a new entry, add
	 * it to the cache, and then initiate an asynchronous readdir
	 * operation to fill it.
	 */
	rrdc = rddir4_cache_lookup(rp, rdc->nfs4_ncookie, count);

	/*
	 * A readdir cache entry could not be obtained for the readahead.  In
	 * this case we skip the readahead and return.
	 */
	if (rrdc == NULL) {
		rddir4_cache_rele(rp, rdc);
		mutex_exit(&rp->r_statelock);
		return (error);
	}

	/*
	 * Check to see if we need to fill this entry in.
	 */
	if (rrdc->flags & RDDIRREQ) {
		rrdc->flags &= ~RDDIRREQ;
		rrdc->flags |= RDDIR;
		rddir4_cache_rele(rp, rdc);
		mutex_exit(&rp->r_statelock);
#ifdef DEBUG
		nfs4_readdir_readahead++;
#endif
		/*
		 * Do the readdir.
		 */
		nfs4_async_readdir(vp, rrdc, cr, do_nfs4readdir);
		return (error);
	}

	rddir4_cache_rele(rp, rrdc);
	rddir4_cache_rele(rp, rdc);
	mutex_exit(&rp->r_statelock);
	return (error);
}

static int
do_nfs4readdir(vnode_t *vp, rddir4_cache *rdc, cred_t *cr)
{
	int error;
	rnode4_t *rp;

	ASSERT(nfs_zone() == VTOMI4(vp)->mi_zone);

	rp = VTOR4(vp);

	/*
	 * Obtain the readdir results for the caller.
	 */
	nfs4readdir(vp, rdc, cr);

	mutex_enter(&rp->r_statelock);
	/*
	 * The entry is now complete
	 */
	rdc->flags &= ~RDDIR;

	error = rdc->error;
	if (error)
		rdc->flags |= RDDIRREQ;
	rddir4_cache_rele(rp, rdc);
	mutex_exit(&rp->r_statelock);

	return (error);
}

/*
 * Read directory entries.
 * There are some weird things to look out for here.  The uio_loffset
 * field is either 0 or it is the offset returned from a previous
 * readdir.  It is an opaque value used by the server to find the
 * correct directory block to read. The count field is the number
 * of blocks to read on the server.  This is advisory only, the server
 * may return only one block's worth of entries.  Entries may be compressed
 * on the server.
 *
 * Generates the following compound request:
 * 1. If readdir offset is zero and no dnlc entry for parent exists,
 *    must include a Lookupp as well. In this case, send:
 *    { Putfh <fh>; Readdir; Lookupp; Getfh; Getattr }
 * 2. Otherwise just do: { Putfh <fh>; Readdir }
 *
 * Get complete attributes and filehandles for entries if this is the
 * first read of the directory. Otherwise, just get fileid's.
 */
static void
nfs4readdir(vnode_t *vp, rddir4_cache *rdc, cred_t *cr)
{
	COMPOUND4args_clnt args;
	COMPOUND4res_clnt res;
	READDIR4args *rargs;
	READDIR4res_clnt *rd_res;
	bitmap4 rd_bitsval;
	nfs_argop4 argop[5];
	nfs_resop4 *resop;
	rnode4_t *rp = VTOR4(vp);
	mntinfo4_t *mi = VTOMI4(vp);
	int doqueue;
	u_longlong_t nodeid, pnodeid;	/* id's of dir and its parents */
	vnode_t *dvp;
	nfs_cookie4 cookie = (nfs_cookie4)rdc->nfs4_cookie;
	int num_ops, res_opcnt;
	bool_t needrecov = FALSE;
	nfs4_recov_state_t recov_state;
	hrtime_t t;
	nfs4_error_t e = { 0, NFS4_OK, RPC_SUCCESS };

	ASSERT(nfs_zone() == mi->mi_zone);
	ASSERT(rdc->flags & RDDIR);
	ASSERT(rdc->entries == NULL);

	/*
	 * If rp were a stub, it should have triggered and caused
	 * a mount for us to get this far.
	 */
	ASSERT(!RP_ISSTUB(rp));

	num_ops = 2;
	if (cookie == (nfs_cookie4)0 || cookie == (nfs_cookie4)1) {
		/*
		 * Since nfsv4 readdir may not return entries for "." and "..",
		 * the client must recreate them:
		 * To find the correct nodeid, do the following:
		 * For current node, get nodeid from dnlc.
		 * - if current node is rootvp, set pnodeid to nodeid.
		 * - else if parent is in the dnlc, get its nodeid from there.
		 * - else add LOOKUPP+GETATTR to compound.
		 */
		nodeid = rp->r_attr.va_nodeid;
		if (vp->v_flag & VROOT) {
			pnodeid = nodeid;	/* root of mount point */
		} else {
			dvp = dnlc_lookup(vp, "..");
			if (dvp != NULL && dvp != DNLC_NO_VNODE) {
				/* parent in dnlc cache - no need for otw */
				pnodeid = VTOR4(dvp)->r_attr.va_nodeid;
			} else {
				/*
				 * parent not in dnlc cache,
				 * do lookupp to get its id
				 */
				num_ops = 5;
				pnodeid = 0; /* set later by getattr parent */
			}
			if (dvp)
				VN_RELE(dvp);
		}
	}
	recov_state.rs_flags = 0;
	recov_state.rs_num_retry_despite_err = 0;

	/* Save the original mount point security flavor */
	(void) save_mnt_secinfo(mi->mi_curr_serv);

recov_retry:
	args.ctag = TAG_READDIR;

	args.array = argop;
	args.array_len = num_ops;

	if (e.error = nfs4_start_fop(VTOMI4(vp), vp, NULL, OH_READDIR,
	    &recov_state, NULL)) {
		/*
		 * If readdir a node that is a stub for a crossed mount point,
		 * keep the original secinfo flavor for the current file
		 * system, not the crossed one.
		 */
		(void) check_mnt_secinfo(mi->mi_curr_serv, vp);
		rdc->error = e.error;
		return;
	}

	/*
	 * Determine which attrs to request for dirents.  This code
	 * must be protected by nfs4_start/end_fop because of r_server
	 * (which will change during failover recovery).
	 *
	 */
	if (rp->r_flags & (R4LOOKUP | R4READDIRWATTR)) {
		/*
		 * Get all vattr attrs plus filehandle and rdattr_error
		 */
		rd_bitsval = NFS4_VATTR_MASK |
		    FATTR4_RDATTR_ERROR_MASK |
		    FATTR4_FILEHANDLE_MASK;

		if (rp->r_flags & R4READDIRWATTR) {
			mutex_enter(&rp->r_statelock);
			rp->r_flags &= ~R4READDIRWATTR;
			mutex_exit(&rp->r_statelock);
		}
	} else {
		servinfo4_t *svp = rp->r_server;

		/*
		 * Already read directory. Use readdir with
		 * no attrs (except for mounted_on_fileid) for updates.
		 */
		rd_bitsval = FATTR4_RDATTR_ERROR_MASK;

		/*
		 * request mounted on fileid if supported, else request
		 * fileid.  maybe we should verify that fileid is supported
		 * and request something else if not.
		 */
		(void) nfs_rw_enter_sig(&svp->sv_lock, RW_READER, 0);
		if (svp->sv_supp_attrs & FATTR4_MOUNTED_ON_FILEID_MASK)
			rd_bitsval |= FATTR4_MOUNTED_ON_FILEID_MASK;
		nfs_rw_exit(&svp->sv_lock);
	}

	/* putfh directory fh */
	argop[0].argop = OP_CPUTFH;
	argop[0].nfs_argop4_u.opcputfh.sfh = rp->r_fh;

	argop[1].argop = OP_READDIR;
	rargs = &argop[1].nfs_argop4_u.opreaddir;
	/*
	 * 1 and 2 are reserved for client "." and ".." entry offset.
	 * cookie 0 should be used over-the-wire to start reading at
	 * the beginning of the directory excluding "." and "..".
	 */
	if (rdc->nfs4_cookie == 0 ||
	    rdc->nfs4_cookie == 1 ||
	    rdc->nfs4_cookie == 2) {
		rargs->cookie = (nfs_cookie4)0;
		rargs->cookieverf = 0;
	} else {
		rargs->cookie = (nfs_cookie4)rdc->nfs4_cookie;
		mutex_enter(&rp->r_statelock);
		rargs->cookieverf = rp->r_cookieverf4;
		mutex_exit(&rp->r_statelock);
	}
	rargs->dircount = MIN(rdc->buflen, mi->mi_tsize);
	rargs->maxcount = mi->mi_tsize;
	rargs->attr_request = rd_bitsval;
	rargs->rdc = rdc;
	rargs->dvp = vp;
	rargs->mi = mi;
	rargs->cr = cr;


	/*
	 * If count < than the minimum required, we return no entries
	 * and fail with EINVAL
	 */
	if (rargs->dircount < (DIRENT64_RECLEN(1) + DIRENT64_RECLEN(2))) {
		rdc->error = EINVAL;
		goto out;
	}

	if (args.array_len == 5) {
		/*
		 * Add lookupp and getattr for parent nodeid.
		 */
		argop[2].argop = OP_LOOKUPP;

		argop[3].argop = OP_GETFH;

		/* getattr parent */
		argop[4].argop = OP_GETATTR;
		argop[4].nfs_argop4_u.opgetattr.attr_request = NFS4_VATTR_MASK;
		argop[4].nfs_argop4_u.opgetattr.mi = mi;
	}

	doqueue = 1;

	if (mi->mi_io_kstats) {
		mutex_enter(&mi->mi_lock);
		kstat_runq_enter(KSTAT_IO_PTR(mi->mi_io_kstats));
		mutex_exit(&mi->mi_lock);
	}

	/* capture the time of this call */
	rargs->t = t = gethrtime();

	rfs4call(mi, &args, &res, cr, &doqueue, 0, &e);

	if (mi->mi_io_kstats) {
		mutex_enter(&mi->mi_lock);
		kstat_runq_exit(KSTAT_IO_PTR(mi->mi_io_kstats));
		mutex_exit(&mi->mi_lock);
	}

	needrecov = nfs4_needs_recovery(&e, FALSE, mi->mi_vfsp);

	/*
	 * If RPC error occurred and it isn't an error that
	 * triggers recovery, then go ahead and fail now.
	 */
	if (e.error != 0 && !needrecov) {
		rdc->error = e.error;
		goto out;
	}

	if (needrecov) {
		bool_t abort;

		NFS4_DEBUG(nfs4_client_recov_debug, (CE_NOTE,
		    "nfs4readdir: initiating recovery.\n"));

		abort = nfs4_start_recovery(&e, VTOMI4(vp), vp, NULL, NULL,
		    NULL, OP_READDIR, NULL, NULL, NULL);
		if (abort == FALSE) {
			nfs4_end_fop(VTOMI4(vp), vp, NULL, OH_READDIR,
			    &recov_state, needrecov);
			if (!e.error)
				xdr_free(xdr_COMPOUND4res_clnt, (caddr_t)&res);
			if (rdc->entries != NULL) {
				kmem_free(rdc->entries, rdc->entlen);
				rdc->entries = NULL;
			}
			goto recov_retry;
		}

		if (e.error != 0) {
			rdc->error = e.error;
			goto out;
		}

		/* fall through for res.status case */
	}

	res_opcnt = res.array_len;

	/*
	 * If compound failed first 2 ops (PUTFH+READDIR), then return
	 * failure here.  Subsequent ops are for filling out dot-dot
	 * dirent, and if they fail, we still want to give the caller
	 * the dirents returned by (the successful) READDIR op, so we need
	 * to silently ignore failure for subsequent ops (LOOKUPP+GETATTR).
	 *
	 * One example where PUTFH+READDIR ops would succeed but
	 * LOOKUPP+GETATTR would fail would be a dir that has r perm
	 * but lacks x.  In this case, a POSIX server's VOP_READDIR
	 * would succeed; however, VOP_LOOKUP(..) would fail since no
	 * x perm.  We need to come up with a non-vendor-specific way
	 * for a POSIX server to return d_ino from dotdot's dirent if
	 * client only requests mounted_on_fileid, and just say the
	 * LOOKUPP succeeded and fill out the GETATTR.  However, if
	 * client requested any mandatory attrs, server would be required
	 * to fail the GETATTR op because it can't call VOP_LOOKUP+VOP_GETATTR
	 * for dotdot.
	 */

	if (res.status) {
		if (res_opcnt <= 2) {
			e.error = geterrno4(res.status);
			nfs4_end_fop(VTOMI4(vp), vp, NULL, OH_READDIR,
			    &recov_state, needrecov);
			nfs4_purge_stale_fh(e.error, vp, cr);
			rdc->error = e.error;
			xdr_free(xdr_COMPOUND4res_clnt, (caddr_t)&res);
			if (rdc->entries != NULL) {
				kmem_free(rdc->entries, rdc->entlen);
				rdc->entries = NULL;
			}
			/*
			 * If readdir a node that is a stub for a
			 * crossed mount point, keep the original
			 * secinfo flavor for the current file system,
			 * not the crossed one.
			 */
			(void) check_mnt_secinfo(mi->mi_curr_serv, vp);
			return;
		}
	}

	resop = &res.array[1];	/* readdir res */
	rd_res = &resop->nfs_resop4_u.opreaddirclnt;

	mutex_enter(&rp->r_statelock);
	rp->r_cookieverf4 = rd_res->cookieverf;
	mutex_exit(&rp->r_statelock);

	/*
	 * For "." and ".." entries
	 * e.g.
	 *	seek(cookie=0) -> "." entry with d_off = 1
	 *	seek(cookie=1) -> ".." entry with d_off = 2
	 */
	if (cookie == (nfs_cookie4) 0) {
		if (rd_res->dotp)
			rd_res->dotp->d_ino = nodeid;
		if (rd_res->dotdotp)
			rd_res->dotdotp->d_ino = pnodeid;
	}
	if (cookie == (nfs_cookie4) 1) {
		if (rd_res->dotdotp)
			rd_res->dotdotp->d_ino = pnodeid;
	}


	/* LOOKUPP+GETATTR attemped */
	if (args.array_len == 5 && rd_res->dotdotp) {
		if (res.status == NFS4_OK && res_opcnt == 5) {
			nfs_fh4 *fhp;
			nfs4_sharedfh_t *sfhp;
			vnode_t *pvp;
			nfs4_ga_res_t *garp;

			resop++;	/* lookupp */
			resop++;	/* getfh   */
			fhp = &resop->nfs_resop4_u.opgetfh.object;

			resop++;	/* getattr of parent */

			/*
			 * First, take care of finishing the
			 * readdir results.
			 */
			garp = &resop->nfs_resop4_u.opgetattr.ga_res;
			/*
			 * The d_ino of .. must be the inode number
			 * of the mounted filesystem.
			 */
			if (garp->n4g_va.va_mask & AT_NODEID)
				rd_res->dotdotp->d_ino =
				    garp->n4g_va.va_nodeid;


			/*
			 * Next, create the ".." dnlc entry
			 */
			sfhp = sfh4_get(fhp, mi);
			if (!nfs4_make_dotdot(sfhp, t, vp, cr, &pvp, 0)) {
				dnlc_update(vp, "..", pvp);
				VN_RELE(pvp);
			}
			sfh4_rele(&sfhp);
		}
	}

	if (mi->mi_io_kstats) {
		mutex_enter(&mi->mi_lock);
		KSTAT_IO_PTR(mi->mi_io_kstats)->reads++;
		KSTAT_IO_PTR(mi->mi_io_kstats)->nread += rdc->actlen;
		mutex_exit(&mi->mi_lock);
	}

	xdr_free(xdr_COMPOUND4res_clnt, (caddr_t)&res);

out:
	/*
	 * If readdir a node that is a stub for a crossed mount point,
	 * keep the original secinfo flavor for the current file system,
	 * not the crossed one.
	 */
	(void) check_mnt_secinfo(mi->mi_curr_serv, vp);

	nfs4_end_fop(mi, vp, NULL, OH_READDIR, &recov_state, needrecov);
}


static int
nfs4_bio(struct buf *bp, stable_how4 *stab_comm, cred_t *cr, bool_t readahead)
{
	rnode4_t *rp = VTOR4(bp->b_vp);
	int count;
	int error;
	cred_t *cred_otw = NULL;
	offset_t offset;
	nfs4_open_stream_t *osp = NULL;
	bool_t first_time = TRUE;	/* first time getting otw cred */
	bool_t last_time = FALSE;	/* last time getting otw cred */

	ASSERT(nfs_zone() == VTOMI4(bp->b_vp)->mi_zone);

	DTRACE_IO1(start, struct buf *, bp);
	offset = ldbtob(bp->b_lblkno);

	if (bp->b_flags & B_READ) {
	read_again:
		/*
		 * Releases the osp, if it is provided.
		 * Puts a hold on the cred_otw and the new osp (if found).
		 */
		cred_otw = nfs4_get_otw_cred_by_osp(rp, cr, &osp,
		    &first_time, &last_time);
		error = bp->b_error = nfs4read(bp->b_vp, bp->b_un.b_addr,
		    offset, bp->b_bcount, &bp->b_resid, cred_otw,
		    readahead, NULL);
		crfree(cred_otw);
		if (!error) {
			if (bp->b_resid) {
				/*
				 * Didn't get it all because we hit EOF,
				 * zero all the memory beyond the EOF.
				 */
				/* bzero(rdaddr + */
				bzero(bp->b_un.b_addr +
				    bp->b_bcount - bp->b_resid, bp->b_resid);
			}
			mutex_enter(&rp->r_statelock);
			if (bp->b_resid == bp->b_bcount &&
			    offset >= rp->r_size) {
				/*
				 * We didn't read anything at all as we are
				 * past EOF.  Return an error indicator back
				 * but don't destroy the pages (yet).
				 */
				error = NFS_EOF;
			}
			mutex_exit(&rp->r_statelock);
		} else if (error == EACCES && last_time == FALSE) {
				goto read_again;
		}
	} else {
		if (!(rp->r_flags & R4STALE)) {
write_again:
			/*
			 * Releases the osp, if it is provided.
			 * Puts a hold on the cred_otw and the new
			 * osp (if found).
			 */
			cred_otw = nfs4_get_otw_cred_by_osp(rp, cr, &osp,
			    &first_time, &last_time);
			mutex_enter(&rp->r_statelock);
			count = MIN(bp->b_bcount, rp->r_size - offset);
			mutex_exit(&rp->r_statelock);
			if (count < 0)
				cmn_err(CE_PANIC, "nfs4_bio: write count < 0");
#ifdef DEBUG
			if (count == 0) {
				zoneid_t zoneid = getzoneid();

				zcmn_err(zoneid, CE_WARN,
				    "nfs4_bio: zero length write at %lld",
				    offset);
				zcmn_err(zoneid, CE_CONT, "flags=0x%x, "
				    "b_bcount=%ld, file size=%lld",
				    rp->r_flags, (long)bp->b_bcount,
				    rp->r_size);
				sfh4_printfhandle(VTOR4(bp->b_vp)->r_fh);
				if (nfs4_bio_do_stop)
					debug_enter("nfs4_bio");
			}
#endif
			error = nfs4write(bp->b_vp, bp->b_un.b_addr, offset,
			    count, cred_otw, stab_comm);
			if (error == EACCES && last_time == FALSE) {
				crfree(cred_otw);
				goto write_again;
			}
			bp->b_error = error;
			if (error && error != EINTR &&
			    !(bp->b_vp->v_vfsp->vfs_flag & VFS_UNMOUNTED)) {
				/*
				 * Don't print EDQUOT errors on the console.
				 * Don't print asynchronous EACCES errors.
				 * Don't print EFBIG errors.
				 * Print all other write errors.
				 */
				if (error != EDQUOT && error != EFBIG &&
				    (error != EACCES ||
				    !(bp->b_flags & B_ASYNC)))
					nfs4_write_error(bp->b_vp,
					    error, cred_otw);
				/*
				 * Update r_error and r_flags as appropriate.
				 * If the error was ESTALE, then mark the
				 * rnode as not being writeable and save
				 * the error status.  Otherwise, save any
				 * errors which occur from asynchronous
				 * page invalidations.  Any errors occurring
				 * from other operations should be saved
				 * by the caller.
				 */
				mutex_enter(&rp->r_statelock);
				if (error == ESTALE) {
					rp->r_flags |= R4STALE;
					if (!rp->r_error)
						rp->r_error = error;
				} else if (!rp->r_error &&
				    (bp->b_flags &
				    (B_INVAL|B_FORCE|B_ASYNC)) ==
				    (B_INVAL|B_FORCE|B_ASYNC)) {
					rp->r_error = error;
				}
				mutex_exit(&rp->r_statelock);
			}
			crfree(cred_otw);
		} else {
			error = rp->r_error;
			/*
			 * A close may have cleared r_error, if so,
			 * propagate ESTALE error return properly
			 */
			if (error == 0)
				error = ESTALE;
		}
	}

	if (error != 0 && error != NFS_EOF)
		bp->b_flags |= B_ERROR;

	if (osp)
		open_stream_rele(osp, rp);

	DTRACE_IO1(done, struct buf *, bp);

	return (error);
}

/* ARGSUSED */
int
nfs4_fid(vnode_t *vp, fid_t *fidp, caller_context_t *ct)
{
	return (EREMOTE);
}

/* ARGSUSED2 */
int
nfs4_rwlock(vnode_t *vp, int write_lock, caller_context_t *ctp)
{
	rnode4_t *rp = VTOR4(vp);

	if (!write_lock) {
		(void) nfs_rw_enter_sig(&rp->r_rwlock, RW_READER, FALSE);
		return (V_WRITELOCK_FALSE);
	}

	if ((rp->r_flags & R4DIRECTIO) ||
	    (VTOMI4(vp)->mi_flags & MI4_DIRECTIO)) {
		(void) nfs_rw_enter_sig(&rp->r_rwlock, RW_READER, FALSE);
		if (rp->r_mapcnt == 0 && !nfs4_has_pages(vp))
			return (V_WRITELOCK_FALSE);
		nfs_rw_exit(&rp->r_rwlock);
	}

	(void) nfs_rw_enter_sig(&rp->r_rwlock, RW_WRITER, FALSE);
	return (V_WRITELOCK_TRUE);
}

/* ARGSUSED */
void
nfs4_rwunlock(vnode_t *vp, int write_lock, caller_context_t *ctp)
{
	rnode4_t *rp = VTOR4(vp);

	nfs_rw_exit(&rp->r_rwlock);
}

/* ARGSUSED */
static int
nfs4_seek(vnode_t *vp, offset_t ooff, offset_t *noffp, caller_context_t *ct)
{
	if (nfs_zone() != VTOMI4(vp)->mi_zone)
		return (EIO);

	/*
	 * Because we stuff the readdir cookie into the offset field
	 * someone may attempt to do an lseek with the cookie which
	 * we want to succeed.
	 */
	if (vp->v_type == VDIR)
		return (0);
	if (*noffp < 0)
		return (EINVAL);
	return (0);
}


/*
 * Return all the pages from [off..off+len) in file
 */
/* ARGSUSED */
static int
nfs4_getpage(vnode_t *vp, offset_t off, size_t len, uint_t *protp,
    page_t *pl[], size_t plsz, struct seg *seg, caddr_t addr,
    enum seg_rw rw, cred_t *cr, caller_context_t *ct)
{
	rnode4_t *rp;
	int error;
	mntinfo4_t *mi;

	if (nfs_zone() != VTOMI4(vp)->mi_zone)
		return (EIO);
	rp = VTOR4(vp);
	if (IS_SHADOW(vp, rp))
		vp = RTOV4(rp);

	if (vp->v_flag & VNOMAP)
		return (ENOSYS);

	if (protp != NULL)
		*protp = PROT_ALL;

	/*
	 * Now validate that the caches are up to date.
	 */
	if (error = nfs4_validate_caches(vp, cr))
		return (error);

	mi = VTOMI4(vp);
retry:
	mutex_enter(&rp->r_statelock);

	/*
	 * Don't create dirty pages faster than they
	 * can be cleaned so that the system doesn't
	 * get imbalanced.  If the async queue is
	 * maxed out, then wait for it to drain before
	 * creating more dirty pages.  Also, wait for
	 * any threads doing pagewalks in the vop_getattr
	 * entry points so that they don't block for
	 * long periods.
	 */
	if (rw == S_CREATE) {
		while ((mi->mi_max_threads != 0 &&
		    rp->r_awcount > 2 * mi->mi_max_threads) ||
		    rp->r_gcount > 0)
			cv_wait(&rp->r_cv, &rp->r_statelock);
	}

	/*
	 * If we are getting called as a side effect of an nfs_write()
	 * operation the local file size might not be extended yet.
	 * In this case we want to be able to return pages of zeroes.
	 */
	if (off + len > rp->r_size + PAGEOFFSET && seg != segkmap) {
		NFS4_DEBUG(nfs4_pageio_debug,
		    (CE_NOTE, "getpage beyond EOF: off=%lld, "
		    "len=%llu, size=%llu, attrsize =%llu", off,
		    (u_longlong_t)len, rp->r_size, rp->r_attr.va_size));
		mutex_exit(&rp->r_statelock);
		return (EFAULT);		/* beyond EOF */
	}

	mutex_exit(&rp->r_statelock);

	error = pvn_getpages(nfs4_getapage, vp, off, len, protp,
	    pl, plsz, seg, addr, rw, cr);
	NFS4_DEBUG(nfs4_pageio_debug && error,
	    (CE_NOTE, "getpages error %d; off=%lld, len=%lld",
	    error, off, (u_longlong_t)len));

	switch (error) {
	case NFS_EOF:
		nfs4_purge_caches(vp, NFS4_NOPURGE_DNLC, cr, FALSE);
		goto retry;
	case ESTALE:
		nfs4_purge_stale_fh(error, vp, cr);
	}

	return (error);
}

/*
 * Called from pvn_getpages to get a particular page.
 */
/* ARGSUSED */
static int
nfs4_getapage(vnode_t *vp, u_offset_t off, size_t len, uint_t *protp,
    page_t *pl[], size_t plsz, struct seg *seg, caddr_t addr,
    enum seg_rw rw, cred_t *cr)
{
	rnode4_t *rp;
	uint_t bsize;
	struct buf *bp;
	page_t *pp;
	u_offset_t lbn;
	u_offset_t io_off;
	u_offset_t blkoff;
	u_offset_t rablkoff;
	size_t io_len;
	uint_t blksize;
	int error;
	int readahead;
	int readahead_issued = 0;
	int ra_window; /* readahead window */
	page_t *pagefound;
	page_t *savepp;

	if (nfs_zone() != VTOMI4(vp)->mi_zone)
		return (EIO);

	rp = VTOR4(vp);
	ASSERT(!IS_SHADOW(vp, rp));
	bsize = MAX(vp->v_vfsp->vfs_bsize, PAGESIZE);

reread:
	bp = NULL;
	pp = NULL;
	pagefound = NULL;

	if (pl != NULL)
		pl[0] = NULL;

	error = 0;
	lbn = off / bsize;
	blkoff = lbn * bsize;

	/*
	 * Queueing up the readahead before doing the synchronous read
	 * results in a significant increase in read throughput because
	 * of the increased parallelism between the async threads and
	 * the process context.
	 */
	if ((off & ((vp->v_vfsp->vfs_bsize) - 1)) == 0 &&
	    rw != S_CREATE &&
	    !(vp->v_flag & VNOCACHE)) {
		mutex_enter(&rp->r_statelock);

		/*
		 * Calculate the number of readaheads to do.
		 * a) No readaheads at offset = 0.
		 * b) Do maximum(nfs4_nra) readaheads when the readahead
		 *    window is closed.
		 * c) Do readaheads between 1 to (nfs4_nra - 1) depending
		 *    upon how far the readahead window is open or close.
		 * d) No readaheads if rp->r_nextr is not within the scope
		 *    of the readahead window (random i/o).
		 */

		if (off == 0)
			readahead = 0;
		else if (blkoff == rp->r_nextr)
			readahead = nfs4_nra;
		else if (rp->r_nextr > blkoff &&
		    ((ra_window = (rp->r_nextr - blkoff) / bsize)
		    <= (nfs4_nra - 1)))
			readahead = nfs4_nra - ra_window;
		else
			readahead = 0;

		rablkoff = rp->r_nextr;
		while (readahead > 0 && rablkoff + bsize < rp->r_size) {
			mutex_exit(&rp->r_statelock);
			if (nfs4_async_readahead(vp, rablkoff + bsize,
			    addr + (rablkoff + bsize - off),
			    seg, cr, nfs4_readahead) < 0) {
				mutex_enter(&rp->r_statelock);
				break;
			}
			readahead--;
			rablkoff += bsize;
			/*
			 * Indicate that we did a readahead so
			 * readahead offset is not updated
			 * by the synchronous read below.
			 */
			readahead_issued = 1;
			mutex_enter(&rp->r_statelock);
			/*
			 * set readahead offset to
			 * offset of last async readahead
			 * request.
			 */
			rp->r_nextr = rablkoff;
		}
		mutex_exit(&rp->r_statelock);
	}

again:
	if ((pagefound = page_exists(vp, off)) == NULL) {
		if (pl == NULL) {
			(void) nfs4_async_readahead(vp, blkoff, addr, seg, cr,
			    nfs4_readahead);
		} else if (rw == S_CREATE) {
			/*
			 * Block for this page is not allocated, or the offset
			 * is beyond the current allocation size, or we're
			 * allocating a swap slot and the page was not found,
			 * so allocate it and return a zero page.
			 */
			if ((pp = page_create_va(vp, off,
			    PAGESIZE, PG_WAIT, seg, addr)) == NULL)
				cmn_err(CE_PANIC, "nfs4_getapage: page_create");
			io_len = PAGESIZE;
			mutex_enter(&rp->r_statelock);
			rp->r_nextr = off + PAGESIZE;
			mutex_exit(&rp->r_statelock);
		} else {
			/*
			 * Need to go to server to get a block
			 */
			mutex_enter(&rp->r_statelock);
			if (blkoff < rp->r_size &&
			    blkoff + bsize > rp->r_size) {
				/*
				 * If less than a block left in
				 * file read less than a block.
				 */
				if (rp->r_size <= off) {
					/*
					 * Trying to access beyond EOF,
					 * set up to get at least one page.
					 */
					blksize = off + PAGESIZE - blkoff;
				} else
					blksize = rp->r_size - blkoff;
			} else if ((off == 0) ||
			    (off != rp->r_nextr && !readahead_issued)) {
				blksize = PAGESIZE;
				blkoff = off; /* block = page here */
			} else
				blksize = bsize;
			mutex_exit(&rp->r_statelock);

			pp = pvn_read_kluster(vp, off, seg, addr, &io_off,
			    &io_len, blkoff, blksize, 0);

			/*
			 * Some other thread has entered the page,
			 * so just use it.
			 */
			if (pp == NULL)
				goto again;

			/*
			 * Now round the request size up to page boundaries.
			 * This ensures that the entire page will be
			 * initialized to zeroes if EOF is encountered.
			 */
			io_len = ptob(btopr(io_len));

			bp = pageio_setup(pp, io_len, vp, B_READ);
			ASSERT(bp != NULL);

			/*
			 * pageio_setup should have set b_addr to 0.  This
			 * is correct since we want to do I/O on a page
			 * boundary.  bp_mapin will use this addr to calculate
			 * an offset, and then set b_addr to the kernel virtual
			 * address it allocated for us.
			 */
			ASSERT(bp->b_un.b_addr == 0);

			bp->b_edev = 0;
			bp->b_dev = 0;
			bp->b_lblkno = lbtodb(io_off);
			bp->b_file = vp;
			bp->b_offset = (offset_t)off;
			bp_mapin(bp);

			/*
			 * If doing a write beyond what we believe is EOF,
			 * don't bother trying to read the pages from the
			 * server, we'll just zero the pages here.  We
			 * don't check that the rw flag is S_WRITE here
			 * because some implementations may attempt a
			 * read access to the buffer before copying data.
			 */
			mutex_enter(&rp->r_statelock);
			if (io_off >= rp->r_size && seg == segkmap) {
				mutex_exit(&rp->r_statelock);
				bzero(bp->b_un.b_addr, io_len);
			} else {
				mutex_exit(&rp->r_statelock);
				error = nfs4_bio(bp, NULL, cr, FALSE);
			}

			/*
			 * Unmap the buffer before freeing it.
			 */
			bp_mapout(bp);
			pageio_done(bp);

			savepp = pp;
			do {
				pp->p_fsdata = C_NOCOMMIT;
			} while ((pp = pp->p_next) != savepp);

			if (error == NFS_EOF) {
				/*
				 * If doing a write system call just return
				 * zeroed pages, else user tried to get pages
				 * beyond EOF, return error.  We don't check
				 * that the rw flag is S_WRITE here because
				 * some implementations may attempt a read
				 * access to the buffer before copying data.
				 */
				if (seg == segkmap)
					error = 0;
				else
					error = EFAULT;
			}

			if (!readahead_issued && !error) {
				mutex_enter(&rp->r_statelock);
				rp->r_nextr = io_off + io_len;
				mutex_exit(&rp->r_statelock);
			}
		}
	}

out:
	if (pl == NULL)
		return (error);

	if (error) {
		if (pp != NULL)
			pvn_read_done(pp, B_ERROR);
		return (error);
	}

	if (pagefound) {
		se_t se = (rw == S_CREATE ? SE_EXCL : SE_SHARED);

		/*
		 * Page exists in the cache, acquire the appropriate lock.
		 * If this fails, start all over again.
		 */
		if ((pp = page_lookup(vp, off, se)) == NULL) {
#ifdef DEBUG
			nfs4_lostpage++;
#endif
			goto reread;
		}
		pl[0] = pp;
		pl[1] = NULL;
		return (0);
	}

	if (pp != NULL)
		pvn_plist_init(pp, pl, plsz, off, io_len, rw);

	return (error);
}

static void
nfs4_readahead(vnode_t *vp, u_offset_t blkoff, caddr_t addr, struct seg *seg,
    cred_t *cr)
{
	int error;
	page_t *pp;
	u_offset_t io_off;
	size_t io_len;
	struct buf *bp;
	uint_t bsize, blksize;
	rnode4_t *rp = VTOR4(vp);
	page_t *savepp;

	ASSERT(nfs_zone() == VTOMI4(vp)->mi_zone);

	bsize = MAX(vp->v_vfsp->vfs_bsize, PAGESIZE);

	mutex_enter(&rp->r_statelock);
	if (blkoff < rp->r_size && blkoff + bsize > rp->r_size) {
		/*
		 * If less than a block left in file read less
		 * than a block.
		 */
		blksize = rp->r_size - blkoff;
	} else
		blksize = bsize;
	mutex_exit(&rp->r_statelock);

	pp = pvn_read_kluster(vp, blkoff, segkmap, addr,
	    &io_off, &io_len, blkoff, blksize, 1);
	/*
	 * The isra flag passed to the kluster function is 1, we may have
	 * gotten a return value of NULL for a variety of reasons (# of free
	 * pages < minfree, someone entered the page on the vnode etc). In all
	 * cases, we want to punt on the readahead.
	 */
	if (pp == NULL)
		return;

	/*
	 * Now round the request size up to page boundaries.
	 * This ensures that the entire page will be
	 * initialized to zeroes if EOF is encountered.
	 */
	io_len = ptob(btopr(io_len));

	bp = pageio_setup(pp, io_len, vp, B_READ);
	ASSERT(bp != NULL);

	/*
	 * pageio_setup should have set b_addr to 0.  This is correct since
	 * we want to do I/O on a page boundary. bp_mapin() will use this addr
	 * to calculate an offset, and then set b_addr to the kernel virtual
	 * address it allocated for us.
	 */
	ASSERT(bp->b_un.b_addr == 0);

	bp->b_edev = 0;
	bp->b_dev = 0;
	bp->b_lblkno = lbtodb(io_off);
	bp->b_file = vp;
	bp->b_offset = (offset_t)blkoff;
	bp_mapin(bp);

	/*
	 * If doing a write beyond what we believe is EOF, don't bother trying
	 * to read the pages from the server, we'll just zero the pages here.
	 * We don't check that the rw flag is S_WRITE here because some
	 * implementations may attempt a read access to the buffer before
	 * copying data.
	 */
	mutex_enter(&rp->r_statelock);
	if (io_off >= rp->r_size && seg == segkmap) {
		mutex_exit(&rp->r_statelock);
		bzero(bp->b_un.b_addr, io_len);
		error = 0;
	} else {
		mutex_exit(&rp->r_statelock);
		error = nfs4_bio(bp, NULL, cr, TRUE);
		if (error == NFS_EOF)
			error = 0;
	}

	/*
	 * Unmap the buffer before freeing it.
	 */
	bp_mapout(bp);
	pageio_done(bp);

	savepp = pp;
	do {
		pp->p_fsdata = C_NOCOMMIT;
	} while ((pp = pp->p_next) != savepp);

	pvn_read_done(pp, error ? B_READ | B_ERROR : B_READ);

	/*
	 * In case of error set readahead offset
	 * to the lowest offset.
	 * pvn_read_done() calls VN_DISPOSE to destroy the pages
	 */
	if (error && rp->r_nextr > io_off) {
		mutex_enter(&rp->r_statelock);
		if (rp->r_nextr > io_off)
			rp->r_nextr = io_off;
		mutex_exit(&rp->r_statelock);
	}
}

/*
 * Flags are composed of {B_INVAL, B_FREE, B_DONTNEED, B_FORCE}
 * If len == 0, do from off to EOF.
 *
 * The normal cases should be len == 0 && off == 0 (entire vp list) or
 * len == MAXBSIZE (from segmap_release actions), and len == PAGESIZE
 * (from pageout).
 */
/* ARGSUSED */
static int
nfs4_putpage(vnode_t *vp, offset_t off, size_t len, int flags, cred_t *cr,
    caller_context_t *ct)
{
	int error;
	rnode4_t *rp;

	ASSERT(cr != NULL);

	if (!(flags & B_ASYNC) && nfs_zone() != VTOMI4(vp)->mi_zone)
		return (EIO);

	rp = VTOR4(vp);
	if (IS_SHADOW(vp, rp))
		vp = RTOV4(rp);

	/*
	 * XXX - Why should this check be made here?
	 */
	if (vp->v_flag & VNOMAP)
		return (ENOSYS);

	if (len == 0 && !(flags & B_INVAL) &&
	    (vp->v_vfsp->vfs_flag & VFS_RDONLY))
		return (0);

	mutex_enter(&rp->r_statelock);
	rp->r_count++;
	mutex_exit(&rp->r_statelock);
	error = nfs4_putpages(vp, off, len, flags, cr);
	mutex_enter(&rp->r_statelock);
	rp->r_count--;
	cv_broadcast(&rp->r_cv);
	mutex_exit(&rp->r_statelock);

	return (error);
}

/*
 * Write out a single page, possibly klustering adjacent dirty pages.
 */
int
nfs4_putapage(vnode_t *vp, page_t *pp, u_offset_t *offp, size_t *lenp,
    int flags, cred_t *cr)
{
	u_offset_t io_off;
	u_offset_t lbn_off;
	u_offset_t lbn;
	size_t io_len;
	uint_t bsize;
	int error;
	rnode4_t *rp;

	ASSERT(!(vp->v_vfsp->vfs_flag & VFS_RDONLY));
	ASSERT(pp != NULL);
	ASSERT(cr != NULL);
	ASSERT((flags & B_ASYNC) || nfs_zone() == VTOMI4(vp)->mi_zone);

	rp = VTOR4(vp);
	ASSERT(rp->r_count > 0);
	ASSERT(!IS_SHADOW(vp, rp));

	bsize = MAX(vp->v_vfsp->vfs_bsize, PAGESIZE);
	lbn = pp->p_offset / bsize;
	lbn_off = lbn * bsize;

	/*
	 * Find a kluster that fits in one block, or in
	 * one page if pages are bigger than blocks.  If
	 * there is less file space allocated than a whole
	 * page, we'll shorten the i/o request below.
	 */
	pp = pvn_write_kluster(vp, pp, &io_off, &io_len, lbn_off,
	    roundup(bsize, PAGESIZE), flags);

	/*
	 * pvn_write_kluster shouldn't have returned a page with offset
	 * behind the original page we were given.  Verify that.
	 */
	ASSERT((pp->p_offset / bsize) >= lbn);

	/*
	 * Now pp will have the list of kept dirty pages marked for
	 * write back.  It will also handle invalidation and freeing
	 * of pages that are not dirty.  Check for page length rounding
	 * problems.
	 */
	if (io_off + io_len > lbn_off + bsize) {
		ASSERT((io_off + io_len) - (lbn_off + bsize) < PAGESIZE);
		io_len = lbn_off + bsize - io_off;
	}
	/*
	 * The R4MODINPROGRESS flag makes sure that nfs4_bio() sees a
	 * consistent value of r_size. R4MODINPROGRESS is set in writerp4().
	 * When R4MODINPROGRESS is set it indicates that a uiomove() is in
	 * progress and the r_size has not been made consistent with the
	 * new size of the file. When the uiomove() completes the r_size is
	 * updated and the R4MODINPROGRESS flag is cleared.
	 *
	 * The R4MODINPROGRESS flag makes sure that nfs4_bio() sees a
	 * consistent value of r_size. Without this handshaking, it is
	 * possible that nfs4_bio() picks  up the old value of r_size
	 * before the uiomove() in writerp4() completes. This will result
	 * in the write through nfs4_bio() being dropped.
	 *
	 * More precisely, there is a window between the time the uiomove()
	 * completes and the time the r_size is updated. If a VOP_PUTPAGE()
	 * operation intervenes in this window, the page will be picked up,
	 * because it is dirty (it will be unlocked, unless it was
	 * pagecreate'd). When the page is picked up as dirty, the dirty
	 * bit is reset (pvn_getdirty()). In nfs4write(), r_size is
	 * checked. This will still be the old size. Therefore the page will
	 * not be written out. When segmap_release() calls VOP_PUTPAGE(),
	 * the page will be found to be clean and the write will be dropped.
	 */
	if (rp->r_flags & R4MODINPROGRESS) {
		mutex_enter(&rp->r_statelock);
		if ((rp->r_flags & R4MODINPROGRESS) &&
		    rp->r_modaddr + MAXBSIZE > io_off &&
		    rp->r_modaddr < io_off + io_len) {
			page_t *plist;
			/*
			 * A write is in progress for this region of the file.
			 * If we did not detect R4MODINPROGRESS here then this
			 * path through nfs_putapage() would eventually go to
			 * nfs4_bio() and may not write out all of the data
			 * in the pages. We end up losing data. So we decide
			 * to set the modified bit on each page in the page
			 * list and mark the rnode with R4DIRTY. This write
			 * will be restarted at some later time.
			 */
			plist = pp;
			while (plist != NULL) {
				pp = plist;
				page_sub(&plist, pp);
				hat_setmod(pp);
				page_io_unlock(pp);
				page_unlock(pp);
			}
			rp->r_flags |= R4DIRTY;
			mutex_exit(&rp->r_statelock);
			if (offp)
				*offp = io_off;
			if (lenp)
				*lenp = io_len;
			return (0);
		}
		mutex_exit(&rp->r_statelock);
	}

	if (flags & B_ASYNC) {
		error = nfs4_async_putapage(vp, pp, io_off, io_len, flags, cr,
		    nfs4_sync_putapage);
	} else
		error = nfs4_sync_putapage(vp, pp, io_off, io_len, flags, cr);

	if (offp)
		*offp = io_off;
	if (lenp)
		*lenp = io_len;
	return (error);
}

static int
nfs4_sync_putapage(vnode_t *vp, page_t *pp, u_offset_t io_off, size_t io_len,
    int flags, cred_t *cr)
{
	int error;
	rnode4_t *rp;

	ASSERT(nfs_zone() == VTOMI4(vp)->mi_zone);

	flags |= B_WRITE;

	error = nfs4_rdwrlbn(vp, pp, io_off, io_len, flags, cr);

	rp = VTOR4(vp);

	if ((error == ENOSPC || error == EDQUOT || error == EFBIG ||
	    error == EACCES) &&
	    (flags & (B_INVAL|B_FORCE)) != (B_INVAL|B_FORCE)) {
		if (!(rp->r_flags & R4OUTOFSPACE)) {
			mutex_enter(&rp->r_statelock);
			rp->r_flags |= R4OUTOFSPACE;
			mutex_exit(&rp->r_statelock);
		}
		flags |= B_ERROR;
		pvn_write_done(pp, flags);
		/*
		 * If this was not an async thread, then try again to
		 * write out the pages, but this time, also destroy
		 * them whether or not the write is successful.  This
		 * will prevent memory from filling up with these
		 * pages and destroying them is the only alternative
		 * if they can't be written out.
		 *
		 * Don't do this if this is an async thread because
		 * when the pages are unlocked in pvn_write_done,
		 * some other thread could have come along, locked
		 * them, and queued for an async thread.  It would be
		 * possible for all of the async threads to be tied
		 * up waiting to lock the pages again and they would
		 * all already be locked and waiting for an async
		 * thread to handle them.  Deadlock.
		 */
		if (!(flags & B_ASYNC)) {
			error = nfs4_putpage(vp, io_off, io_len,
			    B_INVAL | B_FORCE, cr, NULL);
		}
	} else {
		if (error)
			flags |= B_ERROR;
		else if (rp->r_flags & R4OUTOFSPACE) {
			mutex_enter(&rp->r_statelock);
			rp->r_flags &= ~R4OUTOFSPACE;
			mutex_exit(&rp->r_statelock);
		}
		pvn_write_done(pp, flags);
		if (freemem < desfree)
			(void) nfs4_commit_vp(vp, (u_offset_t)0, 0, cr,
			    NFS4_WRITE_NOWAIT);
	}

	return (error);
}

#ifdef DEBUG
int nfs4_force_open_before_mmap = 0;
#endif

/* ARGSUSED */
static int
nfs4_map(vnode_t *vp, offset_t off, struct as *as, caddr_t *addrp,
    size_t len, uchar_t prot, uchar_t maxprot, uint_t flags, cred_t *cr,
    caller_context_t *ct)
{
	struct segvn_crargs vn_a;
	int error = 0;
	rnode4_t *rp = VTOR4(vp);
	mntinfo4_t *mi = VTOMI4(vp);

	if (nfs_zone() != VTOMI4(vp)->mi_zone)
		return (EIO);

	if (vp->v_flag & VNOMAP)
		return (ENOSYS);

	if (off < 0 || (off + len) < 0)
		return (ENXIO);

	if (vp->v_type != VREG)
		return (ENODEV);

	/*
	 * If the file is delegated to the client don't do anything.
	 * If the file is not delegated, then validate the data cache.
	 */
	mutex_enter(&rp->r_statev4_lock);
	if (rp->r_deleg_type == OPEN_DELEGATE_NONE) {
		mutex_exit(&rp->r_statev4_lock);
		error = nfs4_validate_caches(vp, cr);
		if (error)
			return (error);
	} else {
		mutex_exit(&rp->r_statev4_lock);
	}

	/*
	 * Check to see if the vnode is currently marked as not cachable.
	 * This means portions of the file are locked (through VOP_FRLOCK).
	 * In this case the map request must be refused.  We use
	 * rp->r_lkserlock to avoid a race with concurrent lock requests.
	 *
	 * Atomically increment r_inmap after acquiring r_rwlock. The
	 * idea here is to acquire r_rwlock to block read/write and
	 * not to protect r_inmap. r_inmap will inform nfs4_read/write()
	 * that we are in nfs4_map(). Now, r_rwlock is acquired in order
	 * and we can prevent the deadlock that would have occurred
	 * when nfs4_addmap() would have acquired it out of order.
	 *
	 * Since we are not protecting r_inmap by any lock, we do not
	 * hold any lock when we decrement it. We atomically decrement
	 * r_inmap after we release r_lkserlock.
	 */

	if (nfs_rw_enter_sig(&rp->r_rwlock, RW_WRITER, INTR4(vp)))
		return (EINTR);
	atomic_inc_uint(&rp->r_inmap);
	nfs_rw_exit(&rp->r_rwlock);

	if (nfs_rw_enter_sig(&rp->r_lkserlock, RW_READER, INTR4(vp))) {
		atomic_dec_uint(&rp->r_inmap);
		return (EINTR);
	}

	if (vp->v_flag & VNOCACHE) {
		error = EAGAIN;
		goto done;
	}

	/*
	 * Don't allow concurrent locks and mapping if mandatory locking is
	 * enabled.
	 */
	if (flk_has_remote_locks(vp)) {
		struct vattr va;
		va.va_mask = AT_MODE;
		error = nfs4getattr(vp, &va, cr);
		if (error != 0)
			goto done;
		if (MANDLOCK(vp, va.va_mode)) {
			error = EAGAIN;
			goto done;
		}
	}

	/*
	 * It is possible that the rnode has a lost lock request that we
	 * are still trying to recover, and that the request conflicts with
	 * this map request.
	 *
	 * An alternative approach would be for nfs4_safemap() to consider
	 * queued lock requests when deciding whether to set or clear
	 * VNOCACHE.  This would require the frlock code path to call
	 * nfs4_safemap() after enqueing a lost request.
	 */
	if (nfs4_map_lost_lock_conflict(vp)) {
		error = EAGAIN;
		goto done;
	}

	as_rangelock(as);
	error = choose_addr(as, addrp, len, off, ADDR_VACALIGN, flags);
	if (error != 0) {
		as_rangeunlock(as);
		goto done;
	}

	if (vp->v_type == VREG) {
		/*
		 * We need to retrieve the open stream
		 */
		nfs4_open_stream_t	*osp = NULL;
		nfs4_open_owner_t	*oop = NULL;

		oop = find_open_owner(cr, NFS4_PERM_CREATED, mi);
		if (oop != NULL) {
			/* returns with 'os_sync_lock' held */
			osp = find_open_stream(oop, rp);
			open_owner_rele(oop);
		}
		if (osp == NULL) {
#ifdef DEBUG
			if (nfs4_force_open_before_mmap) {
				error = EIO;
				goto done;
			}
#endif
			/* returns with 'os_sync_lock' held */
			error = open_and_get_osp(vp, cr, &osp);
			if (osp == NULL) {
				NFS4_DEBUG(nfs4_mmap_debug, (CE_NOTE,
				    "nfs4_map: we tried to OPEN the file "
				    "but again no osp, so fail with EIO"));
				goto done;
			}
		}

		if (osp->os_failed_reopen) {
			mutex_exit(&osp->os_sync_lock);
			open_stream_rele(osp, rp);
			NFS4_DEBUG(nfs4_open_stream_debug, (CE_NOTE,
			    "nfs4_map: os_failed_reopen set on "
			    "osp %p, cr %p, rp %s", (void *)osp,
			    (void *)cr, rnode4info(rp)));
			error = EIO;
			goto done;
		}
		mutex_exit(&osp->os_sync_lock);
		open_stream_rele(osp, rp);
	}

	vn_a.vp = vp;
	vn_a.offset = off;
	vn_a.type = (flags & MAP_TYPE);
	vn_a.prot = (uchar_t)prot;
	vn_a.maxprot = (uchar_t)maxprot;
	vn_a.flags = (flags & ~MAP_TYPE);
	vn_a.cred = cr;
	vn_a.amp = NULL;
	vn_a.szc = 0;
	vn_a.lgrp_mem_policy_flags = 0;

	error = as_map(as, *addrp, len, segvn_create, &vn_a);
	as_rangeunlock(as);

done:
	nfs_rw_exit(&rp->r_lkserlock);
	atomic_dec_uint(&rp->r_inmap);
	return (error);
}

/*
 * We're most likely dealing with a kernel module that likes to READ
 * and mmap without OPENing the file (ie: lookup/read/mmap), so lets
 * officially OPEN the file to create the necessary client state
 * for bookkeeping of os_mmap_read/write counts.
 *
 * Since VOP_MAP only passes in a pointer to the vnode rather than
 * a double pointer, we can't handle the case where nfs4open_otw()
 * returns a different vnode than the one passed into VOP_MAP (since
 * VOP_DELMAP will not see the vnode nfs4open_otw used).  In this case,
 * we return NULL and let nfs4_map() fail.  Note: the only case where
 * this should happen is if the file got removed and replaced with the
 * same name on the server (in addition to the fact that we're trying
 * to VOP_MAP withouth VOP_OPENing the file in the first place).
 */
static int
open_and_get_osp(vnode_t *map_vp, cred_t *cr, nfs4_open_stream_t **ospp)
{
	rnode4_t		*rp, *drp;
	vnode_t			*dvp, *open_vp;
	char			file_name[MAXNAMELEN];
	int			just_created;
	nfs4_open_stream_t	*osp;
	nfs4_open_owner_t	*oop;
	int			error;

	*ospp = NULL;
	open_vp = map_vp;

	rp = VTOR4(open_vp);
	if ((error = vtodv(open_vp, &dvp, cr, TRUE)) != 0)
		return (error);
	drp = VTOR4(dvp);

	if (nfs_rw_enter_sig(&drp->r_rwlock, RW_READER, INTR4(dvp))) {
		VN_RELE(dvp);
		return (EINTR);
	}

	if ((error = vtoname(open_vp, file_name, MAXNAMELEN)) != 0) {
		nfs_rw_exit(&drp->r_rwlock);
		VN_RELE(dvp);
		return (error);
	}

	mutex_enter(&rp->r_statev4_lock);
	if (rp->created_v4) {
		rp->created_v4 = 0;
		mutex_exit(&rp->r_statev4_lock);

		dnlc_update(dvp, file_name, open_vp);
		/* This is needed so we don't bump the open ref count */
		just_created = 1;
	} else {
		mutex_exit(&rp->r_statev4_lock);
		just_created = 0;
	}

	VN_HOLD(map_vp);

	error = nfs4open_otw(dvp, file_name, NULL, &open_vp, cr, 0, FREAD, 0,
	    just_created);
	if (error) {
		nfs_rw_exit(&drp->r_rwlock);
		VN_RELE(dvp);
		VN_RELE(map_vp);
		return (error);
	}

	nfs_rw_exit(&drp->r_rwlock);
	VN_RELE(dvp);

	/*
	 * If nfs4open_otw() returned a different vnode then "undo"
	 * the open and return failure to the caller.
	 */
	if (!VN_CMP(open_vp, map_vp)) {
		nfs4_error_t e;

		NFS4_DEBUG(nfs4_mmap_debug, (CE_NOTE, "open_and_get_osp: "
		    "open returned a different vnode"));
		/*
		 * If there's an error, ignore it,
		 * and let VOP_INACTIVE handle it.
		 */
		(void) nfs4close_one(open_vp, NULL, cr, FREAD, NULL, &e,
		    CLOSE_NORM, 0, 0, 0);
		VN_RELE(map_vp);
		return (EIO);
	}

	VN_RELE(map_vp);

	oop = find_open_owner(cr, NFS4_PERM_CREATED, VTOMI4(open_vp));
	if (!oop) {
		nfs4_error_t e;

		NFS4_DEBUG(nfs4_mmap_debug, (CE_NOTE, "open_and_get_osp: "
		    "no open owner"));
		/*
		 * If there's an error, ignore it,
		 * and let VOP_INACTIVE handle it.
		 */
		(void) nfs4close_one(open_vp, NULL, cr, FREAD, NULL, &e,
		    CLOSE_NORM, 0, 0, 0);
		return (EIO);
	}
	osp = find_open_stream(oop, rp);
	open_owner_rele(oop);
	*ospp = osp;
	return (0);
}

/*
 * Please be aware that when this function is called, the address space write
 * a_lock is held.  Do not put over the wire calls in this function.
 */
/* ARGSUSED */
static int
nfs4_addmap(vnode_t *vp, offset_t off, struct as *as, caddr_t addr,
    size_t len, uchar_t prot, uchar_t maxprot, uint_t flags, cred_t *cr,
    caller_context_t *ct)
{
	rnode4_t		*rp;
	int			error = 0;
	mntinfo4_t		*mi;

	mi = VTOMI4(vp);
	rp = VTOR4(vp);

	if (nfs_zone() != mi->mi_zone)
		return (EIO);
	if (vp->v_flag & VNOMAP)
		return (ENOSYS);

	/*
	 * Don't need to update the open stream first, since this
	 * mmap can't add any additional share access that isn't
	 * already contained in the open stream (for the case where we
	 * open/mmap/only update rp->r_mapcnt/server reboots/reopen doesn't
	 * take into account os_mmap_read[write] counts).
	 */
	atomic_add_long((ulong_t *)&rp->r_mapcnt, btopr(len));

	if (vp->v_type == VREG) {
		/*
		 * We need to retrieve the open stream and update the counts.
		 * If there is no open stream here, something is wrong.
		 */
		nfs4_open_stream_t	*osp = NULL;
		nfs4_open_owner_t	*oop = NULL;

		oop = find_open_owner(cr, NFS4_PERM_CREATED, mi);
		if (oop != NULL) {
			/* returns with 'os_sync_lock' held */
			osp = find_open_stream(oop, rp);
			open_owner_rele(oop);
		}
		if (osp == NULL) {
			NFS4_DEBUG(nfs4_mmap_debug, (CE_NOTE,
			    "nfs4_addmap: we should have an osp"
			    "but we don't, so fail with EIO"));
			error = EIO;
			goto out;
		}

		NFS4_DEBUG(nfs4_mmap_debug, (CE_NOTE, "nfs4_addmap: osp %p,"
		    " pages %ld, prot 0x%x", (void *)osp, btopr(len), prot));

		/*
		 * Update the map count in the open stream.
		 * This is necessary in the case where we
		 * open/mmap/close/, then the server reboots, and we
		 * attempt to reopen.  If the mmap doesn't add share
		 * access then we send an invalid reopen with
		 * access = NONE.
		 *
		 * We need to specifically check each PROT_* so a mmap
		 * call of (PROT_WRITE | PROT_EXEC) will ensure us both
		 * read and write access.  A simple comparison of prot
		 * to ~PROT_WRITE to determine read access is insufficient
		 * since prot can be |= with PROT_USER, etc.
		 */

		/*
		 * Unless we're MAP_SHARED, no sense in adding os_mmap_write
		 */
		if ((flags & MAP_SHARED) && (maxprot & PROT_WRITE))
			osp->os_mmap_write += btopr(len);
		if (maxprot & PROT_READ)
			osp->os_mmap_read += btopr(len);
		if (maxprot & PROT_EXEC)
			osp->os_mmap_read += btopr(len);
		/*
		 * Ensure that os_mmap_read gets incremented, even if
		 * maxprot were to look like PROT_NONE.
		 */
		if (!(maxprot & PROT_READ) && !(maxprot & PROT_WRITE) &&
		    !(maxprot & PROT_EXEC))
			osp->os_mmap_read += btopr(len);
		osp->os_mapcnt += btopr(len);
		mutex_exit(&osp->os_sync_lock);
		open_stream_rele(osp, rp);
	}

out:
	/*
	 * If we got an error, then undo our
	 * incrementing of 'r_mapcnt'.
	 */

	if (error) {
		atomic_add_long((ulong_t *)&rp->r_mapcnt, -btopr(len));
		ASSERT(rp->r_mapcnt >= 0);
	}
	return (error);
}

/* ARGSUSED */
static int
nfs4_cmp(vnode_t *vp1, vnode_t *vp2, caller_context_t *ct)
{

	return (VTOR4(vp1) == VTOR4(vp2));
}

/* ARGSUSED */
static int
nfs4_frlock(vnode_t *vp, int cmd, struct flock64 *bfp, int flag,
    offset_t offset, struct flk_callback *flk_cbp, cred_t *cr,
    caller_context_t *ct)
{
	int rc;
	u_offset_t start, end;
	rnode4_t *rp;
	int error = 0, intr = INTR4(vp);
	nfs4_error_t e;

	if (nfs_zone() != VTOMI4(vp)->mi_zone)
		return (EIO);

	/* check for valid cmd parameter */
	switch (cmd) {
	case F_FLOCK:
	case F_FLOCKW:
	case F_OFD_GETLK:
	case F_OFD_SETLK:
	case F_OFD_SETLKW:
		return (EOPNOTSUPP);
	case F_GETLK:
	case F_SETLK:
	case F_SETLKW:
		break;
	default:
		return (EINVAL);
	}

	/* Verify l_type. */
	switch (bfp->l_type) {
	case F_RDLCK:
		if (cmd != F_GETLK && !(flag & FREAD))
			return (EBADF);
		break;
	case F_WRLCK:
		if (cmd != F_GETLK && !(flag & FWRITE))
			return (EBADF);
		break;
	case F_UNLCK:
		intr = 0;
		break;

	default:
		return (EINVAL);
	}

	/* check the validity of the lock range */
	if (rc = flk_convert_lock_data(vp, bfp, &start, &end, offset))
		return (rc);
	if (rc = flk_check_lock_data(start, end, MAXEND))
		return (rc);

	/*
	 * If the filesystem is mounted using local locking, pass the
	 * request off to the local locking code.
	 */
	if (VTOMI4(vp)->mi_flags & MI4_LLOCK || vp->v_type != VREG) {
		if (cmd == F_SETLK || cmd == F_SETLKW) {
			/*
			 * For complete safety, we should be holding
			 * r_lkserlock.  However, we can't call
			 * nfs4_safelock and then fs_frlock while
			 * holding r_lkserlock, so just invoke
			 * nfs4_safelock and expect that this will
			 * catch enough of the cases.
			 */
			if (!nfs4_safelock(vp, bfp, cr))
				return (EAGAIN);
		}
		return (fs_frlock(vp, cmd, bfp, flag, offset, flk_cbp, cr, ct));
	}

	rp = VTOR4(vp);

	/*
	 * Check whether the given lock request can proceed, given the
	 * current file mappings.
	 */
	if (nfs_rw_enter_sig(&rp->r_lkserlock, RW_WRITER, intr))
		return (EINTR);
	if (cmd == F_SETLK || cmd == F_SETLKW) {
		if (!nfs4_safelock(vp, bfp, cr)) {
			rc = EAGAIN;
			goto done;
		}
	}

	/*
	 * Flush the cache after waiting for async I/O to finish.  For new
	 * locks, this is so that the process gets the latest bits from the
	 * server.  For unlocks, this is so that other clients see the
	 * latest bits once the file has been unlocked.  If currently dirty
	 * pages can't be flushed, then don't allow a lock to be set.  But
	 * allow unlocks to succeed, to avoid having orphan locks on the
	 * server.
	 */
	if (cmd != F_GETLK) {
		mutex_enter(&rp->r_statelock);
		while (rp->r_count > 0) {
			if (intr) {
				klwp_t *lwp = ttolwp(curthread);

				if (lwp != NULL)
					lwp->lwp_nostop++;
				if (cv_wait_sig(&rp->r_cv,
				    &rp->r_statelock) == 0) {
					if (lwp != NULL)
						lwp->lwp_nostop--;
					rc = EINTR;
					break;
				}
				if (lwp != NULL)
					lwp->lwp_nostop--;
			} else {
				cv_wait(&rp->r_cv, &rp->r_statelock);
			}
		}
		mutex_exit(&rp->r_statelock);
		if (rc != 0)
			goto done;
		error = nfs4_putpage(vp, (offset_t)0, 0, B_INVAL, cr, ct);
		if (error) {
			if (error == ENOSPC || error == EDQUOT) {
				mutex_enter(&rp->r_statelock);
				if (!rp->r_error)
					rp->r_error = error;
				mutex_exit(&rp->r_statelock);
			}
			if (bfp->l_type != F_UNLCK) {
				rc = ENOLCK;
				goto done;
			}
		}
	}

	/*
	 * Call the lock manager to do the real work of contacting
	 * the server and obtaining the lock.
	 */
	nfs4frlock(NFS4_LCK_CTYPE_NORM, vp, cmd, bfp, flag, offset,
	    cr, &e, NULL, NULL);
	rc = e.error;

	if (rc == 0)
		nfs4_lockcompletion(vp, cmd);

done:
	nfs_rw_exit(&rp->r_lkserlock);

	return (rc);
}

/*
 * Free storage space associated with the specified vnode.  The portion
 * to be freed is specified by bfp->l_start and bfp->l_len (already
 * normalized to a "whence" of 0).
 *
 * This is an experimental facility whose continued existence is not
 * guaranteed.  Currently, we only support the special case
 * of l_len == 0, meaning free to end of file.
 */
/* ARGSUSED */
static int
nfs4_space(vnode_t *vp, int cmd, struct flock64 *bfp, int flag,
    offset_t offset, cred_t *cr, caller_context_t *ct)
{
	int error;

	if (nfs_zone() != VTOMI4(vp)->mi_zone)
		return (EIO);
	ASSERT(vp->v_type == VREG);
	if (cmd != F_FREESP)
		return (EINVAL);

	error = convoff(vp, bfp, 0, offset);
	if (!error) {
		ASSERT(bfp->l_start >= 0);
		if (bfp->l_len == 0) {
			struct vattr va;

			va.va_mask = AT_SIZE;
			va.va_size = bfp->l_start;
			error = nfs4setattr(vp, &va, 0, cr, NULL);

			if (error == 0) {
				if (bfp->l_start == 0) {
					vnevent_truncate(vp, ct);
				} else {
					vnevent_resize(vp, ct);
				}
			}
		} else
			error = EINVAL;
	}

	return (error);
}

/* ARGSUSED */
int
nfs4_realvp(vnode_t *vp, vnode_t **vpp, caller_context_t *ct)
{
	rnode4_t *rp;
	rp = VTOR4(vp);

	if (vp->v_type == VREG && IS_SHADOW(vp, rp)) {
		vp = RTOV4(rp);
	}
	*vpp = vp;
	return (0);
}

/*
 * Setup and add an address space callback to do the work of the delmap call.
 * The callback will (and must be) deleted in the actual callback function.
 *
 * This is done in order to take care of the problem that we have with holding
 * the address space's a_lock for a long period of time (e.g. if the NFS server
 * is down).  Callbacks will be executed in the address space code while the
 * a_lock is not held.  Holding the address space's a_lock causes things such
 * as ps and fork to hang because they are trying to acquire this lock as well.
 */
/* ARGSUSED */
static int
nfs4_delmap(vnode_t *vp, offset_t off, struct as *as, caddr_t addr,
    size_t len, uint_t prot, uint_t maxprot, uint_t flags, cred_t *cr,
    caller_context_t *ct)
{
	int			caller_found;
	int			error;
	rnode4_t		*rp;
	nfs4_delmap_args_t	*dmapp;
	nfs4_delmapcall_t	*delmap_call;

	if (vp->v_flag & VNOMAP)
		return (ENOSYS);

	/*
	 * A process may not change zones if it has NFS pages mmap'ed
	 * in, so we can't legitimately get here from the wrong zone.
	 */
	ASSERT(nfs_zone() == VTOMI4(vp)->mi_zone);

	rp = VTOR4(vp);

	/*
	 * The way that the address space of this process deletes its mapping
	 * of this file is via the following call chains:
	 * - as_free()->SEGOP_UNMAP()/segvn_unmap()->VOP_DELMAP()/nfs4_delmap()
	 * - as_unmap()->SEGOP_UNMAP()/segvn_unmap()->VOP_DELMAP()/nfs4_delmap()
	 *
	 * With the use of address space callbacks we are allowed to drop the
	 * address space lock, a_lock, while executing the NFS operations that
	 * need to go over the wire.  Returning EAGAIN to the caller of this
	 * function is what drives the execution of the callback that we add
	 * below.  The callback will be executed by the address space code
	 * after dropping the a_lock.  When the callback is finished, since
	 * we dropped the a_lock, it must be re-acquired and segvn_unmap()
	 * is called again on the same segment to finish the rest of the work
	 * that needs to happen during unmapping.
	 *
	 * This action of calling back into the segment driver causes
	 * nfs4_delmap() to get called again, but since the callback was
	 * already executed at this point, it already did the work and there
	 * is nothing left for us to do.
	 *
	 * To Summarize:
	 * - The first time nfs4_delmap is called by the current thread is when
	 * we add the caller associated with this delmap to the delmap caller
	 * list, add the callback, and return EAGAIN.
	 * - The second time in this call chain when nfs4_delmap is called we
	 * will find this caller in the delmap caller list and realize there
	 * is no more work to do thus removing this caller from the list and
	 * returning the error that was set in the callback execution.
	 */
	caller_found = nfs4_find_and_delete_delmapcall(rp, &error);
	if (caller_found) {
		/*
		 * 'error' is from the actual delmap operations.  To avoid
		 * hangs, we need to handle the return of EAGAIN differently
		 * since this is what drives the callback execution.
		 * In this case, we don't want to return EAGAIN and do the
		 * callback execution because there are none to execute.
		 */
		if (error == EAGAIN)
			return (0);
		else
			return (error);
	}

	/* current caller was not in the list */
	delmap_call = nfs4_init_delmapcall();

	mutex_enter(&rp->r_statelock);
	list_insert_tail(&rp->r_indelmap, delmap_call);
	mutex_exit(&rp->r_statelock);

	dmapp = kmem_alloc(sizeof (nfs4_delmap_args_t), KM_SLEEP);

	dmapp->vp = vp;
	dmapp->off = off;
	dmapp->addr = addr;
	dmapp->len = len;
	dmapp->prot = prot;
	dmapp->maxprot = maxprot;
	dmapp->flags = flags;
	dmapp->cr = cr;
	dmapp->caller = delmap_call;

	error = as_add_callback(as, nfs4_delmap_callback, dmapp,
	    AS_UNMAP_EVENT, addr, len, KM_SLEEP);

	return (error ? error : EAGAIN);
}

static nfs4_delmapcall_t *
nfs4_init_delmapcall()
{
	nfs4_delmapcall_t	*delmap_call;

	delmap_call = kmem_alloc(sizeof (nfs4_delmapcall_t), KM_SLEEP);
	delmap_call->call_id = curthread;
	delmap_call->error = 0;

	return (delmap_call);
}

static void
nfs4_free_delmapcall(nfs4_delmapcall_t *delmap_call)
{
	kmem_free(delmap_call, sizeof (nfs4_delmapcall_t));
}

/*
 * Searches for the current delmap caller (based on curthread) in the list of
 * callers.  If it is found, we remove it and free the delmap caller.
 * Returns:
 *      0 if the caller wasn't found
 *      1 if the caller was found, removed and freed.  *errp will be set
 *	to what the result of the delmap was.
 */
static int
nfs4_find_and_delete_delmapcall(rnode4_t *rp, int *errp)
{
	nfs4_delmapcall_t	*delmap_call;

	/*
	 * If the list doesn't exist yet, we create it and return
	 * that the caller wasn't found.  No list = no callers.
	 */
	mutex_enter(&rp->r_statelock);
	if (!(rp->r_flags & R4DELMAPLIST)) {
		/* The list does not exist */
		list_create(&rp->r_indelmap, sizeof (nfs4_delmapcall_t),
		    offsetof(nfs4_delmapcall_t, call_node));
		rp->r_flags |= R4DELMAPLIST;
		mutex_exit(&rp->r_statelock);
		return (0);
	} else {
		/* The list exists so search it */
		for (delmap_call = list_head(&rp->r_indelmap);
		    delmap_call != NULL;
		    delmap_call = list_next(&rp->r_indelmap, delmap_call)) {
			if (delmap_call->call_id == curthread) {
				/* current caller is in the list */
				*errp = delmap_call->error;
				list_remove(&rp->r_indelmap, delmap_call);
				mutex_exit(&rp->r_statelock);
				nfs4_free_delmapcall(delmap_call);
				return (1);
			}
		}
	}
	mutex_exit(&rp->r_statelock);
	return (0);
}

/*
 * Remove some pages from an mmap'd vnode.  Just update the
 * count of pages.  If doing close-to-open, then flush and
 * commit all of the pages associated with this file.
 * Otherwise, start an asynchronous page flush to write out
 * any dirty pages.  This will also associate a credential
 * with the rnode which can be used to write the pages.
 */
/* ARGSUSED */
static void
nfs4_delmap_callback(struct as *as, void *arg, uint_t event)
{
	nfs4_error_t		e = { 0, NFS4_OK, RPC_SUCCESS };
	rnode4_t		*rp;
	mntinfo4_t		*mi;
	nfs4_delmap_args_t	*dmapp = (nfs4_delmap_args_t *)arg;

	rp = VTOR4(dmapp->vp);
	mi = VTOMI4(dmapp->vp);

	atomic_add_long((ulong_t *)&rp->r_mapcnt, -btopr(dmapp->len));
	ASSERT(rp->r_mapcnt >= 0);

	/*
	 * Initiate a page flush and potential commit if there are
	 * pages, the file system was not mounted readonly, the segment
	 * was mapped shared, and the pages themselves were writeable.
	 */
	if (nfs4_has_pages(dmapp->vp) &&
	    !(dmapp->vp->v_vfsp->vfs_flag & VFS_RDONLY) &&
	    dmapp->flags == MAP_SHARED && (dmapp->maxprot & PROT_WRITE)) {
		mutex_enter(&rp->r_statelock);
		rp->r_flags |= R4DIRTY;
		mutex_exit(&rp->r_statelock);
		e.error = nfs4_putpage_commit(dmapp->vp, dmapp->off,
		    dmapp->len, dmapp->cr);
		if (!e.error) {
			mutex_enter(&rp->r_statelock);
			e.error = rp->r_error;
			rp->r_error = 0;
			mutex_exit(&rp->r_statelock);
		}
	} else
		e.error = 0;

	if ((rp->r_flags & R4DIRECTIO) || (mi->mi_flags & MI4_DIRECTIO))
		(void) nfs4_putpage(dmapp->vp, dmapp->off, dmapp->len,
		    B_INVAL, dmapp->cr, NULL);

	if (e.error) {
		e.stat = puterrno4(e.error);
		nfs4_queue_fact(RF_DELMAP_CB_ERR, mi, e.stat, 0,
		    OP_COMMIT, FALSE, NULL, 0, dmapp->vp);
		dmapp->caller->error = e.error;
	}

	/* Check to see if we need to close the file */

	if (dmapp->vp->v_type == VREG) {
		nfs4close_one(dmapp->vp, NULL, dmapp->cr, 0, NULL, &e,
		    CLOSE_DELMAP, dmapp->len, dmapp->maxprot, dmapp->flags);

		if (e.error != 0 || e.stat != NFS4_OK) {
			/*
			 * Since it is possible that e.error == 0 and
			 * e.stat != NFS4_OK (and vice versa),
			 * we do the proper checking in order to get both
			 * e.error and e.stat reporting the correct info.
			 */
			if (e.stat == NFS4_OK)
				e.stat = puterrno4(e.error);
			if (e.error == 0)
				e.error = geterrno4(e.stat);

			nfs4_queue_fact(RF_DELMAP_CB_ERR, mi, e.stat, 0,
			    OP_CLOSE, FALSE, NULL, 0, dmapp->vp);
			dmapp->caller->error = e.error;
		}
	}

	(void) as_delete_callback(as, arg);
	kmem_free(dmapp, sizeof (nfs4_delmap_args_t));
}


static uint_t
fattr4_maxfilesize_to_bits(uint64_t ll)
{
	uint_t l = 1;

	if (ll == 0) {
		return (0);
	}

	if (ll & 0xffffffff00000000) {
		l += 32; ll >>= 32;
	}
	if (ll & 0xffff0000) {
		l += 16; ll >>= 16;
	}
	if (ll & 0xff00) {
		l += 8; ll >>= 8;
	}
	if (ll & 0xf0) {
		l += 4; ll >>= 4;
	}
	if (ll & 0xc) {
		l += 2; ll >>= 2;
	}
	if (ll & 0x2) {
		l += 1;
	}
	return (l);
}

static int
nfs4_have_xattrs(vnode_t *vp, ulong_t *valp, cred_t *cr)
{
	vnode_t *avp = NULL;
	int error;

	if ((error = nfs4lookup_xattr(vp, "", &avp,
	    LOOKUP_XATTR, cr)) == 0)
		error = do_xattr_exists_check(avp, valp, cr);
	if (avp)
		VN_RELE(avp);

	return (error);
}

/* ARGSUSED */
int
nfs4_pathconf(vnode_t *vp, int cmd, ulong_t *valp, cred_t *cr,
    caller_context_t *ct)
{
	int error;
	hrtime_t t;
	rnode4_t *rp;
	nfs4_ga_res_t gar;
	nfs4_ga_ext_res_t ger;

	gar.n4g_ext_res = &ger;

	if (nfs_zone() != VTOMI4(vp)->mi_zone)
		return (EIO);
	if (cmd == _PC_PATH_MAX || cmd == _PC_SYMLINK_MAX) {
		*valp = MAXPATHLEN;
		return (0);
	}
	if (cmd == _PC_ACL_ENABLED) {
		*valp = _ACL_ACE_ENABLED;
		return (0);
	}

	rp = VTOR4(vp);
	if (cmd == _PC_XATTR_EXISTS) {
		/*
		 * The existence of the xattr directory is not sufficient
		 * for determining whether generic user attributes exists.
		 * The attribute directory could only be a transient directory
		 * used for Solaris sysattr support.  Do a small readdir
		 * to verify if the only entries are sysattrs or not.
		 *
		 * pc4_xattr_valid can be only be trusted when r_xattr_dir
		 * is NULL.  Once the xadir vp exists, we can create xattrs,
		 * and we don't have any way to update the "base" object's
		 * pc4_xattr_exists from the xattr or xadir.  Maybe FEM
		 * could help out.
		 */
		if (ATTRCACHE4_VALID(vp) && rp->r_pathconf.pc4_xattr_valid &&
		    rp->r_xattr_dir == NULL) {
			return (nfs4_have_xattrs(vp, valp, cr));
		}
	} else {  /* OLD CODE */
		if (ATTRCACHE4_VALID(vp)) {
			mutex_enter(&rp->r_statelock);
			if (rp->r_pathconf.pc4_cache_valid) {
				error = 0;
				switch (cmd) {
				case _PC_FILESIZEBITS:
					*valp =
					    rp->r_pathconf.pc4_filesizebits;
					break;
				case _PC_LINK_MAX:
					*valp =
					    rp->r_pathconf.pc4_link_max;
					break;
				case _PC_NAME_MAX:
					*valp =
					    rp->r_pathconf.pc4_name_max;
					break;
				case _PC_CHOWN_RESTRICTED:
					*valp =
					    rp->r_pathconf.pc4_chown_restricted;
					break;
				case _PC_NO_TRUNC:
					*valp =
					    rp->r_pathconf.pc4_no_trunc;
					break;
				default:
					error = EINVAL;
					break;
				}
				mutex_exit(&rp->r_statelock);
#ifdef DEBUG
				nfs4_pathconf_cache_hits++;
#endif
				return (error);
			}
			mutex_exit(&rp->r_statelock);
		}
	}
#ifdef DEBUG
	nfs4_pathconf_cache_misses++;
#endif

	t = gethrtime();

	error = nfs4_attr_otw(vp, TAG_PATHCONF, &gar, NFS4_PATHCONF_MASK, cr);

	if (error) {
		mutex_enter(&rp->r_statelock);
		rp->r_pathconf.pc4_cache_valid = FALSE;
		rp->r_pathconf.pc4_xattr_valid = FALSE;
		mutex_exit(&rp->r_statelock);
		return (error);
	}

	/* interpret the max filesize */
	gar.n4g_ext_res->n4g_pc4.pc4_filesizebits =
	    fattr4_maxfilesize_to_bits(gar.n4g_ext_res->n4g_maxfilesize);

	/* Store the attributes we just received */
	nfs4_attr_cache(vp, &gar, t, cr, TRUE, NULL);

	switch (cmd) {
	case _PC_FILESIZEBITS:
		*valp = gar.n4g_ext_res->n4g_pc4.pc4_filesizebits;
		break;
	case _PC_LINK_MAX:
		*valp = gar.n4g_ext_res->n4g_pc4.pc4_link_max;
		break;
	case _PC_NAME_MAX:
		*valp = gar.n4g_ext_res->n4g_pc4.pc4_name_max;
		break;
	case _PC_CHOWN_RESTRICTED:
		*valp = gar.n4g_ext_res->n4g_pc4.pc4_chown_restricted;
		break;
	case _PC_NO_TRUNC:
		*valp = gar.n4g_ext_res->n4g_pc4.pc4_no_trunc;
		break;
	case _PC_XATTR_EXISTS:
		if (gar.n4g_ext_res->n4g_pc4.pc4_xattr_exists) {
			if (error = nfs4_have_xattrs(vp, valp, cr))
				return (error);
		}
		break;
	default:
		return (EINVAL);
	}

	return (0);
}

/*
 * Called by async thread to do synchronous pageio. Do the i/o, wait
 * for it to complete, and cleanup the page list when done.
 */
static int
nfs4_sync_pageio(vnode_t *vp, page_t *pp, u_offset_t io_off, size_t io_len,
    int flags, cred_t *cr)
{
	int error;

	ASSERT(nfs_zone() == VTOMI4(vp)->mi_zone);

	error = nfs4_rdwrlbn(vp, pp, io_off, io_len, flags, cr);
	if (flags & B_READ)
		pvn_read_done(pp, (error ? B_ERROR : 0) | flags);
	else
		pvn_write_done(pp, (error ? B_ERROR : 0) | flags);
	return (error);
}

/* ARGSUSED */
static int
nfs4_pageio(vnode_t *vp, page_t *pp, u_offset_t io_off, size_t io_len,
    int flags, cred_t *cr, caller_context_t *ct)
{
	int error;
	rnode4_t *rp;

	if (!(flags & B_ASYNC) && nfs_zone() != VTOMI4(vp)->mi_zone)
		return (EIO);

	if (pp == NULL)
		return (EINVAL);

	rp = VTOR4(vp);
	mutex_enter(&rp->r_statelock);
	rp->r_count++;
	mutex_exit(&rp->r_statelock);

	if (flags & B_ASYNC) {
		error = nfs4_async_pageio(vp, pp, io_off, io_len, flags, cr,
		    nfs4_sync_pageio);
	} else
		error = nfs4_rdwrlbn(vp, pp, io_off, io_len, flags, cr);
	mutex_enter(&rp->r_statelock);
	rp->r_count--;
	cv_broadcast(&rp->r_cv);
	mutex_exit(&rp->r_statelock);
	return (error);
}

/* ARGSUSED */
static void
nfs4_dispose(vnode_t *vp, page_t *pp, int fl, int dn, cred_t *cr,
    caller_context_t *ct)
{
	int error;
	rnode4_t *rp;
	page_t *plist;
	page_t *pptr;
	offset3 offset;
	count3 len;
	k_sigset_t smask;

	/*
	 * We should get called with fl equal to either B_FREE or
	 * B_INVAL.  Any other value is illegal.
	 *
	 * The page that we are either supposed to free or destroy
	 * should be exclusive locked and its io lock should not
	 * be held.
	 */
	ASSERT(fl == B_FREE || fl == B_INVAL);
	ASSERT((PAGE_EXCL(pp) && !page_iolock_assert(pp)) || panicstr);

	rp = VTOR4(vp);

	/*
	 * If the page doesn't need to be committed or we shouldn't
	 * even bother attempting to commit it, then just make sure
	 * that the p_fsdata byte is clear and then either free or
	 * destroy the page as appropriate.
	 */
	if (pp->p_fsdata == C_NOCOMMIT || (rp->r_flags & R4STALE)) {
		pp->p_fsdata = C_NOCOMMIT;
		if (fl == B_FREE)
			page_free(pp, dn);
		else
			page_destroy(pp, dn);
		return;
	}

	/*
	 * If there is a page invalidation operation going on, then
	 * if this is one of the pages being destroyed, then just
	 * clear the p_fsdata byte and then either free or destroy
	 * the page as appropriate.
	 */
	mutex_enter(&rp->r_statelock);
	if ((rp->r_flags & R4TRUNCATE) && pp->p_offset >= rp->r_truncaddr) {
		mutex_exit(&rp->r_statelock);
		pp->p_fsdata = C_NOCOMMIT;
		if (fl == B_FREE)
			page_free(pp, dn);
		else
			page_destroy(pp, dn);
		return;
	}

	/*
	 * If we are freeing this page and someone else is already
	 * waiting to do a commit, then just unlock the page and
	 * return.  That other thread will take care of commiting
	 * this page.  The page can be freed sometime after the
	 * commit has finished.  Otherwise, if the page is marked
	 * as delay commit, then we may be getting called from
	 * pvn_write_done, one page at a time.   This could result
	 * in one commit per page, so we end up doing lots of small
	 * commits instead of fewer larger commits.  This is bad,
	 * we want do as few commits as possible.
	 */
	if (fl == B_FREE) {
		if (rp->r_flags & R4COMMITWAIT) {
			page_unlock(pp);
			mutex_exit(&rp->r_statelock);
			return;
		}
		if (pp->p_fsdata == C_DELAYCOMMIT) {
			pp->p_fsdata = C_COMMIT;
			page_unlock(pp);
			mutex_exit(&rp->r_statelock);
			return;
		}
	}

	/*
	 * Check to see if there is a signal which would prevent an
	 * attempt to commit the pages from being successful.  If so,
	 * then don't bother with all of the work to gather pages and
	 * generate the unsuccessful RPC.  Just return from here and
	 * let the page be committed at some later time.
	 */
	sigintr(&smask, VTOMI4(vp)->mi_flags & MI4_INT);
	if (ttolwp(curthread) != NULL && ISSIG(curthread, JUSTLOOKING)) {
		sigunintr(&smask);
		page_unlock(pp);
		mutex_exit(&rp->r_statelock);
		return;
	}
	sigunintr(&smask);

	/*
	 * We are starting to need to commit pages, so let's try
	 * to commit as many as possible at once to reduce the
	 * overhead.
	 *
	 * Set the `commit inprogress' state bit.  We must
	 * first wait until any current one finishes.  Then
	 * we initialize the c_pages list with this page.
	 */
	while (rp->r_flags & R4COMMIT) {
		rp->r_flags |= R4COMMITWAIT;
		cv_wait(&rp->r_commit.c_cv, &rp->r_statelock);
		rp->r_flags &= ~R4COMMITWAIT;
	}
	rp->r_flags |= R4COMMIT;
	mutex_exit(&rp->r_statelock);
	ASSERT(rp->r_commit.c_pages == NULL);
	rp->r_commit.c_pages = pp;
	rp->r_commit.c_commbase = (offset3)pp->p_offset;
	rp->r_commit.c_commlen = PAGESIZE;

	/*
	 * Gather together all other pages which can be committed.
	 * They will all be chained off r_commit.c_pages.
	 */
	nfs4_get_commit(vp);

	/*
	 * Clear the `commit inprogress' status and disconnect
	 * the list of pages to be committed from the rnode.
	 * At this same time, we also save the starting offset
	 * and length of data to be committed on the server.
	 */
	plist = rp->r_commit.c_pages;
	rp->r_commit.c_pages = NULL;
	offset = rp->r_commit.c_commbase;
	len = rp->r_commit.c_commlen;
	mutex_enter(&rp->r_statelock);
	rp->r_flags &= ~R4COMMIT;
	cv_broadcast(&rp->r_commit.c_cv);
	mutex_exit(&rp->r_statelock);

	if (curproc == proc_pageout || curproc == proc_fsflush ||
	    nfs_zone() != VTOMI4(vp)->mi_zone) {
		nfs4_async_commit(vp, plist, offset, len,
		    cr, do_nfs4_async_commit);
		return;
	}

	/*
	 * Actually generate the COMMIT op over the wire operation.
	 */
	error = nfs4_commit(vp, (offset4)offset, (count4)len, cr);

	/*
	 * If we got an error during the commit, just unlock all
	 * of the pages.  The pages will get retransmitted to the
	 * server during a putpage operation.
	 */
	if (error) {
		while (plist != NULL) {
			pptr = plist;
			page_sub(&plist, pptr);
			page_unlock(pptr);
		}
		return;
	}

	/*
	 * We've tried as hard as we can to commit the data to stable
	 * storage on the server.  We just unlock the rest of the pages
	 * and clear the commit required state.  They will be put
	 * onto the tail of the cachelist if they are nolonger
	 * mapped.
	 */
	while (plist != pp) {
		pptr = plist;
		page_sub(&plist, pptr);
		pptr->p_fsdata = C_NOCOMMIT;
		page_unlock(pptr);
	}

	/*
	 * It is possible that nfs4_commit didn't return error but
	 * some other thread has modified the page we are going
	 * to free/destroy.
	 *    In this case we need to rewrite the page. Do an explicit check
	 * before attempting to free/destroy the page. If modified, needs to
	 * be rewritten so unlock the page and return.
	 */
	if (hat_ismod(pp)) {
		pp->p_fsdata = C_NOCOMMIT;
		page_unlock(pp);
		return;
	}

	/*
	 * Now, as appropriate, either free or destroy the page
	 * that we were called with.
	 */
	pp->p_fsdata = C_NOCOMMIT;
	if (fl == B_FREE)
		page_free(pp, dn);
	else
		page_destroy(pp, dn);
}

/*
 * Commit requires that the current fh be the file written to.
 * The compound op structure is:
 *      PUTFH(file), COMMIT
 */
static int
nfs4_commit(vnode_t *vp, offset4 offset, count4 count, cred_t *cr)
{
	COMPOUND4args_clnt args;
	COMPOUND4res_clnt res;
	COMMIT4res *cm_res;
	nfs_argop4 argop[2];
	nfs_resop4 *resop;
	int doqueue;
	mntinfo4_t *mi;
	rnode4_t *rp;
	cred_t *cred_otw = NULL;
	bool_t needrecov = FALSE;
	nfs4_recov_state_t recov_state;
	nfs4_open_stream_t *osp = NULL;
	bool_t first_time = TRUE;	/* first time getting OTW cred */
	bool_t last_time = FALSE;	/* last time getting OTW cred */
	nfs4_error_t e = { 0, NFS4_OK, RPC_SUCCESS };

	ASSERT(nfs_zone() == VTOMI4(vp)->mi_zone);

	rp = VTOR4(vp);

	mi = VTOMI4(vp);
	recov_state.rs_flags = 0;
	recov_state.rs_num_retry_despite_err = 0;
get_commit_cred:
	/*
	 * Releases the osp, if a valid open stream is provided.
	 * Puts a hold on the cred_otw and the new osp (if found).
	 */
	cred_otw = nfs4_get_otw_cred_by_osp(rp, cr, &osp,
	    &first_time, &last_time);
	args.ctag = TAG_COMMIT;
recov_retry:
	/*
	 * Commit ops: putfh file; commit
	 */
	args.array_len = 2;
	args.array = argop;

	e.error = nfs4_start_fop(VTOMI4(vp), vp, NULL, OH_COMMIT,
	    &recov_state, NULL);
	if (e.error) {
		crfree(cred_otw);
		if (osp != NULL)
			open_stream_rele(osp, rp);
		return (e.error);
	}

	/* putfh directory */
	argop[0].argop = OP_CPUTFH;
	argop[0].nfs_argop4_u.opcputfh.sfh = rp->r_fh;

	/* commit */
	argop[1].argop = OP_COMMIT;
	argop[1].nfs_argop4_u.opcommit.offset = offset;
	argop[1].nfs_argop4_u.opcommit.count = count;

	doqueue = 1;
	rfs4call(mi, &args, &res, cred_otw, &doqueue, 0, &e);

	needrecov = nfs4_needs_recovery(&e, FALSE, mi->mi_vfsp);
	if (!needrecov && e.error) {
		nfs4_end_fop(VTOMI4(vp), vp, NULL, OH_COMMIT, &recov_state,
		    needrecov);
		crfree(cred_otw);
		if (e.error == EACCES && last_time == FALSE)
			goto get_commit_cred;
		if (osp != NULL)
			open_stream_rele(osp, rp);
		return (e.error);
	}

	if (needrecov) {
		if (nfs4_start_recovery(&e, VTOMI4(vp), vp, NULL, NULL,
		    NULL, OP_COMMIT, NULL, NULL, NULL) == FALSE) {
			nfs4_end_fop(VTOMI4(vp), vp, NULL, OH_COMMIT,
			    &recov_state, needrecov);
			if (!e.error)
				xdr_free(xdr_COMPOUND4res_clnt, (caddr_t)&res);
			goto recov_retry;
		}
		if (e.error) {
			nfs4_end_fop(VTOMI4(vp), vp, NULL, OH_COMMIT,
			    &recov_state, needrecov);
			crfree(cred_otw);
			if (osp != NULL)
				open_stream_rele(osp, rp);
			return (e.error);
		}
		/* fall through for res.status case */
	}

	if (res.status) {
		e.error = geterrno4(res.status);
		if (e.error == EACCES && last_time == FALSE) {
			crfree(cred_otw);
			nfs4_end_fop(VTOMI4(vp), vp, NULL, OH_COMMIT,
			    &recov_state, needrecov);
			xdr_free(xdr_COMPOUND4res_clnt, (caddr_t)&res);
			goto get_commit_cred;
		}
		/*
		 * Can't do a nfs4_purge_stale_fh here because this
		 * can cause a deadlock.  nfs4_commit can
		 * be called from nfs4_dispose which can be called
		 * indirectly via pvn_vplist_dirty.  nfs4_purge_stale_fh
		 * can call back to pvn_vplist_dirty.
		 */
		if (e.error == ESTALE) {
			mutex_enter(&rp->r_statelock);
			rp->r_flags |= R4STALE;
			if (!rp->r_error)
				rp->r_error = e.error;
			mutex_exit(&rp->r_statelock);
			PURGE_ATTRCACHE4(vp);
		} else {
			mutex_enter(&rp->r_statelock);
			if (!rp->r_error)
				rp->r_error = e.error;
			mutex_exit(&rp->r_statelock);
		}
	} else {
		ASSERT(rp->r_flags & R4HAVEVERF);
		resop = &res.array[1];	/* commit res */
		cm_res = &resop->nfs_resop4_u.opcommit;
		mutex_enter(&rp->r_statelock);
		if (cm_res->writeverf == rp->r_writeverf) {
			mutex_exit(&rp->r_statelock);
			xdr_free(xdr_COMPOUND4res_clnt, (caddr_t)&res);
			nfs4_end_fop(VTOMI4(vp), vp, NULL, OH_COMMIT,
			    &recov_state, needrecov);
			crfree(cred_otw);
			if (osp != NULL)
				open_stream_rele(osp, rp);
			return (0);
		}
		nfs4_set_mod(vp);
		rp->r_writeverf = cm_res->writeverf;
		mutex_exit(&rp->r_statelock);
		e.error = NFS_VERF_MISMATCH;
	}

	xdr_free(xdr_COMPOUND4res_clnt, (caddr_t)&res);
	nfs4_end_fop(VTOMI4(vp), vp, NULL, OH_COMMIT, &recov_state, needrecov);
	crfree(cred_otw);
	if (osp != NULL)
		open_stream_rele(osp, rp);

	return (e.error);
}

static void
nfs4_set_mod(vnode_t *vp)
{
	ASSERT(nfs_zone() == VTOMI4(vp)->mi_zone);

	/* make sure we're looking at the master vnode, not a shadow */
	pvn_vplist_setdirty(RTOV4(VTOR4(vp)), nfs_setmod_check);
}

/*
 * This function is used to gather a page list of the pages which
 * can be committed on the server.
 *
 * The calling thread must have set R4COMMIT.  This bit is used to
 * serialize access to the commit structure in the rnode.  As long
 * as the thread has set R4COMMIT, then it can manipulate the commit
 * structure without requiring any other locks.
 *
 * When this function is called from nfs4_dispose() the page passed
 * into nfs4_dispose() will be SE_EXCL locked, and so this function
 * will skip it. This is not a problem since we initially add the
 * page to the r_commit page list.
 *
 */
static void
nfs4_get_commit(vnode_t *vp)
{
	rnode4_t *rp;
	page_t *pp;
	kmutex_t *vphm;

	rp = VTOR4(vp);

	ASSERT(rp->r_flags & R4COMMIT);

	/* make sure we're looking at the master vnode, not a shadow */

	if (IS_SHADOW(vp, rp))
		vp = RTOV4(rp);

	vphm = page_vnode_mutex(vp);
	mutex_enter(vphm);

	/*
	 * If there are no pages associated with this vnode, then
	 * just return.
	 */
	if ((pp = vp->v_pages) == NULL) {
		mutex_exit(vphm);
		return;
	}

	/*
	 * Step through all of the pages associated with this vnode
	 * looking for pages which need to be committed.
	 */
	do {
		/* Skip marker pages. */
		if (pp->p_hash == PVN_VPLIST_HASH_TAG)
			continue;

		/*
		 * First short-cut everything (without the page_lock)
		 * and see if this page does not need to be committed
		 * or is modified if so then we'll just skip it.
		 */
		if (pp->p_fsdata == C_NOCOMMIT || hat_ismod(pp))
			continue;

		/*
		 * Attempt to lock the page.  If we can't, then
		 * someone else is messing with it or we have been
		 * called from nfs4_dispose and this is the page that
		 * nfs4_dispose was called with.. anyway just skip it.
		 */
		if (!page_trylock(pp, SE_EXCL))
			continue;

		/*
		 * Lets check again now that we have the page lock.
		 */
		if (pp->p_fsdata == C_NOCOMMIT || hat_ismod(pp)) {
			page_unlock(pp);
			continue;
		}

		/* this had better not be a free page */
		ASSERT(PP_ISFREE(pp) == 0);

		/*
		 * The page needs to be committed and we locked it.
		 * Update the base and length parameters and add it
		 * to r_pages.
		 */
		if (rp->r_commit.c_pages == NULL) {
			rp->r_commit.c_commbase = (offset3)pp->p_offset;
			rp->r_commit.c_commlen = PAGESIZE;
		} else if (pp->p_offset < rp->r_commit.c_commbase) {
			rp->r_commit.c_commlen = rp->r_commit.c_commbase -
			    (offset3)pp->p_offset + rp->r_commit.c_commlen;
			rp->r_commit.c_commbase = (offset3)pp->p_offset;
		} else if ((rp->r_commit.c_commbase + rp->r_commit.c_commlen)
		    <= pp->p_offset) {
			rp->r_commit.c_commlen = (offset3)pp->p_offset -
			    rp->r_commit.c_commbase + PAGESIZE;
		}
		page_add(&rp->r_commit.c_pages, pp);
	} while ((pp = pp->p_vpnext) != vp->v_pages);

	mutex_exit(vphm);
}

/*
 * This routine is used to gather together a page list of the pages
 * which are to be committed on the server.  This routine must not
 * be called if the calling thread holds any locked pages.
 *
 * The calling thread must have set R4COMMIT.  This bit is used to
 * serialize access to the commit structure in the rnode.  As long
 * as the thread has set R4COMMIT, then it can manipulate the commit
 * structure without requiring any other locks.
 */
static void
nfs4_get_commit_range(vnode_t *vp, u_offset_t soff, size_t len)
{

	rnode4_t *rp;
	page_t *pp;
	u_offset_t end;
	u_offset_t off;
	ASSERT(len != 0);
	rp = VTOR4(vp);
	ASSERT(rp->r_flags & R4COMMIT);

	ASSERT(nfs_zone() == VTOMI4(vp)->mi_zone);

	/* make sure we're looking at the master vnode, not a shadow */

	if (IS_SHADOW(vp, rp))
		vp = RTOV4(rp);

	/*
	 * If there are no pages associated with this vnode, then
	 * just return.
	 */
	if ((pp = vp->v_pages) == NULL)
		return;
	/*
	 * Calculate the ending offset.
	 */
	end = soff + len;
	for (off = soff; off < end; off += PAGESIZE) {
		/*
		 * Lookup each page by vp, offset.
		 */
		if ((pp = page_lookup_nowait(vp, off, SE_EXCL)) == NULL)
			continue;
		/*
		 * If this page does not need to be committed or is
		 * modified, then just skip it.
		 */
		if (pp->p_fsdata == C_NOCOMMIT || hat_ismod(pp)) {
			page_unlock(pp);
			continue;
		}

		ASSERT(PP_ISFREE(pp) == 0);
		/*
		 * The page needs to be committed and we locked it.
		 * Update the base and length parameters and add it
		 * to r_pages.
		 */
		if (rp->r_commit.c_pages == NULL) {
			rp->r_commit.c_commbase = (offset3)pp->p_offset;
			rp->r_commit.c_commlen = PAGESIZE;
		} else {
			rp->r_commit.c_commlen = (offset3)pp->p_offset -
			    rp->r_commit.c_commbase + PAGESIZE;
		}
		page_add(&rp->r_commit.c_pages, pp);
	}
}

/*
 * Called from nfs4_close(), nfs4_fsync() and nfs4_delmap().
 * Flushes and commits data to the server.
 */
static int
nfs4_putpage_commit(vnode_t *vp, offset_t poff, size_t plen, cred_t *cr)
{
	int error;
	verifier4 write_verf;
	rnode4_t *rp = VTOR4(vp);

	ASSERT(nfs_zone() == VTOMI4(vp)->mi_zone);

	/*
	 * Flush the data portion of the file and then commit any
	 * portions which need to be committed.  This may need to
	 * be done twice if the server has changed state since
	 * data was last written.  The data will need to be
	 * rewritten to the server and then a new commit done.
	 *
	 * In fact, this may need to be done several times if the
	 * server is having problems and crashing while we are
	 * attempting to do this.
	 */

top:
	/*
	 * Do a flush based on the poff and plen arguments.  This
	 * will synchronously write out any modified pages in the
	 * range specified by (poff, plen). This starts all of the
	 * i/o operations which will be waited for in the next
	 * call to nfs4_putpage
	 */

	mutex_enter(&rp->r_statelock);
	write_verf = rp->r_writeverf;
	mutex_exit(&rp->r_statelock);

	error = nfs4_putpage(vp, poff, plen, B_ASYNC, cr, NULL);
	if (error == EAGAIN)
		error = 0;

	/*
	 * Do a flush based on the poff and plen arguments.  This
	 * will synchronously write out any modified pages in the
	 * range specified by (poff, plen) and wait until all of
	 * the asynchronous i/o's in that range are done as well.
	 */
	if (!error)
		error = nfs4_putpage(vp, poff, plen, 0, cr, NULL);

	if (error)
		return (error);

	mutex_enter(&rp->r_statelock);
	if (rp->r_writeverf != write_verf) {
		mutex_exit(&rp->r_statelock);
		goto top;
	}
	mutex_exit(&rp->r_statelock);

	/*
	 * Now commit any pages which might need to be committed.
	 * If the error, NFS_VERF_MISMATCH, is returned, then
	 * start over with the flush operation.
	 */
	error = nfs4_commit_vp(vp, poff, plen, cr, NFS4_WRITE_WAIT);

	if (error == NFS_VERF_MISMATCH)
		goto top;

	return (error);
}

/*
 * nfs4_commit_vp()  will wait for other pending commits and
 * will either commit the whole file or a range, plen dictates
 * if we commit whole file. a value of zero indicates the whole
 * file. Called from nfs4_putpage_commit() or nfs4_sync_putapage()
 */
static int
nfs4_commit_vp(vnode_t *vp, u_offset_t poff, size_t plen,
    cred_t *cr, int wait_on_writes)
{
	rnode4_t *rp;
	page_t *plist;
	offset3 offset;
	count3 len;

	ASSERT(nfs_zone() == VTOMI4(vp)->mi_zone);

	rp = VTOR4(vp);

	/*
	 *  before we gather commitable pages make
	 *  sure there are no outstanding async writes
	 */
	if (rp->r_count && wait_on_writes == NFS4_WRITE_WAIT) {
		mutex_enter(&rp->r_statelock);
		while (rp->r_count > 0) {
			cv_wait(&rp->r_cv, &rp->r_statelock);
		}
		mutex_exit(&rp->r_statelock);
	}

	/*
	 * Set the `commit inprogress' state bit.  We must
	 * first wait until any current one finishes.
	 */
	mutex_enter(&rp->r_statelock);
	while (rp->r_flags & R4COMMIT) {
		rp->r_flags |= R4COMMITWAIT;
		cv_wait(&rp->r_commit.c_cv, &rp->r_statelock);
		rp->r_flags &= ~R4COMMITWAIT;
	}
	rp->r_flags |= R4COMMIT;
	mutex_exit(&rp->r_statelock);

	/*
	 * Gather all of the pages which need to be
	 * committed.
	 */
	if (plen == 0)
		nfs4_get_commit(vp);
	else
		nfs4_get_commit_range(vp, poff, plen);

	/*
	 * Clear the `commit inprogress' bit and disconnect the
	 * page list which was gathered by nfs4_get_commit.
	 */
	plist = rp->r_commit.c_pages;
	rp->r_commit.c_pages = NULL;
	offset = rp->r_commit.c_commbase;
	len = rp->r_commit.c_commlen;
	mutex_enter(&rp->r_statelock);
	rp->r_flags &= ~R4COMMIT;
	cv_broadcast(&rp->r_commit.c_cv);
	mutex_exit(&rp->r_statelock);

	/*
	 * If any pages need to be committed, commit them and
	 * then unlock them so that they can be freed some
	 * time later.
	 */
	if (plist == NULL)
		return (0);

	/*
	 * No error occurred during the flush portion
	 * of this operation, so now attempt to commit
	 * the data to stable storage on the server.
	 *
	 * This will unlock all of the pages on the list.
	 */
	return (nfs4_sync_commit(vp, plist, offset, len, cr));
}

static int
nfs4_sync_commit(vnode_t *vp, page_t *plist, offset3 offset, count3 count,
    cred_t *cr)
{
	int error;
	page_t *pp;

	ASSERT(nfs_zone() == VTOMI4(vp)->mi_zone);

	error = nfs4_commit(vp, (offset4)offset, (count3)count, cr);

	/*
	 * If we got an error, then just unlock all of the pages
	 * on the list.
	 */
	if (error) {
		while (plist != NULL) {
			pp = plist;
			page_sub(&plist, pp);
			page_unlock(pp);
		}
		return (error);
	}
	/*
	 * We've tried as hard as we can to commit the data to stable
	 * storage on the server.  We just unlock the pages and clear
	 * the commit required state.  They will get freed later.
	 */
	while (plist != NULL) {
		pp = plist;
		page_sub(&plist, pp);
		pp->p_fsdata = C_NOCOMMIT;
		page_unlock(pp);
	}

	return (error);
}

static void
do_nfs4_async_commit(vnode_t *vp, page_t *plist, offset3 offset, count3 count,
    cred_t *cr)
{

	(void) nfs4_sync_commit(vp, plist, offset, count, cr);
}

/*ARGSUSED*/
static int
nfs4_setsecattr(vnode_t *vp, vsecattr_t *vsecattr, int flag, cred_t *cr,
    caller_context_t *ct)
{
	int		error = 0;
	mntinfo4_t	*mi;
	vattr_t		va;
	vsecattr_t	nfsace4_vsap;

	mi = VTOMI4(vp);
	if (nfs_zone() != mi->mi_zone)
		return (EIO);
	if (mi->mi_flags & MI4_ACL) {
		/* if we have a delegation, return it */
		if (VTOR4(vp)->r_deleg_type != OPEN_DELEGATE_NONE)
			(void) nfs4delegreturn(VTOR4(vp),
			    NFS4_DR_REOPEN|NFS4_DR_PUSH);

		error = nfs4_is_acl_mask_valid(vsecattr->vsa_mask,
		    NFS4_ACL_SET);
		if (error) /* EINVAL */
			return (error);

		if (vsecattr->vsa_mask & (VSA_ACL | VSA_DFACL)) {
			/*
			 * These are aclent_t type entries.
			 */
			error = vs_aent_to_ace4(vsecattr, &nfsace4_vsap,
			    vp->v_type == VDIR, FALSE);
			if (error)
				return (error);
		} else {
			/*
			 * These are ace_t type entries.
			 */
			error = vs_acet_to_ace4(vsecattr, &nfsace4_vsap,
			    FALSE);
			if (error)
				return (error);
		}
		bzero(&va, sizeof (va));
		error = nfs4setattr(vp, &va, flag, cr, &nfsace4_vsap);
		vs_ace4_destroy(&nfsace4_vsap);
		return (error);
	}
	return (ENOSYS);
}

/* ARGSUSED */
int
nfs4_getsecattr(vnode_t *vp, vsecattr_t *vsecattr, int flag, cred_t *cr,
    caller_context_t *ct)
{
	int		error;
	mntinfo4_t	*mi;
	nfs4_ga_res_t	gar;
	rnode4_t	*rp = VTOR4(vp);

	mi = VTOMI4(vp);
	if (nfs_zone() != mi->mi_zone)
		return (EIO);

	bzero(&gar, sizeof (gar));
	gar.n4g_vsa.vsa_mask = vsecattr->vsa_mask;

	/*
	 * vsecattr->vsa_mask holds the original acl request mask.
	 * This is needed when determining what to return.
	 * (See: nfs4_create_getsecattr_return())
	 */
	error = nfs4_is_acl_mask_valid(vsecattr->vsa_mask, NFS4_ACL_GET);
	if (error) /* EINVAL */
		return (error);

	/*
	 * If this is a referral stub, don't try to go OTW for an ACL
	 */
	if (RP_ISSTUB_REFERRAL(VTOR4(vp)))
		return (fs_fab_acl(vp, vsecattr, flag, cr, ct));

	if (mi->mi_flags & MI4_ACL) {
		/*
		 * Check if the data is cached and the cache is valid.  If it
		 * is we don't go over the wire.
		 */
		if (rp->r_secattr != NULL && ATTRCACHE4_VALID(vp)) {
			mutex_enter(&rp->r_statelock);
			if (rp->r_secattr != NULL) {
				error = nfs4_create_getsecattr_return(
				    rp->r_secattr, vsecattr, rp->r_attr.va_uid,
				    rp->r_attr.va_gid,
				    vp->v_type == VDIR);
				if (!error) { /* error == 0 - Success! */
					mutex_exit(&rp->r_statelock);
					return (error);
				}
			}
			mutex_exit(&rp->r_statelock);
		}

		/*
		 * The getattr otw call will always get both the acl, in
		 * the form of a list of nfsace4's, and the number of acl
		 * entries; independent of the value of gar.n4g_va.va_mask.
		 */
		error =  nfs4_getattr_otw(vp, &gar, cr, 1);
		if (error) {
			vs_ace4_destroy(&gar.n4g_vsa);
			if (error == ENOTSUP || error == EOPNOTSUPP)
				error = fs_fab_acl(vp, vsecattr, flag, cr, ct);
			return (error);
		}

		if (!(gar.n4g_resbmap & FATTR4_ACL_MASK)) {
			/*
			 * No error was returned, but according to the response
			 * bitmap, neither was an acl.
			 */
			vs_ace4_destroy(&gar.n4g_vsa);
			error = fs_fab_acl(vp, vsecattr, flag, cr, ct);
			return (error);
		}

		/*
		 * Update the cache with the ACL.
		 */
		nfs4_acl_fill_cache(rp, &gar.n4g_vsa);

		error = nfs4_create_getsecattr_return(&gar.n4g_vsa,
		    vsecattr, gar.n4g_va.va_uid, gar.n4g_va.va_gid,
		    vp->v_type == VDIR);
		vs_ace4_destroy(&gar.n4g_vsa);
		if ((error) && (vsecattr->vsa_mask &
		    (VSA_ACL | VSA_ACLCNT | VSA_DFACL | VSA_DFACLCNT)) &&
		    (error != EACCES)) {
			error = fs_fab_acl(vp, vsecattr, flag, cr, ct);
		}
		return (error);
	}
	error = fs_fab_acl(vp, vsecattr, flag, cr, ct);
	return (error);
}

/*
 * The function returns:
 *	- 0 (zero) if the passed in "acl_mask" is a valid request.
 *	- EINVAL if the passed in "acl_mask" is an invalid request.
 *
 * In the case of getting an acl (op == NFS4_ACL_GET) the mask is invalid if:
 * - We have a mixture of ACE and ACL requests (e.g. VSA_ACL | VSA_ACE)
 *
 * In the case of setting an acl (op == NFS4_ACL_SET) the mask is invalid if:
 * - We have a mixture of ACE and ACL requests (e.g. VSA_ACL | VSA_ACE)
 * - We have a count field set without the corresponding acl field set. (e.g. -
 * VSA_ACECNT is set, but VSA_ACE is not)
 */
static int
nfs4_is_acl_mask_valid(uint_t acl_mask, nfs4_acl_op_t op)
{
	/* Shortcut the masks that are always valid. */
	if (acl_mask == (VSA_ACE | VSA_ACECNT))
		return (0);
	if (acl_mask == (VSA_ACL | VSA_ACLCNT | VSA_DFACL | VSA_DFACLCNT))
		return (0);

	if (acl_mask & (VSA_ACE | VSA_ACECNT)) {
		/*
		 * We can't have any VSA_ACL type stuff in the mask now.
		 */
		if (acl_mask & (VSA_ACL | VSA_ACLCNT | VSA_DFACL |
		    VSA_DFACLCNT))
			return (EINVAL);

		if (op == NFS4_ACL_SET) {
			if ((acl_mask & VSA_ACECNT) && !(acl_mask & VSA_ACE))
				return (EINVAL);
		}
	}

	if (acl_mask & (VSA_ACL | VSA_ACLCNT | VSA_DFACL | VSA_DFACLCNT)) {
		/*
		 * We can't have any VSA_ACE type stuff in the mask now.
		 */
		if (acl_mask & (VSA_ACE | VSA_ACECNT))
			return (EINVAL);

		if (op == NFS4_ACL_SET) {
			if ((acl_mask & VSA_ACLCNT) && !(acl_mask & VSA_ACL))
				return (EINVAL);

			if ((acl_mask & VSA_DFACLCNT) &&
			    !(acl_mask & VSA_DFACL))
				return (EINVAL);
		}
	}
	return (0);
}

/*
 * The theory behind creating the correct getsecattr return is simply this:
 * "Don't return anything that the caller is not expecting to have to free."
 */
static int
nfs4_create_getsecattr_return(vsecattr_t *filled_vsap, vsecattr_t *vsap,
    uid_t uid, gid_t gid, int isdir)
{
	int error = 0;
	/* Save the mask since the translators modify it. */
	uint_t	orig_mask = vsap->vsa_mask;

	if (orig_mask & (VSA_ACE | VSA_ACECNT)) {
		error = vs_ace4_to_acet(filled_vsap, vsap, uid, gid, FALSE);

		if (error)
			return (error);

		/*
		 * If the caller only asked for the ace count (VSA_ACECNT)
		 * don't give them the full acl (VSA_ACE), free it.
		 */
		if (!orig_mask & VSA_ACE) {
			if (vsap->vsa_aclentp != NULL) {
				kmem_free(vsap->vsa_aclentp,
				    vsap->vsa_aclcnt * sizeof (ace_t));
				vsap->vsa_aclentp = NULL;
			}
		}
		vsap->vsa_mask = orig_mask;

	} else if (orig_mask & (VSA_ACL | VSA_ACLCNT | VSA_DFACL |
	    VSA_DFACLCNT)) {
		error = vs_ace4_to_aent(filled_vsap, vsap, uid, gid,
		    isdir, FALSE);

		if (error)
			return (error);

		/*
		 * If the caller only asked for the acl count (VSA_ACLCNT)
		 * and/or the default acl count (VSA_DFACLCNT) don't give them
		 * the acl (VSA_ACL) or default acl (VSA_DFACL), free it.
		 */
		if (!orig_mask & VSA_ACL) {
			if (vsap->vsa_aclentp != NULL) {
				kmem_free(vsap->vsa_aclentp,
				    vsap->vsa_aclcnt * sizeof (aclent_t));
				vsap->vsa_aclentp = NULL;
			}
		}

		if (!orig_mask & VSA_DFACL) {
			if (vsap->vsa_dfaclentp != NULL) {
				kmem_free(vsap->vsa_dfaclentp,
				    vsap->vsa_dfaclcnt * sizeof (aclent_t));
				vsap->vsa_dfaclentp = NULL;
			}
		}
		vsap->vsa_mask = orig_mask;
	}
	return (0);
}

/* ARGSUSED */
int
nfs4_shrlock(vnode_t *vp, int cmd, struct shrlock *shr, int flag, cred_t *cr,
    caller_context_t *ct)
{
	int error;

	if (nfs_zone() != VTOMI4(vp)->mi_zone)
		return (EIO);
	/*
	 * check for valid cmd parameter
	 */
	if (cmd != F_SHARE && cmd != F_UNSHARE && cmd != F_HASREMOTELOCKS)
		return (EINVAL);

	/*
	 * Check access permissions
	 */
	if ((cmd & F_SHARE) &&
	    (((shr->s_access & F_RDACC) && (flag & FREAD) == 0) ||
	    (shr->s_access == F_WRACC && (flag & FWRITE) == 0)))
		return (EBADF);

	/*
	 * If the filesystem is mounted using local locking, pass the
	 * request off to the local share code.
	 */
	if (VTOMI4(vp)->mi_flags & MI4_LLOCK)
		return (fs_shrlock(vp, cmd, shr, flag, cr, ct));

	switch (cmd) {
	case F_SHARE:
	case F_UNSHARE:
		/*
		 * This will be properly implemented later,
		 * see RFE: 4823948 .
		 */
		error = EAGAIN;
		break;

	case F_HASREMOTELOCKS:
		/*
		 * NFS client can't store remote locks itself
		 */
		shr->s_access = 0;
		error = 0;
		break;

	default:
		error = EINVAL;
		break;
	}

	return (error);
}

/*
 * Common code called by directory ops to update the attrcache
 */
static int
nfs4_update_attrcache(nfsstat4 status, nfs4_ga_res_t *garp,
    hrtime_t t, vnode_t *vp, cred_t *cr)
{
	int error = 0;

	ASSERT(nfs_zone() == VTOMI4(vp)->mi_zone);

	if (status != NFS4_OK) {
		/* getattr not done or failed */
		PURGE_ATTRCACHE4(vp);
		return (error);
	}

	if (garp) {
		nfs4_attr_cache(vp, garp, t, cr, FALSE, NULL);
	} else {
		PURGE_ATTRCACHE4(vp);
	}
	return (error);
}

/*
 * Update directory caches for directory modification ops (link, rename, etc.)
 * When dinfo is NULL, manage dircaches in the old way.
 */
static void
nfs4_update_dircaches(change_info4 *cinfo, vnode_t *dvp, vnode_t *vp, char *nm,
    dirattr_info_t *dinfo)
{
	rnode4_t	*drp = VTOR4(dvp);

	ASSERT(nfs_zone() == VTOMI4(dvp)->mi_zone);

	/* Purge rddir cache for dir since it changed */
	if (drp->r_dir != NULL)
		nfs4_purge_rddir_cache(dvp);

	/*
	 * If caller provided dinfo, then use it to manage dir caches.
	 */
	if (dinfo != NULL) {
		if (vp != NULL) {
			mutex_enter(&VTOR4(vp)->r_statev4_lock);
			if (!VTOR4(vp)->created_v4) {
				mutex_exit(&VTOR4(vp)->r_statev4_lock);
				dnlc_update(dvp, nm, vp);
			} else {
				/*
				 * XXX don't update if the created_v4 flag is
				 * set
				 */
				mutex_exit(&VTOR4(vp)->r_statev4_lock);
				NFS4_DEBUG(nfs4_client_state_debug,
				    (CE_NOTE, "nfs4_update_dircaches: "
				    "don't update dnlc: created_v4 flag"));
			}
		}

		nfs4_attr_cache(dvp, dinfo->di_garp, dinfo->di_time_call,
		    dinfo->di_cred, FALSE, cinfo);

		return;
	}

	/*
	 * Caller didn't provide dinfo, then check change_info4 to update DNLC.
	 * Since caller modified dir but didn't receive post-dirmod-op dir
	 * attrs, the dir's attrs must be purged.
	 *
	 * XXX this check and dnlc update/purge should really be atomic,
	 * XXX but can't use rnode statelock because it'll deadlock in
	 * XXX dnlc_purge_vp, however, the risk is minimal even if a race
	 * XXX does occur.
	 *
	 * XXX We also may want to check that atomic is true in the
	 * XXX change_info struct. If it is not, the change_info may
	 * XXX reflect changes by more than one clients which means that
	 * XXX our cache may not be valid.
	 */
	PURGE_ATTRCACHE4(dvp);
	if (drp->r_change == cinfo->before) {
		/* no changes took place in the directory prior to our link */
		if (vp != NULL) {
			mutex_enter(&VTOR4(vp)->r_statev4_lock);
			if (!VTOR4(vp)->created_v4) {
				mutex_exit(&VTOR4(vp)->r_statev4_lock);
				dnlc_update(dvp, nm, vp);
			} else {
				/*
				 * XXX dont' update if the created_v4 flag
				 * is set
				 */
				mutex_exit(&VTOR4(vp)->r_statev4_lock);
				NFS4_DEBUG(nfs4_client_state_debug, (CE_NOTE,
				    "nfs4_update_dircaches: don't"
				    " update dnlc: created_v4 flag"));
			}
		}
	} else {
		/* Another client modified directory - purge its dnlc cache */
		dnlc_purge_vp(dvp);
	}
}

/*
 * The OPEN_CONFIRM operation confirms the sequence number used in OPENing a
 * file.
 *
 * The 'reopening_file' boolean should be set to TRUE if we are reopening this
 * file (ie: client recovery) and otherwise set to FALSE.
 *
 * 'nfs4_start/end_op' should have been called by the proper (ie: not recovery
 * initiated) calling functions.
 *
 * 'resend' is set to TRUE if this is a OPEN_CONFIRM issued as a result
 * of resending a 'lost' open request.
 *
 * 'num_bseqid_retryp' makes sure we don't loop forever on a broken
 * server that hands out BAD_SEQID on open confirm.
 *
 * Errors are returned via the nfs4_error_t parameter.
 */
void
nfs4open_confirm(vnode_t *vp, seqid4 *seqid, stateid4 *stateid, cred_t *cr,
    bool_t reopening_file, bool_t *retry_open, nfs4_open_owner_t *oop,
    bool_t resend, nfs4_error_t *ep, int *num_bseqid_retryp)
{
	COMPOUND4args_clnt args;
	COMPOUND4res_clnt res;
	nfs_argop4 argop[2];
	nfs_resop4 *resop;
	int doqueue = 1;
	mntinfo4_t *mi;
	OPEN_CONFIRM4args *open_confirm_args;
	int needrecov;

	ASSERT(nfs_zone() == VTOMI4(vp)->mi_zone);
#if DEBUG
	mutex_enter(&oop->oo_lock);
	ASSERT(oop->oo_seqid_inuse);
	mutex_exit(&oop->oo_lock);
#endif

recov_retry_confirm:
	nfs4_error_zinit(ep);
	*retry_open = FALSE;

	if (resend)
		args.ctag = TAG_OPEN_CONFIRM_LOST;
	else
		args.ctag = TAG_OPEN_CONFIRM;

	args.array_len = 2;
	args.array = argop;

	/* putfh target fh */
	argop[0].argop = OP_CPUTFH;
	argop[0].nfs_argop4_u.opcputfh.sfh = VTOR4(vp)->r_fh;

	argop[1].argop = OP_OPEN_CONFIRM;
	open_confirm_args = &argop[1].nfs_argop4_u.opopen_confirm;

	(*seqid) += 1;
	open_confirm_args->seqid = *seqid;
	open_confirm_args->open_stateid = *stateid;

	mi = VTOMI4(vp);

	rfs4call(mi, &args, &res, cr, &doqueue, 0, ep);

	if (!ep->error && nfs4_need_to_bump_seqid(&res)) {
		nfs4_set_open_seqid((*seqid), oop, args.ctag);
	}

	needrecov = nfs4_needs_recovery(ep, FALSE, mi->mi_vfsp);
	if (!needrecov && ep->error)
		return;

	if (needrecov) {
		bool_t abort = FALSE;

		if (reopening_file == FALSE) {
			nfs4_bseqid_entry_t *bsep = NULL;

			if (!ep->error && res.status == NFS4ERR_BAD_SEQID)
				bsep = nfs4_create_bseqid_entry(oop, NULL,
				    vp, 0, args.ctag,
				    open_confirm_args->seqid);

			abort = nfs4_start_recovery(ep, VTOMI4(vp), vp, NULL,
			    NULL, NULL, OP_OPEN_CONFIRM, bsep, NULL, NULL);
			if (bsep) {
				kmem_free(bsep, sizeof (*bsep));
				if (num_bseqid_retryp &&
				    --(*num_bseqid_retryp) == 0)
					abort = TRUE;
			}
		}
		if ((ep->error == ETIMEDOUT ||
		    res.status == NFS4ERR_RESOURCE) &&
		    abort == FALSE && resend == FALSE) {
			if (!ep->error)
				xdr_free(xdr_COMPOUND4res_clnt, (caddr_t)&res);

			delay(SEC_TO_TICK(confirm_retry_sec));
			goto recov_retry_confirm;
		}
		/* State may have changed so retry the entire OPEN op */
		if (abort == FALSE)
			*retry_open = TRUE;
		else
			*retry_open = FALSE;
		if (!ep->error)
			xdr_free(xdr_COMPOUND4res_clnt, (caddr_t)&res);
		return;
	}

	if (res.status) {
		xdr_free(xdr_COMPOUND4res_clnt, (caddr_t)&res);
		return;
	}

	resop = &res.array[1];  /* open confirm res */
	bcopy(&resop->nfs_resop4_u.opopen_confirm.open_stateid,
	    stateid, sizeof (*stateid));

	xdr_free(xdr_COMPOUND4res_clnt, (caddr_t)&res);
}

/*
 * Return the credentials associated with a client state object.  The
 * caller is responsible for freeing the credentials.
 */

static cred_t *
state_to_cred(nfs4_open_stream_t *osp)
{
	cred_t *cr;

	/*
	 * It's ok to not lock the open stream and open owner to get
	 * the oo_cred since this is only written once (upon creation)
	 * and will not change.
	 */
	cr = osp->os_open_owner->oo_cred;
	crhold(cr);

	return (cr);
}

/*
 * nfs4_find_sysid
 *
 * Find the sysid for the knetconfig associated with the given mi.
 */
static struct lm_sysid *
nfs4_find_sysid(mntinfo4_t *mi)
{
	ASSERT(nfs_zone() == mi->mi_zone);

	/*
	 * Switch from RDMA knconf to original mount knconf
	 */
	return (lm_get_sysid(ORIG_KNCONF(mi), &mi->mi_curr_serv->sv_addr,
	    mi->mi_curr_serv->sv_hostname, NULL));
}

#ifdef DEBUG
/*
 * Return a string version of the call type for easy reading.
 */
static char *
nfs4frlock_get_call_type(nfs4_lock_call_type_t ctype)
{
	switch (ctype) {
	case NFS4_LCK_CTYPE_NORM:
		return ("NORMAL");
	case NFS4_LCK_CTYPE_RECLAIM:
		return ("RECLAIM");
	case NFS4_LCK_CTYPE_RESEND:
		return ("RESEND");
	case NFS4_LCK_CTYPE_REINSTATE:
		return ("REINSTATE");
	default:
		cmn_err(CE_PANIC, "nfs4frlock_get_call_type: got illegal "
		    "type %d", ctype);
		return ("");
	}
}
#endif

/*
 * Map the frlock cmd and lock type to the NFSv4 over-the-wire lock type
 * Unlock requests don't have an over-the-wire locktype, so we just return
 * something non-threatening.
 */

static nfs_lock_type4
flk_to_locktype(int cmd, int l_type)
{
	ASSERT(l_type == F_RDLCK || l_type == F_WRLCK || l_type == F_UNLCK);

	switch (l_type) {
	case F_UNLCK:
		return (READ_LT);
	case F_RDLCK:
		if (cmd == F_SETLK)
			return (READ_LT);
		else
			return (READW_LT);
	case F_WRLCK:
		if (cmd == F_SETLK)
			return (WRITE_LT);
		else
			return (WRITEW_LT);
	}
	panic("flk_to_locktype");
	/*NOTREACHED*/
}

/*
 * Do some preliminary checks for nfs4frlock.
 */
static int
nfs4frlock_validate_args(int cmd, flock64_t *flk, int flag, vnode_t *vp,
    u_offset_t offset)
{
	int error = 0;

	/*
	 * If we are setting a lock, check that the file is opened
	 * with the correct mode.
	 */
	if (cmd == F_SETLK || cmd == F_SETLKW) {
		if ((flk->l_type == F_RDLCK && (flag & FREAD) == 0) ||
		    (flk->l_type == F_WRLCK && (flag & FWRITE) == 0)) {
			NFS4_DEBUG(nfs4_client_lock_debug, (CE_NOTE,
			    "nfs4frlock_validate_args: file was opened with "
			    "incorrect mode"));
			return (EBADF);
		}
	}

	/* Convert the offset. It may need to be restored before returning. */
	if (error = convoff(vp, flk, 0, offset)) {
		NFS4_DEBUG(nfs4_client_lock_debug, (CE_NOTE,
		    "nfs4frlock_validate_args: convoff  =>  error= %d\n",
		    error));
		return (error);
	}

	return (error);
}

/*
 * Set the flock64's lm_sysid for nfs4frlock.
 */
static int
nfs4frlock_get_sysid(struct lm_sysid **lspp, vnode_t *vp, flock64_t *flk)
{
	ASSERT(nfs_zone() == VTOMI4(vp)->mi_zone);

	/* Find the lm_sysid */
	*lspp = nfs4_find_sysid(VTOMI4(vp));

	if (*lspp == NULL) {
		NFS4_DEBUG(nfs4_client_lock_debug, (CE_NOTE,
		    "nfs4frlock_get_sysid: no sysid, return ENOLCK"));
		return (ENOLCK);
	}

	flk->l_sysid = lm_sysidt(*lspp);

	return (0);
}

/*
 * Do the remaining preliminary setup for nfs4frlock.
 */
static void
nfs4frlock_pre_setup(clock_t *tick_delayp, nfs4_recov_state_t *recov_statep,
    flock64_t *flk, short *whencep, vnode_t *vp, cred_t *search_cr,
    cred_t **cred_otw)
{
	/*
	 * set tick_delay to the base delay time.
	 * (NFS4_BASE_WAIT_TIME is in secs)
	 */

	*tick_delayp = drv_usectohz(NFS4_BASE_WAIT_TIME * 1000 * 1000);

	/*
	 * If lock is relative to EOF, we need the newest length of the
	 * file. Therefore invalidate the ATTR_CACHE.
	 */

	*whencep = flk->l_whence;

	if (*whencep == 2)		/* SEEK_END */
		PURGE_ATTRCACHE4(vp);

	recov_statep->rs_flags = 0;
	recov_statep->rs_num_retry_despite_err = 0;
	*cred_otw = nfs4_get_otw_cred(search_cr, VTOMI4(vp), NULL);
}

/*
 * Initialize and allocate the data structures necessary for
 * the nfs4frlock call.
 * Allocates argsp's op array.
 */
static void
nfs4frlock_call_init(COMPOUND4args_clnt *argsp, COMPOUND4args_clnt **argspp,
    nfs_argop4 **argopp, nfs4_op_hint_t *op_hintp, flock64_t *flk, int cmd,
    bool_t *retry, bool_t *did_start_fop, COMPOUND4res_clnt **respp,
    bool_t *skip_get_err, nfs4_lost_rqst_t *lost_rqstp)
{
	int		argoplist_size;
	int		num_ops = 2;

	*retry = FALSE;
	*did_start_fop = FALSE;
	*skip_get_err = FALSE;
	lost_rqstp->lr_op = 0;
	argoplist_size  = num_ops * sizeof (nfs_argop4);
	/* fill array with zero */
	*argopp = kmem_zalloc(argoplist_size, KM_SLEEP);

	*argspp = argsp;
	*respp = NULL;

	argsp->array_len = num_ops;
	argsp->array = *argopp;

	/* initialize in case of error; will get real value down below */
	argsp->ctag = TAG_NONE;

	if ((cmd == F_SETLK || cmd == F_SETLKW) && flk->l_type == F_UNLCK)
		*op_hintp = OH_LOCKU;
	else
		*op_hintp = OH_OTHER;
}

/*
 * Call the nfs4_start_fop() for nfs4frlock, if necessary.  Assign
 * the proper nfs4_server_t for this instance of nfs4frlock.
 * Returns 0 (success) or an errno value.
 */
static int
nfs4frlock_start_call(nfs4_lock_call_type_t ctype, vnode_t *vp,
    nfs4_op_hint_t op_hint, nfs4_recov_state_t *recov_statep,
    bool_t *did_start_fop, bool_t *startrecovp)
{
	int error = 0;
	rnode4_t *rp;

	ASSERT(nfs_zone() == VTOMI4(vp)->mi_zone);

	if (ctype == NFS4_LCK_CTYPE_NORM) {
		error = nfs4_start_fop(VTOMI4(vp), vp, NULL, op_hint,
		    recov_statep, startrecovp);
		if (error)
			return (error);
		*did_start_fop = TRUE;
	} else {
		*did_start_fop = FALSE;
		*startrecovp = FALSE;
	}

	if (!error) {
		rp = VTOR4(vp);

		/* If the file failed recovery, just quit. */
		mutex_enter(&rp->r_statelock);
		if (rp->r_flags & R4RECOVERR) {
			error = EIO;
		}
		mutex_exit(&rp->r_statelock);
	}

	return (error);
}

/*
 * Setup the LOCK4/LOCKU4 arguments for resending a lost lock request.  A
 * resend nfs4frlock call is initiated by the recovery framework.
 * Acquires the lop and oop seqid synchronization.
 */
static void
nfs4frlock_setup_resend_lock_args(nfs4_lost_rqst_t *resend_rqstp,
    COMPOUND4args_clnt *argsp, nfs_argop4 *argop, nfs4_lock_owner_t **lopp,
    nfs4_open_owner_t **oopp, nfs4_open_stream_t **ospp,
    LOCK4args **lock_argsp, LOCKU4args **locku_argsp)
{
	mntinfo4_t *mi = VTOMI4(resend_rqstp->lr_vp);
	int error;

	NFS4_DEBUG((nfs4_lost_rqst_debug || nfs4_client_lock_debug),
	    (CE_NOTE,
	    "nfs4frlock_setup_resend_lock_args: have lost lock to resend"));
	ASSERT(resend_rqstp != NULL);
	ASSERT(resend_rqstp->lr_op == OP_LOCK ||
	    resend_rqstp->lr_op == OP_LOCKU);

	*oopp = resend_rqstp->lr_oop;
	if (resend_rqstp->lr_oop) {
		open_owner_hold(resend_rqstp->lr_oop);
		error = nfs4_start_open_seqid_sync(resend_rqstp->lr_oop, mi);
		ASSERT(error == 0);	/* recov thread always succeeds */
	}

	/* Must resend this lost lock/locku request. */
	ASSERT(resend_rqstp->lr_lop != NULL);
	*lopp = resend_rqstp->lr_lop;
	lock_owner_hold(resend_rqstp->lr_lop);
	error = nfs4_start_lock_seqid_sync(resend_rqstp->lr_lop, mi);
	ASSERT(error == 0);	/* recov thread always succeeds */

	*ospp = resend_rqstp->lr_osp;
	if (*ospp)
		open_stream_hold(resend_rqstp->lr_osp);

	if (resend_rqstp->lr_op == OP_LOCK) {
		LOCK4args *lock_args;

		argop->argop = OP_LOCK;
		*lock_argsp = lock_args = &argop->nfs_argop4_u.oplock;
		lock_args->locktype = resend_rqstp->lr_locktype;
		lock_args->reclaim =
		    (resend_rqstp->lr_ctype == NFS4_LCK_CTYPE_RECLAIM);
		lock_args->offset = resend_rqstp->lr_flk->l_start;
		lock_args->length = resend_rqstp->lr_flk->l_len;
		if (lock_args->length == 0)
			lock_args->length = ~lock_args->length;
		nfs4_setup_lock_args(*lopp, *oopp, *ospp,
		    mi2clientid(mi), &lock_args->locker);

		switch (resend_rqstp->lr_ctype) {
		case NFS4_LCK_CTYPE_RESEND:
			argsp->ctag = TAG_LOCK_RESEND;
			break;
		case NFS4_LCK_CTYPE_REINSTATE:
			argsp->ctag = TAG_LOCK_REINSTATE;
			break;
		case NFS4_LCK_CTYPE_RECLAIM:
			argsp->ctag = TAG_LOCK_RECLAIM;
			break;
		default:
			argsp->ctag = TAG_LOCK_UNKNOWN;
			break;
		}
	} else {
		LOCKU4args *locku_args;
		nfs4_lock_owner_t *lop = resend_rqstp->lr_lop;

		argop->argop = OP_LOCKU;
		*locku_argsp = locku_args = &argop->nfs_argop4_u.oplocku;
		locku_args->locktype = READ_LT;
		locku_args->seqid = lop->lock_seqid + 1;
		mutex_enter(&lop->lo_lock);
		locku_args->lock_stateid = lop->lock_stateid;
		mutex_exit(&lop->lo_lock);
		locku_args->offset = resend_rqstp->lr_flk->l_start;
		locku_args->length = resend_rqstp->lr_flk->l_len;
		if (locku_args->length == 0)
			locku_args->length = ~locku_args->length;

		switch (resend_rqstp->lr_ctype) {
		case NFS4_LCK_CTYPE_RESEND:
			argsp->ctag = TAG_LOCKU_RESEND;
			break;
		case NFS4_LCK_CTYPE_REINSTATE:
			argsp->ctag = TAG_LOCKU_REINSTATE;
			break;
		default:
			argsp->ctag = TAG_LOCK_UNKNOWN;
			break;
		}
	}
}

/*
 * Setup the LOCKT4 arguments.
 */
static void
nfs4frlock_setup_lockt_args(nfs4_lock_call_type_t ctype, nfs_argop4 *argop,
    LOCKT4args **lockt_argsp, COMPOUND4args_clnt *argsp, flock64_t *flk,
    rnode4_t *rp)
{
	LOCKT4args *lockt_args;

	ASSERT(nfs_zone() == VTOMI4(RTOV4(rp))->mi_zone);
	ASSERT(ctype == NFS4_LCK_CTYPE_NORM);
	argop->argop = OP_LOCKT;
	argsp->ctag = TAG_LOCKT;
	lockt_args = &argop->nfs_argop4_u.oplockt;

	/*
	 * The locktype will be READ_LT unless it's
	 * a write lock. We do this because the Solaris
	 * system call allows the combination of
	 * F_UNLCK and F_GETLK* and so in that case the
	 * unlock is mapped to a read.
	 */
	if (flk->l_type == F_WRLCK)
		lockt_args->locktype = WRITE_LT;
	else
		lockt_args->locktype = READ_LT;

	lockt_args->owner.clientid = mi2clientid(VTOMI4(RTOV4(rp)));
	/* set the lock owner4 args */
	nfs4_setlockowner_args(&lockt_args->owner, rp,
	    ctype == NFS4_LCK_CTYPE_NORM ? curproc->p_pidp->pid_id :
	    flk->l_pid);
	lockt_args->offset = flk->l_start;
	lockt_args->length = flk->l_len;
	if (flk->l_len == 0)
		lockt_args->length = ~lockt_args->length;

	*lockt_argsp = lockt_args;
}

/*
 * If the client is holding a delegation, and the open stream to be used
 * with this lock request is a delegation open stream, then re-open the stream.
 * Sets the nfs4_error_t to all zeros unless the open stream has already
 * failed a reopen or we couldn't find the open stream.  NFS4ERR_DELAY
 * means the caller should retry (like a recovery retry).
 */
static void
nfs4frlock_check_deleg(vnode_t *vp, nfs4_error_t *ep, cred_t *cr, int lt)
{
	open_delegation_type4	dt;
	bool_t			reopen_needed, force;
	nfs4_open_stream_t	*osp;
	open_claim_type4	oclaim;
	rnode4_t		*rp = VTOR4(vp);
	mntinfo4_t		*mi = VTOMI4(vp);

	ASSERT(nfs_zone() == mi->mi_zone);

	nfs4_error_zinit(ep);

	mutex_enter(&rp->r_statev4_lock);
	dt = rp->r_deleg_type;
	mutex_exit(&rp->r_statev4_lock);

	if (dt != OPEN_DELEGATE_NONE) {
		nfs4_open_owner_t	*oop;

		oop = find_open_owner(cr, NFS4_PERM_CREATED, mi);
		if (!oop) {
			ep->stat = NFS4ERR_IO;
			return;
		}
		/* returns with 'os_sync_lock' held */
		osp = find_open_stream(oop, rp);
		if (!osp) {
			open_owner_rele(oop);
			ep->stat = NFS4ERR_IO;
			return;
		}

		if (osp->os_failed_reopen) {
			NFS4_DEBUG((nfs4_open_stream_debug ||
			    nfs4_client_lock_debug), (CE_NOTE,
			    "nfs4frlock_check_deleg: os_failed_reopen set "
			    "for osp %p, cr %p, rp %s", (void *)osp,
			    (void *)cr, rnode4info(rp)));
			mutex_exit(&osp->os_sync_lock);
			open_stream_rele(osp, rp);
			open_owner_rele(oop);
			ep->stat = NFS4ERR_IO;
			return;
		}

		/*
		 * Determine whether a reopen is needed.  If this
		 * is a delegation open stream, then send the open
		 * to the server to give visibility to the open owner.
		 * Even if it isn't a delegation open stream, we need
		 * to check if the previous open CLAIM_DELEGATE_CUR
		 * was sufficient.
		 */

		reopen_needed = osp->os_delegation ||
		    ((lt == F_RDLCK &&
		    !(osp->os_dc_openacc & OPEN4_SHARE_ACCESS_READ)) ||
		    (lt == F_WRLCK &&
		    !(osp->os_dc_openacc & OPEN4_SHARE_ACCESS_WRITE)));

		mutex_exit(&osp->os_sync_lock);
		open_owner_rele(oop);

		if (reopen_needed) {
			/*
			 * Always use CLAIM_PREVIOUS after server reboot.
			 * The server will reject CLAIM_DELEGATE_CUR if
			 * it is used during the grace period.
			 */
			mutex_enter(&mi->mi_lock);
			if (mi->mi_recovflags & MI4R_SRV_REBOOT) {
				oclaim = CLAIM_PREVIOUS;
				force = TRUE;
			} else {
				oclaim = CLAIM_DELEGATE_CUR;
				force = FALSE;
			}
			mutex_exit(&mi->mi_lock);

			nfs4_reopen(vp, osp, ep, oclaim, force, FALSE);
			if (ep->error == EAGAIN) {
				nfs4_error_zinit(ep);
				ep->stat = NFS4ERR_DELAY;
			}
		}
		open_stream_rele(osp, rp);
		osp = NULL;
	}
}

/*
 * Setup the LOCKU4 arguments.
 * Returns errors via the nfs4_error_t.
 * NFS4_OK		no problems.  *go_otwp is TRUE if call should go
 *			over-the-wire.  The caller must release the
 *			reference on *lopp.
 * NFS4ERR_DELAY	caller should retry (like recovery retry)
 * (other)		unrecoverable error.
 */
static void
nfs4frlock_setup_locku_args(nfs4_lock_call_type_t ctype, nfs_argop4 *argop,
    LOCKU4args **locku_argsp, flock64_t *flk,
    nfs4_lock_owner_t **lopp, nfs4_error_t *ep, COMPOUND4args_clnt *argsp,
    vnode_t *vp, int flag, u_offset_t offset, cred_t *cr,
    bool_t *skip_get_err, bool_t *go_otwp)
{
	nfs4_lock_owner_t	*lop = NULL;
	LOCKU4args		*locku_args;
	pid_t			pid;
	bool_t			is_spec = FALSE;
	rnode4_t		*rp = VTOR4(vp);

	ASSERT(nfs_zone() == VTOMI4(vp)->mi_zone);
	ASSERT(ctype == NFS4_LCK_CTYPE_NORM);

	nfs4frlock_check_deleg(vp, ep, cr, F_UNLCK);
	if (ep->error || ep->stat)
		return;

	argop->argop = OP_LOCKU;
	if (ctype == NFS4_LCK_CTYPE_REINSTATE)
		argsp->ctag = TAG_LOCKU_REINSTATE;
	else
		argsp->ctag = TAG_LOCKU;
	locku_args = &argop->nfs_argop4_u.oplocku;
	*locku_argsp = locku_args;

	/* locktype should be set to any legal value */
	locku_args->locktype = READ_LT;

	pid = ctype == NFS4_LCK_CTYPE_NORM ? curproc->p_pidp->pid_id :
	    flk->l_pid;

	/*
	 * Get the lock owner stateid.  If no lock owner
	 * exists, return success.
	 */
	lop = find_lock_owner(rp, pid, LOWN_ANY);
	*lopp = lop;
	if (lop && CLNT_ISSPECIAL(&lop->lock_stateid))
		is_spec = TRUE;
	if (!lop || is_spec) {
		/*
		 * No lock owner so no locks to unlock.
		 * Return success.  If there was a failed
		 * reclaim earlier, the lock might still be
		 * registered with the local locking code,
		 * so notify it of the unlock.
		 *
		 * If the lockowner is using a special stateid,
		 * then the original lock request (that created
		 * this lockowner) was never successful, so we
		 * have no lock to undo OTW.
		 */
		NFS4_DEBUG(nfs4_client_lock_debug, (CE_NOTE,
		    "nfs4frlock_setup_locku_args: LOCKU: no lock owner "
		    "(%ld) so return success", (long)pid));

		if (ctype == NFS4_LCK_CTYPE_NORM)
			flk->l_pid = curproc->p_pid;
		nfs4_register_lock_locally(vp, flk, flag, offset);
		/*
		 * Release our hold and NULL out so final_cleanup
		 * doesn't try to end a lock seqid sync we
		 * never started.
		 */
		if (is_spec) {
			lock_owner_rele(lop);
			*lopp = NULL;
		}
		*skip_get_err = TRUE;
		*go_otwp = FALSE;
		return;
	}

	ep->error = nfs4_start_lock_seqid_sync(lop, VTOMI4(vp));
	if (ep->error == EAGAIN) {
		lock_owner_rele(lop);
		*lopp = NULL;
		return;
	}

	mutex_enter(&lop->lo_lock);
	locku_args->lock_stateid = lop->lock_stateid;
	mutex_exit(&lop->lo_lock);
	locku_args->seqid = lop->lock_seqid + 1;

	/* leave the ref count on lop, rele after RPC call */

	locku_args->offset = flk->l_start;
	locku_args->length = flk->l_len;
	if (flk->l_len == 0)
		locku_args->length = ~locku_args->length;

	*go_otwp = TRUE;
}

/*
 * Setup the LOCK4 arguments.
 *
 * Returns errors via the nfs4_error_t.
 * NFS4_OK		no problems
 * NFS4ERR_DELAY	caller should retry (like recovery retry)
 * (other)		unrecoverable error
 */
static void
nfs4frlock_setup_lock_args(nfs4_lock_call_type_t ctype, LOCK4args **lock_argsp,
    nfs4_open_owner_t **oopp, nfs4_open_stream_t **ospp,
    nfs4_lock_owner_t **lopp, nfs_argop4 *argop, COMPOUND4args_clnt *argsp,
    flock64_t *flk, int cmd, vnode_t *vp, cred_t *cr, nfs4_error_t *ep)
{
	LOCK4args		*lock_args;
	nfs4_open_owner_t	*oop = NULL;
	nfs4_open_stream_t	*osp = NULL;
	nfs4_lock_owner_t	*lop = NULL;
	pid_t			pid;
	rnode4_t		*rp = VTOR4(vp);

	ASSERT(nfs_zone() == VTOMI4(vp)->mi_zone);

	nfs4frlock_check_deleg(vp, ep, cr, flk->l_type);
	if (ep->error || ep->stat != NFS4_OK)
		return;

	argop->argop = OP_LOCK;
	if (ctype == NFS4_LCK_CTYPE_NORM)
		argsp->ctag = TAG_LOCK;
	else if (ctype == NFS4_LCK_CTYPE_RECLAIM)
		argsp->ctag = TAG_RELOCK;
	else
		argsp->ctag = TAG_LOCK_REINSTATE;
	lock_args = &argop->nfs_argop4_u.oplock;
	lock_args->locktype = flk_to_locktype(cmd, flk->l_type);
	lock_args->reclaim = ctype == NFS4_LCK_CTYPE_RECLAIM ? 1 : 0;
	/*
	 * Get the lock owner.  If no lock owner exists,
	 * create a 'temporary' one and grab the open seqid
	 * synchronization (which puts a hold on the open
	 * owner and open stream).
	 * This also grabs the lock seqid synchronization.
	 */
	pid = ctype == NFS4_LCK_CTYPE_NORM ? curproc->p_pid : flk->l_pid;
	ep->stat =
	    nfs4_find_or_create_lock_owner(pid, rp, cr, &oop, &osp, &lop);

	if (ep->stat != NFS4_OK)
		goto out;

	nfs4_setup_lock_args(lop, oop, osp, mi2clientid(VTOMI4(vp)),
	    &lock_args->locker);

	lock_args->offset = flk->l_start;
	lock_args->length = flk->l_len;
	if (flk->l_len == 0)
		lock_args->length = ~lock_args->length;
	*lock_argsp = lock_args;
out:
	*oopp = oop;
	*ospp = osp;
	*lopp = lop;
}

/*
 * After we get the reply from the server, record the proper information
 * for possible resend lock requests.
 */
static void
nfs4frlock_save_lost_rqst(nfs4_lock_call_type_t ctype, int error,
    nfs_lock_type4 locktype, nfs4_open_owner_t *oop,
    nfs4_open_stream_t *osp, nfs4_lock_owner_t *lop, flock64_t *flk,
    nfs4_lost_rqst_t *lost_rqstp, cred_t *cr, vnode_t *vp)
{
	bool_t unlock = (flk->l_type == F_UNLCK);

	ASSERT(nfs_zone() == VTOMI4(vp)->mi_zone);
	ASSERT(ctype == NFS4_LCK_CTYPE_NORM ||
	    ctype == NFS4_LCK_CTYPE_REINSTATE);

	if (error != 0 && !unlock) {
		NFS4_DEBUG((nfs4_lost_rqst_debug ||
		    nfs4_client_lock_debug), (CE_NOTE,
		    "nfs4frlock_save_lost_rqst: set lo_pending_rqsts to 1 "
		    " for lop %p", (void *)lop));
		ASSERT(lop != NULL);
		mutex_enter(&lop->lo_lock);
		lop->lo_pending_rqsts = 1;
		mutex_exit(&lop->lo_lock);
	}

	lost_rqstp->lr_putfirst = FALSE;
	lost_rqstp->lr_op = 0;

	/*
	 * For lock/locku requests, we treat EINTR as ETIMEDOUT for
	 * recovery purposes so that the lock request that was sent
	 * can be saved and re-issued later.  Ditto for EIO from a forced
	 * unmount.  This is done to have the client's local locking state
	 * match the v4 server's state; that is, the request was
	 * potentially received and accepted by the server but the client
	 * thinks it was not.
	 */
	if (error == ETIMEDOUT || error == EINTR ||
	    NFS4_FRC_UNMT_ERR(error, vp->v_vfsp)) {
		NFS4_DEBUG((nfs4_lost_rqst_debug ||
		    nfs4_client_lock_debug), (CE_NOTE,
		    "nfs4frlock_save_lost_rqst: got a lost %s lock for "
		    "lop %p oop %p osp %p", unlock ? "LOCKU" : "LOCK",
		    (void *)lop, (void *)oop, (void *)osp));
		if (unlock)
			lost_rqstp->lr_op = OP_LOCKU;
		else {
			lost_rqstp->lr_op = OP_LOCK;
			lost_rqstp->lr_locktype = locktype;
		}
		/*
		 * Objects are held and rele'd via the recovery code.
		 * See nfs4_save_lost_rqst.
		 */
		lost_rqstp->lr_vp = vp;
		lost_rqstp->lr_dvp = NULL;
		lost_rqstp->lr_oop = oop;
		lost_rqstp->lr_osp = osp;
		lost_rqstp->lr_lop = lop;
		lost_rqstp->lr_cr = cr;
		switch (ctype) {
		case NFS4_LCK_CTYPE_NORM:
			flk->l_pid = ttoproc(curthread)->p_pid;
			lost_rqstp->lr_ctype = NFS4_LCK_CTYPE_RESEND;
			break;
		case NFS4_LCK_CTYPE_REINSTATE:
			lost_rqstp->lr_putfirst = TRUE;
			lost_rqstp->lr_ctype = ctype;
			break;
		default:
			break;
		}
		lost_rqstp->lr_flk = flk;
	}
}

/*
 * Update lop's seqid.  Also update the seqid stored in a resend request,
 * if any.  (Some recovery errors increment the seqid, and we may have to
 * send the resend request again.)
 */

static void
nfs4frlock_bump_seqid(LOCK4args *lock_args, LOCKU4args *locku_args,
    nfs4_open_owner_t *oop, nfs4_lock_owner_t *lop, nfs4_tag_type_t tag_type)
{
	if (lock_args) {
		if (lock_args->locker.new_lock_owner == TRUE)
			nfs4_get_and_set_next_open_seqid(oop, tag_type);
		else {
			ASSERT(lop->lo_flags & NFS4_LOCK_SEQID_INUSE);
			nfs4_set_lock_seqid(lop->lock_seqid + 1, lop);
		}
	} else if (locku_args) {
		ASSERT(lop->lo_flags & NFS4_LOCK_SEQID_INUSE);
		nfs4_set_lock_seqid(lop->lock_seqid +1, lop);
	}
}

/*
 * Calls nfs4_end_fop, drops the seqid syncs, and frees up the
 * COMPOUND4 args/res for calls that need to retry.
 * Switches the *cred_otwp to base_cr.
 */
static void
nfs4frlock_check_access(vnode_t *vp, nfs4_op_hint_t op_hint,
    nfs4_recov_state_t *recov_statep, int needrecov, bool_t *did_start_fop,
    COMPOUND4args_clnt **argspp, COMPOUND4res_clnt **respp, int error,
    nfs4_lock_owner_t **lopp, nfs4_open_owner_t **oopp,
    nfs4_open_stream_t **ospp, cred_t *base_cr, cred_t **cred_otwp)
{
	nfs4_open_owner_t	*oop = *oopp;
	nfs4_open_stream_t	*osp = *ospp;
	nfs4_lock_owner_t	*lop = *lopp;
	nfs_argop4		*argop = (*argspp)->array;

	if (*did_start_fop) {
		nfs4_end_fop(VTOMI4(vp), vp, NULL, op_hint, recov_statep,
		    needrecov);
		*did_start_fop = FALSE;
	}
	ASSERT((*argspp)->array_len == 2);
	if (argop[1].argop == OP_LOCK)
		nfs4args_lock_free(&argop[1]);
	else if (argop[1].argop == OP_LOCKT)
		nfs4args_lockt_free(&argop[1]);
	kmem_free(argop, 2 * sizeof (nfs_argop4));
	if (!error)
		xdr_free(xdr_COMPOUND4res_clnt, (caddr_t)*respp);
	*argspp = NULL;
	*respp = NULL;

	if (lop) {
		nfs4_end_lock_seqid_sync(lop);
		lock_owner_rele(lop);
		*lopp = NULL;
	}

	/* need to free up the reference on osp for lock args */
	if (osp != NULL) {
		open_stream_rele(osp, VTOR4(vp));
		*ospp = NULL;
	}

	/* need to free up the reference on oop for lock args */
	if (oop != NULL) {
		nfs4_end_open_seqid_sync(oop);
		open_owner_rele(oop);
		*oopp = NULL;
	}

	crfree(*cred_otwp);
	*cred_otwp = base_cr;
	crhold(*cred_otwp);
}

/*
 * Function to process the client's recovery for nfs4frlock.
 * Returns TRUE if we should retry the lock request; FALSE otherwise.
 *
 * Calls nfs4_end_fop, drops the seqid syncs, and frees up the
 * COMPOUND4 args/res for calls that need to retry.
 *
 * Note: the rp's r_lkserlock is *not* dropped during this path.
 */
static bool_t
nfs4frlock_recovery(int needrecov, nfs4_error_t *ep,
    COMPOUND4args_clnt **argspp, COMPOUND4res_clnt **respp,
    LOCK4args *lock_args, LOCKU4args *locku_args,
    nfs4_open_owner_t **oopp, nfs4_open_stream_t **ospp,
    nfs4_lock_owner_t **lopp, rnode4_t *rp, vnode_t *vp,
    nfs4_recov_state_t *recov_statep, nfs4_op_hint_t op_hint,
    bool_t *did_start_fop, nfs4_lost_rqst_t *lost_rqstp, flock64_t *flk)
{
	nfs4_open_owner_t	*oop = *oopp;
	nfs4_open_stream_t	*osp = *ospp;
	nfs4_lock_owner_t	*lop = *lopp;

	bool_t abort, retry;

	ASSERT(nfs_zone() == VTOMI4(vp)->mi_zone);
	ASSERT((*argspp) != NULL);
	ASSERT((*respp) != NULL);
	if (lock_args || locku_args)
		ASSERT(lop != NULL);

	NFS4_DEBUG((nfs4_client_lock_debug || nfs4_client_recov_debug),
	    (CE_NOTE, "nfs4frlock_recovery: initiating recovery\n"));

	retry = TRUE;
	abort = FALSE;
	if (needrecov) {
		nfs4_bseqid_entry_t *bsep = NULL;
		nfs_opnum4 op;

		op = lock_args ? OP_LOCK : locku_args ? OP_LOCKU : OP_LOCKT;

		if (!ep->error && ep->stat == NFS4ERR_BAD_SEQID) {
			seqid4 seqid;

			if (lock_args) {
				if (lock_args->locker.new_lock_owner == TRUE)
					seqid = lock_args->locker.locker4_u.
					    open_owner.open_seqid;
				else
					seqid = lock_args->locker.locker4_u.
					    lock_owner.lock_seqid;
			} else if (locku_args) {
				seqid = locku_args->seqid;
			} else {
				seqid = 0;
			}

			bsep = nfs4_create_bseqid_entry(oop, lop, vp,
			    flk->l_pid, (*argspp)->ctag, seqid);
		}

		abort = nfs4_start_recovery(ep, VTOMI4(vp), vp, NULL, NULL,
		    (lost_rqstp && (lost_rqstp->lr_op == OP_LOCK ||
		    lost_rqstp->lr_op == OP_LOCKU)) ? lost_rqstp :
		    NULL, op, bsep, NULL, NULL);

		if (bsep)
			kmem_free(bsep, sizeof (*bsep));
	}

	/*
	 * Return that we do not want to retry the request for 3 cases:
	 * 1. If we received EINTR or are bailing out because of a forced
	 *    unmount, we came into this code path just for the sake of
	 *    initiating recovery, we now need to return the error.
	 * 2. If we have aborted recovery.
	 * 3. We received NFS4ERR_BAD_SEQID.
	 */
	if (ep->error == EINTR || NFS4_FRC_UNMT_ERR(ep->error, vp->v_vfsp) ||
	    abort == TRUE || (ep->error == 0 && ep->stat == NFS4ERR_BAD_SEQID))
		retry = FALSE;

	if (*did_start_fop == TRUE) {
		nfs4_end_fop(VTOMI4(vp), vp, NULL, op_hint, recov_statep,
		    needrecov);
		*did_start_fop = FALSE;
	}

	if (retry == TRUE) {
		nfs_argop4	*argop;

		argop = (*argspp)->array;
		ASSERT((*argspp)->array_len == 2);

		if (argop[1].argop == OP_LOCK)
			nfs4args_lock_free(&argop[1]);
		else if (argop[1].argop == OP_LOCKT)
			nfs4args_lockt_free(&argop[1]);
		kmem_free(argop, 2 * sizeof (nfs_argop4));
		if (!ep->error)
			xdr_free(xdr_COMPOUND4res_clnt, (caddr_t)*respp);
		*respp = NULL;
		*argspp = NULL;
	}

	if (lop != NULL) {
		nfs4_end_lock_seqid_sync(lop);
		lock_owner_rele(lop);
	}

	*lopp = NULL;

	/* need to free up the reference on osp for lock args */
	if (osp != NULL) {
		open_stream_rele(osp, rp);
		*ospp = NULL;
	}

	/* need to free up the reference on oop for lock args */
	if (oop != NULL) {
		nfs4_end_open_seqid_sync(oop);
		open_owner_rele(oop);
		*oopp = NULL;
	}

	return (retry);
}

/*
 * Handles the successful reply from the server for nfs4frlock.
 */
static void
nfs4frlock_results_ok(nfs4_lock_call_type_t ctype, int cmd, flock64_t *flk,
    vnode_t *vp, int flag, u_offset_t offset,
    nfs4_lost_rqst_t *resend_rqstp)
{
	ASSERT(nfs_zone() == VTOMI4(vp)->mi_zone);
	if ((cmd == F_SETLK || cmd == F_SETLKW) &&
	    (flk->l_type == F_RDLCK || flk->l_type == F_WRLCK)) {
		if (ctype == NFS4_LCK_CTYPE_NORM) {
			flk->l_pid = ttoproc(curthread)->p_pid;
			/*
			 * We do not register lost locks locally in
			 * the 'resend' case since the user/application
			 * doesn't think we have the lock.
			 */
			ASSERT(!resend_rqstp);
			nfs4_register_lock_locally(vp, flk, flag, offset);
		}
	}
}

/*
 * Handle the DENIED reply from the server for nfs4frlock.
 * Returns TRUE if we should retry the request; FALSE otherwise.
 *
 * Calls nfs4_end_fop, drops the seqid syncs, and frees up the
 * COMPOUND4 args/res for calls that need to retry.  Can also
 * drop and regrab the r_lkserlock.
 */
static bool_t
nfs4frlock_results_denied(nfs4_lock_call_type_t ctype, LOCK4args *lock_args,
    LOCKT4args *lockt_args, nfs4_open_owner_t **oopp,
    nfs4_open_stream_t **ospp, nfs4_lock_owner_t **lopp, int cmd,
    vnode_t *vp, flock64_t *flk, nfs4_op_hint_t op_hint,
    nfs4_recov_state_t *recov_statep, int needrecov,
    COMPOUND4args_clnt **argspp, COMPOUND4res_clnt **respp,
    clock_t *tick_delayp, short *whencep, int *errorp,
    nfs_resop4 *resop, cred_t *cr, bool_t *did_start_fop,
    bool_t *skip_get_err)
{
	ASSERT(nfs_zone() == VTOMI4(vp)->mi_zone);

	if (lock_args) {
		nfs4_open_owner_t	*oop = *oopp;
		nfs4_open_stream_t	*osp = *ospp;
		nfs4_lock_owner_t	*lop = *lopp;
		int			intr;

		/*
		 * Blocking lock needs to sleep and retry from the request.
		 *
		 * Do not block and wait for 'resend' or 'reinstate'
		 * lock requests, just return the error.
		 *
		 * Note: reclaim requests have cmd == F_SETLK, not F_SETLKW.
		 */
		if (cmd == F_SETLKW) {
			rnode4_t *rp = VTOR4(vp);
			nfs_argop4 *argop = (*argspp)->array;

			ASSERT(ctype == NFS4_LCK_CTYPE_NORM);

			nfs4_end_fop(VTOMI4(vp), vp, NULL, op_hint,
			    recov_statep, needrecov);
			*did_start_fop = FALSE;
			ASSERT((*argspp)->array_len == 2);
			if (argop[1].argop == OP_LOCK)
				nfs4args_lock_free(&argop[1]);
			else if (argop[1].argop == OP_LOCKT)
				nfs4args_lockt_free(&argop[1]);
			kmem_free(argop, 2 * sizeof (nfs_argop4));
			if (*respp)
				xdr_free(xdr_COMPOUND4res_clnt,
				    (caddr_t)*respp);
			*argspp = NULL;
			*respp = NULL;
			nfs4_end_lock_seqid_sync(lop);
			lock_owner_rele(lop);
			*lopp = NULL;
			if (osp != NULL) {
				open_stream_rele(osp, rp);
				*ospp = NULL;
			}
			if (oop != NULL) {
				nfs4_end_open_seqid_sync(oop);
				open_owner_rele(oop);
				*oopp = NULL;
			}

			nfs_rw_exit(&rp->r_lkserlock);

			intr = nfs4_block_and_wait(tick_delayp, rp);

			if (intr) {
				(void) nfs_rw_enter_sig(&rp->r_lkserlock,
				    RW_WRITER, FALSE);
				*errorp = EINTR;
				return (FALSE);
			}

			(void) nfs_rw_enter_sig(&rp->r_lkserlock,
			    RW_WRITER, FALSE);

			/*
			 * Make sure we are still safe to lock with
			 * regards to mmapping.
			 */
			if (!nfs4_safelock(vp, flk, cr)) {
				*errorp = EAGAIN;
				return (FALSE);
			}

			return (TRUE);
		}
		if (ctype == NFS4_LCK_CTYPE_NORM)
			*errorp = EAGAIN;
		*skip_get_err = TRUE;
		flk->l_whence = 0;
		*whencep = 0;
		return (FALSE);
	} else if (lockt_args) {
		NFS4_DEBUG(nfs4_client_lock_debug, (CE_NOTE,
		    "nfs4frlock_results_denied: OP_LOCKT DENIED"));

		denied_to_flk(&resop->nfs_resop4_u.oplockt.denied,
		    flk, lockt_args);

		/* according to NLM code */
		*errorp = 0;
		*whencep = 0;
		*skip_get_err = TRUE;
		return (FALSE);
	}
	return (FALSE);
}

/*
 * Handles all NFS4 errors besides NFS4_OK and NFS4ERR_DENIED for nfs4frlock.
 */
static void
nfs4frlock_results_default(COMPOUND4res_clnt *resp, int *errorp)
{
	switch (resp->status) {
	case NFS4ERR_ACCESS:
	case NFS4ERR_ADMIN_REVOKED:
	case NFS4ERR_BADHANDLE:
	case NFS4ERR_BAD_RANGE:
	case NFS4ERR_BAD_SEQID:
	case NFS4ERR_BAD_STATEID:
	case NFS4ERR_BADXDR:
	case NFS4ERR_DEADLOCK:
	case NFS4ERR_DELAY:
	case NFS4ERR_EXPIRED:
	case NFS4ERR_FHEXPIRED:
	case NFS4ERR_GRACE:
	case NFS4ERR_INVAL:
	case NFS4ERR_ISDIR:
	case NFS4ERR_LEASE_MOVED:
	case NFS4ERR_LOCK_NOTSUPP:
	case NFS4ERR_LOCK_RANGE:
	case NFS4ERR_MOVED:
	case NFS4ERR_NOFILEHANDLE:
	case NFS4ERR_NO_GRACE:
	case NFS4ERR_OLD_STATEID:
	case NFS4ERR_OPENMODE:
	case NFS4ERR_RECLAIM_BAD:
	case NFS4ERR_RECLAIM_CONFLICT:
	case NFS4ERR_RESOURCE:
	case NFS4ERR_SERVERFAULT:
	case NFS4ERR_STALE:
	case NFS4ERR_STALE_CLIENTID:
	case NFS4ERR_STALE_STATEID:
		return;
	default:
		NFS4_DEBUG(nfs4_client_lock_debug, (CE_NOTE,
		    "nfs4frlock_results_default: got unrecognizable "
		    "res.status %d", resp->status));
		*errorp = NFS4ERR_INVAL;
	}
}

/*
 * The lock request was successful, so update the client's state.
 */
static void
nfs4frlock_update_state(LOCK4args *lock_args, LOCKU4args *locku_args,
    LOCKT4args *lockt_args, nfs_resop4 *resop, nfs4_lock_owner_t *lop,
    vnode_t *vp, flock64_t *flk, cred_t *cr,
    nfs4_lost_rqst_t *resend_rqstp)
{
	ASSERT(nfs_zone() == VTOMI4(vp)->mi_zone);

	if (lock_args) {
		LOCK4res *lock_res;

		lock_res = &resop->nfs_resop4_u.oplock;
		/* update the stateid with server's response */

		if (lock_args->locker.new_lock_owner == TRUE) {
			mutex_enter(&lop->lo_lock);
			lop->lo_just_created = NFS4_PERM_CREATED;
			mutex_exit(&lop->lo_lock);
		}

		nfs4_set_lock_stateid(lop, lock_res->LOCK4res_u.lock_stateid);

		/*
		 * If the lock was the result of a resending a lost
		 * request, we've synched up the stateid and seqid
		 * with the server, but now the server might be out of sync
		 * with what the application thinks it has for locks.
		 * Clean that up here.  It's unclear whether we should do
		 * this even if the filesystem has been forcibly unmounted.
		 * For most servers, it's probably wasted effort, but
		 * RFC 7530 lets servers require that unlocks exactly match
		 * the locks that are held.
		 */
		if (resend_rqstp != NULL &&
		    resend_rqstp->lr_ctype != NFS4_LCK_CTYPE_REINSTATE) {
			nfs4_reinstitute_local_lock_state(vp, flk, cr, lop);
		} else {
			flk->l_whence = 0;
		}
	} else if (locku_args) {
		LOCKU4res *locku_res;

		locku_res = &resop->nfs_resop4_u.oplocku;

		/* Update the stateid with the server's response */
		nfs4_set_lock_stateid(lop, locku_res->lock_stateid);
	} else if (lockt_args) {
		/* Switch the lock type to express success, see fcntl */
		flk->l_type = F_UNLCK;
		flk->l_whence = 0;
	}
}

/*
 * Do final cleanup before exiting nfs4frlock.
 * Calls nfs4_end_fop, drops the seqid syncs, and frees up the
 * COMPOUND4 args/res for calls that haven't already.
 */
static void
nfs4frlock_final_cleanup(nfs4_lock_call_type_t ctype, COMPOUND4args_clnt *argsp,
    COMPOUND4res_clnt *resp, vnode_t *vp, nfs4_op_hint_t op_hint,
    nfs4_recov_state_t *recov_statep, int needrecov, nfs4_open_owner_t *oop,
    nfs4_open_stream_t *osp, nfs4_lock_owner_t *lop, flock64_t *flk,
    short whence, u_offset_t offset, struct lm_sysid *ls,
    int *errorp, LOCK4args *lock_args, LOCKU4args *locku_args,
    bool_t did_start_fop, bool_t skip_get_err,
    cred_t *cred_otw, cred_t *cred)
{
	mntinfo4_t	*mi = VTOMI4(vp);
	rnode4_t	*rp = VTOR4(vp);
	int		error = *errorp;
	nfs_argop4	*argop;
	int	do_flush_pages = 0;

	ASSERT(nfs_zone() == mi->mi_zone);
	/*
	 * The client recovery code wants the raw status information,
	 * so don't map the NFS status code to an errno value for
	 * non-normal call types.
	 */
	if (ctype == NFS4_LCK_CTYPE_NORM) {
		if (*errorp == 0 && resp != NULL && skip_get_err == FALSE)
			*errorp = geterrno4(resp->status);
		if (did_start_fop == TRUE)
			nfs4_end_fop(mi, vp, NULL, op_hint, recov_statep,
			    needrecov);

		/*
		 * We've established a new lock on the server, so invalidate
		 * the pages associated with the vnode to get the most up to
		 * date pages from the server after acquiring the lock. We
		 * want to be sure that the read operation gets the newest data.
		 * N.B.
		 * We used to do this in nfs4frlock_results_ok but that doesn't
		 * work since VOP_PUTPAGE can call nfs4_commit which calls
		 * nfs4_start_fop. We flush the pages below after calling
		 * nfs4_end_fop above
		 * The flush of the page cache must be done after
		 * nfs4_end_open_seqid_sync() to avoid a 4-way hang.
		 */
		if (!error && resp && resp->status == NFS4_OK)
			do_flush_pages = 1;
	}
	if (argsp) {
		ASSERT(argsp->array_len == 2);
		argop = argsp->array;
		if (argop[1].argop == OP_LOCK)
			nfs4args_lock_free(&argop[1]);
		else if (argop[1].argop == OP_LOCKT)
			nfs4args_lockt_free(&argop[1]);
		kmem_free(argop, 2 * sizeof (nfs_argop4));
		if (resp)
			xdr_free(xdr_COMPOUND4res_clnt, (caddr_t)resp);
	}

	/* free the reference on the lock owner */
	if (lop != NULL) {
		nfs4_end_lock_seqid_sync(lop);
		lock_owner_rele(lop);
	}

	/* need to free up the reference on osp for lock args */
	if (osp != NULL)
		open_stream_rele(osp, rp);

	/* need to free up the reference on oop for lock args */
	if (oop != NULL) {
		nfs4_end_open_seqid_sync(oop);
		open_owner_rele(oop);
	}

	if (do_flush_pages)
		nfs4_flush_pages(vp, cred);

	(void) convoff(vp, flk, whence, offset);

	lm_rel_sysid(ls);

	/*
	 * Record debug information in the event we get EINVAL.
	 */
	mutex_enter(&mi->mi_lock);
	if (*errorp == EINVAL && (lock_args || locku_args) &&
	    (!(mi->mi_flags & MI4_POSIX_LOCK))) {
		if (!(mi->mi_flags & MI4_LOCK_DEBUG)) {
			zcmn_err(getzoneid(), CE_NOTE,
			    "%s operation failed with "
			    "EINVAL probably since the server, %s,"
			    " doesn't support POSIX style locking",
			    lock_args ? "LOCK" : "LOCKU",
			    mi->mi_curr_serv->sv_hostname);
			mi->mi_flags |= MI4_LOCK_DEBUG;
		}
	}
	mutex_exit(&mi->mi_lock);

	if (cred_otw)
		crfree(cred_otw);
}

/*
 * This calls the server and the local locking code.
 *
 * Client locks are registerred locally by oring the sysid with
 * LM_SYSID_CLIENT. The server registers locks locally using just the sysid.
 * We need to distinguish between the two to avoid collision in case one
 * machine is used as both client and server.
 *
 * Blocking lock requests will continually retry to acquire the lock
 * forever.
 *
 * The ctype is defined as follows:
 * NFS4_LCK_CTYPE_NORM: normal lock request.
 *
 * NFS4_LCK_CTYPE_RECLAIM:  bypass the usual calls for synchronizing with client
 * recovery, get the pid from flk instead of curproc, and don't reregister
 * the lock locally.
 *
 * NFS4_LCK_CTYPE_RESEND: same as NFS4_LCK_CTYPE_RECLAIM, with the addition
 * that we will use the information passed in via resend_rqstp to setup the
 * lock/locku request.  This resend is the exact same request as the 'lost
 * lock', and is initiated by the recovery framework. A successful resend
 * request can initiate one or more reinstate requests.
 *
 * NFS4_LCK_CTYPE_REINSTATE: same as NFS4_LCK_CTYPE_RESEND, except that it
 * does not trigger additional reinstate requests.  This lock call type is
 * set for setting the v4 server's locking state back to match what the
 * client's local locking state is in the event of a received 'lost lock'.
 *
 * Errors are returned via the nfs4_error_t parameter.
 */
void
nfs4frlock(nfs4_lock_call_type_t ctype, vnode_t *vp, int cmd, flock64_t *flk,
    int flag, u_offset_t offset, cred_t *cr, nfs4_error_t *ep,
    nfs4_lost_rqst_t *resend_rqstp, int *did_reclaimp)
{
	COMPOUND4args_clnt	args, *argsp = NULL;
	COMPOUND4res_clnt	res, *resp = NULL;
	nfs_argop4	*argop;
	nfs_resop4	*resop;
	rnode4_t	*rp;
	int		doqueue = 1;
	clock_t		tick_delay;  /* delay in clock ticks */
	struct lm_sysid	*ls;
	LOCK4args	*lock_args = NULL;
	LOCKU4args	*locku_args = NULL;
	LOCKT4args	*lockt_args = NULL;
	nfs4_open_owner_t *oop = NULL;
	nfs4_open_stream_t *osp = NULL;
	nfs4_lock_owner_t *lop = NULL;
	bool_t		needrecov = FALSE;
	nfs4_recov_state_t recov_state;
	short		whence;
	nfs4_op_hint_t	op_hint;
	nfs4_lost_rqst_t lost_rqst;
	bool_t		retry = FALSE;
	bool_t		did_start_fop = FALSE;
	bool_t		skip_get_err = FALSE;
	cred_t		*cred_otw = NULL;
	bool_t		recovonly;	/* just queue request */
	int		frc_no_reclaim = 0;
#ifdef DEBUG
	char *name;
#endif

	ASSERT(nfs_zone() == VTOMI4(vp)->mi_zone);

#ifdef DEBUG
	name = fn_name(VTOSV(vp)->sv_name);
	NFS4_DEBUG(nfs4_client_lock_debug, (CE_NOTE, "nfs4frlock: "
	    "%s: cmd %d, type %d, offset %llu, start %"PRIx64", "
	    "length %"PRIu64", pid %d, sysid %d, call type %s, "
	    "resend request %s", name, cmd, flk->l_type, offset, flk->l_start,
	    flk->l_len, ctype == NFS4_LCK_CTYPE_NORM ? curproc->p_pid :
	    flk->l_pid, flk->l_sysid, nfs4frlock_get_call_type(ctype),
	    resend_rqstp ? "TRUE" : "FALSE"));
	kmem_free(name, MAXNAMELEN);
#endif

	nfs4_error_zinit(ep);
	ep->error = nfs4frlock_validate_args(cmd, flk, flag, vp, offset);
	if (ep->error)
		return;
	ep->error = nfs4frlock_get_sysid(&ls, vp, flk);
	if (ep->error)
		return;
	nfs4frlock_pre_setup(&tick_delay, &recov_state, flk, &whence,
	    vp, cr, &cred_otw);

recov_retry:
	nfs4frlock_call_init(&args, &argsp, &argop, &op_hint, flk, cmd,
	    &retry, &did_start_fop, &resp, &skip_get_err, &lost_rqst);
	rp = VTOR4(vp);

	ep->error = nfs4frlock_start_call(ctype, vp, op_hint, &recov_state,
	    &did_start_fop, &recovonly);

	if (ep->error)
		goto out;

	if (recovonly) {
		/*
		 * Leave the request for the recovery system to deal with.
		 */
		ASSERT(ctype == NFS4_LCK_CTYPE_NORM);
		ASSERT(cmd != F_GETLK);
		ASSERT(flk->l_type == F_UNLCK);

		nfs4_error_init(ep, EINTR);
		needrecov = TRUE;
		lop = find_lock_owner(rp, curproc->p_pid, LOWN_ANY);
		if (lop != NULL) {
			nfs4frlock_save_lost_rqst(ctype, ep->error, READ_LT,
			    NULL, NULL, lop, flk, &lost_rqst, cr, vp);
			(void) nfs4_start_recovery(ep,
			    VTOMI4(vp), vp, NULL, NULL,
			    (lost_rqst.lr_op == OP_LOCK ||
			    lost_rqst.lr_op == OP_LOCKU) ?
			    &lost_rqst : NULL, OP_LOCKU, NULL, NULL, NULL);
			lock_owner_rele(lop);
			lop = NULL;
		}
		flk->l_pid = curproc->p_pid;
		nfs4_register_lock_locally(vp, flk, flag, offset);
		goto out;
	}

	/* putfh directory fh */
	argop[0].argop = OP_CPUTFH;
	argop[0].nfs_argop4_u.opcputfh.sfh = rp->r_fh;

	/*
	 * Set up the over-the-wire arguments and get references to the
	 * open owner, etc.
	 */

	if (ctype == NFS4_LCK_CTYPE_RESEND ||
	    ctype == NFS4_LCK_CTYPE_REINSTATE) {
		nfs4frlock_setup_resend_lock_args(resend_rqstp, argsp,
		    &argop[1], &lop, &oop, &osp, &lock_args, &locku_args);
	} else {
		bool_t go_otw = TRUE;

		ASSERT(resend_rqstp == NULL);

		switch (cmd) {
		case F_GETLK:
			nfs4frlock_setup_lockt_args(ctype, &argop[1],
			    &lockt_args, argsp, flk, rp);
			break;
		case F_SETLKW:
		case F_SETLK:
			if (flk->l_type == F_UNLCK)
				nfs4frlock_setup_locku_args(ctype,
				    &argop[1], &locku_args, flk,
				    &lop, ep, argsp,
				    vp, flag, offset, cr,
				    &skip_get_err, &go_otw);
			else
				nfs4frlock_setup_lock_args(ctype,
				    &lock_args, &oop, &osp, &lop, &argop[1],
				    argsp, flk, cmd, vp, cr, ep);

			if (ep->error)
				goto out;

			switch (ep->stat) {
			case NFS4_OK:
				break;
			case NFS4ERR_DELAY:
				/* recov thread never gets this error */
				ASSERT(resend_rqstp == NULL);
				ASSERT(did_start_fop);

				nfs4_end_fop(VTOMI4(vp), vp, NULL, op_hint,
				    &recov_state, TRUE);
				did_start_fop = FALSE;
				if (argop[1].argop == OP_LOCK)
					nfs4args_lock_free(&argop[1]);
				else if (argop[1].argop == OP_LOCKT)
					nfs4args_lockt_free(&argop[1]);
				kmem_free(argop, 2 * sizeof (nfs_argop4));
				argsp = NULL;
				goto recov_retry;
			default:
				ep->error = EIO;
				goto out;
			}
			break;
		default:
			NFS4_DEBUG(nfs4_client_lock_debug, (CE_NOTE,
			    "nfs4_frlock: invalid cmd %d", cmd));
			ep->error = EINVAL;
			goto out;
		}

		if (!go_otw)
			goto out;
	}

	/* XXX should we use the local reclock as a cache ? */
	/*
	 * Unregister the lock with the local locking code before
	 * contacting the server.  This avoids a potential race where
	 * another process gets notified that it has been granted a lock
	 * before we can unregister ourselves locally.
	 */
	if ((cmd == F_SETLK || cmd == F_SETLKW) && flk->l_type == F_UNLCK) {
		if (ctype == NFS4_LCK_CTYPE_NORM)
			flk->l_pid = ttoproc(curthread)->p_pid;
		nfs4_register_lock_locally(vp, flk, flag, offset);
	}

	/*
	 * Send the server the lock request.  Continually loop with a delay
	 * if get error NFS4ERR_DENIED (for blocking locks) or NFS4ERR_GRACE.
	 */
	resp = &res;

	NFS4_DEBUG((nfs4_client_call_debug || nfs4_client_lock_debug),
	    (CE_NOTE,
	    "nfs4frlock: %s call, rp %s", needrecov ? "recov" : "first",
	    rnode4info(rp)));

	if (lock_args && frc_no_reclaim) {
		ASSERT(ctype == NFS4_LCK_CTYPE_RECLAIM);
		NFS4_DEBUG(nfs4_client_lock_debug, (CE_NOTE,
		    "nfs4frlock: frc_no_reclaim: clearing reclaim"));
		lock_args->reclaim = FALSE;
		if (did_reclaimp)
			*did_reclaimp = 0;
	}

	/*
	 * Do the OTW call.
	 */
	rfs4call(VTOMI4(vp), argsp, resp, cred_otw, &doqueue, 0, ep);

	NFS4_DEBUG(nfs4_client_lock_debug, (CE_NOTE,
	    "nfs4frlock: error %d, status %d", ep->error, resp->status));

	needrecov = nfs4_needs_recovery(ep, TRUE, vp->v_vfsp);
	NFS4_DEBUG(nfs4_client_lock_debug, (CE_NOTE,
	    "nfs4frlock: needrecov %d", needrecov));

	if (ep->error == 0 && nfs4_need_to_bump_seqid(resp))
		nfs4frlock_bump_seqid(lock_args, locku_args, oop, lop,
		    args.ctag);

	/*
	 * Check if one of these mutually exclusive error cases has
	 * happened:
	 *   need to swap credentials due to access error
	 *   recovery is needed
	 *   different error (only known case is missing Kerberos ticket)
	 */

	if ((ep->error == EACCES ||
	    (ep->error == 0 && resp->status == NFS4ERR_ACCESS)) &&
	    cred_otw != cr) {
		nfs4frlock_check_access(vp, op_hint, &recov_state, needrecov,
		    &did_start_fop, &argsp, &resp, ep->error, &lop, &oop, &osp,
		    cr, &cred_otw);
		goto recov_retry;
	}

	if (needrecov) {
		/*
		 * LOCKT requests don't need to recover from lost
		 * requests since they don't create/modify state.
		 */
		if ((ep->error == EINTR ||
		    NFS4_FRC_UNMT_ERR(ep->error, vp->v_vfsp)) &&
		    lockt_args)
			goto out;
		/*
		 * Do not attempt recovery for requests initiated by
		 * the recovery framework.  Let the framework redrive them.
		 */
		if (ctype != NFS4_LCK_CTYPE_NORM)
			goto out;
		else {
			ASSERT(resend_rqstp == NULL);
		}

		nfs4frlock_save_lost_rqst(ctype, ep->error,
		    flk_to_locktype(cmd, flk->l_type),
		    oop, osp, lop, flk, &lost_rqst, cred_otw, vp);

		retry = nfs4frlock_recovery(needrecov, ep, &argsp,
		    &resp, lock_args, locku_args, &oop, &osp, &lop,
		    rp, vp, &recov_state, op_hint, &did_start_fop,
		    cmd != F_GETLK ? &lost_rqst : NULL, flk);

		if (retry) {
			ASSERT(oop == NULL);
			ASSERT(osp == NULL);
			ASSERT(lop == NULL);
			goto recov_retry;
		}
		goto out;
	}

	/*
	 * Bail out if have reached this point with ep->error set. Can
	 * happen if (ep->error == EACCES && !needrecov && cred_otw == cr).
	 * This happens if Kerberos ticket has expired or has been
	 * destroyed.
	 */
	if (ep->error != 0)
		goto out;

	/*
	 * Process the reply.
	 */
	switch (resp->status) {
	case NFS4_OK:
		resop = &resp->array[1];
		nfs4frlock_results_ok(ctype, cmd, flk, vp, flag, offset,
		    resend_rqstp);
		/*
		 * Have a successful lock operation, now update state.
		 */
		nfs4frlock_update_state(lock_args, locku_args, lockt_args,
		    resop, lop, vp, flk, cr, resend_rqstp);
		break;

	case NFS4ERR_DENIED:
		resop = &resp->array[1];
		retry = nfs4frlock_results_denied(ctype, lock_args, lockt_args,
		    &oop, &osp, &lop, cmd, vp, flk, op_hint,
		    &recov_state, needrecov, &argsp, &resp,
		    &tick_delay, &whence, &ep->error, resop, cr,
		    &did_start_fop, &skip_get_err);

		if (retry) {
			ASSERT(oop == NULL);
			ASSERT(osp == NULL);
			ASSERT(lop == NULL);
			goto recov_retry;
		}
		break;
	/*
	 * If the server won't let us reclaim, fall-back to trying to lock
	 * the file from scratch. Code elsewhere will check the changeinfo
	 * to ensure the file hasn't been changed.
	 */
	case NFS4ERR_NO_GRACE:
		if (lock_args && lock_args->reclaim == TRUE) {
			ASSERT(ctype == NFS4_LCK_CTYPE_RECLAIM);
			NFS4_DEBUG(nfs4_client_lock_debug, (CE_NOTE,
			    "nfs4frlock: reclaim: NFS4ERR_NO_GRACE"));
			frc_no_reclaim = 1;
			/* clean up before retrying */
			needrecov = 0;
			(void) nfs4frlock_recovery(needrecov, ep, &argsp, &resp,
			    lock_args, locku_args, &oop, &osp, &lop, rp, vp,
			    &recov_state, op_hint, &did_start_fop, NULL, flk);
			goto recov_retry;
		}
		/* FALLTHROUGH */

	default:
		nfs4frlock_results_default(resp, &ep->error);
		break;
	}
out:
	/*
	 * Process and cleanup from error.  Make interrupted unlock
	 * requests look successful, since they will be handled by the
	 * client recovery code.
	 */
	nfs4frlock_final_cleanup(ctype, argsp, resp, vp, op_hint, &recov_state,
	    needrecov, oop, osp, lop, flk, whence, offset, ls, &ep->error,
	    lock_args, locku_args, did_start_fop,
	    skip_get_err, cred_otw, cr);

	if (ep->error == EINTR && flk->l_type == F_UNLCK &&
	    (cmd == F_SETLK || cmd == F_SETLKW))
		ep->error = 0;
}

/*
 * nfs4_safelock:
 *
 * Return non-zero if the given lock request can be handled without
 * violating the constraints on concurrent mapping and locking.
 */

static int
nfs4_safelock(vnode_t *vp, const struct flock64 *bfp, cred_t *cr)
{
	rnode4_t *rp = VTOR4(vp);
	struct vattr va;
	int error;

	ASSERT(nfs_zone() == VTOMI4(vp)->mi_zone);
	ASSERT(rp->r_mapcnt >= 0);
	NFS4_DEBUG(nfs4_client_lock_debug, (CE_NOTE, "nfs4_safelock %s: "
	    "(%"PRIx64", %"PRIx64"); mapcnt = %ld", bfp->l_type == F_WRLCK ?
	    "write" : bfp->l_type == F_RDLCK ? "read" : "unlock",
	    bfp->l_start, bfp->l_len, rp->r_mapcnt));

	if (rp->r_mapcnt == 0)
		return (1);		/* always safe if not mapped */

	/*
	 * If the file is already mapped and there are locks, then they
	 * should be all safe locks.  So adding or removing a lock is safe
	 * as long as the new request is safe (i.e., whole-file, meaning
	 * length and starting offset are both zero).
	 */

	if (bfp->l_start != 0 || bfp->l_len != 0) {
		NFS4_DEBUG(nfs4_client_lock_debug, (CE_NOTE, "nfs4_safelock: "
		    "cannot lock a memory mapped file unless locking the "
		    "entire file: start %"PRIx64", len %"PRIx64,
		    bfp->l_start, bfp->l_len));
		return (0);
	}

	/* mandatory locking and mapping don't mix */
	va.va_mask = AT_MODE;
	error = VOP_GETATTR(vp, &va, 0, cr, NULL);
	if (error != 0) {
		NFS4_DEBUG(nfs4_client_lock_debug, (CE_NOTE, "nfs4_safelock: "
		    "getattr error %d", error));
		return (0);		/* treat errors conservatively */
	}
	if (MANDLOCK(vp, va.va_mode)) {
		NFS4_DEBUG(nfs4_client_lock_debug, (CE_NOTE, "nfs4_safelock: "
		    "cannot mandatory lock and mmap a file"));
		return (0);
	}

	return (1);
}


/*
 * Register the lock locally within Solaris.
 * As the client, we "or" the sysid with LM_SYSID_CLIENT when
 * recording locks locally.
 *
 * This should handle conflicts/cooperation with NFS v2/v3 since all locks
 * are registered locally.
 */
void
nfs4_register_lock_locally(vnode_t *vp, struct flock64 *flk, int flag,
    u_offset_t offset)
{
	int oldsysid;
	int error;
#ifdef DEBUG
	char *name;
#endif

	ASSERT(nfs_zone() == VTOMI4(vp)->mi_zone);

#ifdef DEBUG
	name = fn_name(VTOSV(vp)->sv_name);
	NFS4_DEBUG(nfs4_client_lock_debug,
	    (CE_NOTE, "nfs4_register_lock_locally: %s: type %d, "
	    "start %"PRIx64", length %"PRIx64", pid %ld, sysid %d",
	    name, flk->l_type, flk->l_start, flk->l_len, (long)flk->l_pid,
	    flk->l_sysid));
	kmem_free(name, MAXNAMELEN);
#endif

	/* register the lock with local locking */
	oldsysid = flk->l_sysid;
	flk->l_sysid |= LM_SYSID_CLIENT;
	error = reclock(vp, flk, SETFLCK, flag, offset, NULL);
#ifdef DEBUG
	if (error != 0) {
		NFS4_DEBUG(nfs4_client_lock_debug, (CE_NOTE,
		    "nfs4_register_lock_locally: could not register with"
		    " local locking"));
		NFS4_DEBUG(nfs4_client_lock_debug, (CE_CONT,
		    "error %d, vp 0x%p, pid %d, sysid 0x%x",
		    error, (void *)vp, flk->l_pid, flk->l_sysid));
		NFS4_DEBUG(nfs4_client_lock_debug, (CE_CONT,
		    "type %d off 0x%" PRIx64 " len 0x%" PRIx64,
		    flk->l_type, flk->l_start, flk->l_len));
		(void) reclock(vp, flk, 0, flag, offset, NULL);
		NFS4_DEBUG(nfs4_client_lock_debug, (CE_CONT,
		    "blocked by pid %d sysid 0x%x type %d "
		    "off 0x%" PRIx64 " len 0x%" PRIx64,
		    flk->l_pid, flk->l_sysid, flk->l_type, flk->l_start,
		    flk->l_len));
	}
#endif
	flk->l_sysid = oldsysid;
}

/*
 * nfs4_lockrelease:
 *
 * Release any locks on the given vnode that are held by the current
 * process.  Also removes the lock owner (if one exists) from the rnode's
 * list.
 */
static int
nfs4_lockrelease(vnode_t *vp, int flag, offset_t offset, cred_t *cr)
{
	flock64_t ld;
	int ret, error;
	rnode4_t *rp;
	nfs4_lock_owner_t *lop;
	nfs4_recov_state_t recov_state;
	mntinfo4_t *mi;
	bool_t possible_orphan = FALSE;
	bool_t recovonly;

	ASSERT((uintptr_t)vp > KERNELBASE);
	ASSERT(nfs_zone() == VTOMI4(vp)->mi_zone);

	rp = VTOR4(vp);
	mi = VTOMI4(vp);

	/*
	 * If we have not locked anything then we can
	 * just return since we have no work to do.
	 */
	if (rp->r_lo_head.lo_next_rnode == &rp->r_lo_head) {
		return (0);
	}

	/*
	 * We need to comprehend that another thread may
	 * kick off recovery and the lock_owner we have stashed
	 * in lop might be invalid so we should NOT cache it
	 * locally!
	 */
	recov_state.rs_flags = 0;
	recov_state.rs_num_retry_despite_err = 0;
	error = nfs4_start_fop(mi, vp, NULL, OH_LOCKU, &recov_state,
	    &recovonly);
	if (error) {
		mutex_enter(&rp->r_statelock);
		rp->r_flags |= R4LODANGLERS;
		mutex_exit(&rp->r_statelock);
		return (error);
	}

	lop = find_lock_owner(rp, curproc->p_pid, LOWN_ANY);

	/*
	 * Check if the lock owner might have a lock (request was sent but
	 * no response was received).  Also check if there are any remote
	 * locks on the file.  (In theory we shouldn't have to make this
	 * second check if there's no lock owner, but for now we'll be
	 * conservative and do it anyway.)  If either condition is true,
	 * send an unlock for the entire file to the server.
	 *
	 * Note that no explicit synchronization is needed here.  At worst,
	 * flk_has_remote_locks() will return a false positive, in which case
	 * the unlock call wastes time but doesn't harm correctness.
	 */

	if (lop) {
		mutex_enter(&lop->lo_lock);
		possible_orphan = lop->lo_pending_rqsts;
		mutex_exit(&lop->lo_lock);
		lock_owner_rele(lop);
	}

	nfs4_end_fop(mi, vp, NULL, OH_LOCKU, &recov_state, 0);

	NFS4_DEBUG(nfs4_client_lock_debug, (CE_NOTE,
	    "nfs4_lockrelease: possible orphan %d, remote locks %d, for "
	    "lop %p.", possible_orphan, flk_has_remote_locks(vp),
	    (void *)lop));

	if (possible_orphan || flk_has_remote_locks(vp)) {
		ld.l_type = F_UNLCK;    /* set to unlock entire file */
		ld.l_whence = 0;	/* unlock from start of file */
		ld.l_start = 0;
		ld.l_len = 0;		/* do entire file */

		ret = VOP_FRLOCK(vp, F_SETLK, &ld, flag, offset, NULL,
		    cr, NULL);

		if (ret != 0) {
			/*
			 * If VOP_FRLOCK fails, make sure we unregister
			 * local locks before we continue.
			 */
			ld.l_pid = ttoproc(curthread)->p_pid;
			nfs4_register_lock_locally(vp, &ld, flag, offset);
			NFS4_DEBUG(nfs4_client_lock_debug, (CE_NOTE,
			    "nfs4_lockrelease: lock release error on vp"
			    " %p: error %d.\n", (void *)vp, ret));
		}
	}

	recov_state.rs_flags = 0;
	recov_state.rs_num_retry_despite_err = 0;
	error = nfs4_start_fop(mi, vp, NULL, OH_LOCKU, &recov_state,
	    &recovonly);
	if (error) {
		mutex_enter(&rp->r_statelock);
		rp->r_flags |= R4LODANGLERS;
		mutex_exit(&rp->r_statelock);
		return (error);
	}

	/*
	 * So, here we're going to need to retrieve the lock-owner
	 * again (in case recovery has done a switch-a-roo) and
	 * remove it because we can.
	 */
	lop = find_lock_owner(rp, curproc->p_pid, LOWN_ANY);

	if (lop) {
		nfs4_rnode_remove_lock_owner(rp, lop);
		lock_owner_rele(lop);
	}

	nfs4_end_fop(mi, vp, NULL, OH_LOCKU, &recov_state, 0);
	return (0);
}

/*
 * Wait for 'tick_delay' clock ticks.
 * Implement exponential backoff until hit the lease_time of this nfs4_server.
 * NOTE: lock_lease_time is in seconds.
 *
 * XXX For future improvements, should implement a waiting queue scheme.
 */
static int
nfs4_block_and_wait(clock_t *tick_delay, rnode4_t *rp)
{
	long milliseconds_delay;
	time_t lock_lease_time;

	/* wait tick_delay clock ticks or siginteruptus */
	if (delay_sig(*tick_delay)) {
		return (EINTR);
	}
	NFS4_DEBUG(nfs4_client_lock_debug, (CE_NOTE, "nfs4_block_and_wait: "
	    "reissue the lock request: blocked for %ld clock ticks: %ld "
	    "milliseconds", *tick_delay, drv_hztousec(*tick_delay) / 1000));

	/* get the lease time */
	lock_lease_time = r2lease_time(rp);

	/* drv_hztousec converts ticks to microseconds */
	milliseconds_delay = drv_hztousec(*tick_delay) / 1000;
	if (milliseconds_delay < lock_lease_time * 1000) {
		*tick_delay = 2 * *tick_delay;
		if (drv_hztousec(*tick_delay) > lock_lease_time * 1000 * 1000)
			*tick_delay = drv_usectohz(lock_lease_time*1000*1000);
	}
	return (0);
}


void
nfs4_vnops_init(void)
{
}

void
nfs4_vnops_fini(void)
{
}

/*
 * Return a reference to the directory (parent) vnode for a given vnode,
 * using the saved pathname information and the directory file handle.  The
 * caller is responsible for disposing of the reference.
 * Returns zero or an errno value.
 *
 * Caller should set need_start_op to FALSE if it is the recovery
 * thread, or if a start_fop has already been done.  Otherwise, TRUE.
 */
int
vtodv(vnode_t *vp, vnode_t **dvpp, cred_t *cr, bool_t need_start_op)
{
	svnode_t *svnp;
	vnode_t *dvp = NULL;
	servinfo4_t *svp;
	nfs4_fname_t *mfname;
	int error;

	ASSERT(nfs_zone() == VTOMI4(vp)->mi_zone);

	if (vp->v_flag & VROOT) {
		nfs4_sharedfh_t *sfh;
		nfs_fh4 fh;
		mntinfo4_t *mi;

		ASSERT(vp->v_type == VREG);

		mi = VTOMI4(vp);
		svp = mi->mi_curr_serv;
		(void) nfs_rw_enter_sig(&svp->sv_lock, RW_READER, 0);
		fh.nfs_fh4_len = svp->sv_pfhandle.fh_len;
		fh.nfs_fh4_val = svp->sv_pfhandle.fh_buf;
		sfh = sfh4_get(&fh, VTOMI4(vp));
		nfs_rw_exit(&svp->sv_lock);
		mfname = mi->mi_fname;
		fn_hold(mfname);
		dvp = makenfs4node_by_fh(sfh, NULL, &mfname, NULL, mi, cr, 0);
		sfh4_rele(&sfh);

		if (dvp->v_type == VNON)
			dvp->v_type = VDIR;
		*dvpp = dvp;
		return (0);
	}

	svnp = VTOSV(vp);

	if (svnp == NULL) {
		NFS4_DEBUG(nfs4_client_shadow_debug, (CE_NOTE, "vtodv: "
		    "shadow node is NULL"));
		return (EINVAL);
	}

	if (svnp->sv_name == NULL || svnp->sv_dfh == NULL) {
		NFS4_DEBUG(nfs4_client_shadow_debug, (CE_NOTE, "vtodv: "
		    "shadow node name or dfh val == NULL"));
		return (EINVAL);
	}

	error = nfs4_make_dotdot(svnp->sv_dfh, 0, vp, cr, &dvp,
	    (int)need_start_op);
	if (error != 0) {
		NFS4_DEBUG(nfs4_client_shadow_debug, (CE_NOTE, "vtodv: "
		    "nfs4_make_dotdot returned %d", error));
		return (error);
	}
	if (!dvp) {
		NFS4_DEBUG(nfs4_client_shadow_debug, (CE_NOTE, "vtodv: "
		    "nfs4_make_dotdot returned a NULL dvp"));
		return (EIO);
	}
	if (dvp->v_type == VNON)
		dvp->v_type = VDIR;
	ASSERT(dvp->v_type == VDIR);
	if (VTOR4(vp)->r_flags & R4ISXATTR) {
		mutex_enter(&dvp->v_lock);
		dvp->v_flag |= V_XATTRDIR;
		mutex_exit(&dvp->v_lock);
	}
	*dvpp = dvp;
	return (0);
}

/*
 * Copy the (final) component name of vp to fnamep.  maxlen is the maximum
 * length that fnamep can accept, including the trailing null.
 * Returns 0 if okay, returns an errno value if there was a problem.
 */

int
vtoname(vnode_t *vp, char *fnamep, ssize_t maxlen)
{
	char *fn;
	int err = 0;
	servinfo4_t *svp;
	svnode_t *shvp;

	/*
	 * If the file being opened has VROOT set, then this is
	 * a "file" mount.  sv_name will not be interesting, so
	 * go back to the servinfo4 to get the original mount
	 * path and strip off all but the final edge.  Otherwise
	 * just return the name from the shadow vnode.
	 */

	if (vp->v_flag & VROOT) {

		svp = VTOMI4(vp)->mi_curr_serv;
		(void) nfs_rw_enter_sig(&svp->sv_lock, RW_READER, 0);

		fn = strrchr(svp->sv_path, '/');
		if (fn == NULL)
			err = EINVAL;
		else
			fn++;
	} else {
		shvp = VTOSV(vp);
		fn = fn_name(shvp->sv_name);
	}

	if (err == 0)
		if (strlen(fn) < maxlen)
			(void) strcpy(fnamep, fn);
		else
			err = ENAMETOOLONG;

	if (vp->v_flag & VROOT)
		nfs_rw_exit(&svp->sv_lock);
	else
		kmem_free(fn, MAXNAMELEN);

	return (err);
}

/*
 * Bookkeeping for a close that doesn't need to go over the wire.
 * *have_lockp is set to 0 if 'os_sync_lock' is released; otherwise
 * it is left at 1.
 */
void
nfs4close_notw(vnode_t *vp, nfs4_open_stream_t *osp, int *have_lockp)
{
	rnode4_t		*rp;
	mntinfo4_t		*mi;

	mi = VTOMI4(vp);
	rp = VTOR4(vp);

	NFS4_DEBUG(nfs4close_notw_debug, (CE_NOTE, "nfs4close_notw: "
	    "rp=%p osp=%p", (void *)rp, (void *)osp));
	ASSERT(nfs_zone() == mi->mi_zone);
	ASSERT(mutex_owned(&osp->os_sync_lock));
	ASSERT(*have_lockp);

	if (!osp->os_valid ||
	    osp->os_open_ref_count > 0 || osp->os_mapcnt > 0) {
		return;
	}

	/*
	 * This removes the reference obtained at OPEN; ie,
	 * when the open stream structure was created.
	 *
	 * We don't have to worry about calling 'open_stream_rele'
	 * since we our currently holding a reference to this
	 * open stream which means the count can not go to 0 with
	 * this decrement.
	 */
	ASSERT(osp->os_ref_count >= 2);
	osp->os_ref_count--;
	osp->os_valid = 0;
	mutex_exit(&osp->os_sync_lock);
	*have_lockp = 0;

	nfs4_dec_state_ref_count(mi);
}

/*
 * Close all remaining open streams on the rnode.  These open streams
 * could be here because:
 * - The close attempted at either close or delmap failed
 * - Some kernel entity did VOP_OPEN but never did VOP_CLOSE
 * - Someone did mknod on a regular file but never opened it
 */
int
nfs4close_all(vnode_t *vp, cred_t *cr)
{
	nfs4_open_stream_t *osp;
	int error;
	nfs4_error_t e = { 0, NFS4_OK, RPC_SUCCESS };
	rnode4_t *rp;

	ASSERT(nfs_zone() == VTOMI4(vp)->mi_zone);

	error = 0;
	rp = VTOR4(vp);

	/*
	 * At this point, all we know is that the last time
	 * someone called vn_rele, the count was 1.  Since then,
	 * the vnode could have been re-activated.  We want to
	 * loop through the open streams and close each one, but
	 * we have to be careful since once we release the rnode
	 * hash bucket lock, someone else is free to come in and
	 * re-activate the rnode and add new open streams.  The
	 * strategy is take the rnode hash bucket lock, verify that
	 * the count is still 1, grab the open stream off the
	 * head of the list and mark it invalid, then release the
	 * rnode hash bucket lock and proceed with that open stream.
	 * This is ok because nfs4close_one() will acquire the proper
	 * open/create to close/destroy synchronization for open
	 * streams, and will ensure that if someone has reopened
	 * the open stream after we've dropped the hash bucket lock
	 * then we'll just simply return without destroying the
	 * open stream.
	 * Repeat until the list is empty.
	 */

	for (;;) {

		/* make sure vnode hasn't been reactivated */
		rw_enter(&rp->r_hashq->r_lock, RW_READER);
		mutex_enter(&vp->v_lock);
		if (vp->v_count > 1) {
			mutex_exit(&vp->v_lock);
			rw_exit(&rp->r_hashq->r_lock);
			break;
		}
		/*
		 * Grabbing r_os_lock before releasing v_lock prevents
		 * a window where the rnode/open stream could get
		 * reactivated (and os_force_close set to 0) before we
		 * had a chance to set os_force_close to 1.
		 */
		mutex_enter(&rp->r_os_lock);
		mutex_exit(&vp->v_lock);

		osp = list_head(&rp->r_open_streams);
		if (!osp) {
			/* nothing left to CLOSE OTW, so return */
			mutex_exit(&rp->r_os_lock);
			rw_exit(&rp->r_hashq->r_lock);
			break;
		}

		mutex_enter(&rp->r_statev4_lock);
		/* the file can't still be mem mapped */
		ASSERT(rp->r_mapcnt == 0);
		if (rp->created_v4)
			rp->created_v4 = 0;
		mutex_exit(&rp->r_statev4_lock);

		/*
		 * Grab a ref on this open stream; nfs4close_one
		 * will mark it as invalid
		 */
		mutex_enter(&osp->os_sync_lock);
		osp->os_ref_count++;
		osp->os_force_close = 1;
		mutex_exit(&osp->os_sync_lock);
		mutex_exit(&rp->r_os_lock);
		rw_exit(&rp->r_hashq->r_lock);

		nfs4close_one(vp, osp, cr, 0, NULL, &e, CLOSE_FORCE, 0, 0, 0);

		/* Update error if it isn't already non-zero */
		if (error == 0) {
			if (e.error)
				error = e.error;
			else if (e.stat)
				error = geterrno4(e.stat);
		}

#ifdef	DEBUG
		nfs4close_all_cnt++;
#endif
		/* Release the ref on osp acquired above. */
		open_stream_rele(osp, rp);

		/* Proceed to the next open stream, if any */
	}
	return (error);
}

/*
 * nfs4close_one - close one open stream for a file if needed.
 *
 * "close_type" indicates which close path this is:
 * CLOSE_NORM: close initiated via VOP_CLOSE.
 * CLOSE_DELMAP: close initiated via VOP_DELMAP.
 * CLOSE_FORCE: close initiated via VOP_INACTIVE.  This path forces
 *	the close and release of client state for this open stream
 *	(unless someone else has the open stream open).
 * CLOSE_RESEND: indicates the request is a replay of an earlier request
 *	(e.g., due to abort because of a signal).
 * CLOSE_AFTER_RESEND: close initiated to "undo" a successful resent OPEN.
 *
 * CLOSE_RESEND and CLOSE_AFTER_RESEND will not attempt to retry after client
 * recovery.  Instead, the caller is expected to deal with retries.
 *
 * The caller can either pass in the osp ('provided_osp') or not.
 *
 * 'access_bits' represents the access we are closing/downgrading.
 *
 * 'len', 'prot', and 'mmap_flags' are used for CLOSE_DELMAP.  'len' is the
 * number of bytes we are unmapping, 'maxprot' is the mmap protection, and
 * 'mmap_flags' tells us the type of sharing (MAP_PRIVATE or MAP_SHARED).
 *
 * Errors are returned via the nfs4_error_t.
 */
void
nfs4close_one(vnode_t *vp, nfs4_open_stream_t *provided_osp, cred_t *cr,
    int access_bits, nfs4_lost_rqst_t *lrp, nfs4_error_t *ep,
    nfs4_close_type_t close_type, size_t len, uint_t maxprot,
    uint_t mmap_flags)
{
	nfs4_open_owner_t *oop;
	nfs4_open_stream_t *osp = NULL;
	int retry = 0;
	int num_retries = NFS4_NUM_RECOV_RETRIES;
	rnode4_t *rp;
	mntinfo4_t *mi;
	nfs4_recov_state_t recov_state;
	cred_t *cred_otw = NULL;
	bool_t recovonly = FALSE;
	int isrecov;
	int force_close;
	int close_failed = 0;
	int did_dec_count = 0;
	int did_start_op = 0;
	int did_force_recovlock = 0;
	int did_start_seqid_sync = 0;
	int have_sync_lock = 0;

	ASSERT(nfs_zone() == VTOMI4(vp)->mi_zone);

	NFS4_DEBUG(nfs4close_one_debug, (CE_NOTE, "closing vp %p osp %p, "
	    "lrp %p, close type %d len %ld prot %x mmap flags %x bits %x",
	    (void *)vp, (void *)provided_osp, (void *)lrp, close_type,
	    len, maxprot, mmap_flags, access_bits));

	nfs4_error_zinit(ep);
	rp = VTOR4(vp);
	mi = VTOMI4(vp);
	isrecov = (close_type == CLOSE_RESEND ||
	    close_type == CLOSE_AFTER_RESEND);

	/*
	 * First get the open owner.
	 */
	if (!provided_osp) {
		oop = find_open_owner(cr, NFS4_PERM_CREATED, mi);
	} else {
		oop = provided_osp->os_open_owner;
		ASSERT(oop != NULL);
		open_owner_hold(oop);
	}

	if (!oop) {
		NFS4_DEBUG(nfs4_client_recov_debug, (CE_NOTE,
		    "nfs4close_one: no oop, rp %p, mi %p, cr %p, osp %p, "
		    "close type %d", (void *)rp, (void *)mi, (void *)cr,
		    (void *)provided_osp, close_type));
		ep->error = EIO;
		goto out;
	}

	cred_otw = nfs4_get_otw_cred(cr, mi, oop);
recov_retry:
	osp = NULL;
	close_failed = 0;
	force_close = (close_type == CLOSE_FORCE);
	retry = 0;
	did_start_op = 0;
	did_force_recovlock = 0;
	did_start_seqid_sync = 0;
	have_sync_lock = 0;
	recovonly = FALSE;
	recov_state.rs_flags = 0;
	recov_state.rs_num_retry_despite_err = 0;

	/*
	 * Second synchronize with recovery.
	 */
	if (!isrecov) {
		ep->error = nfs4_start_fop(mi, vp, NULL, OH_CLOSE,
		    &recov_state, &recovonly);
		if (!ep->error) {
			did_start_op = 1;
		} else {
			close_failed = 1;
			/*
			 * If we couldn't get start_fop, but have to
			 * cleanup state, then at least acquire the
			 * mi_recovlock so we can synchronize with
			 * recovery.
			 */
			if (close_type == CLOSE_FORCE) {
				(void) nfs_rw_enter_sig(&mi->mi_recovlock,
				    RW_READER, FALSE);
				did_force_recovlock = 1;
			} else
				goto out;
		}
	}

	/*
	 * We cannot attempt to get the open seqid sync if nfs4_start_fop
	 * set 'recovonly' to TRUE since most likely this is due to
	 * reovery being active (MI4_RECOV_ACTIV).  If recovery is active,
	 * nfs4_start_open_seqid_sync() will fail with EAGAIN asking us
	 * to retry, causing us to loop until recovery finishes.  Plus we
	 * don't need protection over the open seqid since we're not going
	 * OTW, hence don't need to use the seqid.
	 */
	if (recovonly == FALSE) {
		/* need to grab the open owner sync before 'os_sync_lock' */
		ep->error = nfs4_start_open_seqid_sync(oop, mi);
		if (ep->error == EAGAIN) {
			ASSERT(!isrecov);
			if (did_start_op)
				nfs4_end_fop(mi, vp, NULL, OH_CLOSE,
				    &recov_state, TRUE);
			if (did_force_recovlock)
				nfs_rw_exit(&mi->mi_recovlock);
			goto recov_retry;
		}
		did_start_seqid_sync = 1;
	}

	/*
	 * Third get an open stream and acquire 'os_sync_lock' to
	 * sychronize the opening/creating of an open stream with the
	 * closing/destroying of an open stream.
	 */
	if (!provided_osp) {
		/* returns with 'os_sync_lock' held */
		osp = find_open_stream(oop, rp);
		if (!osp) {
			ep->error = EIO;
			goto out;
		}
	} else {
		osp = provided_osp;
		open_stream_hold(osp);
		mutex_enter(&osp->os_sync_lock);
	}
	have_sync_lock = 1;

	ASSERT(oop == osp->os_open_owner);

	/*
	 * Fourth, do any special pre-OTW CLOSE processing
	 * based on the specific close type.
	 */
	if ((close_type == CLOSE_NORM || close_type == CLOSE_AFTER_RESEND) &&
	    !did_dec_count) {
		ASSERT(osp->os_open_ref_count > 0);
		osp->os_open_ref_count--;
		did_dec_count = 1;
		if (osp->os_open_ref_count == 0)
			osp->os_final_close = 1;
	}

	if (close_type == CLOSE_FORCE) {
		/* see if somebody reopened the open stream. */
		if (!osp->os_force_close) {
			NFS4_DEBUG(nfs4close_one_debug, (CE_NOTE,
			    "nfs4close_one: skip CLOSE_FORCE as osp %p "
			    "was reopened, vp %p", (void *)osp, (void *)vp));
			ep->error = 0;
			ep->stat = NFS4_OK;
			goto out;
		}

		if (!osp->os_final_close && !did_dec_count) {
			osp->os_open_ref_count--;
			did_dec_count = 1;
		}

		/*
		 * We can't depend on os_open_ref_count being 0 due to the
		 * way executables are opened (VN_RELE to match a VOP_OPEN).
		 */
#ifdef	NOTYET
		ASSERT(osp->os_open_ref_count == 0);
#endif
		if (osp->os_open_ref_count != 0) {
			NFS4_DEBUG(nfs4close_one_debug, (CE_NOTE,
			    "nfs4close_one: should panic here on an "
			    "ASSERT(osp->os_open_ref_count == 0). Ignoring "
			    "since this is probably the exec problem."));

			osp->os_open_ref_count = 0;
		}

		/*
		 * There is the possibility that nfs4close_one()
		 * for close_type == CLOSE_DELMAP couldn't find the
		 * open stream, thus couldn't decrement its os_mapcnt;
		 * therefore we can't use this ASSERT yet.
		 */
#ifdef	NOTYET
		ASSERT(osp->os_mapcnt == 0);
#endif
		osp->os_mapcnt = 0;
	}

	if (close_type == CLOSE_DELMAP && !did_dec_count) {
		ASSERT(osp->os_mapcnt >= btopr(len));

		if ((mmap_flags & MAP_SHARED) && (maxprot & PROT_WRITE))
			osp->os_mmap_write -= btopr(len);
		if (maxprot & PROT_READ)
			osp->os_mmap_read -= btopr(len);
		if (maxprot & PROT_EXEC)
			osp->os_mmap_read -= btopr(len);
		/* mirror the PROT_NONE check in nfs4_addmap() */
		if (!(maxprot & PROT_READ) && !(maxprot & PROT_WRITE) &&
		    !(maxprot & PROT_EXEC))
			osp->os_mmap_read -= btopr(len);
		osp->os_mapcnt -= btopr(len);
		did_dec_count = 1;
	}

	if (recovonly) {
		nfs4_lost_rqst_t lost_rqst;

		/* request should not already be in recovery queue */
		ASSERT(lrp == NULL);
		nfs4_error_init(ep, EINTR);
		nfs4close_save_lost_rqst(ep->error, &lost_rqst, oop,
		    osp, cred_otw, vp);
		mutex_exit(&osp->os_sync_lock);
		have_sync_lock = 0;
		(void) nfs4_start_recovery(ep, mi, vp, NULL, NULL,
		    lost_rqst.lr_op == OP_CLOSE ?
		    &lost_rqst : NULL, OP_CLOSE, NULL, NULL, NULL);
		close_failed = 1;
		force_close = 0;
		goto close_cleanup;
	}

	/*
	 * If a previous OTW call got NFS4ERR_BAD_SEQID, then
	 * we stopped operating on the open owner's <old oo_name, old seqid>
	 * space, which means we stopped operating on the open stream
	 * too.  So don't go OTW (as the seqid is likely bad, and the
	 * stateid could be stale, potentially triggering a false
	 * setclientid), and just clean up the client's internal state.
	 */
	if (osp->os_orig_oo_name != oop->oo_name) {
		NFS4_DEBUG(nfs4close_one_debug || nfs4_client_recov_debug,
		    (CE_NOTE, "nfs4close_one: skip OTW close for osp %p "
		    "oop %p due to bad seqid (orig oo_name %" PRIx64 " current "
		    "oo_name %" PRIx64")",
		    (void *)osp, (void *)oop, osp->os_orig_oo_name,
		    oop->oo_name));
		close_failed = 1;
	}

	/* If the file failed recovery, just quit. */
	mutex_enter(&rp->r_statelock);
	if (rp->r_flags & R4RECOVERR) {
		close_failed = 1;
	}
	mutex_exit(&rp->r_statelock);

	/*
	 * If the force close path failed to obtain start_fop
	 * then skip the OTW close and just remove the state.
	 */
	if (close_failed)
		goto close_cleanup;

	/*
	 * Fifth, check to see if there are still mapped pages or other
	 * opens using this open stream.  If there are then we can't
	 * close yet but we can see if an OPEN_DOWNGRADE is necessary.
	 */
	if (osp->os_open_ref_count > 0 || osp->os_mapcnt > 0) {
		nfs4_lost_rqst_t	new_lost_rqst;
		bool_t			needrecov = FALSE;
		cred_t			*odg_cred_otw = NULL;
		seqid4			open_dg_seqid = 0;

		if (osp->os_delegation) {
			/*
			 * If this open stream was never OPENed OTW then we
			 * surely can't DOWNGRADE it (especially since the
			 * osp->open_stateid is really a delegation stateid
			 * when os_delegation is 1).
			 */
			if (access_bits & FREAD)
				osp->os_share_acc_read--;
			if (access_bits & FWRITE)
				osp->os_share_acc_write--;
			osp->os_share_deny_none--;
			nfs4_error_zinit(ep);
			goto out;
		}
		nfs4_open_downgrade(access_bits, 0, oop, osp, vp, cr,
		    lrp, ep, &odg_cred_otw, &open_dg_seqid);
		needrecov = nfs4_needs_recovery(ep, TRUE, mi->mi_vfsp);
		if (needrecov && !isrecov) {
			bool_t abort;
			nfs4_bseqid_entry_t *bsep = NULL;

			if (!ep->error && ep->stat == NFS4ERR_BAD_SEQID)
				bsep = nfs4_create_bseqid_entry(oop, NULL,
				    vp, 0,
				    lrp ? TAG_OPEN_DG_LOST : TAG_OPEN_DG,
				    open_dg_seqid);

			nfs4open_dg_save_lost_rqst(ep->error, &new_lost_rqst,
			    oop, osp, odg_cred_otw, vp, access_bits, 0);
			mutex_exit(&osp->os_sync_lock);
			have_sync_lock = 0;
			abort = nfs4_start_recovery(ep, mi, vp, NULL, NULL,
			    new_lost_rqst.lr_op == OP_OPEN_DOWNGRADE ?
			    &new_lost_rqst : NULL, OP_OPEN_DOWNGRADE,
			    bsep, NULL, NULL);
			if (odg_cred_otw)
				crfree(odg_cred_otw);
			if (bsep)
				kmem_free(bsep, sizeof (*bsep));

			if (abort == TRUE)
				goto out;

			if (did_start_seqid_sync) {
				nfs4_end_open_seqid_sync(oop);
				did_start_seqid_sync = 0;
			}
			open_stream_rele(osp, rp);

			if (did_start_op)
				nfs4_end_fop(mi, vp, NULL, OH_CLOSE,
				    &recov_state, FALSE);
			if (did_force_recovlock)
				nfs_rw_exit(&mi->mi_recovlock);

			goto recov_retry;
		} else {
			if (odg_cred_otw)
				crfree(odg_cred_otw);
		}
		goto out;
	}

	/*
	 * If this open stream was created as the results of an open
	 * while holding a delegation, then just release it; no need
	 * to do an OTW close.  Otherwise do a "normal" OTW close.
	 */
	if (osp->os_delegation) {
		nfs4close_notw(vp, osp, &have_sync_lock);
		nfs4_error_zinit(ep);
		goto out;
	}

	/*
	 * If this stream is not valid, we're done.
	 */
	if (!osp->os_valid) {
		nfs4_error_zinit(ep);
		goto out;
	}

	/*
	 * Last open or mmap ref has vanished, need to do an OTW close.
	 * First check to see if a close is still necessary.
	 */
	if (osp->os_failed_reopen) {
		NFS4_DEBUG(nfs4_client_recov_debug, (CE_NOTE,
		    "don't close OTW osp %p since reopen failed.",
		    (void *)osp));
		/*
		 * Reopen of the open stream failed, hence the
		 * stateid of the open stream is invalid/stale, and
		 * sending this OTW would incorrectly cause another
		 * round of recovery.  In this case, we need to set
		 * the 'os_valid' bit to 0 so another thread doesn't
		 * come in and re-open this open stream before
		 * this "closing" thread cleans up state (decrementing
		 * the nfs4_server_t's state_ref_count and decrementing
		 * the os_ref_count).
		 */
		osp->os_valid = 0;
		/*
		 * This removes the reference obtained at OPEN; ie,
		 * when the open stream structure was created.
		 *
		 * We don't have to worry about calling 'open_stream_rele'
		 * since we our currently holding a reference to this
		 * open stream which means the count can not go to 0 with
		 * this decrement.
		 */
		ASSERT(osp->os_ref_count >= 2);
		osp->os_ref_count--;
		nfs4_error_zinit(ep);
		close_failed = 0;
		goto close_cleanup;
	}

	ASSERT(osp->os_ref_count > 1);

	/*
	 * Sixth, try the CLOSE OTW.
	 */
	nfs4close_otw(rp, cred_otw, oop, osp, &retry, &did_start_seqid_sync,
	    close_type, ep, &have_sync_lock);

	if (ep->error == EINTR || NFS4_FRC_UNMT_ERR(ep->error, vp->v_vfsp)) {
		/*
		 * Let the recovery thread be responsible for
		 * removing the state for CLOSE.
		 */
		close_failed = 1;
		force_close = 0;
		retry = 0;
	}

	/* See if we need to retry with a different cred */
	if ((ep->error == EACCES ||
	    (ep->error == 0 && ep->stat == NFS4ERR_ACCESS)) &&
	    cred_otw != cr) {
		crfree(cred_otw);
		cred_otw = cr;
		crhold(cred_otw);
		retry = 1;
	}

	if (ep->error || ep->stat)
		close_failed = 1;

	if (retry && !isrecov && num_retries-- > 0) {
		if (have_sync_lock) {
			mutex_exit(&osp->os_sync_lock);
			have_sync_lock = 0;
		}
		if (did_start_seqid_sync) {
			nfs4_end_open_seqid_sync(oop);
			did_start_seqid_sync = 0;
		}
		open_stream_rele(osp, rp);

		if (did_start_op)
			nfs4_end_fop(mi, vp, NULL, OH_CLOSE,
			    &recov_state, FALSE);
		if (did_force_recovlock)
			nfs_rw_exit(&mi->mi_recovlock);
		NFS4_DEBUG(nfs4_client_recov_debug, (CE_NOTE,
		    "nfs4close_one: need to retry the close "
		    "operation"));
		goto recov_retry;
	}
close_cleanup:
	/*
	 * Seventh and lastly, process our results.
	 */
	if (close_failed && force_close) {
		/*
		 * It's ok to drop and regrab the 'os_sync_lock' since
		 * nfs4close_notw() will recheck to make sure the
		 * "close"/removal of state should happen.
		 */
		if (!have_sync_lock) {
			mutex_enter(&osp->os_sync_lock);
			have_sync_lock = 1;
		}
		/*
		 * This is last call, remove the ref on the open
		 * stream created by open and clean everything up.
		 */
		osp->os_pending_close = 0;
		nfs4close_notw(vp, osp, &have_sync_lock);
		nfs4_error_zinit(ep);
	}

	if (!close_failed) {
		if (have_sync_lock) {
			osp->os_pending_close = 0;
			mutex_exit(&osp->os_sync_lock);
			have_sync_lock = 0;
		} else {
			mutex_enter(&osp->os_sync_lock);
			osp->os_pending_close = 0;
			mutex_exit(&osp->os_sync_lock);
		}
		if (did_start_op && recov_state.rs_sp != NULL) {
			mutex_enter(&recov_state.rs_sp->s_lock);
			nfs4_dec_state_ref_count_nolock(recov_state.rs_sp, mi);
			mutex_exit(&recov_state.rs_sp->s_lock);
		} else {
			nfs4_dec_state_ref_count(mi);
		}
		nfs4_error_zinit(ep);
	}

out:
	if (have_sync_lock)
		mutex_exit(&osp->os_sync_lock);
	if (did_start_op)
		nfs4_end_fop(mi, vp, NULL, OH_CLOSE, &recov_state,
		    recovonly ? TRUE : FALSE);
	if (did_force_recovlock)
		nfs_rw_exit(&mi->mi_recovlock);
	if (cred_otw)
		crfree(cred_otw);
	if (osp)
		open_stream_rele(osp, rp);
	if (oop) {
		if (did_start_seqid_sync)
			nfs4_end_open_seqid_sync(oop);
		open_owner_rele(oop);
	}
}

/*
 * Convert information returned by the server in the LOCK4denied
 * structure to the form required by fcntl.
 */
static void
denied_to_flk(LOCK4denied *lockt_denied, flock64_t *flk, LOCKT4args *lockt_args)
{
	nfs4_lo_name_t *lo;

#ifdef	DEBUG
	if (denied_to_flk_debug) {
		lockt_denied_debug = lockt_denied;
		debug_enter("lockt_denied");
	}
#endif

	flk->l_type = lockt_denied->locktype == READ_LT ? F_RDLCK : F_WRLCK;
	flk->l_whence = 0;	/* aka SEEK_SET */
	flk->l_start = lockt_denied->offset;
	flk->l_len = lockt_denied->length;

	/*
	 * If the blocking clientid matches our client id, then we can
	 * interpret the lockowner (since we built it).  If not, then
	 * fabricate a sysid and pid.  Note that the l_sysid field
	 * in *flk already has the local sysid.
	 */

	if (lockt_denied->owner.clientid == lockt_args->owner.clientid) {

		if (lockt_denied->owner.owner_len == sizeof (*lo)) {
			lo = (nfs4_lo_name_t *)
			    lockt_denied->owner.owner_val;

			flk->l_pid = lo->ln_pid;
		} else {
			NFS4_DEBUG(nfs4_client_lock_debug, (CE_NOTE,
			    "denied_to_flk: bad lock owner length\n"));

			flk->l_pid = lo_to_pid(&lockt_denied->owner);
		}
	} else {
		NFS4_DEBUG(nfs4_client_lock_debug, (CE_NOTE,
		"denied_to_flk: foreign clientid\n"));

		/*
		 * Construct a new sysid which should be different from
		 * sysids of other systems.
		 */

		flk->l_sysid++;
		flk->l_pid = lo_to_pid(&lockt_denied->owner);
	}
}

static pid_t
lo_to_pid(lock_owner4 *lop)
{
	pid_t pid = 0;
	uchar_t *cp;
	int i;

	cp = (uchar_t *)&lop->clientid;

	for (i = 0; i < sizeof (lop->clientid); i++)
		pid += (pid_t)*cp++;

	cp = (uchar_t *)lop->owner_val;

	for (i = 0; i < lop->owner_len; i++)
		pid += (pid_t)*cp++;

	return (pid);
}

/*
 * Given a lock pointer, returns the length of that lock.
 * "end" is the last locked offset the "l_len" covers from
 * the start of the lock.
 */
static off64_t
lock_to_end(flock64_t *lock)
{
	off64_t lock_end;

	if (lock->l_len == 0)
		lock_end = (off64_t)MAXEND;
	else
		lock_end = lock->l_start + lock->l_len - 1;

	return (lock_end);
}

/*
 * Given the end of a lock, it will return you the length "l_len" for that lock.
 */
static off64_t
end_to_len(off64_t start, off64_t end)
{
	off64_t lock_len;

	ASSERT(end >= start);
	if (end == MAXEND)
		lock_len = 0;
	else
		lock_len = end - start + 1;

	return (lock_len);
}

/*
 * On given end for a lock it determines if it is the last locked offset
 * or not, if so keeps it as is, else adds one to return the length for
 * valid start.
 */
static off64_t
start_check(off64_t x)
{
	if (x == MAXEND)
		return (x);
	else
		return (x + 1);
}

/*
 * See if these two locks overlap, and if so return 1;
 * otherwise, return 0.
 */
static int
locks_intersect(flock64_t *llfp, flock64_t *curfp)
{
	off64_t llfp_end, curfp_end;

	llfp_end = lock_to_end(llfp);
	curfp_end = lock_to_end(curfp);

	if (((llfp_end >= curfp->l_start) &&
	    (llfp->l_start <= curfp->l_start)) ||
	    ((curfp->l_start <= llfp->l_start) && (curfp_end >= llfp->l_start)))
		return (1);
	return (0);
}

/*
 * Determine what the intersecting lock region is, and add that to the
 * 'nl_llpp' locklist in increasing order (by l_start).
 */
static void
nfs4_add_lock_range(flock64_t *lost_flp, flock64_t *local_flp,
    locklist_t **nl_llpp, vnode_t *vp)
{
	locklist_t *intersect_llp, *tmp_fllp, *cur_fllp;
	off64_t lost_flp_end, local_flp_end, len, start;

	NFS4_DEBUG(nfs4_lost_rqst_debug, (CE_NOTE, "nfs4_add_lock_range:"));

	if (!locks_intersect(lost_flp, local_flp))
		return;

	NFS4_DEBUG(nfs4_lost_rqst_debug, (CE_NOTE, "nfs4_add_lock_range: "
	    "locks intersect"));

	lost_flp_end = lock_to_end(lost_flp);
	local_flp_end = lock_to_end(local_flp);

	/* Find the starting point of the intersecting region */
	if (local_flp->l_start > lost_flp->l_start)
		start = local_flp->l_start;
	else
		start = lost_flp->l_start;

	/* Find the lenght of the intersecting region */
	if (lost_flp_end < local_flp_end)
		len = end_to_len(start, lost_flp_end);
	else
		len = end_to_len(start, local_flp_end);

	/*
	 * Prepare the flock structure for the intersection found and insert
	 * it into the new list in increasing l_start order. This list contains
	 * intersections of locks registered by the client with the local host
	 * and the lost lock.
	 * The lock type of this lock is the same as that of the local_flp.
	 */
	intersect_llp = (locklist_t *)kmem_alloc(sizeof (locklist_t), KM_SLEEP);
	intersect_llp->ll_flock.l_start = start;
	intersect_llp->ll_flock.l_len = len;
	intersect_llp->ll_flock.l_type = local_flp->l_type;
	intersect_llp->ll_flock.l_pid = local_flp->l_pid;
	intersect_llp->ll_flock.l_sysid = local_flp->l_sysid;
	intersect_llp->ll_flock.l_whence = 0;	/* aka SEEK_SET */
	intersect_llp->ll_vp = vp;

	tmp_fllp = *nl_llpp;
	cur_fllp = NULL;
	while (tmp_fllp != NULL && tmp_fllp->ll_flock.l_start <
	    intersect_llp->ll_flock.l_start) {
			cur_fllp = tmp_fllp;
			tmp_fllp = tmp_fllp->ll_next;
	}
	if (cur_fllp == NULL) {
		/* first on the list */
		intersect_llp->ll_next = *nl_llpp;
		*nl_llpp = intersect_llp;
	} else {
		intersect_llp->ll_next = cur_fllp->ll_next;
		cur_fllp->ll_next = intersect_llp;
	}

	NFS4_DEBUG(nfs4_lost_rqst_debug, (CE_NOTE, "nfs4_add_lock_range: "
	    "created lock region: start %"PRIx64" end %"PRIx64" : %s\n",
	    intersect_llp->ll_flock.l_start,
	    intersect_llp->ll_flock.l_start + intersect_llp->ll_flock.l_len,
	    intersect_llp->ll_flock.l_type == F_RDLCK ? "READ" : "WRITE"));
}

/*
 * Our local locking current state is potentially different than
 * what the NFSv4 server thinks we have due to a lost lock that was
 * resent and then received.  We need to reset our "NFSv4" locking
 * state to match the current local locking state for this pid since
 * that is what the user/application sees as what the world is.
 *
 * We cannot afford to drop the open/lock seqid sync since then we can
 * get confused about what the current local locking state "is" versus
 * "was".
 *
 * If we are unable to fix up the locks, we send SIGLOST to the affected
 * process.  This is not done if the filesystem has been forcibly
 * unmounted, in case the process has already exited and a new process
 * exists with the same pid.
 */
static void
nfs4_reinstitute_local_lock_state(vnode_t *vp, flock64_t *lost_flp, cred_t *cr,
    nfs4_lock_owner_t *lop)
{
	locklist_t *locks, *llp, *ri_llp, *tmp_llp;
	mntinfo4_t *mi = VTOMI4(vp);
	const int cmd = F_SETLK;
	off64_t cur_start, llp_ll_flock_end, lost_flp_end;
	flock64_t ul_fl;

	NFS4_DEBUG(nfs4_lost_rqst_debug, (CE_NOTE,
	    "nfs4_reinstitute_local_lock_state"));

	/*
	 * Find active locks for this vp from the local locking code.
	 * Scan through this list and find out the locks that intersect with
	 * the lost lock. Once we find the lock that intersects, add the
	 * intersection area as a new lock to a new list "ri_llp". The lock
	 * type of the intersection region lock added to ri_llp is the same
	 * as that found in the active lock list, "list". The intersecting
	 * region locks are added to ri_llp in increasing l_start order.
	 */
	ASSERT(nfs_zone() == mi->mi_zone);

	locks = flk_active_locks_for_vp(vp);
	ri_llp = NULL;

	for (llp = locks; llp != NULL; llp = llp->ll_next) {
		ASSERT(llp->ll_vp == vp);
		/*
		 * Pick locks that belong to this pid/lockowner
		 */
		if (llp->ll_flock.l_pid != lost_flp->l_pid)
			continue;

		nfs4_add_lock_range(lost_flp, &llp->ll_flock, &ri_llp, vp);
	}

	/*
	 * Now we have the list of intersections with the lost lock. These are
	 * the locks that were/are active before the server replied to the
	 * last/lost lock. Issue these locks to the server here. Playing these
	 * locks to the server will re-establish our current local locking state
	 * with the v4 server.
	 * If we get an error, send SIGLOST to the application for that lock.
	 */

	for (llp = ri_llp; llp != NULL; llp = llp->ll_next) {
		NFS4_DEBUG(nfs4_lost_rqst_debug, (CE_NOTE,
		    "nfs4_reinstitute_local_lock_state: need to issue "
		    "flock: [%"PRIx64" - %"PRIx64"] : %s",
		    llp->ll_flock.l_start,
		    llp->ll_flock.l_start + llp->ll_flock.l_len,
		    llp->ll_flock.l_type == F_RDLCK ? "READ" :
		    llp->ll_flock.l_type == F_WRLCK ? "WRITE" : "INVALID"));
		/*
		 * No need to relock what we already have
		 */
		if (llp->ll_flock.l_type == lost_flp->l_type)
			continue;

		push_reinstate(vp, cmd, &llp->ll_flock, cr, lop);
	}

	/*
	 * Now keeping the start of the lost lock as our reference parse the
	 * newly created ri_llp locklist to find the ranges that we have locked
	 * with the v4 server but not in the current local locking. We need
	 * to unlock these ranges.
	 * These ranges can also be reffered to as those ranges, where the lost
	 * lock does not overlap with the locks in the ri_llp but are locked
	 * since the server replied to the lost lock.
	 */
	cur_start = lost_flp->l_start;
	lost_flp_end = lock_to_end(lost_flp);

	ul_fl.l_type = F_UNLCK;
	ul_fl.l_whence = 0;	/* aka SEEK_SET */
	ul_fl.l_sysid = lost_flp->l_sysid;
	ul_fl.l_pid = lost_flp->l_pid;

	for (llp = ri_llp; llp != NULL; llp = llp->ll_next) {
		llp_ll_flock_end = lock_to_end(&llp->ll_flock);

		if (llp->ll_flock.l_start <= cur_start) {
			cur_start = start_check(llp_ll_flock_end);
			continue;
		}
		NFS4_DEBUG(nfs4_lost_rqst_debug, (CE_NOTE,
		    "nfs4_reinstitute_local_lock_state: "
		    "UNLOCK [%"PRIx64" - %"PRIx64"]",
		    cur_start, llp->ll_flock.l_start));

		ul_fl.l_start = cur_start;
		ul_fl.l_len = end_to_len(cur_start,
		    (llp->ll_flock.l_start - 1));

		push_reinstate(vp, cmd, &ul_fl, cr, lop);
		cur_start = start_check(llp_ll_flock_end);
	}

	/*
	 * In the case where the lost lock ends after all intersecting locks,
	 * unlock the last part of the lost lock range.
	 */
	if (cur_start != start_check(lost_flp_end)) {
		NFS4_DEBUG(nfs4_lost_rqst_debug, (CE_NOTE,
		    "nfs4_reinstitute_local_lock_state: UNLOCK end of the "
		    "lost lock region [%"PRIx64" - %"PRIx64"]",
		    cur_start, lost_flp->l_start + lost_flp->l_len));

		ul_fl.l_start = cur_start;
		/*
		 * Is it an to-EOF lock? if so unlock till the end
		 */
		if (lost_flp->l_len == 0)
			ul_fl.l_len = 0;
		else
			ul_fl.l_len = start_check(lost_flp_end) - cur_start;

		push_reinstate(vp, cmd, &ul_fl, cr, lop);
	}

	if (locks != NULL)
		flk_free_locklist(locks);

	/* Free up our newly created locklist */
	for (llp = ri_llp; llp != NULL; ) {
		tmp_llp = llp->ll_next;
		kmem_free(llp, sizeof (locklist_t));
		llp = tmp_llp;
	}

	/*
	 * Now return back to the original calling nfs4frlock()
	 * and let us naturally drop our seqid syncs.
	 */
}

/*
 * Create a lost state record for the given lock reinstantiation request
 * and push it onto the lost state queue.
 */
static void
push_reinstate(vnode_t *vp, int cmd, flock64_t *flk, cred_t *cr,
    nfs4_lock_owner_t *lop)
{
	nfs4_lost_rqst_t req;
	nfs_lock_type4 locktype;
	nfs4_error_t e = { EINTR, NFS4_OK, RPC_SUCCESS };

	ASSERT(nfs_zone() == VTOMI4(vp)->mi_zone);

	locktype = flk_to_locktype(cmd, flk->l_type);
	nfs4frlock_save_lost_rqst(NFS4_LCK_CTYPE_REINSTATE, EINTR, locktype,
	    NULL, NULL, lop, flk, &req, cr, vp);
	(void) nfs4_start_recovery(&e, VTOMI4(vp), vp, NULL, NULL,
	    (req.lr_op == OP_LOCK || req.lr_op == OP_LOCKU) ?
	    &req : NULL, flk->l_type == F_UNLCK ? OP_LOCKU : OP_LOCK,
	    NULL, NULL, NULL);
}<|MERGE_RESOLUTION|>--- conflicted
+++ resolved
@@ -38,12 +38,8 @@
  */
 
 /*
-<<<<<<< HEAD
  * Copyright (c) 2014, Joyent, Inc. All rights reserved.
-=======
- * Copyright (c) 2013, Joyent, Inc. All rights reserved.
  * Copyright 2022 Oxide Computer Company
->>>>>>> b8af4a89
  */
 
 #include <sys/param.h>
