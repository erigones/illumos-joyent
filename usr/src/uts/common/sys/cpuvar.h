--- conflicted
+++ resolved
@@ -387,14 +387,8 @@
 #define	CPU_DISP_DONTSTEAL	0x01	/* CPU undergoing context swtch */
 #define	CPU_DISP_HALTED		0x02	/* CPU halted waiting for interrupt */
 
-<<<<<<< HEAD
-#endif /* _KERNEL || _KMEMUSER */
-
-#if (defined(_KERNEL) || defined(_KMEMUSER))
-=======
 /* Note: inside ifdef: _KERNEL || _KMEMUSER || _BOOT */
 #if defined(_MACHDEP)
->>>>>>> e984c70b
 
 /*
  * Macros for manipulating sets of CPUs as a bitmap.  Note that this
@@ -513,8 +507,6 @@
 
 extern cpuset_t cpu_seqid_inuse;
 
-<<<<<<< HEAD
-=======
 #endif	/* _MACHDEP */
 #endif /* _KERNEL || _KMEMUSER || _BOOT */
 
@@ -526,7 +518,6 @@
 
 #if defined(_KERNEL) || defined(_KMEMUSER)
 
->>>>>>> e984c70b
 extern struct cpu	*cpu[];		/* indexed by CPU number */
 extern struct cpu	**cpu_seq;	/* indexed by sequential CPU id */
 extern cpu_t		*cpu_list;	/* list of CPUs */
