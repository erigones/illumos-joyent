/*
 * CDDL HEADER START
 *
 * The contents of this file are subject to the terms of the
 * Common Development and Distribution License (the "License").
 * You may not use this file except in compliance with the License.
 *
 * You can obtain a copy of the license at usr/src/OPENSOLARIS.LICENSE
 * or http://www.opensolaris.org/os/licensing.
 * See the License for the specific language governing permissions
 * and limitations under the License.
 *
 * When distributing Covered Code, include this CDDL HEADER in each
 * file and include the License file at usr/src/OPENSOLARIS.LICENSE.
 * If applicable, add the following below this CDDL HEADER, with the
 * fields enclosed by brackets "[]" replaced with your own identifying
 * information: Portions Copyright [yyyy] [name of copyright owner]
 *
 * CDDL HEADER END
 */

/*
 * Copyright 2009 Sun Microsystems, Inc.  All rights reserved.
 * Use is subject to license terms.
 */

/*	Copyright (c) 1984, 1986, 1987, 1988, 1989 AT&T	*/
/*	  All Rights Reserved	*/

/*
<<<<<<< HEAD
 * Copyright 2019 Joyent, Inc.
=======
 * Copyright (c) 2013, Joyent, Inc. All rights reserved.
 * Copyright 2020 OmniOS Community Edition (OmniOSce) Association.
>>>>>>> 1dd4766b
 */

#ifndef _SYS_PRSYSTM_H
#define	_SYS_PRSYSTM_H

#include <sys/isa_defs.h>
#include <sys/zone.h>

#ifdef	__cplusplus
extern "C" {
#endif

#if defined(_KERNEL)

extern kmutex_t pr_pidlock;
extern kcondvar_t *pr_pid_cv;

struct prfpregset;
struct pstatus;
struct lwpstatus;
struct psinfo;
struct lwpsinfo;
struct prcred;
struct prpriv;
struct prsecflags;
struct prfdinfo;

struct seg;
struct regs;
struct watched_page;

/*
 * These are functions in the procfs module that are
 * called from the kernel proper and from other modules.
 */
extern uint_t pr_getprot(struct seg *, int, void **,
	caddr_t *, caddr_t *, caddr_t);
extern void pr_getprot_done(void **);
extern size_t pr_getsegsize(struct seg *, int);
extern int  pr_isobject(struct vnode *);
extern int  pr_isself(struct vnode *);
extern void prinvalidate(struct user *);
extern void prgetstatus(proc_t *, struct pstatus *, zone_t *);
extern void prgetlwpstatus(kthread_t *, struct lwpstatus *, zone_t *);
extern void prgetpsinfo(proc_t *, struct psinfo *);
extern void prgetlwpsinfo(kthread_t *, struct lwpsinfo *);
extern void prgetprfpregs(klwp_t *, struct prfpregset *);
extern void prgetprxregs(klwp_t *, caddr_t);
extern int  prgetprxregsize(proc_t *);
extern void prgetcred(proc_t *, struct prcred *);
extern void prgetpriv(proc_t *, struct prpriv *);
extern size_t prgetprivsize(void);
extern void prgetsecflags(proc_t *, struct prsecflags *);
<<<<<<< HEAD
extern uint_t prnsegs(struct as *, int);
=======
extern int  prnsegs(struct as *, int);
extern u_offset_t prgetfdinfosize(proc_t *, vnode_t *, cred_t *);
extern int prgetfdinfo(proc_t *, vnode_t *, struct prfdinfo *, cred_t *,
    list_t *);
>>>>>>> 1dd4766b
extern void prexit(proc_t *);
extern void prfree(proc_t *);
extern void prlwpexit(kthread_t *);
extern void prlwpfree(proc_t *, lwpent_t *);
extern void prexecstart(void);
extern void prexecend(void);
extern void prrelvm(void);
extern void prbarrier(proc_t *);
extern void prstop(int, int);
extern void prunstop(void);
extern void prnotify(struct vnode *);
extern void prstep(klwp_t *, int);
extern void prnostep(klwp_t *);
extern void prdostep(void);
extern int  prundostep(void);
extern int  prhasfp(void);
extern int  prhasx(proc_t *);
extern caddr_t prmapin(struct as *, caddr_t, int);
extern void prmapout(struct as *, caddr_t, caddr_t, int);
extern int  pr_watch_emul(struct regs *, caddr_t, enum seg_rw);
extern void pr_free_watched_pages(proc_t *);
extern int  pr_allstopped(proc_t *, int);
#if defined(__sparc)
struct _gwindows;
extern	int	prnwindows(klwp_t *);
extern	void	prgetwindows(klwp_t *, struct _gwindows *);
#if defined(__sparcv9) /* 32-bit adb macros should not see these defs */
extern	void	prgetasregs(klwp_t *, asrset_t);
extern	void	prsetasregs(klwp_t *, asrset_t);
#endif /* __sparcv9 */
#endif	/* __sparc */
#if defined(__x86)
struct	ssd;
extern	int	prnldt(proc_t *);
extern	void	prgetldt(proc_t *, struct ssd *);
#endif	/* __x86 */

#ifdef _SYSCALL32_IMPL
struct prfpregset32;
struct pstatus32;
struct lwpstatus32;
struct psinfo32;
struct lwpsinfo32;
extern void prgetstatus32(proc_t *, struct pstatus32 *, zone_t *);
extern void prgetlwpstatus32(kthread_t *, struct lwpstatus32 *, zone_t *);
extern void prgetpsinfo32(proc_t *, struct psinfo32 *);
extern void prgetlwpsinfo32(kthread_t *, struct lwpsinfo32 *);
extern void lwpsinfo_kto32(const struct lwpsinfo *src, struct lwpsinfo32 *dest);
extern void psinfo_kto32(const struct psinfo *src, struct psinfo32 *dest);
extern void prgetprfpregs32(klwp_t *, struct prfpregset32 *);
#if defined(__sparc)
struct gwindows32;
void		prgetwindows32(klwp_t *, struct gwindows32 *);
#endif /* __sparc */
#endif	/* _SYSCALL32_IMPL */

#endif	/* defined (_KERNEL) */

#ifdef	__cplusplus
}
#endif

#endif	/* _SYS_PRSYSTM_H */<|MERGE_RESOLUTION|>--- conflicted
+++ resolved
@@ -28,12 +28,8 @@
 /*	  All Rights Reserved	*/
 
 /*
-<<<<<<< HEAD
  * Copyright 2019 Joyent, Inc.
-=======
- * Copyright (c) 2013, Joyent, Inc. All rights reserved.
  * Copyright 2020 OmniOS Community Edition (OmniOSce) Association.
->>>>>>> 1dd4766b
  */
 
 #ifndef _SYS_PRSYSTM_H
@@ -87,14 +83,10 @@
 extern void prgetpriv(proc_t *, struct prpriv *);
 extern size_t prgetprivsize(void);
 extern void prgetsecflags(proc_t *, struct prsecflags *);
-<<<<<<< HEAD
 extern uint_t prnsegs(struct as *, int);
-=======
-extern int  prnsegs(struct as *, int);
 extern u_offset_t prgetfdinfosize(proc_t *, vnode_t *, cred_t *);
 extern int prgetfdinfo(proc_t *, vnode_t *, struct prfdinfo *, cred_t *,
     list_t *);
->>>>>>> 1dd4766b
 extern void prexit(proc_t *);
 extern void prfree(proc_t *);
 extern void prlwpexit(kthread_t *);
