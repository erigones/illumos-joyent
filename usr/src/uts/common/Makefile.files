--- conflicted
+++ resolved
@@ -21,14 +21,10 @@
 
 #
 # Copyright (c) 1991, 2010, Oracle and/or its affiliates. All rights reserved.
-<<<<<<< HEAD
-# Copyright (c) 2014 Joyent, Inc.  All rights reserved.
-# Copyright (c) 2012 Nexenta Systems, Inc. All rights reserved.
-=======
->>>>>>> 50c45111
 # Copyright (c) 2013 by Delphix. All rights reserved.
 # Copyright (c) 2013 by Saso Kiselkov. All rights reserved.
 # Copyright 2014 Nexenta Systems, Inc.  All rights reserved.
+# Copyright (c) 2014 Joyent, Inc.  All rights reserved.
 #
 
 #
