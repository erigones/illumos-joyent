/*
 * Copyright (c) 2008-2010 Lawrence Stewart <lstewart@freebsd.org>
 * Copyright (c) 2010 The FreeBSD Foundation
 * All rights reserved.
 * Copyright (c) 2017 by Delphix. All rights reserved.
 * Copyright 2019 Joyent, Inc.
<<<<<<< HEAD
=======
 * Copyright 2020 RackTop Systems, Inc.
>>>>>>> cd8579f7
 *
 * This software was developed by Lawrence Stewart while studying at the Centre
 * for Advanced Internet Architectures, Swinburne University of Technology, made
 * possible in part by a grant from the Cisco University Research Program Fund
 * at Community Foundation Silicon Valley.
 *
 * Portions of this software were developed at the Centre for Advanced
 * Internet Architectures, Swinburne University of Technology, Melbourne,
 * Australia by David Hayes under sponsorship from the FreeBSD Foundation.
 *
 * Redistribution and use in source and binary forms, with or without
 * modification, are permitted provided that the following conditions
 * are met:
 * 1. Redistributions of source code must retain the above copyright
 *    notice, this list of conditions and the following disclaimer.
 * 2. Redistributions in binary form must reproduce the above copyright
 *    notice, this list of conditions and the following disclaimer in the
 *    documentation and/or other materials provided with the distribution.
 *
 * THIS SOFTWARE IS PROVIDED BY THE AUTHOR AND CONTRIBUTORS ``AS IS'' AND
 * ANY EXPRESS OR IMPLIED WARRANTIES, INCLUDING, BUT NOT LIMITED TO, THE
 * IMPLIED WARRANTIES OF MERCHANTABILITY AND FITNESS FOR A PARTICULAR PURPOSE
 * ARE DISCLAIMED. IN NO EVENT SHALL THE AUTHOR OR CONTRIBUTORS BE LIABLE
 * FOR ANY DIRECT, INDIRECT, INCIDENTAL, SPECIAL, EXEMPLARY, OR CONSEQUENTIAL
 * DAMAGES (INCLUDING, BUT NOT LIMITED TO, PROCUREMENT OF SUBSTITUTE GOODS
 * OR SERVICES; LOSS OF USE, DATA, OR PROFITS; OR BUSINESS INTERRUPTION)
 * HOWEVER CAUSED AND ON ANY THEORY OF LIABILITY, WHETHER IN CONTRACT, STRICT
 * LIABILITY, OR TORT (INCLUDING NEGLIGENCE OR OTHERWISE) ARISING IN ANY WAY
 * OUT OF THE USE OF THIS SOFTWARE, EVEN IF ADVISED OF THE POSSIBILITY OF
 * SUCH DAMAGE.
 */

/*
 * An implementation of the CUBIC congestion control algorithm for FreeBSD,
 * based on the Internet Draft "draft-rhee-tcpm-cubic-02" by Rhee, Xu and Ha.
 * Originally released as part of the NewTCP research project at Swinburne
 * University of Technology's Centre for Advanced Internet Architectures,
 * Melbourne, Australia, which was made possible in part by a grant from the
 * Cisco University Research Program Fund at Community Foundation Silicon
 * Valley. More details are available at:
 *   http://caia.swin.edu.au/urp/newtcp/
 */

#include <sys/errno.h>
#include <sys/types.h>
#include <sys/kmem.h>
#include <sys/ddi.h>
#include <sys/sunddi.h>
#include <sys/modctl.h>
#include <sys/time.h>

#include <inet/tcp_impl.h>
#include <inet/cc.h>
#include <inet/cc/cc_cubic.h>
#include <inet/cc/cc_module.h>

static struct modlmisc cc_cubic_modlmisc = {
	&mod_miscops,
	"Cubic Congestion Control"
};

static struct modlinkage cc_cubic_modlinkage = {
	MODREV_1,
	&cc_cubic_modlmisc,
	NULL
};

/*
 * cubic uses the NewReno implementation of after_idle and uses NewReno's
 * ack_received callback during slow start.
 */
static struct cc_algo *newreno_cc_algo;

static void	cubic_ack_received(struct cc_var *ccv, uint16_t type);
static void	cubic_cb_destroy(struct cc_var *ccv);
static int	cubic_cb_init(struct cc_var *ccv);
static void	cubic_cong_signal(struct cc_var *ccv, uint32_t type);
static void	cubic_conn_init(struct cc_var *ccv);
static void	cubic_post_recovery(struct cc_var *ccv);
static void	cubic_record_rtt(struct cc_var *ccv);
static void	cubic_ssthresh_update(struct cc_var *ccv);
static void	cubic_after_idle(struct cc_var *ccv);

struct cubic {
	/* Cubic K in fixed point form with CUBIC_SHIFT worth of precision. */
	int64_t		K;
	/* Sum of RTT samples across an epoch in nanoseconds. */
	hrtime_t	sum_rtt_nsecs;
	/* cwnd at the most recent congestion event. */
	uint32_t	max_cwnd;
	/* cwnd at the previous congestion event. */
	uint32_t	prev_max_cwnd;
	/* Number of congestion events. */
	uint32_t	num_cong_events;
	/* Minimum observed rtt in nanoseconds. */
	hrtime_t	min_rtt_nsecs;
	/* Mean observed rtt between congestion epochs. */
	hrtime_t	mean_rtt_nsecs;
	/* ACKs since last congestion event. */
	int		epoch_ack_count;
	/* Time of last congestion event in nanoseconds. */
	hrtime_t	t_last_cong;
};

struct cc_algo cubic_cc_algo = {
	.name = "cubic",
	.ack_received = cubic_ack_received,
	.cb_destroy = cubic_cb_destroy,
	.cb_init = cubic_cb_init,
	.cong_signal = cubic_cong_signal,
	.conn_init = cubic_conn_init,
	.post_recovery = cubic_post_recovery,
	.after_idle = cubic_after_idle,
};

int
_init(void)
{
	int err;

	if ((newreno_cc_algo = cc_load_algo("newreno")) == NULL)
		return (EINVAL);

	if ((err = cc_register_algo(&cubic_cc_algo)) == 0) {
		if ((err = mod_install(&cc_cubic_modlinkage)) != 0)
			(void) cc_deregister_algo(&cubic_cc_algo);
	}

	return (err);
}

int
_fini(void)
{
	/* XXX Not unloadable for now */
	return (EBUSY);
}

int
_info(struct modinfo *modinfop)
{
	return (mod_info(&cc_cubic_modlinkage, modinfop));
}

static void
cubic_ack_received(struct cc_var *ccv, uint16_t type)
{
	struct cubic *cubic_data;
	uint32_t w_tf, w_cubic_next;
	hrtime_t nsecs_since_cong;

	cubic_data = ccv->cc_data;
	cubic_record_rtt(ccv);

	/*
	 * Regular ACK and we're not in cong/fast recovery and we're cwnd
	 * limited and we're either not doing ABC or are slow starting or are
	 * doing ABC and we've sent a cwnd's worth of bytes.
	 */
	if (type == CC_ACK && !IN_RECOVERY(ccv->flags) &&
	    (ccv->flags & CCF_CWND_LIMITED) && (!CC_ABC(ccv) ||
	    CCV(ccv, tcp_cwnd) <= CCV(ccv, tcp_cwnd_ssthresh) ||
	    (CC_ABC(ccv) && (ccv->flags & CCF_ABC_SENTAWND)))) {
		/* Use the logic in NewReno ack_received() for slow start. */
		if (CCV(ccv, tcp_cwnd) <= CCV(ccv, tcp_cwnd_ssthresh) ||
		    cubic_data->min_rtt_nsecs == TCPTV_SRTTBASE)
			newreno_cc_algo->ack_received(ccv, type);
		else {
			nsecs_since_cong = gethrtime() -
			    cubic_data->t_last_cong;

			/*
			 * The mean RTT is used to best reflect the equations in
			 * the I-D. Using min_rtt in the tf_cwnd calculation
			 * causes w_tf to grow much faster than it should if the
			 * RTT is dominated by network buffering rather than
			 * propagation delay.
			 */
			w_tf = tf_cwnd(nsecs_since_cong,
			    cubic_data->mean_rtt_nsecs, cubic_data->max_cwnd,
			    CCV(ccv, tcp_mss));

			w_cubic_next = cubic_cwnd(nsecs_since_cong +
			    cubic_data->mean_rtt_nsecs, cubic_data->max_cwnd,
			    CCV(ccv, tcp_mss), cubic_data->K);

			ccv->flags &= ~CCF_ABC_SENTAWND;

			if (w_cubic_next < w_tf) {
				/*
				 * TCP-friendly region, follow tf
				 * cwnd growth.
				 */
				if (CCV(ccv, tcp_cwnd) < w_tf)
					CCV(ccv, tcp_cwnd) = w_tf;
			} else if (CCV(ccv, tcp_cwnd) < w_cubic_next) {
				/*
				 * Concave or convex region, follow CUBIC
				 * cwnd growth.
				 */
				if (CC_ABC(ccv))
					CCV(ccv, tcp_cwnd) = MIN(w_cubic_next,
					    INT_MAX);
				else
					CCV(ccv, tcp_cwnd) += MAX(1,
					    ((MIN(w_cubic_next, INT_MAX) -
					    CCV(ccv, tcp_cwnd)) *
					    CCV(ccv, tcp_mss)) /
					    CCV(ccv, tcp_cwnd));
			}

			/*
			 * If we're not in slow start and we're probing for a
			 * new cwnd limit at the start of a connection
			 * (happens when hostcache has a relevant entry),
			 * keep updating our current estimate of the
			 * max_cwnd.
			 */
			if (cubic_data->num_cong_events == 0 &&
			    cubic_data->max_cwnd < CCV(ccv, tcp_cwnd)) {
				cubic_data->max_cwnd = CCV(ccv, tcp_cwnd);
				cubic_data->K = cubic_k(cubic_data->max_cwnd /
				    CCV(ccv, tcp_mss));
			}
		}
	}
}

/*
 * This is a Cubic specific implementation of after_idle.
 *   - Reset cwnd by calling New Reno implementation of after_idle.
 *   - Reset t_last_cong.
 */
static void
cubic_after_idle(struct cc_var *ccv)
{
	struct cubic *cubic_data;

	cubic_data = ccv->cc_data;

	cubic_data->max_cwnd = max(cubic_data->max_cwnd, CCV(ccv, tcp_cwnd));
	cubic_data->K = cubic_k(cubic_data->max_cwnd / CCV(ccv, tcp_mss));

	newreno_cc_algo->after_idle(ccv);
	cubic_data->t_last_cong = gethrtime();
}

static void
cubic_cb_destroy(struct cc_var *ccv)
{

	if (ccv->cc_data != NULL)
		kmem_free(ccv->cc_data, sizeof (struct cubic));
}

static int
cubic_cb_init(struct cc_var *ccv)
{
	struct cubic *cubic_data;

	cubic_data = kmem_zalloc(sizeof (struct cubic), KM_NOSLEEP);

	if (cubic_data == NULL)
		return (ENOMEM);

	/* Init some key variables with sensible defaults. */
	cubic_data->t_last_cong = gethrtime();
	cubic_data->min_rtt_nsecs = TCPTV_SRTTBASE;
	cubic_data->mean_rtt_nsecs = 1;

	ccv->cc_data = cubic_data;

	return (0);
}

/*
 * Perform any necessary tasks before we enter congestion recovery.
 */
static void
cubic_cong_signal(struct cc_var *ccv, uint32_t type)
{
	struct cubic *cubic_data;
	uint32_t cwin;
	uint32_t mss;

	cubic_data = ccv->cc_data;
	cwin = CCV(ccv, tcp_cwnd);
	mss = CCV(ccv, tcp_mss);

	switch (type) {
	case CC_NDUPACK:
		if (!IN_FASTRECOVERY(ccv->flags)) {
			if (!IN_CONGRECOVERY(ccv->flags)) {
				cubic_ssthresh_update(ccv);
				cubic_data->num_cong_events++;
				cubic_data->prev_max_cwnd =
				    cubic_data->max_cwnd;
				cubic_data->max_cwnd = cwin;
				CCV(ccv, tcp_cwnd) =
				    CCV(ccv, tcp_cwnd_ssthresh);
			}
			ENTER_RECOVERY(ccv->flags);
		}
		break;

	case CC_ECN:
		if (!IN_CONGRECOVERY(ccv->flags)) {
			cubic_ssthresh_update(ccv);
			cubic_data->num_cong_events++;
			cubic_data->prev_max_cwnd = cubic_data->max_cwnd;
			cubic_data->max_cwnd = cwin;
			cubic_data->t_last_cong = gethrtime();
			CCV(ccv, tcp_cwnd) = CCV(ccv, tcp_cwnd_ssthresh);
			ENTER_CONGRECOVERY(ccv->flags);
		}
		break;

	case CC_RTO:
		/*
		 * Grab the current time and record it so we know when the
		 * most recent congestion event was.
		 */
		cubic_data->num_cong_events++;
		cubic_data->t_last_cong = gethrtime();
		cubic_ssthresh_update(ccv);
		cubic_data->max_cwnd = cwin;
		CCV(ccv, tcp_cwnd) = mss;
		break;
	}
}

static void
cubic_conn_init(struct cc_var *ccv)
{
	struct cubic *cubic_data;

	cubic_data = ccv->cc_data;

	/*
	 * Ensure we have a sane initial value for max_cwnd recorded. Without
	 * this here bad things happen when entries from the TCP hostcache
	 * get used.
	 */
	cubic_data->max_cwnd = CCV(ccv, tcp_cwnd);
}

/*
 * Perform any necessary tasks before we exit congestion recovery.
 */
static void
cubic_post_recovery(struct cc_var *ccv)
{
	struct cubic *cubic_data;
	uint32_t mss, pipe;

	cubic_data = ccv->cc_data;

	/* Fast convergence heuristic. */
	if (cubic_data->max_cwnd < cubic_data->prev_max_cwnd) {
		cubic_data->max_cwnd = (cubic_data->max_cwnd * CUBIC_FC_FACTOR)
		    >> CUBIC_SHIFT;
	}

	/*
	 * There is a risk that if the cwnd becomes less than mss, and
	 * we do not get enough acks to drive it back up beyond mss,
	 * we will stop transmitting data altogether.
	 *
	 * The Cubic RFC defines values in terms of units of mss. Therefore
	 * we must make sure we have at least 1 mss to make progress
	 * since the algorthm is written that way.
	 */
	mss = CCV(ccv, tcp_mss);

	if (IN_FASTRECOVERY(ccv->flags)) {
		/*
		 * If inflight data is less than ssthresh, set cwnd
		 * conservatively to avoid a burst of data, as suggested in
		 * the NewReno RFC. Otherwise, use the CUBIC method.
		 */
		pipe = CCV(ccv, tcp_snxt) - CCV(ccv, tcp_suna);
		if (pipe < CCV(ccv, tcp_cwnd_ssthresh)) {
			/*
			 * Ensure that cwnd does not collapse to 1 MSS under
			 * adverse conditions. Implements RFC6582
			 */
			CCV(ccv, tcp_cwnd) = MAX(pipe, mss) + mss;
		} else {
			/* Update cwnd based on beta and adjusted max_cwnd. */
			CCV(ccv, tcp_cwnd) = max(mss, ((CUBIC_BETA *
			    cubic_data->max_cwnd) >> CUBIC_SHIFT));
		}
	} else {
		CCV(ccv, tcp_cwnd) = max(mss, CCV(ccv, tcp_cwnd));
	}

	cubic_data->t_last_cong = gethrtime();

	/* Calculate the average RTT between congestion epochs. */
	if (cubic_data->epoch_ack_count > 0 &&
	    cubic_data->sum_rtt_nsecs >= cubic_data->epoch_ack_count) {
		cubic_data->mean_rtt_nsecs =
		    (cubic_data->sum_rtt_nsecs / cubic_data->epoch_ack_count);
	}

	cubic_data->epoch_ack_count = 0;
	cubic_data->sum_rtt_nsecs = 0;
	cubic_data->K = cubic_k(cubic_data->max_cwnd / mss);
}

/*
 * Record the min RTT and sum samples for the epoch average RTT calculation.
 */
static void
cubic_record_rtt(struct cc_var *ccv)
{
	struct cubic *cubic_data;
	int t_srtt_nsecs;

	/* Ignore srtt until a min number of samples have been taken. */
	if (CCV(ccv, tcp_rtt_update) >= CUBIC_MIN_RTT_SAMPLES) {
		cubic_data = ccv->cc_data;
		/* tcp_rtt_sa is 8 * smoothed RTT in nanoseconds */
		t_srtt_nsecs = CCV(ccv, tcp_rtt_sa) >> 3;

		/*
		 * Record the current SRTT as our minrtt if it's the smallest
		 * we've seen or minrtt is currently equal to its initialized
		 * value.
		 *
		 * XXXLAS: Should there be some hysteresis for minrtt?
		 */
		if ((t_srtt_nsecs < cubic_data->min_rtt_nsecs ||
		    cubic_data->min_rtt_nsecs == TCPTV_SRTTBASE)) {
			cubic_data->min_rtt_nsecs = max(1, t_srtt_nsecs);

			/*
			 * If the connection is within its first congestion
			 * epoch, ensure we prime mean_rtt_nsecs with a
			 * reasonable value until the epoch average RTT is
			 * calculated in cubic_post_recovery().
			 */
			if (cubic_data->min_rtt_nsecs >
			    cubic_data->mean_rtt_nsecs)
				cubic_data->mean_rtt_nsecs =
				    cubic_data->min_rtt_nsecs;
		}

		/* Sum samples for epoch average RTT calculation. */
		cubic_data->sum_rtt_nsecs += t_srtt_nsecs;
		cubic_data->epoch_ack_count++;
	}
}

/*
 * Update the ssthresh in the event of congestion.
 */
static void
cubic_ssthresh_update(struct cc_var *ccv)
{
	struct cubic *cubic_data;

	cubic_data = ccv->cc_data;

	/*
	 * On the first congestion event, set ssthresh to cwnd * 0.5, on
	 * subsequent congestion events, set it to cwnd * beta.
	 */
	if (cubic_data->num_cong_events == 0)
		CCV(ccv, tcp_cwnd_ssthresh) = CCV(ccv, tcp_cwnd) >> 1;
	else
		CCV(ccv, tcp_cwnd_ssthresh) =
		    (CCV(ccv, tcp_cwnd) * CUBIC_BETA) >> CUBIC_SHIFT;
}<|MERGE_RESOLUTION|>--- conflicted
+++ resolved
@@ -4,10 +4,7 @@
  * All rights reserved.
  * Copyright (c) 2017 by Delphix. All rights reserved.
  * Copyright 2019 Joyent, Inc.
-<<<<<<< HEAD
-=======
  * Copyright 2020 RackTop Systems, Inc.
->>>>>>> cd8579f7
  *
  * This software was developed by Lawrence Stewart while studying at the Centre
  * for Advanced Internet Architectures, Swinburne University of Technology, made
