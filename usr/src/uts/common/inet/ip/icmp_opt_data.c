/*
 * CDDL HEADER START
 *
 * The contents of this file are subject to the terms of the
 * Common Development and Distribution License (the "License").
 * You may not use this file except in compliance with the License.
 *
 * You can obtain a copy of the license at usr/src/OPENSOLARIS.LICENSE
 * or http://www.opensolaris.org/os/licensing.
 * See the License for the specific language governing permissions
 * and limitations under the License.
 *
 * When distributing Covered Code, include this CDDL HEADER in each
 * file and include the License file at usr/src/OPENSOLARIS.LICENSE.
 * If applicable, add the following below this CDDL HEADER, with the
 * fields enclosed by brackets "[]" replaced with your own identifying
 * information: Portions Copyright [yyyy] [name of copyright owner]
 *
 * CDDL HEADER END
 */
/*
 * Copyright 2009 Sun Microsystems, Inc.  All rights reserved.
 * Use is subject to license terms.
<<<<<<< HEAD
 * Copyright 2016 Joyent, Inc.
=======
 * Copyright 2024 Oxide Computer Company
>>>>>>> 7f9dc0ee
 */

#include <sys/types.h>
#include <sys/stream.h>
#define	_SUN_TPI_VERSION 2
#include <sys/tihdr.h>
#include <sys/socket.h>
#include <sys/xti_xtiopt.h>
#include <sys/xti_inet.h>

#include <netinet/in.h>
#include <netinet/icmp6.h>
#include <inet/common.h>
#include <netinet/ip6.h>
#include <inet/ip.h>

#include <netinet/tcp.h>
#include <netinet/ip_mroute.h>
#include <inet/optcom.h>
#include <inet/rawip_impl.h>
#include <net/bpf.h>

/*
 * Table of all known options handled on a ICMP protocol stack.
 *
 * Note: This table contains options processed by both ICMP and IP levels
 *       and is the superset of options that can be performed on a ICMP over IP
 *       stack.
 */
opdes_t	icmp_opt_arr[] = {

{ SO_DEBUG,	SOL_SOCKET, OA_RW, OA_RW, OP_NP, 0, sizeof (int), 0 },
{ SO_DONTROUTE,	SOL_SOCKET, OA_RW, OA_RW, OP_NP, 0, sizeof (int), 0 },
{ SO_USELOOPBACK, SOL_SOCKET, OA_RW, OA_RW, OP_NP, 0, sizeof (int), 0
	},
{ SO_BROADCAST,	SOL_SOCKET, OA_RW, OA_RW, OP_NP, 0, sizeof (int), 0 },
{ SO_REUSEADDR, SOL_SOCKET, OA_RW, OA_RW, OP_NP, 0, sizeof (int), 0 },

#ifdef	SO_PROTOTYPE
	/*
	 * icmp will only allow IPPROTO_ICMP for non-privileged streams
	 * that check is made on an adhoc basis.
	 */
{ SO_PROTOTYPE, SOL_SOCKET, OA_RW, OA_RW, OP_NP, 0, sizeof (int), 0 },
#endif

{ SO_TYPE,	SOL_SOCKET, OA_R, OA_R, OP_NP, 0, sizeof (int), 0 },
{ SO_SNDBUF,	SOL_SOCKET, OA_RW, OA_RW, OP_NP, 0, sizeof (int), 0 },
{ SO_RCVBUF,	SOL_SOCKET, OA_RW, OA_RW, OP_NP, 0, sizeof (int), 0 },
{ SO_SNDTIMEO,	SOL_SOCKET, OA_RW, OA_RW, OP_NP, 0,
	sizeof (struct timeval), 0 },
{ SO_RCVTIMEO,	SOL_SOCKET, OA_RW, OA_RW, OP_NP, 0,
	sizeof (struct timeval), 0 },
{ SO_DGRAM_ERRIND, SOL_SOCKET, OA_RW, OA_RW, OP_NP, 0, sizeof (int),
	0 },
{ SO_TIMESTAMP, SOL_SOCKET, OA_RW, OA_RW, OP_NP, 0, sizeof (int), 0
	},
{ SO_MAC_EXEMPT, SOL_SOCKET, OA_RW, OA_RW, OP_NP, 0, sizeof (int),
	0 },
{ SO_MAC_IMPLICIT, SOL_SOCKET, OA_RW, OA_RW, OP_NP, 0, sizeof (int),
	0 },

{ SO_ALLZONES, SOL_SOCKET, OA_R, OA_RW, OP_CONFIG, 0, sizeof (int),
	0 },
{ SO_DOMAIN,	SOL_SOCKET, OA_R, OA_R, OP_NP, 0, sizeof (int), 0 },

{ SO_ATTACH_FILTER,	SOL_SOCKET, OA_W, OA_W, OP_NP, 0,
	sizeof (struct bpf_program), 0 },
{ SO_DETACH_FILTER,	SOL_SOCKET, OA_W, OA_W, OP_NP, 0, 0, 0 },

{ IP_OPTIONS,	IPPROTO_IP, OA_RW, OA_RW, OP_NP,
	(OP_VARLEN|OP_NODEFAULT),
	IP_MAX_OPT_LENGTH + IP_ADDR_LEN, -1 /* not initialized */ },
{ T_IP_OPTIONS,	IPPROTO_IP, OA_RW, OA_RW, OP_NP,
	(OP_VARLEN|OP_NODEFAULT),
	IP_MAX_OPT_LENGTH + IP_ADDR_LEN, -1 /* not initialized */ },

{ IP_HDRINCL,	IPPROTO_IP, OA_R,  OA_RW, OP_RAW, 0,
	sizeof (int), 0 },
{ IP_TOS,	IPPROTO_IP, OA_RW, OA_RW, OP_NP, 0, sizeof (int), 0 },
{ T_IP_TOS,	IPPROTO_IP, OA_RW, OA_RW, OP_NP, 0, sizeof (int), 0 },
{ IP_TTL,	IPPROTO_IP, OA_RW, OA_RW, OP_NP, 0, sizeof (int), 0 },

{ IP_MULTICAST_IF, IPPROTO_IP, OA_RW, OA_RW, OP_NP, 0,
	sizeof (struct in_addr), 0 /* INADDR_ANY */ },

{ IP_MULTICAST_LOOP, IPPROTO_IP, OA_RW, OA_RW, OP_NP, OP_DEF_FN,
	sizeof (uchar_t), -1 /* not initialized */},

{ IP_MULTICAST_TTL, IPPROTO_IP, OA_RW, OA_RW, OP_NP, OP_DEF_FN,
	sizeof (uchar_t), -1 /* not initialized */ },

{ IP_ADD_MEMBERSHIP, IPPROTO_IP, OA_X, OA_X, OP_NP, OP_NODEFAULT,
	sizeof (struct ip_mreq), -1 /* not initialized */ },

{ IP_DROP_MEMBERSHIP, IPPROTO_IP, OA_X, OA_X, OP_NP, OP_NODEFAULT,
	sizeof (struct ip_mreq), 0 },

{ IP_BLOCK_SOURCE, IPPROTO_IP, OA_X, OA_X, OP_NP, OP_NODEFAULT,
	sizeof (struct ip_mreq_source), -1 },

{ IP_UNBLOCK_SOURCE, IPPROTO_IP, OA_X, OA_X, OP_NP, OP_NODEFAULT,
	sizeof (struct ip_mreq_source), -1 },

{ IP_ADD_SOURCE_MEMBERSHIP, IPPROTO_IP, OA_X, OA_X, OP_NP,
	OP_NODEFAULT, sizeof (struct ip_mreq_source), -1 },

{ IP_DROP_SOURCE_MEMBERSHIP, IPPROTO_IP, OA_X, OA_X, OP_NP,
	OP_NODEFAULT, sizeof (struct ip_mreq_source), -1 },

{ IP_SEC_OPT, IPPROTO_IP, OA_RW, OA_RW, OP_NP, OP_NODEFAULT,
	sizeof (ipsec_req_t), -1 /* not initialized */ },

{ IP_BOUND_IF, IPPROTO_IP, OA_RW, OA_RW, OP_NP, 0,
	sizeof (int),	0 /* no ifindex */ },

{ IP_UNSPEC_SRC, IPPROTO_IP, OA_R, OA_RW, OP_RAW, 0,
	sizeof (int), 0 },

{ IP_BROADCAST_TTL, IPPROTO_IP, OA_R, OA_RW, OP_RAW, 0, sizeof (uchar_t),
	0 /* disabled */ },

{ IP_RECVIF, IPPROTO_IP, OA_RW, OA_RW, OP_NP, 0, sizeof (int), 0 },

{ IP_PKTINFO, IPPROTO_IP, OA_RW, OA_RW, OP_NP,
	(OP_NODEFAULT|OP_VARLEN),
	sizeof (struct in_pktinfo), -1 /* not initialized */ },

{ IP_DONTFRAG, IPPROTO_IP, OA_RW, OA_RW, OP_NP, 0, sizeof (int), 0 },

{ IP_NEXTHOP, IPPROTO_IP, OA_R, OA_RW, OP_CONFIG, 0,
	sizeof (in_addr_t), -1 /* not initialized */ },

{ IP_MINTTL, IPPROTO_IP, OA_RW, OA_RW, OP_NP, 0, sizeof (int), 0 },

{ MRT_INIT, IPPROTO_IP, 0, OA_X, OP_CONFIG,
	OP_NODEFAULT, sizeof (int),
	-1 /* not initialized */ },

{ MRT_DONE, IPPROTO_IP, 0, OA_X, OP_CONFIG,
	OP_NODEFAULT, 0, -1 /* not initialized */ },

{ MRT_ADD_VIF, IPPROTO_IP, 0, OA_X, OP_CONFIG, OP_NODEFAULT,
	sizeof (struct vifctl), -1 /* not initialized */ },

{ MRT_DEL_VIF, IPPROTO_IP, 0, OA_X, OP_CONFIG, OP_NODEFAULT,
	sizeof (vifi_t), -1 /* not initialized */ },

{ MRT_ADD_MFC, IPPROTO_IP, 0, OA_X, OP_CONFIG, OP_NODEFAULT,
	sizeof (struct mfcctl), -1 /* not initialized */ },

{ MRT_DEL_MFC, IPPROTO_IP, 0, OA_X, OP_CONFIG, OP_NODEFAULT,
	sizeof (struct mfcctl), -1 /* not initialized */ },

{ MRT_VERSION, IPPROTO_IP, OA_R, OA_R, OP_NP, OP_NODEFAULT,
	sizeof (int), -1 /* not initialized */ },

{ MRT_ASSERT, IPPROTO_IP, 0, OA_RW, OP_CONFIG,
	OP_NODEFAULT,
	sizeof (int), -1 /* not initialized */ },

{ MCAST_JOIN_GROUP, IPPROTO_IP, OA_X, OA_X, OP_NP,
	OP_NODEFAULT, sizeof (struct group_req),
	-1 /* not initialized */ },
{ MCAST_LEAVE_GROUP, IPPROTO_IP, OA_X, OA_X, OP_NP,
	OP_NODEFAULT, sizeof (struct group_req),
	-1 /* not initialized */ },
{ MCAST_BLOCK_SOURCE, IPPROTO_IP, OA_X, OA_X, OP_NP,
	OP_NODEFAULT, sizeof (struct group_source_req),
	-1 /* not initialized */ },
{ MCAST_UNBLOCK_SOURCE, IPPROTO_IP, OA_X, OA_X, OP_NP,
	OP_NODEFAULT, sizeof (struct group_source_req),
	-1 /* not initialized */ },
{ MCAST_JOIN_SOURCE_GROUP, IPPROTO_IP, OA_X, OA_X, OP_NP,
	OP_NODEFAULT, sizeof (struct group_source_req),
	-1 /* not initialized */ },
{ MCAST_LEAVE_SOURCE_GROUP, IPPROTO_IP, OA_X, OA_X, OP_NP,
	OP_NODEFAULT, sizeof (struct group_source_req),
	-1 /* not initialized */ },

{ IPV6_MULTICAST_IF, IPPROTO_IPV6, OA_RW, OA_RW, OP_NP, 0,
	sizeof (int), 0 },

{ IPV6_MULTICAST_HOPS, IPPROTO_IPV6, OA_RW, OA_RW, OP_NP,
	OP_DEF_FN, sizeof (int), -1 /* not initialized */ },

{ IPV6_MULTICAST_LOOP, IPPROTO_IPV6, OA_RW, OA_RW, OP_NP,
	OP_DEF_FN, sizeof (int), -1 /* not initialized */},

{ IPV6_JOIN_GROUP, IPPROTO_IPV6, OA_X, OA_X, OP_NP, OP_NODEFAULT,
	sizeof (struct ipv6_mreq), -1 /* not initialized */ },

{ IPV6_LEAVE_GROUP, IPPROTO_IPV6, OA_X, OA_X, OP_NP, OP_NODEFAULT,
	sizeof (struct ipv6_mreq), -1 /* not initialized */ },

{ IPV6_UNICAST_HOPS, IPPROTO_IPV6, OA_RW, OA_RW, OP_NP, OP_DEF_FN,
	sizeof (int), -1 /* not initialized */ },

{ IPV6_BOUND_IF, IPPROTO_IPV6, OA_RW, OA_RW, OP_NP, 0,
	sizeof (int),	0 /* no ifindex */ },

{ IPV6_UNSPEC_SRC, IPPROTO_IPV6, OA_R, OA_RW, OP_RAW, 0,
	sizeof (int), 0 },

{ IPV6_CHECKSUM, IPPROTO_IPV6, OA_RW, OA_RW, OP_NP, 0, sizeof (int),
	-1 },

{ ICMP6_FILTER, IPPROTO_ICMPV6, OA_RW, OA_RW, OP_NP, OP_DEF_FN|OP_VARLEN,
	sizeof (icmp6_filter_t), 0 },
{ IPV6_PKTINFO, IPPROTO_IPV6, OA_RW, OA_RW, OP_NP,
	(OP_NODEFAULT|OP_VARLEN),
	sizeof (struct in6_pktinfo), -1 /* not initialized */ },
{ IPV6_HOPLIMIT, IPPROTO_IPV6, OA_RW, OA_RW, OP_NP,
	(OP_NODEFAULT|OP_VARLEN),
	sizeof (int), -1 /* not initialized */ },
{ IPV6_NEXTHOP, IPPROTO_IPV6, OA_RW, OA_RW, OP_NP,
	(OP_NODEFAULT|OP_VARLEN),
	sizeof (sin6_t), -1 /* not initialized */ },
{ IPV6_HOPOPTS, IPPROTO_IPV6, OA_RW, OA_RW, OP_NP,
	(OP_VARLEN|OP_NODEFAULT),
	MAX_EHDR_LEN, -1 /* not initialized */ },
{ IPV6_DSTOPTS, IPPROTO_IPV6, OA_RW, OA_RW, OP_NP,
	(OP_VARLEN|OP_NODEFAULT),
	MAX_EHDR_LEN, -1 /* not initialized */ },
{ IPV6_RTHDRDSTOPTS, IPPROTO_IPV6, OA_RW, OA_RW, OP_NP,
	(OP_VARLEN|OP_NODEFAULT),
	MAX_EHDR_LEN, -1 /* not initialized */ },
{ IPV6_RTHDR, IPPROTO_IPV6, OA_RW, OA_RW, OP_NP,
	(OP_VARLEN|OP_NODEFAULT),
	MAX_EHDR_LEN, -1 /* not initialized */ },
{ IPV6_TCLASS, IPPROTO_IPV6, OA_RW, OA_RW, OP_NP,
	(OP_NODEFAULT|OP_VARLEN),
	sizeof (int), -1 /* not initialized */ },
{ IPV6_PATHMTU, IPPROTO_IPV6, OA_RW, OA_RW, OP_NP, 0,
	sizeof (struct ip6_mtuinfo), -1 },
{ IPV6_DONTFRAG, IPPROTO_IPV6, OA_RW, OA_RW, OP_NP, 0,
	sizeof (int), 0 },
{ IPV6_USE_MIN_MTU, IPPROTO_IPV6, OA_RW, OA_RW, OP_NP, 0,
	sizeof (int), 0 },
{ IPV6_V6ONLY, IPPROTO_IPV6, OA_RW, OA_RW, OP_NP, 0,
	sizeof (int), 0 },

{ IPV6_RECVPKTINFO, IPPROTO_IPV6, OA_RW, OA_RW, OP_NP, 0,
	sizeof (int), 0 },
{ IPV6_RECVHOPLIMIT, IPPROTO_IPV6, OA_RW, OA_RW, OP_NP, 0,
	sizeof (int), 0 },
{ IPV6_RECVHOPOPTS, IPPROTO_IPV6, OA_RW, OA_RW, OP_NP, 0,
	sizeof (int), 0 },
{ _OLD_IPV6_RECVDSTOPTS, IPPROTO_IPV6, OA_RW, OA_RW, OP_NP, 0,
	sizeof (int), 0 },
{ IPV6_RECVDSTOPTS, IPPROTO_IPV6, OA_RW, OA_RW, OP_NP, 0,
	sizeof (int), 0 },
{ IPV6_RECVRTHDR, IPPROTO_IPV6, OA_RW, OA_RW, OP_NP, 0,
	sizeof (int), 0 },
{ IPV6_RECVRTHDRDSTOPTS, IPPROTO_IPV6, OA_RW, OA_RW, OP_NP, 0,
	sizeof (int), 0 },
{ IPV6_RECVPATHMTU, IPPROTO_IPV6, OA_RW, OA_RW, OP_NP, 0,
	sizeof (int), 0 },
{ IPV6_RECVTCLASS, IPPROTO_IPV6, OA_RW, OA_RW, OP_NP, 0,
	sizeof (int), 0 },

{ IPV6_SEC_OPT, IPPROTO_IPV6, OA_RW, OA_RW, OP_NP, OP_NODEFAULT,
	sizeof (ipsec_req_t), -1 /* not initialized */ },
{ IPV6_SRC_PREFERENCES, IPPROTO_IPV6, OA_RW, OA_RW, OP_NP, 0,
	sizeof (uint32_t), IPV6_PREFER_SRC_DEFAULT },

{ MCAST_JOIN_GROUP, IPPROTO_IPV6, OA_X, OA_X, OP_NP,
	OP_NODEFAULT, sizeof (struct group_req),
	-1 /* not initialized */ },
{ MCAST_LEAVE_GROUP, IPPROTO_IPV6, OA_X, OA_X, OP_NP,
	OP_NODEFAULT, sizeof (struct group_req),
	-1 /* not initialized */ },
{ MCAST_BLOCK_SOURCE, IPPROTO_IPV6, OA_X, OA_X, OP_NP,
	OP_NODEFAULT, sizeof (struct group_source_req),
	-1 /* not initialized */ },
{ MCAST_UNBLOCK_SOURCE, IPPROTO_IPV6, OA_X, OA_X, OP_NP,
	OP_NODEFAULT, sizeof (struct group_source_req),
	-1 /* not initialized */ },
{ MCAST_JOIN_SOURCE_GROUP, IPPROTO_IPV6, OA_X, OA_X, OP_NP,
	OP_NODEFAULT, sizeof (struct group_source_req),
	-1 /* not initialized */ },
{ MCAST_LEAVE_SOURCE_GROUP, IPPROTO_IPV6, OA_X, OA_X, OP_NP,
	OP_NODEFAULT, sizeof (struct group_source_req),
	-1 /* not initialized */ },

{ IPV6_MINHOPCOUNT, IPPROTO_IPV6, OA_RW, OA_RW, OP_NP, 0,
	sizeof (int), 0 },
};

/*
 * Table of all supported levels
 * Note: Some levels (e.g. XTI_GENERIC) may be valid but may not have
 * any supported options so we need this info separately.
 *
 * This is needed only for topmost tpi providers and is used only by
 * XTI interfaces.
 */
optlevel_t	icmp_valid_levels_arr[] = {
	XTI_GENERIC,
	SOL_SOCKET,
	IPPROTO_ICMP,
	IPPROTO_IP,
	IPPROTO_IPV6,
	IPPROTO_ICMPV6
};

#define	ICMP_VALID_LEVELS_CNT	A_CNT(icmp_valid_levels_arr)
#define	ICMP_OPT_ARR_CNT		A_CNT(icmp_opt_arr)

uint_t	icmp_max_optsize; /* initialized when ICMP driver is loaded */

/*
 * Initialize option database object for ICMP
 *
 * This object represents database of options to search passed to
 * {sock,tpi}optcom_req() interface routine to take care of option
 * management and associated methods.
 */

optdb_obj_t icmp_opt_obj = {
	icmp_opt_default,	/* ICMP default value function pointer */
	icmp_tpi_opt_get,	/* ICMP get function pointer */
	icmp_tpi_opt_set,	/* ICMP set function pointer */
	ICMP_OPT_ARR_CNT,	/* ICMP option database count of entries */
	icmp_opt_arr,		/* ICMP option database */
	ICMP_VALID_LEVELS_CNT,	/* ICMP valid level count of entries */
	icmp_valid_levels_arr	/* ICMP valid level array */
};<|MERGE_RESOLUTION|>--- conflicted
+++ resolved
@@ -21,11 +21,8 @@
 /*
  * Copyright 2009 Sun Microsystems, Inc.  All rights reserved.
  * Use is subject to license terms.
-<<<<<<< HEAD
  * Copyright 2016 Joyent, Inc.
-=======
  * Copyright 2024 Oxide Computer Company
->>>>>>> 7f9dc0ee
  */
 
 #include <sys/types.h>
