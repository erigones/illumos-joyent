/*
 * CDDL HEADER START
 *
 * The contents of this file are subject to the terms of the
 * Common Development and Distribution License (the "License").
 * You may not use this file except in compliance with the License.
 *
 * You can obtain a copy of the license at usr/src/OPENSOLARIS.LICENSE
 * or http://www.opensolaris.org/os/licensing.
 * See the License for the specific language governing permissions
 * and limitations under the License.
 *
 * When distributing Covered Code, include this CDDL HEADER in each
 * file and include the License file at usr/src/OPENSOLARIS.LICENSE.
 * If applicable, add the following below this CDDL HEADER, with the
 * fields enclosed by brackets "[]" replaced with your own identifying
 * information: Portions Copyright [yyyy] [name of copyright owner]
 *
 * CDDL HEADER END
 */
/*
 * Copyright 2009 Sun Microsystems, Inc.  All rights reserved.
 * Use is subject to license terms.
<<<<<<< HEAD
 * Copyright 2015, Joyent, Inc.
=======
 * Copyright 2020 OmniOS Community Edition (OmniOSce) Association.
>>>>>>> 221e47fb
 */

#include <sys/types.h>
#include <sys/stream.h>
#define	_SUN_TPI_VERSION 2
#include <sys/tihdr.h>
#include <sys/socket.h>
#include <sys/xti_xtiopt.h>
#include <sys/xti_inet.h>

#include <inet/common.h>
#include <netinet/ip6.h>
#include <inet/ip.h>
#include <inet/udp_impl.h>
/*
 * MK_XXX Following 2 includes temporary to import ip6_rthdr_t
 *        definition. May not be needed if we fix ip6_dg_snd_attrs_t
 *        to do all extension headers in identical manner.
 */
#include <net/if.h>
#include <inet/ip6.h>

#include <netinet/in.h>
#include <netinet/udp.h>
#include <inet/optcom.h>

/*
 * Table of all known options handled on a UDP protocol stack.
 *
 * Note: This table contains options processed by both UDP and IP levels
 *       and is the superset of options that can be performed on a UDP over IP
 *       stack.
 */
opdes_t	udp_opt_arr[] = {

{ SO_DEBUG,	SOL_SOCKET, OA_RW, OA_RW, OP_NP, 0, sizeof (int), 0 },
{ SO_DONTROUTE,	SOL_SOCKET, OA_RW, OA_RW, OP_NP, 0, sizeof (int), 0 },
{ SO_USELOOPBACK, SOL_SOCKET, OA_RW, OA_RW, OP_NP, 0, sizeof (int), 0
	},
{ SO_BROADCAST,	SOL_SOCKET, OA_RW, OA_RW, OP_NP, 0, sizeof (int), 0 },
{ SO_REUSEADDR, SOL_SOCKET, OA_RW, OA_RW, OP_NP, 0, sizeof (int), 0 },
{ SO_TYPE,	SOL_SOCKET, OA_R, OA_R, OP_NP, 0, sizeof (int), 0 },
{ SO_SNDBUF,	SOL_SOCKET, OA_RW, OA_RW, OP_NP, 0, sizeof (int), 0 },
{ SO_RCVBUF,	SOL_SOCKET, OA_RW, OA_RW, OP_NP, 0, sizeof (int), 0 },
{ SO_SNDTIMEO,	SOL_SOCKET, OA_RW, OA_RW, OP_NP, 0,
	sizeof (struct timeval), 0 },
{ SO_RCVTIMEO,	SOL_SOCKET, OA_RW, OA_RW, OP_NP, 0,
	sizeof (struct timeval), 0 },
{ SO_DGRAM_ERRIND, SOL_SOCKET, OA_RW, OA_RW, OP_NP, 0, sizeof (int),
	0 },
{ SO_RECVUCRED, SOL_SOCKET, OA_RW, OA_RW, OP_NP, 0, sizeof (int), 0
	},
{ SO_ALLZONES, SOL_SOCKET, OA_R, OA_RW, OP_CONFIG, 0, sizeof (int),
	0 },
{ SO_VRRP, SOL_SOCKET, OA_RW, OA_RW, OP_CONFIG, 0, sizeof (int), 0 },
{ SO_TIMESTAMP, SOL_SOCKET, OA_RW, OA_RW, OP_NP, 0, sizeof (int), 0
	},
{ SO_ANON_MLP, SOL_SOCKET, OA_RW, OA_RW, OP_NP, 0, sizeof (int),
    0 },
{ SO_MAC_EXEMPT, SOL_SOCKET, OA_RW, OA_RW, OP_NP, 0, sizeof (int),
    0 },
{ SO_MAC_IMPLICIT, SOL_SOCKET, OA_RW, OA_RW, OP_NP, 0, sizeof (int),
    0 },
/*
 * The maximum size reported here depends on the maximum value for
 * ucredsize; unfortunately, we can't add ucredsize here so we need
 * to estimate here.  Before it was 512 or 384 + NGROUPS_UMAX * sizeof (gid_t);
 * as we're changing NGROUPS_UMAX we now codify this here using NGROUPS_UMAX.
 */
{ SCM_UCRED, SOL_SOCKET, OA_W, OA_W, OP_NP, OP_VARLEN|OP_NODEFAULT,
    384 + NGROUPS_UMAX * sizeof (gid_t), 0 },
{ SO_EXCLBIND, SOL_SOCKET, OA_RW, OA_RW, OP_NP, 0, sizeof (int), 0 },
{ SO_DOMAIN,	SOL_SOCKET, OA_R, OA_R, OP_NP, 0, sizeof (int), 0 },
{ SO_PROTOTYPE,	SOL_SOCKET, OA_R, OA_R, OP_NP, 0, sizeof (int), 0 },

{ IP_OPTIONS,	IPPROTO_IP, OA_RW, OA_RW, OP_NP,
	(OP_VARLEN|OP_NODEFAULT),
	IP_MAX_OPT_LENGTH + IP_ADDR_LEN, -1 /* not initialized */ },
{ T_IP_OPTIONS,	IPPROTO_IP, OA_RW, OA_RW, OP_NP,
	(OP_VARLEN|OP_NODEFAULT),
	IP_MAX_OPT_LENGTH + IP_ADDR_LEN, -1 /* not initialized */ },

{ IP_TOS,	IPPROTO_IP, OA_RW, OA_RW, OP_NP, 0, sizeof (int), 0 },
{ T_IP_TOS,	IPPROTO_IP, OA_RW, OA_RW, OP_NP, 0, sizeof (int), 0 },
{ IP_TTL,	IPPROTO_IP, OA_RW, OA_RW, OP_NP, 0, sizeof (int), 0 },
{ IP_RECVOPTS,	IPPROTO_IP, OA_RW, OA_RW, OP_NP, 0, sizeof (int), 0 },
{ IP_RECVDSTADDR, IPPROTO_IP, OA_RW, OA_RW, OP_NP, 0, sizeof (int), 0
	},
{ IP_RECVIF, IPPROTO_IP, OA_RW, OA_RW, OP_NP, 0, sizeof (int), 0 },
{ IP_RECVSLLA, IPPROTO_IP, OA_RW, OA_RW, OP_NP, 0, sizeof (int), 0 },
{ IP_RECVTTL,	IPPROTO_IP,  OA_RW, OA_RW, OP_NP, 0, sizeof (int), 0 },
{ IP_RECVTOS,	IPPROTO_IP,  OA_RW, OA_RW, OP_NP, 0, sizeof (int), 0 },
{ IP_MULTICAST_IF, IPPROTO_IP, OA_RW, OA_RW, OP_NP, 0,
	sizeof (struct in_addr),	0 /* INADDR_ANY */ },

{ IP_MULTICAST_LOOP, IPPROTO_IP, OA_RW, OA_RW, OP_NP, OP_DEF_FN,
	sizeof (uchar_t), -1 /* not initialized */},

{ IP_MULTICAST_TTL, IPPROTO_IP, OA_RW, OA_RW, OP_NP, OP_DEF_FN,
	sizeof (uchar_t), -1 /* not initialized */ },

{ IP_ADD_MEMBERSHIP, IPPROTO_IP, OA_X, OA_X, OP_NP, OP_NODEFAULT,
	sizeof (struct ip_mreq), -1 /* not initialized */ },

{ IP_DROP_MEMBERSHIP, IPPROTO_IP, OA_X, OA_X, OP_NP, OP_NODEFAULT,
	sizeof (struct ip_mreq), -1 /* not initialized */ },

{ IP_BLOCK_SOURCE, IPPROTO_IP, OA_X, OA_X, OP_NP, OP_NODEFAULT,
	sizeof (struct ip_mreq_source), -1 /* not initialized */ },

{ IP_UNBLOCK_SOURCE, IPPROTO_IP, OA_X, OA_X, OP_NP, OP_NODEFAULT,
	sizeof (struct ip_mreq_source), -1 /* not initialized */ },

{ IP_ADD_SOURCE_MEMBERSHIP, IPPROTO_IP, OA_X, OA_X, OP_NP,
	OP_NODEFAULT, sizeof (struct ip_mreq_source), -1 },

{ IP_DROP_SOURCE_MEMBERSHIP, IPPROTO_IP, OA_X, OA_X, OP_NP,
	OP_NODEFAULT, sizeof (struct ip_mreq_source), -1 },

{ IP_SEC_OPT, IPPROTO_IP, OA_RW, OA_RW, OP_NP, OP_NODEFAULT,
	sizeof (ipsec_req_t), -1 /* not initialized */ },

{ IP_BOUND_IF, IPPROTO_IP, OA_RW, OA_RW, OP_NP, 0,
	sizeof (int),	0 /* no ifindex */ },

{ IP_DHCPINIT_IF, IPPROTO_IP, OA_R, OA_RW, OP_CONFIG, 0,
	sizeof (int), 0 },

{ IP_UNSPEC_SRC, IPPROTO_IP, OA_R, OA_RW, OP_RAW, 0,
	sizeof (int), 0 },

{ IP_BROADCAST_TTL, IPPROTO_IP, OA_R, OA_RW, OP_RAW, 0, sizeof (uchar_t),
	0 /* disabled */ },

{ IP_PKTINFO, IPPROTO_IP, OA_RW, OA_RW, OP_NP,
	(OP_NODEFAULT|OP_VARLEN),
	sizeof (struct in_pktinfo), -1 /* not initialized */ },
{ IP_NEXTHOP, IPPROTO_IP, OA_R, OA_RW, OP_CONFIG, 0,
	sizeof (in_addr_t),	-1 /* not initialized  */ },

{ IP_DONTFRAG, IPPROTO_IP, OA_RW, OA_RW, OP_NP, 0, sizeof (int), 0 },

{ MCAST_JOIN_GROUP, IPPROTO_IP, OA_X, OA_X, OP_NP,
	OP_NODEFAULT, sizeof (struct group_req),
	-1 /* not initialized */ },
{ MCAST_LEAVE_GROUP, IPPROTO_IP, OA_X, OA_X, OP_NP,
	OP_NODEFAULT, sizeof (struct group_req),
	-1 /* not initialized */ },
{ MCAST_BLOCK_SOURCE, IPPROTO_IP, OA_X, OA_X, OP_NP,
	OP_NODEFAULT, sizeof (struct group_source_req),
	-1 /* not initialized */ },
{ MCAST_UNBLOCK_SOURCE, IPPROTO_IP, OA_X, OA_X, OP_NP,
	OP_NODEFAULT, sizeof (struct group_source_req),
	-1 /* not initialized */ },
{ MCAST_JOIN_SOURCE_GROUP, IPPROTO_IP, OA_X, OA_X, OP_NP,
	OP_NODEFAULT, sizeof (struct group_source_req),
	-1 /* not initialized */ },
{ MCAST_LEAVE_SOURCE_GROUP, IPPROTO_IP, OA_X, OA_X, OP_NP,
	OP_NODEFAULT, sizeof (struct group_source_req),
	-1 /* not initialized */ },

{ IPV6_MULTICAST_IF, IPPROTO_IPV6, OA_RW, OA_RW, OP_NP, 0,
	sizeof (int), 0 },

{ IPV6_MULTICAST_HOPS, IPPROTO_IPV6, OA_RW, OA_RW, OP_NP,
	OP_DEF_FN, sizeof (int), -1 /* not initialized */ },

{ IPV6_MULTICAST_LOOP, IPPROTO_IPV6, OA_RW, OA_RW, OP_NP,
	OP_DEF_FN, sizeof (int), -1 /* not initialized */},

{ IPV6_JOIN_GROUP, IPPROTO_IPV6, OA_X, OA_X, OP_NP, OP_NODEFAULT,
	sizeof (struct ipv6_mreq), -1 /* not initialized */ },

{ IPV6_LEAVE_GROUP,	IPPROTO_IPV6, OA_X, OA_X, OP_NP,
	OP_NODEFAULT,
	sizeof (struct ipv6_mreq), -1 /* not initialized */ },

{ IPV6_UNICAST_HOPS, IPPROTO_IPV6, OA_RW, OA_RW, OP_NP, OP_DEF_FN,
	sizeof (int), -1 /* not initialized */ },

{ IPV6_BOUND_IF, IPPROTO_IPV6, OA_RW, OA_RW, OP_NP, 0,
	sizeof (int),	0 /* no ifindex */ },

{ IPV6_UNSPEC_SRC, IPPROTO_IPV6, OA_R, OA_RW, OP_RAW, 0,
	sizeof (int), 0 },

{ IPV6_PKTINFO, IPPROTO_IPV6, OA_RW, OA_RW, OP_NP,
	(OP_NODEFAULT|OP_VARLEN),
	sizeof (struct in6_pktinfo), -1 /* not initialized */ },
{ IPV6_HOPLIMIT, IPPROTO_IPV6, OA_RW, OA_RW, OP_NP,
	OP_NODEFAULT,
	sizeof (int), -1 /* not initialized */ },
{ IPV6_NEXTHOP, IPPROTO_IPV6, OA_RW, OA_RW, OP_NP,
	(OP_NODEFAULT|OP_VARLEN),
	sizeof (sin6_t), -1 /* not initialized */ },
{ IPV6_HOPOPTS, IPPROTO_IPV6, OA_RW, OA_RW, OP_NP,
	(OP_VARLEN|OP_NODEFAULT),
	MAX_EHDR_LEN, -1 /* not initialized */ },
{ IPV6_DSTOPTS, IPPROTO_IPV6, OA_RW, OA_RW, OP_NP,
	(OP_VARLEN|OP_NODEFAULT),
	MAX_EHDR_LEN, -1 /* not initialized */ },
{ IPV6_RTHDRDSTOPTS, IPPROTO_IPV6, OA_RW, OA_RW, OP_NP,
	(OP_VARLEN|OP_NODEFAULT),
	MAX_EHDR_LEN, -1 /* not initialized */ },
{ IPV6_RTHDR, IPPROTO_IPV6, OA_RW, OA_RW, OP_NP,
	(OP_VARLEN|OP_NODEFAULT),
	MAX_EHDR_LEN, -1 /* not initialized */ },
{ IPV6_TCLASS, IPPROTO_IPV6, OA_RW, OA_RW, OP_NP,
	OP_NODEFAULT,
	sizeof (int), -1 /* not initialized */ },
{ IPV6_PATHMTU, IPPROTO_IPV6, OA_RW, OA_RW, OP_NP,
	OP_NODEFAULT,
	sizeof (struct ip6_mtuinfo), -1 },
{ IPV6_DONTFRAG, IPPROTO_IPV6, OA_RW, OA_RW, OP_NP, 0,
	sizeof (int), 0 },
{ IPV6_USE_MIN_MTU, IPPROTO_IPV6, OA_RW, OA_RW, OP_NP, 0,
	sizeof (int), 0 },
{ IPV6_V6ONLY, IPPROTO_IPV6, OA_RW, OA_RW, OP_NP, 0,
	sizeof (int), 0 },

{ IPV6_RECVPKTINFO, IPPROTO_IPV6, OA_RW, OA_RW, OP_NP, 0,
	sizeof (int), 0 },
{ IPV6_RECVHOPLIMIT, IPPROTO_IPV6, OA_RW, OA_RW, OP_NP, 0,
	sizeof (int), 0 },
{ IPV6_RECVHOPOPTS, IPPROTO_IPV6, OA_RW, OA_RW, OP_NP, 0,
	sizeof (int), 0 },
{ _OLD_IPV6_RECVDSTOPTS, IPPROTO_IPV6, OA_RW, OA_RW, OP_NP, 0,
	sizeof (int), 0 },
{ IPV6_RECVDSTOPTS, IPPROTO_IPV6, OA_RW, OA_RW, OP_NP, 0,
	sizeof (int), 0 },
{ IPV6_RECVRTHDR, IPPROTO_IPV6, OA_RW, OA_RW, OP_NP, 0,
	sizeof (int), 0 },
{ IPV6_RECVRTHDRDSTOPTS, IPPROTO_IPV6, OA_RW, OA_RW, OP_NP, 0,
	sizeof (int), 0 },
{ IPV6_RECVPATHMTU, IPPROTO_IPV6, OA_RW, OA_RW, OP_NP,
	0, sizeof (int), 0 },
{ IPV6_RECVTCLASS, IPPROTO_IPV6, OA_RW, OA_RW, OP_NP, 0,
	sizeof (int), 0 },

{ IPV6_SEC_OPT, IPPROTO_IPV6, OA_RW, OA_RW, OP_NP, OP_NODEFAULT,
	sizeof (ipsec_req_t), -1 /* not initialized */ },
{ IPV6_SRC_PREFERENCES, IPPROTO_IPV6, OA_RW, OA_RW, OP_NP, 0,
	sizeof (uint32_t), IPV6_PREFER_SRC_DEFAULT },

{ MCAST_JOIN_GROUP, IPPROTO_IPV6, OA_X, OA_X, OP_NP,
	OP_NODEFAULT, sizeof (struct group_req),
	-1 /* not initialized */ },
{ MCAST_LEAVE_GROUP, IPPROTO_IPV6, OA_X, OA_X, OP_NP,
	OP_NODEFAULT, sizeof (struct group_req),
	-1 /* not initialized */ },
{ MCAST_BLOCK_SOURCE, IPPROTO_IPV6, OA_X, OA_X, OP_NP,
	OP_NODEFAULT, sizeof (struct group_source_req),
	-1 /* not initialized */ },
{ MCAST_UNBLOCK_SOURCE, IPPROTO_IPV6, OA_X, OA_X, OP_NP,
	OP_NODEFAULT, sizeof (struct group_source_req),
	-1 /* not initialized */ },
{ MCAST_JOIN_SOURCE_GROUP, IPPROTO_IPV6, OA_X, OA_X, OP_NP,
	OP_NODEFAULT, sizeof (struct group_source_req),
	-1 /* not initialized */ },
{ MCAST_LEAVE_SOURCE_GROUP, IPPROTO_IPV6, OA_X, OA_X, OP_NP,
	OP_NODEFAULT, sizeof (struct group_source_req),
	-1 /* not initialized */ },

{ UDP_ANONPRIVBIND, IPPROTO_UDP, OA_R, OA_RW, OP_PRIVPORT, 0,
	sizeof (int), 0 },
{ UDP_EXCLBIND, IPPROTO_UDP, OA_RW, OA_RW, OP_NP, 0, sizeof (int), 0
	},
{ UDP_RCVHDR, IPPROTO_UDP, OA_RW, OA_RW, OP_NP, 0, sizeof (int), 0
	},
{ UDP_NAT_T_ENDPOINT, IPPROTO_UDP, OA_RW, OA_RW, OP_PRIVPORT, 0, sizeof (int),
	0 },
{ UDP_SRCPORT_HASH, IPPROTO_UDP, OA_R, OA_RW, OP_CONFIG, 0, sizeof (int), 0 },
{ UDP_SND_TO_CONNECTED, IPPROTO_UDP, OA_R, OA_RW, OP_CONFIG, 0, sizeof (int),
	0 }
};

/*
 * Table of all supported levels
 * Note: Some levels (e.g. XTI_GENERIC) may be valid but may not have
 * any supported options so we need this info separately.
 *
 * This is needed only for topmost tpi providers and is used only by
 * XTI interfaces.
 */
optlevel_t	udp_valid_levels_arr[] = {
	XTI_GENERIC,
	SOL_SOCKET,
	IPPROTO_UDP,
	IPPROTO_IP,
	IPPROTO_IPV6
};

#define	UDP_VALID_LEVELS_CNT	A_CNT(udp_valid_levels_arr)
#define	UDP_OPT_ARR_CNT		A_CNT(udp_opt_arr)

uint_t udp_max_optsize; /* initialized when UDP driver is loaded */

/*
 * Initialize option database object for UDP
 *
 * This object represents database of options to search passed to
 * {sock,tpi}optcom_req() interface routine to take care of option
 * management and associated methods.
 */

optdb_obj_t udp_opt_obj = {
	udp_opt_default,	/* UDP default value function pointer */
	udp_tpi_opt_get,	/* UDP get function pointer */
	udp_tpi_opt_set,	/* UDP set function pointer */
	UDP_OPT_ARR_CNT,	/* UDP option database count of entries */
	udp_opt_arr,		/* UDP option database */
	UDP_VALID_LEVELS_CNT,	/* UDP valid level count of entries */
	udp_valid_levels_arr	/* UDP valid level array */
};<|MERGE_RESOLUTION|>--- conflicted
+++ resolved
@@ -21,11 +21,8 @@
 /*
  * Copyright 2009 Sun Microsystems, Inc.  All rights reserved.
  * Use is subject to license terms.
-<<<<<<< HEAD
  * Copyright 2015, Joyent, Inc.
-=======
  * Copyright 2020 OmniOS Community Edition (OmniOSce) Association.
->>>>>>> 221e47fb
  */
 
 #include <sys/types.h>
