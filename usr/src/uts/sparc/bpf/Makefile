--- conflicted
+++ resolved
@@ -58,12 +58,7 @@
 #
 #
 CFLAGS		+= $(CCVERBOSE)
-<<<<<<< HEAD
-LDFLAGS		+= -dy -Nmisc/mac -Nmisc/dls -Ndrv/ipnet -Nmisc/neti -Ndrv/ip
-=======
-LDFLAGS		+= -Nmisc/mac -Nmisc/dls -Ndrv/ipnet -Nmisc/neti
->>>>>>> 532883ab
-INC_PATH	+= -I$(UTSBASE)/common/io/bpf
+LDFLAGS		+= -Nmisc/mac -Nmisc/dls -Ndrv/ipnet -Nmisc/neti -Ndrv/ip
 
 #
 # For now, disable these warnings; maintainers should endeavor
