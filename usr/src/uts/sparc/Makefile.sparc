--- conflicted
+++ resolved
@@ -499,11 +499,7 @@
 SOCKET_KMODS	+= socksctp
 SOCKET_KMODS	+= socksdp
 SOCKET_KMODS	+= sockrds
-<<<<<<< HEAD
-SOCKET_KMODS	+= ksslf
 SOCKET_KMODS	+= datafilt
-=======
->>>>>>> 2c0ebdee
 
 #
 #	kiconv modules (/kernel/kiconv):
