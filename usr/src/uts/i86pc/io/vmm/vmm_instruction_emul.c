--- conflicted
+++ resolved
@@ -58,23 +58,7 @@
 #include <machine/vmm.h>
 #include <sys/vmm_kernel.h>
 
-<<<<<<< HEAD
-#include <machine/vmm.h>
-
-#include <err.h>
-#include <assert.h>
-#include <stdbool.h>
-#include <stdio.h>
-#include <strings.h>
-#include <vmmapi.h>
-#define	KASSERT(exp,msg)	assert((exp))
-#define	panic(...)		errx(4, __VA_ARGS__)
-#endif	/* _KERNEL */
-
-#include <machine/vmm_instruction_emul.h>
-=======
 #include <sys/vmm_instruction_emul.h>
->>>>>>> 8dcdeda1
 #include <x86/psl.h>
 #include <x86/specialreg.h>
 
@@ -1460,28 +1444,16 @@
 }
 
 static int
-<<<<<<< HEAD
-emulate_bextr(void *vm, int vcpuid, uint64_t gpa, struct vie *vie,
-    struct vm_guest_paging *paging, mem_region_read_t memread,
-    mem_region_write_t memwrite, void *arg)
-=======
 vie_emulate_bextr(struct vie *vie, struct vm *vm, int vcpuid, uint64_t gpa)
->>>>>>> 8dcdeda1
 {
 	uint64_t src1, src2, dst, rflags;
 	unsigned start, len;
 	int error, size;
-<<<<<<< HEAD
-
-	size = vie->opsize;
-	error = EINVAL;
-=======
 	struct vm_guest_paging *paging;
 
 	size = vie->opsize;
 	error = EINVAL;
 	paging = &vie->paging;
->>>>>>> 8dcdeda1
 
 	/*
 	 * VEX.LZ.0F38.W0 F7 /r		BEXTR r32a, r/m32, r32b
@@ -1500,15 +1472,6 @@
 	 * operand) using an index and length specified in the second /source/
 	 * operand (third operand).
 	 */
-<<<<<<< HEAD
-	error = memread(vm, vcpuid, gpa, &src1, size, arg);
-	if (error)
-		return (error);
-	error = vie_read_register(vm, vcpuid, gpr_map[vie->vex_reg], &src2);
-	if (error)
-		return (error);
-	error = vie_read_register(vm, vcpuid, VM_REG_GUEST_RFLAGS, &rflags);
-=======
 	error = vie_mmio_read(vie, vm, vcpuid, gpa, &src1, size);
 	if (error)
 		return (error);
@@ -1516,7 +1479,6 @@
 	if (error)
 		return (error);
 	error = vm_get_register(vm, vcpuid, VM_REG_GUEST_RFLAGS, &rflags);
->>>>>>> 8dcdeda1
 	if (error)
 		return (error);
 
@@ -1559,12 +1521,7 @@
 }
 
 static int
-<<<<<<< HEAD
-emulate_add(void *vm, int vcpuid, uint64_t gpa, struct vie *vie,
-	    mem_region_read_t memread, mem_region_write_t memwrite, void *arg)
-=======
 vie_emulate_add(struct vie *vie, struct vm *vm, int vcpuid, uint64_t gpa)
->>>>>>> 8dcdeda1
 {
 	int error, size;
 	uint64_t nval, rflags, rflags2, val1, val2;
@@ -2050,10 +2007,6 @@
 		break;
 	case VIE_OP_TYPE_BEXTR:
 		error = vie_emulate_bextr(vie, vm, vcpuid, gpa);
-		break;
-	case VIE_OP_TYPE_BEXTR:
-		error = emulate_bextr(vm, vcpuid, gpa, vie, paging,
-		    memread, memwrite, memarg);
 		break;
 	default:
 		error = EINVAL;
@@ -2639,7 +2592,6 @@
 	return (vie->mmio_gpa);
 }
 
-#ifdef _KERNEL
 static int
 pf_error_code(int usermode, int prot, int rsvd, uint64_t pte)
 {
@@ -2924,7 +2876,6 @@
 	vie->status |= VIES_INST_FETCH;
 	return (0);
 }
-#endif	/* _KERNEL */
 
 static int
 vie_peek(struct vie *vie, uint8_t *x)
@@ -3426,7 +3377,6 @@
 	return (0);
 }
 
-#ifdef _KERNEL
 /*
  * Verify that the 'guest linear address' provided as collateral of the nested
  * page table fault matches with our instruction decoding.
@@ -3525,19 +3475,9 @@
 
 	return (0);
 }
-#endif	/* _KERNEL */
 
 int
-<<<<<<< HEAD
-#ifdef _KERNEL
-vmm_decode_instruction(struct vm *vm, int cpuid, uint64_t gla,
-		       enum vm_cpu_mode cpu_mode, int cs_d, struct vie *vie)
-#else
-vmm_decode_instruction(enum vm_cpu_mode cpu_mode, int cs_d, struct vie *vie)
-#endif
-=======
 vie_decode_instruction(struct vie *vie, struct vm *vm, int cpuid, int cs_d)
->>>>>>> 8dcdeda1
 {
 	enum vm_cpu_mode cpu_mode;
 
@@ -3568,18 +3508,7 @@
 	if (decode_moffset(vie))
 		return (-1);
 
-<<<<<<< HEAD
-#ifdef _KERNEL
-	if ((vie->op.op_flags & VIE_OP_F_NO_GLA_VERIFICATION) == 0) {
-		if (verify_gla(vm, cpuid, gla, vie, cpu_mode))
-			return (-1);
-	}
-#endif
-
-	vie->decoded = 1;	/* success */
-=======
 	vie->status |= VIES_INST_DECODE;
->>>>>>> 8dcdeda1
 
 	return (0);
 }