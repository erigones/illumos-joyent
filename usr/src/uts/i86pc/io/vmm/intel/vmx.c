--- conflicted
+++ resolved
@@ -170,14 +170,6 @@
 SYSCTL_DECL(_hw_vmm);
 SYSCTL_NODE(_hw_vmm, OID_AUTO, vmx, CTLFLAG_RW | CTLFLAG_MPSAFE, NULL,
     NULL);
-<<<<<<< HEAD
-
-#ifdef __FreeBSD__
-int vmxon_enabled[MAXCPU];
-static char vmxon_region[MAXCPU][PAGE_SIZE] __aligned(PAGE_SIZE);
-#endif /*__FreeBSD__ */
-=======
->>>>>>> 8dcdeda1
 
 static uint32_t pinbased_ctls, procbased_ctls, procbased_ctls2;
 static uint32_t exit_ctls, entry_ctls;
@@ -206,10 +198,7 @@
  * Optional capabilities
  */
 #ifdef __FreeBSD__
-<<<<<<< HEAD
-=======
 SYSCTL_DECL(_hw_vmm_vmx);
->>>>>>> 8dcdeda1
 static SYSCTL_NODE(_hw_vmm_vmx, OID_AUTO, cap,
     CTLFLAG_RW | CTLFLAG_MPSAFE, NULL,
     NULL);
@@ -231,22 +220,8 @@
 SYSCTL_INT(_hw_vmm_vmx_cap, OID_AUTO, invpcid, CTLFLAG_RD, &cap_invpcid,
     0, "Guests are allowed to use INVPCID");
 
-<<<<<<< HEAD
-static int tpr_shadowing;
-SYSCTL_INT(_hw_vmm_vmx_cap, OID_AUTO, tpr_shadowing, CTLFLAG_RD,
-    &tpr_shadowing, 0, "TPR shadowing support");
-
-static int virtual_interrupt_delivery;
-SYSCTL_INT(_hw_vmm_vmx_cap, OID_AUTO, virtual_interrupt_delivery, CTLFLAG_RD,
-    &virtual_interrupt_delivery, 0, "APICv virtual interrupt delivery support");
-
-static int posted_interrupts;
-SYSCTL_INT(_hw_vmm_vmx_cap, OID_AUTO, posted_interrupts, CTLFLAG_RD,
-    &posted_interrupts, 0, "APICv posted interrupt support");
-=======
 /* Extra capabilities (VMX_CAP_*) beyond the minimum */
 static enum vmx_caps vmx_capabilities;
->>>>>>> 8dcdeda1
 
 static int pirvec = -1;
 SYSCTL_INT(_hw_vmm_vmx, OID_AUTO, posted_interrupt_vector, CTLFLAG_RD,
@@ -640,12 +615,6 @@
 vmx_init(int ipinum)
 {
 	int error;
-<<<<<<< HEAD
-#ifdef __FreeBSD__
-	uint64_t basic, fixed0, fixed1, feature_control;
-#else
-=======
->>>>>>> 8dcdeda1
 	uint64_t fixed0, fixed1;
 	uint32_t tmp;
 	enum vmx_caps avail_caps = VMX_CAP_NONE;
@@ -736,69 +705,6 @@
 	    MSR_VMX_PROCBASED_CTLS2, PROCBASED2_ENABLE_INVPCID, 0,
 	    &tmp) == 0);
 
-<<<<<<< HEAD
-	/*
-	 * Check support for TPR shadow.
-	 */
-	error = vmx_set_ctlreg(MSR_VMX_PROCBASED_CTLS,
-	    MSR_VMX_TRUE_PROCBASED_CTLS, PROCBASED_USE_TPR_SHADOW, 0,
-	    &tmp);
-	if (error == 0) {
-		tpr_shadowing = 1;
-		TUNABLE_INT_FETCH("hw.vmm.vmx.use_tpr_shadowing",
-		    &tpr_shadowing);
-	}
-
-	if (tpr_shadowing) {
-		procbased_ctls |= PROCBASED_USE_TPR_SHADOW;
-		procbased_ctls &= ~PROCBASED_CR8_LOAD_EXITING;
-		procbased_ctls &= ~PROCBASED_CR8_STORE_EXITING;
-	}
-
-	/*
-	 * Check support for virtual interrupt delivery.
-	 */
-	procbased2_vid_bits = (PROCBASED2_VIRTUALIZE_APIC_ACCESSES |
-	    PROCBASED2_VIRTUALIZE_X2APIC_MODE |
-	    PROCBASED2_APIC_REGISTER_VIRTUALIZATION |
-	    PROCBASED2_VIRTUAL_INTERRUPT_DELIVERY);
-
-	error = vmx_set_ctlreg(MSR_VMX_PROCBASED_CTLS2, MSR_VMX_PROCBASED_CTLS2,
-	    procbased2_vid_bits, 0, &tmp);
-	if (error == 0 && tpr_shadowing) {
-		virtual_interrupt_delivery = 1;
-		TUNABLE_INT_FETCH("hw.vmm.vmx.use_apic_vid",
-		    &virtual_interrupt_delivery);
-	}
-
-	if (virtual_interrupt_delivery) {
-		procbased_ctls |= PROCBASED_USE_TPR_SHADOW;
-		procbased_ctls2 |= procbased2_vid_bits;
-		procbased_ctls2 &= ~PROCBASED2_VIRTUALIZE_X2APIC_MODE;
-
-		/*
-		 * Check for Posted Interrupts only if Virtual Interrupt
-		 * Delivery is enabled.
-		 */
-		error = vmx_set_ctlreg(MSR_VMX_PINBASED_CTLS,
-		    MSR_VMX_TRUE_PINBASED_CTLS, PINBASED_POSTED_INTERRUPT, 0,
-		    &tmp);
-		if (error == 0) {
-#ifdef __FreeBSD__
-			pirvec = lapic_ipi_alloc(pti ? &IDTVEC(justreturn1_pti) :
-			    &IDTVEC(justreturn));
-			if (pirvec < 0) {
-				if (bootverbose) {
-					printf("vmx_init: unable to allocate "
-					    "posted interrupt vector\n");
-				}
-			} else {
-				posted_interrupts = 1;
-				TUNABLE_INT_FETCH("hw.vmm.vmx.use_apic_pir",
-				    &posted_interrupts);
-			}
-#else
-=======
 	/* Check for APIC virtualization capabilities:
 	 * - TPR shadowing
 	 * - Full APICv (with or without x2APIC support)
@@ -817,7 +723,6 @@
 		    MSR_VMX_PROCBASED_CTLS2, apicv_bits, 0, &tmp) == 0) {
 			avail_caps |= VMX_CAP_APICV;
 
->>>>>>> 8dcdeda1
 			/*
 			 * It may make sense in the future to differentiate
 			 * hardware (or software) configurations with APICv but
@@ -1120,44 +1025,9 @@
 		vmx->ctx[i].guest_dr6 = DBREG_DR6_RESERVED1;
 		vmcs_write(VMCS_GUEST_DR7, DBREG_DR7_RESERVED1);
 
-<<<<<<< HEAD
-		if (tpr_shadowing) {
-#ifdef __FreeBSD__
-			error += vmwrite(VMCS_VIRTUAL_APIC,
-			    vtophys(&vmx->apic_page[i]));
-#else
-			error += vmwrite(VMCS_VIRTUAL_APIC, apic_page_pa);
-#endif
-		}
-
-		if (virtual_interrupt_delivery) {
-			error += vmwrite(VMCS_APIC_ACCESS, APIC_ACCESS_ADDRESS);
-			error += vmwrite(VMCS_EOI_EXIT0, 0);
-			error += vmwrite(VMCS_EOI_EXIT1, 0);
-			error += vmwrite(VMCS_EOI_EXIT2, 0);
-			error += vmwrite(VMCS_EOI_EXIT3, 0);
-		}
-		if (posted_interrupts) {
-			error += vmwrite(VMCS_PIR_VECTOR, pirvec);
-#ifdef __FreeBSD__
-			error += vmwrite(VMCS_PIR_DESC,
-			    vtophys(&vmx->pir_desc[i]));
-#else
-			error += vmwrite(VMCS_PIR_DESC, pir_desc_pa);
-#endif
-		}
-		VMCLEAR(vmcs);
-		KASSERT(error == 0, ("vmx_vminit: error customizing the vmcs"));
-
-		vmx->cap[i].set = 0;
-		vmx->cap[i].proc_ctls = procbased_ctls;
-		vmx->cap[i].proc_ctls2 = procbased_ctls2;
-		vmx->cap[i].exc_bitmap = exc_bitmap;
-=======
 		if (vmx_cap_en(vmx, VMX_CAP_TPR_SHADOW)) {
 			vmcs_write(VMCS_VIRTUAL_APIC, apic_page_pa);
 		}
->>>>>>> 8dcdeda1
 
 		if (vmx_cap_en(vmx, VMX_CAP_APICV)) {
 			vmcs_write(VMCS_APIC_ACCESS, APIC_ACCESS_ADDRESS);
@@ -3163,14 +3033,6 @@
 #endif
 
 		/*
-<<<<<<< HEAD
-		 * If TPR Shadowing is enabled, the TPR Threshold
-		 * must be updated right before entering the guest.
-		 */
-		if (tpr_shadowing && !virtual_interrupt_delivery) {
-			if ((vmx->cap[vcpu].proc_ctls & PROCBASED_USE_TPR_SHADOW) != 0) {
-				vmcs_write(VMCS_TPR_THRESHOLD, vlapic_get_cr8(vlapic));
-=======
 		 * If TPR Shadowing is enabled, the TPR Threshold must be
 		 * updated right before entering the guest.
 		 */
@@ -3180,7 +3042,6 @@
 			    PROCBASED_USE_TPR_SHADOW) != 0) {
 				vmcs_write(VMCS_TPR_THRESHOLD,
 				    vlapic_get_cr8(vlapic));
->>>>>>> 8dcdeda1
 			}
 		}
 
@@ -3617,11 +3478,7 @@
 		}
 		break;
 	case VM_CAP_BPT_EXIT:
-<<<<<<< HEAD
-		retval = 0;
-=======
 		error = 0;
->>>>>>> 8dcdeda1
 
 		/* Don't change the bitmap if we are tracing all exceptions. */
 		if (vmx->cap[vcpu].exc_bitmap != 0xffffffff) {
@@ -3635,14 +3492,9 @@
 		break;
 	}
 
-<<<<<<< HEAD
-	if (retval)
-		return (retval);
-=======
 	if (error != 0) {
 		return (error);
 	}
->>>>>>> 8dcdeda1
 
 	if (pptr != NULL) {
 		if (val) {
@@ -3654,10 +3506,6 @@
 		vmcs_write(reg, baseval);
 		vmcs_clear(vmx->vmcs_pa[vcpu]);
 
-<<<<<<< HEAD
-		if (error)
-			return (error);
-
 		/*
 		 * Update optional stored flags, and record
 		 * setting
@@ -3671,21 +3519,6 @@
 		vmx->cap[vcpu].set &= ~(1 << type);
 	}
 
-=======
-		/*
-		 * Update optional stored flags, and record
-		 * setting
-		 */
-		*pptr = baseval;
-	}
-
-	if (val) {
-		vmx->cap[vcpu].set |= (1 << type);
-	} else {
-		vmx->cap[vcpu].set &= ~(1 << type);
-	}
-
->>>>>>> 8dcdeda1
 	return (0);
 }
 
@@ -3873,19 +3706,11 @@
 vmx_enable_x2apic_mode_ts(struct vlapic *vlapic)
 {
 	struct vmx *vmx;
-<<<<<<< HEAD
-	struct vmcs *vmcs;
-=======
->>>>>>> 8dcdeda1
 	uint32_t proc_ctls;
 	int vcpuid;
 
 	vcpuid = vlapic->vcpuid;
 	vmx = ((struct vlapic_vtx *)vlapic)->vmx;
-<<<<<<< HEAD
-	vmcs = &vmx->vmcs[vcpuid];
-=======
->>>>>>> 8dcdeda1
 
 	proc_ctls = vmx->cap[vcpuid].proc_ctls;
 	proc_ctls &= ~PROCBASED_USE_TPR_SHADOW;
@@ -3893,15 +3718,9 @@
 	proc_ctls |= PROCBASED_CR8_STORE_EXITING;
 	vmx->cap[vcpuid].proc_ctls = proc_ctls;
 
-<<<<<<< HEAD
-	VMPTRLD(vmcs);
-	vmcs_write(VMCS_PRI_PROC_BASED_CTLS, proc_ctls);
-	VMCLEAR(vmcs);
-=======
 	vmcs_load(vmx->vmcs_pa[vcpuid]);
 	vmcs_write(VMCS_PRI_PROC_BASED_CTLS, proc_ctls);
 	vmcs_clear(vmx->vmcs_pa[vcpuid]);
->>>>>>> 8dcdeda1
 }
 
 static void
@@ -4067,27 +3886,15 @@
 	vlapic_vtx->pir_desc = &vmx->pir_desc[vcpuid];
 	vlapic_vtx->vmx = vmx;
 
-<<<<<<< HEAD
-	if (tpr_shadowing) {
-		vlapic->ops.enable_x2apic_mode = vmx_enable_x2apic_mode_ts;
-	}
-
-	if (virtual_interrupt_delivery) {
-=======
 	if (vmx_cap_en(vmx, VMX_CAP_TPR_SHADOW)) {
 		vlapic->ops.enable_x2apic_mode = vmx_enable_x2apic_mode_ts;
 	}
 	if (vmx_cap_en(vmx, VMX_CAP_APICV)) {
->>>>>>> 8dcdeda1
 		vlapic->ops.set_intr_ready = vmx_set_intr_ready;
 		vlapic->ops.pending_intr = vmx_pending_intr;
 		vlapic->ops.intr_accepted = vmx_intr_accepted;
 		vlapic->ops.set_tmr = vmx_set_tmr;
 		vlapic->ops.enable_x2apic_mode = vmx_enable_x2apic_mode_vid;
-<<<<<<< HEAD
-	}
-=======
->>>>>>> 8dcdeda1
 
 		if (vmx_cap_en(vmx, VMX_CAP_APICV_PIR)) {
 			vlapic->ops.post_intr = vmx_post_intr;
