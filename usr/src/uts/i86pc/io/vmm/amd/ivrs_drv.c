/*-
 * SPDX-License-Identifier: BSD-2-Clause-FreeBSD
 *
 * Copyright (c) 2016, Anish Gupta (anish@freebsd.org)
 * All rights reserved.
 *
 * Redistribution and use in source and binary forms, with or without
 * modification, are permitted provided that the following conditions
 * are met:
 * 1. Redistributions of source code must retain the above copyright
 *    notice unmodified, this list of conditions, and the following
 *    disclaimer.
 * 2. Redistributions in binary form must reproduce the above copyright
 *    notice, this list of conditions and the following disclaimer in the
 *    documentation and/or other materials provided with the distribution.
 *
 * THIS SOFTWARE IS PROVIDED BY THE AUTHOR ``AS IS'' AND ANY EXPRESS OR
 * IMPLIED WARRANTIES, INCLUDING, BUT NOT LIMITED TO, THE IMPLIED WARRANTIES
 * OF MERCHANTABILITY AND FITNESS FOR A PARTICULAR PURPOSE ARE DISCLAIMED.
 * IN NO EVENT SHALL THE AUTHOR BE LIABLE FOR ANY DIRECT, INDIRECT,
 * INCIDENTAL, SPECIAL, EXEMPLARY, OR CONSEQUENTIAL DAMAGES (INCLUDING, BUT
 * NOT LIMITED TO, PROCUREMENT OF SUBSTITUTE GOODS OR SERVICES; LOSS OF USE,
 * DATA, OR PROFITS; OR BUSINESS INTERRUPTION) HOWEVER CAUSED AND ON ANY
 * THEORY OF LIABILITY, WHETHER IN CONTRACT, STRICT LIABILITY, OR TORT
 * (INCLUDING NEGLIGENCE OR OTHERWISE) ARISING IN ANY WAY OUT OF THE USE OF
 * THIS SOFTWARE, EVEN IF ADVISED OF THE POSSIBILITY OF SUCH DAMAGE.
 */

#include <sys/cdefs.h>
__FBSDID("$FreeBSD$");

#include "opt_acpi.h"
#include <sys/param.h>
#include <sys/bus.h>
#include <sys/kernel.h>
#include <sys/module.h>
#include <sys/malloc.h>

#include <machine/vmparam.h>

#include <vm/vm.h>
#include <vm/pmap.h>

#include <contrib/dev/acpica/include/acpi.h>
#include <contrib/dev/acpica/include/accommon.h>
#include <dev/acpica/acpivar.h>

#include "io/iommu.h"
#include "amdvi_priv.h"

device_t *ivhd_devs;			/* IVHD or AMD-Vi device list. */
int	ivhd_count;			/* Number of IVHD header. */
/*
 * Cached IVHD header list.
 * Single entry for each IVHD, filtered the legacy one.
 */
<<<<<<< HEAD
ACPI_IVRS_HARDWARE1 *ivhd_hdrs[10];	
=======
ACPI_IVRS_HARDWARE1 *ivhd_hdrs[10];
>>>>>>> 8dcdeda1

extern int amdvi_ptp_level;		/* Page table levels. */

typedef int (*ivhd_iter_t)(ACPI_IVRS_HEADER *ptr, void *arg);
/*
 * Iterate IVRS table for IVHD and IVMD device type.
 */
static void
ivrs_hdr_iterate_tbl(ivhd_iter_t iter, void *arg)
{
	ACPI_TABLE_IVRS *ivrs;
	ACPI_IVRS_HEADER *ivrs_hdr, *end;
	ACPI_STATUS status;

	status = AcpiGetTable(ACPI_SIG_IVRS, 1, (ACPI_TABLE_HEADER **)&ivrs);
	if (ACPI_FAILURE(status))
		return;

	if (ivrs->Header.Length == 0) {
		return;
	}

	ivrs_hdr = (ACPI_IVRS_HEADER *)(ivrs + 1);
	end = (ACPI_IVRS_HEADER *)((char *)ivrs + ivrs->Header.Length);

	while (ivrs_hdr < end) {
		if ((uint8_t *)ivrs_hdr + ivrs_hdr->Length > (uint8_t *)end) {
			printf("AMD-Vi:IVHD/IVMD is corrupted, length : %d\n",
			    ivrs_hdr->Length);
			break;
		}

		switch (ivrs_hdr->Type) {
		case IVRS_TYPE_HARDWARE_LEGACY:	/* Legacy */
		case IVRS_TYPE_HARDWARE_EFR:
		case IVRS_TYPE_HARDWARE_MIXED:
			if (!iter(ivrs_hdr, arg))
				return;
			break;

		case ACPI_IVRS_TYPE_MEMORY1:
		case ACPI_IVRS_TYPE_MEMORY2:
		case ACPI_IVRS_TYPE_MEMORY3:
			if (!iter(ivrs_hdr, arg))
				return;

			break;

		default:
			printf("AMD-Vi:Not IVHD/IVMD type(%d)", ivrs_hdr->Type);

		}

		ivrs_hdr = (ACPI_IVRS_HEADER *)((uint8_t *)ivrs_hdr +
			ivrs_hdr->Length);
	}
}

static bool
ivrs_is_ivhd(UINT8 type)
{

	switch(type) {
	case IVRS_TYPE_HARDWARE_LEGACY:
	case IVRS_TYPE_HARDWARE_EFR:
	case IVRS_TYPE_HARDWARE_MIXED:
		return (true);

	default:
		return (false);
	}
}

/* Count the number of AMD-Vi devices in the system. */
static int
ivhd_count_iter(ACPI_IVRS_HEADER * ivrs_he, void *arg)
{

	if (ivrs_is_ivhd(ivrs_he->Type))
		ivhd_count++;

	return (1);
}

struct find_ivrs_hdr_args {
	int	i;
	ACPI_IVRS_HEADER *ptr;
};

static int
ivrs_hdr_find_iter(ACPI_IVRS_HEADER * ivrs_hdr, void *args)
{
	struct find_ivrs_hdr_args *fi;

	fi = (struct find_ivrs_hdr_args *)args;
	if (ivrs_is_ivhd(ivrs_hdr->Type)) {
		if (fi->i == 0) {
			fi->ptr = ivrs_hdr;
			return (0);
		}
		fi->i--;
	}

	return (1);
}

static ACPI_IVRS_HARDWARE1 *
ivhd_find_by_index(int idx)
{
	struct find_ivrs_hdr_args fi;

	fi.i = idx;
	fi.ptr = NULL;

	ivrs_hdr_iterate_tbl(ivrs_hdr_find_iter, &fi);

	return ((ACPI_IVRS_HARDWARE1 *)fi.ptr);
}

static void
ivhd_dev_add_entry(struct amdvi_softc *softc, uint32_t start_id,
    uint32_t end_id, uint8_t cfg, bool ats)
{
	struct ivhd_dev_cfg *dev_cfg;

	/* If device doesn't have special data, don't add it. */
	if (!cfg)
		return;

	dev_cfg = &softc->dev_cfg[softc->dev_cfg_cnt++];
	dev_cfg->start_id = start_id;
	dev_cfg->end_id = end_id;
	dev_cfg->data = cfg;
	dev_cfg->enable_ats = ats;
}

/*
 * Record device attributes as suggested by BIOS.
 */
static int
ivhd_dev_parse(ACPI_IVRS_HARDWARE1 *ivhd, struct amdvi_softc *softc)
{
	ACPI_IVRS_DE_HEADER *de;
	uint8_t *p, *end;
	int range_start_id = 0, range_end_id = 0;
	uint32_t *extended;
	uint8_t all_data = 0, range_data = 0;
	bool range_enable_ats = false, enable_ats;

	softc->start_dev_rid = ~0;
	softc->end_dev_rid = 0;

	switch (ivhd->Header.Type) {
		case IVRS_TYPE_HARDWARE_LEGACY:
			p = (uint8_t *)ivhd + sizeof(ACPI_IVRS_HARDWARE1);
			break;

		case IVRS_TYPE_HARDWARE_EFR:
		case IVRS_TYPE_HARDWARE_MIXED:
			p = (uint8_t *)ivhd + sizeof(ACPI_IVRS_HARDWARE2);
			break;

		default:
			device_printf(softc->dev,
				"unknown type: 0x%x\n", ivhd->Header.Type);
			return (-1);
	}

	end = (uint8_t *)ivhd + ivhd->Header.Length;

	while (p < end) {
		de = (ACPI_IVRS_DE_HEADER *)p;
		softc->start_dev_rid = MIN(softc->start_dev_rid, de->Id);
		softc->end_dev_rid = MAX(softc->end_dev_rid, de->Id);
		switch (de->Type) {
		case ACPI_IVRS_TYPE_ALL:
			all_data = de->DataSetting;
			break;

		case ACPI_IVRS_TYPE_SELECT:
		case ACPI_IVRS_TYPE_ALIAS_SELECT:
		case ACPI_IVRS_TYPE_EXT_SELECT:
			enable_ats = false;
			if (de->Type == ACPI_IVRS_TYPE_EXT_SELECT) {
				extended = (uint32_t *)(de + 1);
				enable_ats =
				    (*extended & IVHD_DEV_EXT_ATS_DISABLE) ?
					false : true;
			}
			ivhd_dev_add_entry(softc, de->Id, de->Id,
			    de->DataSetting | all_data, enable_ats);
			break;

		case ACPI_IVRS_TYPE_START:
		case ACPI_IVRS_TYPE_ALIAS_START:
		case ACPI_IVRS_TYPE_EXT_START:
			range_start_id = de->Id;
			range_data = de->DataSetting;
			if (de->Type == ACPI_IVRS_TYPE_EXT_START) {
				extended = (uint32_t *)(de + 1);
				range_enable_ats =
				    (*extended & IVHD_DEV_EXT_ATS_DISABLE) ?
					false : true;
			}
			break;

		case ACPI_IVRS_TYPE_END:
			range_end_id = de->Id;
			ivhd_dev_add_entry(softc, range_start_id, range_end_id,
				range_data | all_data, range_enable_ats);
			range_start_id = range_end_id = 0;
			range_data = 0;
			all_data = 0;
			break;

		case ACPI_IVRS_TYPE_PAD4:
			break;

		case ACPI_IVRS_TYPE_SPECIAL:
			/* HPET or IOAPIC */
			break;
		default:
			if ((de->Type < 5) ||
			    (de->Type >= ACPI_IVRS_TYPE_PAD8))
				device_printf(softc->dev,
				    "Unknown dev entry:0x%x\n", de->Type);
		}

		if (softc->dev_cfg_cnt >
			(sizeof(softc->dev_cfg) / sizeof(softc->dev_cfg[0]))) {
			device_printf(softc->dev,
			    "WARN Too many device entries.\n");
			return (EINVAL);
		}
		if (de->Type < 0x40)
			p += sizeof(ACPI_IVRS_DEVICE4);
		else if (de->Type < 0x80)
			p += sizeof(ACPI_IVRS_DEVICE8A);
		else {
			printf("Variable size IVHD type 0x%x not supported\n",
			    de->Type);
			break;
		}
	}

	KASSERT((softc->end_dev_rid >= softc->start_dev_rid),
	    ("Device end[0x%x] < start[0x%x.\n",
	    softc->end_dev_rid, softc->start_dev_rid));

	return (0);
}

static bool
ivhd_is_newer(ACPI_IVRS_HEADER *old, ACPI_IVRS_HEADER  *new)
{
	/*
	 * Newer IVRS header type take precedence.
	 */
	if ((old->DeviceId == new->DeviceId) &&
		(old->Type == IVRS_TYPE_HARDWARE_LEGACY) &&
		((new->Type == IVRS_TYPE_HARDWARE_EFR) ||
		(new->Type == IVRS_TYPE_HARDWARE_MIXED))) {
		return (true);
	}

	return (false);
}

static void
ivhd_identify(driver_t *driver, device_t parent)
{
	ACPI_TABLE_IVRS *ivrs;
	ACPI_IVRS_HARDWARE1 *ivhd;
	ACPI_STATUS status;
	int i, count = 0;
	uint32_t ivrs_ivinfo;

	if (acpi_disabled("ivhd"))
		return;

	status = AcpiGetTable(ACPI_SIG_IVRS, 1, (ACPI_TABLE_HEADER **)&ivrs);
	if (ACPI_FAILURE(status))
		return;

	if (ivrs->Header.Length == 0) {
		return;
	}

	ivrs_ivinfo = ivrs->Info;
	printf("AMD-Vi: IVRS Info VAsize = %d PAsize = %d GVAsize = %d"
	       " flags:%b\n",
		REG_BITS(ivrs_ivinfo, 21, 15), REG_BITS(ivrs_ivinfo, 14, 8),
		REG_BITS(ivrs_ivinfo, 7, 5), REG_BITS(ivrs_ivinfo, 22, 22),
		"\020\001EFRSup");

	ivrs_hdr_iterate_tbl(ivhd_count_iter, NULL);
	if (!ivhd_count)
		return;

	for (i = 0; i < ivhd_count; i++) {
		ivhd = ivhd_find_by_index(i);
		KASSERT(ivhd, ("ivhd%d is NULL\n", i));
		ivhd_hdrs[i] = ivhd;
	}

        /*
	 * Scan for presence of legacy and non-legacy device type
	 * for same AMD-Vi device and override the old one.
	 */
	for (i = ivhd_count - 1 ; i > 0 ; i--){
		if (ivhd_is_newer(&ivhd_hdrs[i-1]->Header,
			&ivhd_hdrs[i]->Header)) {
			ivhd_hdrs[i-1] = ivhd_hdrs[i];
			ivhd_count--;
		}
       }

	ivhd_devs = malloc(sizeof(device_t) * ivhd_count, M_DEVBUF,
		M_WAITOK | M_ZERO);
	for (i = 0; i < ivhd_count; i++) {
		ivhd = ivhd_hdrs[i];
		KASSERT(ivhd, ("ivhd%d is NULL\n", i));

		/*
		 * Use a high order to ensure that this driver is probed after
		 * the Host-PCI bridge and the root PCI bus.
		 */
		ivhd_devs[i] = BUS_ADD_CHILD(parent,
		    ACPI_DEV_BASE_ORDER + 10 * 10, "ivhd", i);

		/*
		 * XXX: In case device was not destroyed before, add will fail.
		 * locate the old device instance.
		 */
		if (ivhd_devs[i] == NULL) {
			ivhd_devs[i] = device_find_child(parent, "ivhd", i);
			if (ivhd_devs[i] == NULL) {
				printf("AMD-Vi: cant find ivhd%d\n", i);
				break;
			}
		}
		count++;
	}

	/*
	 * Update device count in case failed to attach.
	 */
	ivhd_count = count;
}

static int
ivhd_probe(device_t dev)
{
	ACPI_IVRS_HARDWARE1 *ivhd;
	int unit;

	if (acpi_get_handle(dev) != NULL)
		return (ENXIO);

	unit = device_get_unit(dev);
	KASSERT((unit < ivhd_count),
		("ivhd unit %d > count %d", unit, ivhd_count));
	ivhd = ivhd_hdrs[unit];
	KASSERT(ivhd, ("ivhd is NULL"));

	switch (ivhd->Header.Type) {
	case IVRS_TYPE_HARDWARE_EFR:
		device_set_desc(dev, "AMD-Vi/IOMMU ivhd with EFR");
		break;

	case IVRS_TYPE_HARDWARE_MIXED:
		device_set_desc(dev, "AMD-Vi/IOMMU ivhd in mixed format");
		break;

	case IVRS_TYPE_HARDWARE_LEGACY:
        default:
		device_set_desc(dev, "AMD-Vi/IOMMU ivhd");
		break;
	}

	return (BUS_PROBE_NOWILDCARD);
}

static void
ivhd_print_flag(device_t dev, enum IvrsType ivhd_type, uint8_t flag)
{
	/*
	 * IVHD lgeacy type has two extra high bits in flag which has
	 * been moved to EFR for non-legacy device.
	 */
	switch (ivhd_type) {
	case IVRS_TYPE_HARDWARE_LEGACY:
		device_printf(dev, "Flag:%b\n", flag,
			"\020"
			"\001HtTunEn"
			"\002PassPW"
			"\003ResPassPW"
			"\004Isoc"
			"\005IotlbSup"
			"\006Coherent"
			"\007PreFSup"
			"\008PPRSup");
		break;

	case IVRS_TYPE_HARDWARE_EFR:
	case IVRS_TYPE_HARDWARE_MIXED:
		device_printf(dev, "Flag:%b\n", flag,
			"\020"
			"\001HtTunEn"
			"\002PassPW"
			"\003ResPassPW"
			"\004Isoc"
			"\005IotlbSup"
			"\006Coherent");
		break;

	default:
		device_printf(dev, "Can't decode flag of ivhd type :0x%x\n",
			ivhd_type);
		break;
	}
}

/*
 * Feature in legacy IVHD type(0x10) and attribute in newer type(0x11 and 0x40).
 */
static void
ivhd_print_feature(device_t dev, enum IvrsType ivhd_type, uint32_t feature)
{
	switch (ivhd_type) {
	case IVRS_TYPE_HARDWARE_LEGACY:
		device_printf(dev, "Features(type:0x%x) HATS = %d GATS = %d"
			" MsiNumPPR = %d PNBanks= %d PNCounters= %d\n",
			ivhd_type,
			REG_BITS(feature, 31, 30),
			REG_BITS(feature, 29, 28),
			REG_BITS(feature, 27, 23),
			REG_BITS(feature, 22, 17),
			REG_BITS(feature, 16, 13));
		device_printf(dev, "max PASID = %d GLXSup = %d Feature:%b\n",
			REG_BITS(feature, 12, 8),
			REG_BITS(feature, 4, 3),
			feature,
			"\020"
			"\002NXSup"
			"\003GTSup"
			"\004<b4>"
			"\005IASup"
			"\006GASup"
			"\007HESup");
		break;

	/* Fewer features or attributes are reported in non-legacy type. */
	case IVRS_TYPE_HARDWARE_EFR:
	case IVRS_TYPE_HARDWARE_MIXED:
		device_printf(dev, "Features(type:0x%x) MsiNumPPR = %d"
			" PNBanks= %d PNCounters= %d\n",
			ivhd_type,
			REG_BITS(feature, 27, 23),
			REG_BITS(feature, 22, 17),
			REG_BITS(feature, 16, 13));
		break;

	default: /* Other ivhd type features are not decoded. */
		device_printf(dev, "Can't decode ivhd type :0x%x\n", ivhd_type);
	}
}

/* Print extended features of IOMMU. */
static void
ivhd_print_ext_feature(device_t dev, uint64_t ext_feature)
{
	uint32_t ext_low, ext_high;

	if (!ext_feature)
		return;

	ext_low = ext_feature;
	device_printf(dev, "Extended features[31:0]:%b "
		"HATS = 0x%x GATS = 0x%x "
		"GLXSup = 0x%x SmiFSup = 0x%x SmiFRC = 0x%x "
		"GAMSup = 0x%x DualPortLogSup = 0x%x DualEventLogSup = 0x%x\n",
		(int)ext_low,
		"\020"
		"\001PreFSup"
		"\002PPRSup"
		"\003<b2>"
		"\004NXSup"
		"\005GTSup"
		"\006<b5>"
		"\007IASup"
		"\008GASup"
		"\009HESup"
		"\010PCSup",
		REG_BITS(ext_low, 11, 10),
		REG_BITS(ext_low, 13, 12),
		REG_BITS(ext_low, 15, 14),
		REG_BITS(ext_low, 17, 16),
		REG_BITS(ext_low, 20, 18),
		REG_BITS(ext_low, 23, 21),
		REG_BITS(ext_low, 25, 24),
		REG_BITS(ext_low, 29, 28));

	ext_high = ext_feature >> 32;
	device_printf(dev, "Extended features[62:32]:%b "
		"Max PASID: 0x%x DevTblSegSup = 0x%x "
		"MarcSup = 0x%x\n",
		(int)(ext_high),
		"\020"
		"\006USSup"
		"\009PprOvrflwEarlySup"
		"\010PPRAutoRspSup"
		"\013BlKStopMrkSup"
		"\014PerfOptSup"
		"\015MsiCapMmioSup"
		"\017GIOSup"
		"\018HASup"
		"\019EPHSup"
		"\020AttrFWSup"
		"\021HDSup"
		"\023InvIotlbSup",
		REG_BITS(ext_high, 5, 0),
		REG_BITS(ext_high, 8, 7),
		REG_BITS(ext_high, 11, 10));
}

static int
ivhd_print_cap(struct amdvi_softc *softc, ACPI_IVRS_HARDWARE1 * ivhd)
{
	device_t dev;
	int max_ptp_level;

	dev = softc->dev;

	ivhd_print_flag(dev, softc->ivhd_type, softc->ivhd_flag);
	ivhd_print_feature(dev, softc->ivhd_type, softc->ivhd_feature);
	ivhd_print_ext_feature(dev, softc->ext_feature);
	max_ptp_level = 7;
	/* Make sure device support minimum page level as requested by user. */
	if (max_ptp_level < amdvi_ptp_level) {
		device_printf(dev, "insufficient PTP level:%d\n",
			max_ptp_level);
		return (EINVAL);
	} else {
		device_printf(softc->dev, "supported paging level:%d, will use only: %d\n",
			max_ptp_level, amdvi_ptp_level);
	}

	device_printf(softc->dev, "device range: 0x%x - 0x%x\n",
			softc->start_dev_rid, softc->end_dev_rid);

	return (0);
}

static int
ivhd_attach(device_t dev)
{
	ACPI_IVRS_HARDWARE1 *ivhd;
	ACPI_IVRS_HARDWARE2 *ivhd_efr;
	struct amdvi_softc *softc;
	int status, unit;

	unit = device_get_unit(dev);
	KASSERT((unit < ivhd_count),
		("ivhd unit %d > count %d", unit, ivhd_count));
	/* Make sure its same device for which attach is called. */
	KASSERT((ivhd_devs[unit] == dev),
		("Not same device old %p new %p", ivhd_devs[unit], dev));

	softc = device_get_softc(dev);
	softc->dev = dev;
	ivhd = ivhd_hdrs[unit];
	KASSERT(ivhd, ("ivhd is NULL"));

	softc->ivhd_type = ivhd->Header.Type;
	softc->pci_seg = ivhd->PciSegmentGroup;
	softc->pci_rid = ivhd->Header.DeviceId;
	softc->ivhd_flag = ivhd->Header.Flags;
	/*
	 * On lgeacy IVHD type(0x10), it is documented as feature
	 * but in newer type it is attribute.
	 */
	softc->ivhd_feature = ivhd->FeatureReporting;
<<<<<<< HEAD
	/* 
=======
	/*
>>>>>>> 8dcdeda1
	 * PCI capability has more capabilities that are not part of IVRS.
	 */
	softc->cap_off = ivhd->CapabilityOffset;

#ifdef notyet
	/* IVHD Info bit[4:0] is event MSI/X number. */
	softc->event_msix = ivhd->Info & 0x1F;
#endif
	switch (ivhd->Header.Type) {
	case IVRS_TYPE_HARDWARE_EFR:
	case IVRS_TYPE_HARDWARE_MIXED:
		ivhd_efr = (ACPI_IVRS_HARDWARE2 *)ivhd;
		softc->ext_feature = ivhd_efr->EfrRegisterImage;
		break;
	}

	softc->ctrl = (struct amdvi_ctrl *) PHYS_TO_DMAP(ivhd->BaseAddress);
	status = ivhd_dev_parse(ivhd, softc);
	if (status != 0) {
		device_printf(dev,
		    "endpoint device parsing error=%d\n", status);
	}

	status = ivhd_print_cap(softc, ivhd);
	if (status != 0) {
		return (status);
	}

	status = amdvi_setup_hw(softc);
	if (status != 0) {
		device_printf(dev, "couldn't be initialised, error=%d\n",
		    status);
		return (status);
	}

	return (0);
}

static int
ivhd_detach(device_t dev)
{
	struct amdvi_softc *softc;

	softc = device_get_softc(dev);

	amdvi_teardown_hw(softc);

	/*
	 * XXX: delete the device.
	 * don't allow detach, return EBUSY.
	 */
	return (0);
}

static int
ivhd_suspend(device_t dev)
{

	return (0);
}

static int
ivhd_resume(device_t dev)
{

	return (0);
}

static device_method_t ivhd_methods[] = {
	DEVMETHOD(device_identify, ivhd_identify),
	DEVMETHOD(device_probe, ivhd_probe),
	DEVMETHOD(device_attach, ivhd_attach),
	DEVMETHOD(device_detach, ivhd_detach),
	DEVMETHOD(device_suspend, ivhd_suspend),
	DEVMETHOD(device_resume, ivhd_resume),
	DEVMETHOD_END
};

static driver_t ivhd_driver = {
	"ivhd",
	ivhd_methods,
	sizeof(struct amdvi_softc),
};

static devclass_t ivhd_devclass;

/*
 * Load this module at the end after PCI re-probing to configure interrupt.
 */
DRIVER_MODULE_ORDERED(ivhd, acpi, ivhd_driver, ivhd_devclass, 0, 0,
		      SI_ORDER_ANY);
MODULE_DEPEND(ivhd, acpi, 1, 1, 1);
MODULE_DEPEND(ivhd, pci, 1, 1, 1);<|MERGE_RESOLUTION|>--- conflicted
+++ resolved
@@ -54,11 +54,7 @@
  * Cached IVHD header list.
  * Single entry for each IVHD, filtered the legacy one.
  */
-<<<<<<< HEAD
-ACPI_IVRS_HARDWARE1 *ivhd_hdrs[10];	
-=======
 ACPI_IVRS_HARDWARE1 *ivhd_hdrs[10];
->>>>>>> 8dcdeda1
 
 extern int amdvi_ptp_level;		/* Page table levels. */
 
@@ -642,11 +638,7 @@
 	 * but in newer type it is attribute.
 	 */
 	softc->ivhd_feature = ivhd->FeatureReporting;
-<<<<<<< HEAD
-	/* 
-=======
 	/*
->>>>>>> 8dcdeda1
 	 * PCI capability has more capabilities that are not part of IVRS.
 	 */
 	softc->cap_off = ivhd->CapabilityOffset;
