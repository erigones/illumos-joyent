--- conflicted
+++ resolved
@@ -60,8 +60,6 @@
 
 #define	SHA1_ASCII_LENGTH	(SHA1_DIGEST_LENGTH * 2)
 
-<<<<<<< HEAD
-=======
 /*
  * Region of memory that may be corrupted by external actors.  This can go away
  * once the firmware bug RICHMOND-16 is fixed and all systems with the bug are
@@ -71,7 +69,6 @@
 #define	CORRUPT_REGION_SIZE	0x100000
 #define	CORRUPT_REGION_END	(CORRUPT_REGION_START + CORRUPT_REGION_SIZE)
 
->>>>>>> b9bf3341
 /*
  * This file contains code that runs to transition us from either a multiboot
  * compliant loader (32 bit non-paging) or a XPV domain loader to
