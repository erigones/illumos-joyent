/*-
 * SPDX-License-Identifier: BSD-2-Clause-FreeBSD
 *
 * Copyright (c) 2011 NetApp, Inc.
 * All rights reserved.
 *
 * Redistribution and use in source and binary forms, with or without
 * modification, are permitted provided that the following conditions
 * are met:
 * 1. Redistributions of source code must retain the above copyright
 *    notice, this list of conditions and the following disclaimer.
 * 2. Redistributions in binary form must reproduce the above copyright
 *    notice, this list of conditions and the following disclaimer in the
 *    documentation and/or other materials provided with the distribution.
 *
 * THIS SOFTWARE IS PROVIDED BY NETAPP, INC ``AS IS'' AND
 * ANY EXPRESS OR IMPLIED WARRANTIES, INCLUDING, BUT NOT LIMITED TO, THE
 * IMPLIED WARRANTIES OF MERCHANTABILITY AND FITNESS FOR A PARTICULAR PURPOSE
 * ARE DISCLAIMED.  IN NO EVENT SHALL NETAPP, INC OR CONTRIBUTORS BE LIABLE
 * FOR ANY DIRECT, INDIRECT, INCIDENTAL, SPECIAL, EXEMPLARY, OR CONSEQUENTIAL
 * DAMAGES (INCLUDING, BUT NOT LIMITED TO, PROCUREMENT OF SUBSTITUTE GOODS
 * OR SERVICES; LOSS OF USE, DATA, OR PROFITS; OR BUSINESS INTERRUPTION)
 * HOWEVER CAUSED AND ON ANY THEORY OF LIABILITY, WHETHER IN CONTRACT, STRICT
 * LIABILITY, OR TORT (INCLUDING NEGLIGENCE OR OTHERWISE) ARISING IN ANY WAY
 * OUT OF THE USE OF THIS SOFTWARE, EVEN IF ADVISED OF THE POSSIBILITY OF
 * SUCH DAMAGE.
 *
 * $FreeBSD$
 */
/*
 * This file and its contents are supplied under the terms of the
 * Common Development and Distribution License ("CDDL"), version 1.0.
 * You may only use this file in accordance with the terms of version
 * 1.0 of the CDDL.
 *
 * A full copy of the text of the CDDL should have accompanied this
 * source.  A copy of the CDDL is also available via the Internet at
 * http://www.illumos.org/license/CDDL.
 *
 * Copyright 2015 Pluribus Networks Inc.
 * Copyright 2019 Joyent, Inc.
 */

#ifndef	_VMM_DEV_H_
#define	_VMM_DEV_H_

#include <machine/vmm.h>

struct vm_memmap {
	vm_paddr_t	gpa;
	int		segid;		/* memory segment */
	vm_ooffset_t	segoff;		/* offset into memory segment */
	size_t		len;		/* mmap length */
	int		prot;		/* RWX */
	int		flags;
};
#define	VM_MEMMAP_F_WIRED	0x01
#define	VM_MEMMAP_F_IOMMU	0x02

#define	VM_MEMSEG_NAME(m)	((m)->name[0] != '\0' ? (m)->name : NULL)
struct vm_memseg {
	int		segid;
	size_t		len;
	char		name[SPECNAMELEN + 1];
};

struct vm_memseg_fbsd12 {
	int		segid;
	size_t		len;
	char		name[64];
};
_Static_assert(sizeof(struct vm_memseg_fbsd12) == 80, "COMPAT_FREEBSD12 ABI");

struct vm_register {
	int		cpuid;
	int		regnum;		/* enum vm_reg_name */
	uint64_t	regval;
};

struct vm_seg_desc {			/* data or code segment */
	int		cpuid;
	int		regnum;		/* enum vm_reg_name */
	struct seg_desc desc;
};

struct vm_register_set {
	int		cpuid;
	unsigned int	count;
	const int	*regnums;	/* enum vm_reg_name */
	uint64_t	*regvals;
};

struct vm_exception {
	int		cpuid;
	int		vector;
	uint32_t	error_code;
	int		error_code_valid;
	int		restart_instruction;
};

struct vm_lapic_msi {
	uint64_t	msg;
	uint64_t	addr;
};

struct vm_lapic_irq {
	int		cpuid;
	int		vector;
};

struct vm_ioapic_irq {
	int		irq;
};

struct vm_isa_irq {
	int		atpic_irq;
	int		ioapic_irq;
};

struct vm_isa_irq_trigger {
	int		atpic_irq;
	enum vm_intr_trigger trigger;
};

struct vm_capability {
	int		cpuid;
	enum vm_cap_type captype;
	int		capval;
	int		allcpus;
};

struct vm_pptdev {
	int		pptfd;
};

struct vm_pptdev_mmio {
	int		pptfd;
	vm_paddr_t	gpa;
	vm_paddr_t	hpa;
	size_t		len;
};

struct vm_pptdev_msi {
	int		vcpu;
	int		pptfd;
	int		numvec;		/* 0 means disabled */
	uint64_t	msg;
	uint64_t	addr;
};

struct vm_pptdev_msix {
	int		vcpu;
	int		pptfd;
	int		idx;
	uint64_t	msg;
	uint32_t	vector_control;
	uint64_t	addr;
};

struct vm_pptdev_limits {
	int		pptfd;
	int		msi_limit;
	int		msix_limit;
};

struct vm_nmi {
	int		cpuid;
};

#ifdef __FreeBSD__
#define	MAX_VM_STATS	64
#else
#define	MAX_VM_STATS	(64 + VM_MAXCPU)
#endif

struct vm_stats {
	int		cpuid;				/* in */
	int		num_entries;			/* out */
	struct timeval	tv;
	uint64_t	statbuf[MAX_VM_STATS];
};

struct vm_stat_desc {
	int		index;				/* in */
	char		desc[128];			/* out */
};

struct vm_x2apic {
	int			cpuid;
	enum x2apic_state	state;
};

struct vm_gpa_pte {
	uint64_t	gpa;				/* in */
	uint64_t	pte[4];				/* out */
	int		ptenum;
};

struct vm_hpet_cap {
	uint32_t	capabilities;	/* lower 32 bits of HPET capabilities */
};

struct vm_suspend {
	enum vm_suspend_how how;
};

struct vm_gla2gpa {
	int		vcpuid;		/* inputs */
	int		prot;		/* PROT_READ or PROT_WRITE */
	uint64_t	gla;
	struct vm_guest_paging paging;
	int		fault;		/* outputs */
	uint64_t	gpa;
};

struct vm_activate_cpu {
	int		vcpuid;
};

struct vm_cpuset {
	int		which;
	int		cpusetsize;
#ifndef _KERNEL
	cpuset_t	*cpus;
#else
	void		*cpus;
#endif
};
#define	VM_ACTIVE_CPUS		0
#define	VM_SUSPENDED_CPUS	1
#define	VM_DEBUG_CPUS		2

struct vm_intinfo {
	int		vcpuid;
	uint64_t	info1;
	uint64_t	info2;
};

struct vm_rtc_time {
	time_t		secs;
};

struct vm_rtc_data {
	int		offset;
	uint8_t		value;
};

struct vm_devmem_offset {
	int		segid;
	off_t		offset;
};

struct vm_cpu_topology {
	uint16_t	sockets;
	uint16_t	cores;
	uint16_t	threads;
	uint16_t	maxcpus;
};

struct vm_readwrite_kernemu_device {
	int		vcpuid;
	unsigned	access_width : 3;
	unsigned	_unused : 29;
	uint64_t	gpa;
	uint64_t	value;
};
_Static_assert(sizeof(struct vm_readwrite_kernemu_device) == 24, "ABI");

<<<<<<< HEAD
enum {
	/* general routines */
	IOCNUM_ABIVERS = 0,
	IOCNUM_RUN = 1,
	IOCNUM_SET_CAPABILITY = 2,
	IOCNUM_GET_CAPABILITY = 3,
	IOCNUM_SUSPEND = 4,
	IOCNUM_REINIT = 5,

	/* memory apis */
	IOCNUM_MAP_MEMORY = 10,			/* deprecated */
	IOCNUM_GET_MEMORY_SEG = 11,		/* deprecated */
	IOCNUM_GET_GPA_PMAP = 12,
	IOCNUM_GLA2GPA = 13,
	IOCNUM_ALLOC_MEMSEG = 14,
	IOCNUM_GET_MEMSEG = 15,
	IOCNUM_MMAP_MEMSEG = 16,
	IOCNUM_MMAP_GETNEXT = 17,
	IOCNUM_GLA2GPA_NOFAULT = 18,

	/* register/state accessors */
	IOCNUM_SET_REGISTER = 20,
	IOCNUM_GET_REGISTER = 21,
	IOCNUM_SET_SEGMENT_DESCRIPTOR = 22,
	IOCNUM_GET_SEGMENT_DESCRIPTOR = 23,
	IOCNUM_SET_REGISTER_SET = 24,
	IOCNUM_GET_REGISTER_SET = 25,
	IOCNUM_GET_KERNEMU_DEV = 26,
	IOCNUM_SET_KERNEMU_DEV = 27,

	/* interrupt injection */
	IOCNUM_GET_INTINFO = 28,
	IOCNUM_SET_INTINFO = 29,
	IOCNUM_INJECT_EXCEPTION = 30,
	IOCNUM_LAPIC_IRQ = 31,
	IOCNUM_INJECT_NMI = 32,
	IOCNUM_IOAPIC_ASSERT_IRQ = 33,
	IOCNUM_IOAPIC_DEASSERT_IRQ = 34,
	IOCNUM_IOAPIC_PULSE_IRQ = 35,
	IOCNUM_LAPIC_MSI = 36,
	IOCNUM_LAPIC_LOCAL_IRQ = 37,
	IOCNUM_IOAPIC_PINCOUNT = 38,
	IOCNUM_RESTART_INSTRUCTION = 39,

	/* PCI pass-thru */
	IOCNUM_BIND_PPTDEV = 40,
	IOCNUM_UNBIND_PPTDEV = 41,
	IOCNUM_MAP_PPTDEV_MMIO = 42,
	IOCNUM_PPTDEV_MSI = 43,
	IOCNUM_PPTDEV_MSIX = 44,
	IOCNUM_GET_PPTDEV_LIMITS = 45,

	/* statistics */
	IOCNUM_VM_STATS = 50, 
	IOCNUM_VM_STAT_DESC = 51,

	/* kernel device state */
	IOCNUM_SET_X2APIC_STATE = 60,
	IOCNUM_GET_X2APIC_STATE = 61,
	IOCNUM_GET_HPET_CAPABILITIES = 62,

	/* CPU Topology */
	IOCNUM_SET_TOPOLOGY = 63,
	IOCNUM_GET_TOPOLOGY = 64,

	/* legacy interrupt injection */
	IOCNUM_ISA_ASSERT_IRQ = 80,
	IOCNUM_ISA_DEASSERT_IRQ = 81,
	IOCNUM_ISA_PULSE_IRQ = 82,
	IOCNUM_ISA_SET_IRQ_TRIGGER = 83,

	/* vm_cpuset */
	IOCNUM_ACTIVATE_CPU = 90,
	IOCNUM_GET_CPUSET = 91,
	IOCNUM_SUSPEND_CPU = 92,
	IOCNUM_RESUME_CPU = 93,

	/* RTC */
	IOCNUM_RTC_READ = 100,
	IOCNUM_RTC_WRITE = 101,
	IOCNUM_RTC_SETTIME = 102,
	IOCNUM_RTC_GETTIME = 103,

#ifndef __FreeBSD__
	/* illumos-custom ioctls */
	IOCNUM_DEVMEM_GETOFFSET = 256,
	IOCNUM_WRLOCK_CYCLE = 257,
#endif
};

#define	VM_RUN		\
	_IOWR('v', IOCNUM_RUN, struct vm_run)
#define	VM_SUSPEND	\
	_IOW('v', IOCNUM_SUSPEND, struct vm_suspend)
#define	VM_REINIT	\
	_IO('v', IOCNUM_REINIT)
#define	VM_ALLOC_MEMSEG_FBSD12	\
	_IOW('v', IOCNUM_ALLOC_MEMSEG, struct vm_memseg_fbsd12)
#define	VM_ALLOC_MEMSEG	\
	_IOW('v', IOCNUM_ALLOC_MEMSEG, struct vm_memseg)
#define	VM_GET_MEMSEG_FBSD12	\
	_IOWR('v', IOCNUM_GET_MEMSEG, struct vm_memseg_fbsd12)
#define	VM_GET_MEMSEG	\
	_IOWR('v', IOCNUM_GET_MEMSEG, struct vm_memseg)
#define	VM_MMAP_MEMSEG	\
	_IOW('v', IOCNUM_MMAP_MEMSEG, struct vm_memmap)
#define	VM_MMAP_GETNEXT	\
	_IOWR('v', IOCNUM_MMAP_GETNEXT, struct vm_memmap)
#define	VM_SET_REGISTER \
	_IOW('v', IOCNUM_SET_REGISTER, struct vm_register)
#define	VM_GET_REGISTER \
	_IOWR('v', IOCNUM_GET_REGISTER, struct vm_register)
#define	VM_SET_SEGMENT_DESCRIPTOR \
	_IOW('v', IOCNUM_SET_SEGMENT_DESCRIPTOR, struct vm_seg_desc)
#define	VM_GET_SEGMENT_DESCRIPTOR \
	_IOWR('v', IOCNUM_GET_SEGMENT_DESCRIPTOR, struct vm_seg_desc)
#define	VM_SET_REGISTER_SET \
	_IOW('v', IOCNUM_SET_REGISTER_SET, struct vm_register_set)
#define	VM_GET_REGISTER_SET \
	_IOWR('v', IOCNUM_GET_REGISTER_SET, struct vm_register_set)
#define	VM_SET_KERNEMU_DEV \
	_IOW('v', IOCNUM_SET_KERNEMU_DEV, \
	    struct vm_readwrite_kernemu_device)
#define	VM_GET_KERNEMU_DEV \
	_IOWR('v', IOCNUM_GET_KERNEMU_DEV, \
	    struct vm_readwrite_kernemu_device)
#define	VM_INJECT_EXCEPTION	\
	_IOW('v', IOCNUM_INJECT_EXCEPTION, struct vm_exception)
#define	VM_LAPIC_IRQ 		\
	_IOW('v', IOCNUM_LAPIC_IRQ, struct vm_lapic_irq)
#define	VM_LAPIC_LOCAL_IRQ 	\
	_IOW('v', IOCNUM_LAPIC_LOCAL_IRQ, struct vm_lapic_irq)
#define	VM_LAPIC_MSI		\
	_IOW('v', IOCNUM_LAPIC_MSI, struct vm_lapic_msi)
#define	VM_IOAPIC_ASSERT_IRQ	\
	_IOW('v', IOCNUM_IOAPIC_ASSERT_IRQ, struct vm_ioapic_irq)
#define	VM_IOAPIC_DEASSERT_IRQ	\
	_IOW('v', IOCNUM_IOAPIC_DEASSERT_IRQ, struct vm_ioapic_irq)
#define	VM_IOAPIC_PULSE_IRQ	\
	_IOW('v', IOCNUM_IOAPIC_PULSE_IRQ, struct vm_ioapic_irq)
#define	VM_IOAPIC_PINCOUNT	\
	_IOR('v', IOCNUM_IOAPIC_PINCOUNT, int)
#define	VM_ISA_ASSERT_IRQ	\
	_IOW('v', IOCNUM_ISA_ASSERT_IRQ, struct vm_isa_irq)
#define	VM_ISA_DEASSERT_IRQ	\
	_IOW('v', IOCNUM_ISA_DEASSERT_IRQ, struct vm_isa_irq)
#define	VM_ISA_PULSE_IRQ	\
	_IOW('v', IOCNUM_ISA_PULSE_IRQ, struct vm_isa_irq)
#define	VM_ISA_SET_IRQ_TRIGGER	\
	_IOW('v', IOCNUM_ISA_SET_IRQ_TRIGGER, struct vm_isa_irq_trigger)
#define	VM_SET_CAPABILITY \
	_IOW('v', IOCNUM_SET_CAPABILITY, struct vm_capability)
#define	VM_GET_CAPABILITY \
	_IOWR('v', IOCNUM_GET_CAPABILITY, struct vm_capability)
#define	VM_BIND_PPTDEV \
	_IOW('v', IOCNUM_BIND_PPTDEV, struct vm_pptdev)
#define	VM_UNBIND_PPTDEV \
	_IOW('v', IOCNUM_UNBIND_PPTDEV, struct vm_pptdev)
#define	VM_MAP_PPTDEV_MMIO \
	_IOW('v', IOCNUM_MAP_PPTDEV_MMIO, struct vm_pptdev_mmio)
#define	VM_PPTDEV_MSI \
	_IOW('v', IOCNUM_PPTDEV_MSI, struct vm_pptdev_msi)
#define	VM_PPTDEV_MSIX \
	_IOW('v', IOCNUM_PPTDEV_MSIX, struct vm_pptdev_msix)
#define	VM_GET_PPTDEV_LIMITS \
	_IOR('v', IOCNUM_GET_PPTDEV_LIMITS, struct vm_pptdev_limits)
#define VM_INJECT_NMI \
	_IOW('v', IOCNUM_INJECT_NMI, struct vm_nmi)
#define	VM_STATS_IOC \
	_IOWR('v', IOCNUM_VM_STATS, struct vm_stats)
#define	VM_STAT_DESC \
	_IOWR('v', IOCNUM_VM_STAT_DESC, struct vm_stat_desc)
#define	VM_SET_X2APIC_STATE \
	_IOW('v', IOCNUM_SET_X2APIC_STATE, struct vm_x2apic)
#define	VM_GET_X2APIC_STATE \
	_IOWR('v', IOCNUM_GET_X2APIC_STATE, struct vm_x2apic)
#define	VM_GET_HPET_CAPABILITIES \
	_IOR('v', IOCNUM_GET_HPET_CAPABILITIES, struct vm_hpet_cap)
#define VM_SET_TOPOLOGY \
	_IOW('v', IOCNUM_SET_TOPOLOGY, struct vm_cpu_topology)
#define VM_GET_TOPOLOGY \
	_IOR('v', IOCNUM_GET_TOPOLOGY, struct vm_cpu_topology)
#define	VM_GET_GPA_PMAP \
	_IOWR('v', IOCNUM_GET_GPA_PMAP, struct vm_gpa_pte)
#define	VM_GLA2GPA	\
	_IOWR('v', IOCNUM_GLA2GPA, struct vm_gla2gpa)
#define	VM_GLA2GPA_NOFAULT \
	_IOWR('v', IOCNUM_GLA2GPA_NOFAULT, struct vm_gla2gpa)
#define	VM_ACTIVATE_CPU	\
	_IOW('v', IOCNUM_ACTIVATE_CPU, struct vm_activate_cpu)
#define	VM_GET_CPUS	\
	_IOW('v', IOCNUM_GET_CPUSET, struct vm_cpuset)
#define	VM_SUSPEND_CPU \
	_IOW('v', IOCNUM_SUSPEND_CPU, struct vm_activate_cpu)
#define	VM_RESUME_CPU \
	_IOW('v', IOCNUM_RESUME_CPU, struct vm_activate_cpu)
#define	VM_SET_INTINFO	\
	_IOW('v', IOCNUM_SET_INTINFO, struct vm_intinfo)
#define	VM_GET_INTINFO	\
	_IOWR('v', IOCNUM_GET_INTINFO, struct vm_intinfo)
#define VM_RTC_WRITE \
	_IOW('v', IOCNUM_RTC_WRITE, struct vm_rtc_data)
#define VM_RTC_READ \
	_IOWR('v', IOCNUM_RTC_READ, struct vm_rtc_data)
#define VM_RTC_SETTIME	\
	_IOW('v', IOCNUM_RTC_SETTIME, struct vm_rtc_time)
#define VM_RTC_GETTIME	\
	_IOR('v', IOCNUM_RTC_GETTIME, struct vm_rtc_time)
#define	VM_RESTART_INSTRUCTION \
	_IOW('v', IOCNUM_RESTART_INSTRUCTION, int)

#ifndef __FreeBSD__
#define	VM_DEVMEM_GETOFFSET \
	_IOW('v', IOCNUM_DEVMEM_GETOFFSET, struct vm_devmem_offset)
#define	VM_WRLOCK_CYCLE _IO('v', IOCNUM_WRLOCK_CYCLE)

/* ioctls used against ctl device for vm create/destroy */
#define	VMM_IOC_BASE		(('V' << 16) | ('M' << 8))
#define	VMM_CREATE_VM		(VMM_IOC_BASE | 0x01)
#define	VMM_DESTROY_VM		(VMM_IOC_BASE | 0x02)
#define	VMM_VM_SUPPORTED	(VMM_IOC_BASE | 0x03)
=======
#define	VMMCTL_IOC_BASE		(('V' << 16) | ('M' << 8))
#define	VMM_IOC_BASE		(('v' << 16) | ('m' << 8))
#define	VMM_LOCK_IOC_BASE	(('v' << 16) | ('l' << 8))
#define	VMM_CPU_IOC_BASE	(('v' << 16) | ('p' << 8))

/* Operations performed on the vmmctl device */
#define	VMM_CREATE_VM		(VMMCTL_IOC_BASE | 0x01)
#define	VMM_DESTROY_VM		(VMMCTL_IOC_BASE | 0x02)
#define	VMM_VM_SUPPORTED	(VMMCTL_IOC_BASE | 0x03)

/* Operations performed in the context of a given vCPU */
#define	VM_RUN				(VMM_CPU_IOC_BASE | 0x01)
#define	VM_SET_REGISTER			(VMM_CPU_IOC_BASE | 0x02)
#define	VM_GET_REGISTER			(VMM_CPU_IOC_BASE | 0x03)
#define	VM_SET_SEGMENT_DESCRIPTOR	(VMM_CPU_IOC_BASE | 0x04)
#define	VM_GET_SEGMENT_DESCRIPTOR	(VMM_CPU_IOC_BASE | 0x05)
#define	VM_SET_REGISTER_SET		(VMM_CPU_IOC_BASE | 0x06)
#define	VM_GET_REGISTER_SET		(VMM_CPU_IOC_BASE | 0x07)
#define	VM_INJECT_EXCEPTION		(VMM_CPU_IOC_BASE | 0x08)
#define	VM_SET_CAPABILITY		(VMM_CPU_IOC_BASE | 0x09)
#define	VM_GET_CAPABILITY		(VMM_CPU_IOC_BASE | 0x0a)
#define	VM_PPTDEV_MSI			(VMM_CPU_IOC_BASE | 0x0b)
#define	VM_PPTDEV_MSIX			(VMM_CPU_IOC_BASE | 0x0c)
#define	VM_SET_X2APIC_STATE		(VMM_CPU_IOC_BASE | 0x0d)
#define	VM_GLA2GPA			(VMM_CPU_IOC_BASE | 0x0e)
#define	VM_GLA2GPA_NOFAULT		(VMM_CPU_IOC_BASE | 0x0f)
#define	VM_ACTIVATE_CPU			(VMM_CPU_IOC_BASE | 0x10)
#define	VM_SET_INTINFO			(VMM_CPU_IOC_BASE | 0x11)
#define	VM_GET_INTINFO			(VMM_CPU_IOC_BASE | 0x12)
#define	VM_RESTART_INSTRUCTION		(VMM_CPU_IOC_BASE | 0x13)
#define	VM_SET_KERNEMU_DEV		(VMM_CPU_IOC_BASE | 0x14)
#define	VM_GET_KERNEMU_DEV		(VMM_CPU_IOC_BASE | 0x15)

/* Operations requiring write-locking the VM */
#define	VM_REINIT		(VMM_LOCK_IOC_BASE | 0x01)
#define	VM_BIND_PPTDEV		(VMM_LOCK_IOC_BASE | 0x02)
#define	VM_UNBIND_PPTDEV	(VMM_LOCK_IOC_BASE | 0x03)
#define	VM_MAP_PPTDEV_MMIO	(VMM_LOCK_IOC_BASE | 0x04)
#define	VM_ALLOC_MEMSEG		(VMM_LOCK_IOC_BASE | 0x05)
#define	VM_MMAP_MEMSEG		(VMM_LOCK_IOC_BASE | 0x06)
#define	VM_PMTMR_LOCATE		(VMM_LOCK_IOC_BASE | 0x07)

#define	VM_WRLOCK_CYCLE		(VMM_LOCK_IOC_BASE | 0xff)

/* All other ioctls */
#define	VM_GET_GPA_PMAP			(VMM_IOC_BASE | 0x01)
#define	VM_GET_MEMSEG			(VMM_IOC_BASE | 0x02)
#define	VM_MMAP_GETNEXT			(VMM_IOC_BASE | 0x03)

#define	VM_LAPIC_IRQ			(VMM_IOC_BASE | 0x04)
#define	VM_LAPIC_LOCAL_IRQ		(VMM_IOC_BASE | 0x05)
#define	VM_LAPIC_MSI			(VMM_IOC_BASE | 0x06)

#define	VM_IOAPIC_ASSERT_IRQ		(VMM_IOC_BASE | 0x07)
#define	VM_IOAPIC_DEASSERT_IRQ		(VMM_IOC_BASE | 0x08)
#define	VM_IOAPIC_PULSE_IRQ		(VMM_IOC_BASE | 0x09)

#define	VM_ISA_ASSERT_IRQ		(VMM_IOC_BASE | 0x0a)
#define	VM_ISA_DEASSERT_IRQ		(VMM_IOC_BASE | 0x0b)
#define	VM_ISA_PULSE_IRQ		(VMM_IOC_BASE | 0x0c)
#define	VM_ISA_SET_IRQ_TRIGGER		(VMM_IOC_BASE | 0x0d)

#define	VM_RTC_WRITE			(VMM_IOC_BASE | 0x0e)
#define	VM_RTC_READ			(VMM_IOC_BASE | 0x0f)
#define	VM_RTC_SETTIME			(VMM_IOC_BASE | 0x10)
#define	VM_RTC_GETTIME			(VMM_IOC_BASE | 0x11)

#define	VM_SUSPEND			(VMM_IOC_BASE | 0x12)

#define	VM_IOAPIC_PINCOUNT		(VMM_IOC_BASE | 0x13)
#define	VM_GET_PPTDEV_LIMITS		(VMM_IOC_BASE | 0x14)
#define	VM_GET_HPET_CAPABILITIES	(VMM_IOC_BASE | 0x15)

#define	VM_STATS_IOC			(VMM_IOC_BASE | 0x16)
#define	VM_STAT_DESC			(VMM_IOC_BASE | 0x17)

#define	VM_INJECT_NMI			(VMM_IOC_BASE | 0x18)
#define	VM_GET_X2APIC_STATE		(VMM_IOC_BASE | 0x19)
#define	VM_SET_TOPOLOGY			(VMM_IOC_BASE | 0x1a)
#define	VM_GET_TOPOLOGY			(VMM_IOC_BASE | 0x1b)
#define	VM_GET_CPUS			(VMM_IOC_BASE | 0x1c)
#define	VM_SUSPEND_CPU			(VMM_IOC_BASE | 0x1d)
#define	VM_RESUME_CPU			(VMM_IOC_BASE | 0x1e)


#define	VM_DEVMEM_GETOFFSET		(VMM_IOC_BASE | 0xff)
>>>>>>> 8dcdeda1

#define	VMM_CTL_DEV		"/dev/vmmctl"

#endif<|MERGE_RESOLUTION|>--- conflicted
+++ resolved
@@ -64,13 +64,6 @@
 	char		name[SPECNAMELEN + 1];
 };
 
-struct vm_memseg_fbsd12 {
-	int		segid;
-	size_t		len;
-	char		name[64];
-};
-_Static_assert(sizeof(struct vm_memseg_fbsd12) == 80, "COMPAT_FREEBSD12 ABI");
-
 struct vm_register {
 	int		cpuid;
 	int		regnum;		/* enum vm_reg_name */
@@ -266,229 +259,6 @@
 };
 _Static_assert(sizeof(struct vm_readwrite_kernemu_device) == 24, "ABI");
 
-<<<<<<< HEAD
-enum {
-	/* general routines */
-	IOCNUM_ABIVERS = 0,
-	IOCNUM_RUN = 1,
-	IOCNUM_SET_CAPABILITY = 2,
-	IOCNUM_GET_CAPABILITY = 3,
-	IOCNUM_SUSPEND = 4,
-	IOCNUM_REINIT = 5,
-
-	/* memory apis */
-	IOCNUM_MAP_MEMORY = 10,			/* deprecated */
-	IOCNUM_GET_MEMORY_SEG = 11,		/* deprecated */
-	IOCNUM_GET_GPA_PMAP = 12,
-	IOCNUM_GLA2GPA = 13,
-	IOCNUM_ALLOC_MEMSEG = 14,
-	IOCNUM_GET_MEMSEG = 15,
-	IOCNUM_MMAP_MEMSEG = 16,
-	IOCNUM_MMAP_GETNEXT = 17,
-	IOCNUM_GLA2GPA_NOFAULT = 18,
-
-	/* register/state accessors */
-	IOCNUM_SET_REGISTER = 20,
-	IOCNUM_GET_REGISTER = 21,
-	IOCNUM_SET_SEGMENT_DESCRIPTOR = 22,
-	IOCNUM_GET_SEGMENT_DESCRIPTOR = 23,
-	IOCNUM_SET_REGISTER_SET = 24,
-	IOCNUM_GET_REGISTER_SET = 25,
-	IOCNUM_GET_KERNEMU_DEV = 26,
-	IOCNUM_SET_KERNEMU_DEV = 27,
-
-	/* interrupt injection */
-	IOCNUM_GET_INTINFO = 28,
-	IOCNUM_SET_INTINFO = 29,
-	IOCNUM_INJECT_EXCEPTION = 30,
-	IOCNUM_LAPIC_IRQ = 31,
-	IOCNUM_INJECT_NMI = 32,
-	IOCNUM_IOAPIC_ASSERT_IRQ = 33,
-	IOCNUM_IOAPIC_DEASSERT_IRQ = 34,
-	IOCNUM_IOAPIC_PULSE_IRQ = 35,
-	IOCNUM_LAPIC_MSI = 36,
-	IOCNUM_LAPIC_LOCAL_IRQ = 37,
-	IOCNUM_IOAPIC_PINCOUNT = 38,
-	IOCNUM_RESTART_INSTRUCTION = 39,
-
-	/* PCI pass-thru */
-	IOCNUM_BIND_PPTDEV = 40,
-	IOCNUM_UNBIND_PPTDEV = 41,
-	IOCNUM_MAP_PPTDEV_MMIO = 42,
-	IOCNUM_PPTDEV_MSI = 43,
-	IOCNUM_PPTDEV_MSIX = 44,
-	IOCNUM_GET_PPTDEV_LIMITS = 45,
-
-	/* statistics */
-	IOCNUM_VM_STATS = 50, 
-	IOCNUM_VM_STAT_DESC = 51,
-
-	/* kernel device state */
-	IOCNUM_SET_X2APIC_STATE = 60,
-	IOCNUM_GET_X2APIC_STATE = 61,
-	IOCNUM_GET_HPET_CAPABILITIES = 62,
-
-	/* CPU Topology */
-	IOCNUM_SET_TOPOLOGY = 63,
-	IOCNUM_GET_TOPOLOGY = 64,
-
-	/* legacy interrupt injection */
-	IOCNUM_ISA_ASSERT_IRQ = 80,
-	IOCNUM_ISA_DEASSERT_IRQ = 81,
-	IOCNUM_ISA_PULSE_IRQ = 82,
-	IOCNUM_ISA_SET_IRQ_TRIGGER = 83,
-
-	/* vm_cpuset */
-	IOCNUM_ACTIVATE_CPU = 90,
-	IOCNUM_GET_CPUSET = 91,
-	IOCNUM_SUSPEND_CPU = 92,
-	IOCNUM_RESUME_CPU = 93,
-
-	/* RTC */
-	IOCNUM_RTC_READ = 100,
-	IOCNUM_RTC_WRITE = 101,
-	IOCNUM_RTC_SETTIME = 102,
-	IOCNUM_RTC_GETTIME = 103,
-
-#ifndef __FreeBSD__
-	/* illumos-custom ioctls */
-	IOCNUM_DEVMEM_GETOFFSET = 256,
-	IOCNUM_WRLOCK_CYCLE = 257,
-#endif
-};
-
-#define	VM_RUN		\
-	_IOWR('v', IOCNUM_RUN, struct vm_run)
-#define	VM_SUSPEND	\
-	_IOW('v', IOCNUM_SUSPEND, struct vm_suspend)
-#define	VM_REINIT	\
-	_IO('v', IOCNUM_REINIT)
-#define	VM_ALLOC_MEMSEG_FBSD12	\
-	_IOW('v', IOCNUM_ALLOC_MEMSEG, struct vm_memseg_fbsd12)
-#define	VM_ALLOC_MEMSEG	\
-	_IOW('v', IOCNUM_ALLOC_MEMSEG, struct vm_memseg)
-#define	VM_GET_MEMSEG_FBSD12	\
-	_IOWR('v', IOCNUM_GET_MEMSEG, struct vm_memseg_fbsd12)
-#define	VM_GET_MEMSEG	\
-	_IOWR('v', IOCNUM_GET_MEMSEG, struct vm_memseg)
-#define	VM_MMAP_MEMSEG	\
-	_IOW('v', IOCNUM_MMAP_MEMSEG, struct vm_memmap)
-#define	VM_MMAP_GETNEXT	\
-	_IOWR('v', IOCNUM_MMAP_GETNEXT, struct vm_memmap)
-#define	VM_SET_REGISTER \
-	_IOW('v', IOCNUM_SET_REGISTER, struct vm_register)
-#define	VM_GET_REGISTER \
-	_IOWR('v', IOCNUM_GET_REGISTER, struct vm_register)
-#define	VM_SET_SEGMENT_DESCRIPTOR \
-	_IOW('v', IOCNUM_SET_SEGMENT_DESCRIPTOR, struct vm_seg_desc)
-#define	VM_GET_SEGMENT_DESCRIPTOR \
-	_IOWR('v', IOCNUM_GET_SEGMENT_DESCRIPTOR, struct vm_seg_desc)
-#define	VM_SET_REGISTER_SET \
-	_IOW('v', IOCNUM_SET_REGISTER_SET, struct vm_register_set)
-#define	VM_GET_REGISTER_SET \
-	_IOWR('v', IOCNUM_GET_REGISTER_SET, struct vm_register_set)
-#define	VM_SET_KERNEMU_DEV \
-	_IOW('v', IOCNUM_SET_KERNEMU_DEV, \
-	    struct vm_readwrite_kernemu_device)
-#define	VM_GET_KERNEMU_DEV \
-	_IOWR('v', IOCNUM_GET_KERNEMU_DEV, \
-	    struct vm_readwrite_kernemu_device)
-#define	VM_INJECT_EXCEPTION	\
-	_IOW('v', IOCNUM_INJECT_EXCEPTION, struct vm_exception)
-#define	VM_LAPIC_IRQ 		\
-	_IOW('v', IOCNUM_LAPIC_IRQ, struct vm_lapic_irq)
-#define	VM_LAPIC_LOCAL_IRQ 	\
-	_IOW('v', IOCNUM_LAPIC_LOCAL_IRQ, struct vm_lapic_irq)
-#define	VM_LAPIC_MSI		\
-	_IOW('v', IOCNUM_LAPIC_MSI, struct vm_lapic_msi)
-#define	VM_IOAPIC_ASSERT_IRQ	\
-	_IOW('v', IOCNUM_IOAPIC_ASSERT_IRQ, struct vm_ioapic_irq)
-#define	VM_IOAPIC_DEASSERT_IRQ	\
-	_IOW('v', IOCNUM_IOAPIC_DEASSERT_IRQ, struct vm_ioapic_irq)
-#define	VM_IOAPIC_PULSE_IRQ	\
-	_IOW('v', IOCNUM_IOAPIC_PULSE_IRQ, struct vm_ioapic_irq)
-#define	VM_IOAPIC_PINCOUNT	\
-	_IOR('v', IOCNUM_IOAPIC_PINCOUNT, int)
-#define	VM_ISA_ASSERT_IRQ	\
-	_IOW('v', IOCNUM_ISA_ASSERT_IRQ, struct vm_isa_irq)
-#define	VM_ISA_DEASSERT_IRQ	\
-	_IOW('v', IOCNUM_ISA_DEASSERT_IRQ, struct vm_isa_irq)
-#define	VM_ISA_PULSE_IRQ	\
-	_IOW('v', IOCNUM_ISA_PULSE_IRQ, struct vm_isa_irq)
-#define	VM_ISA_SET_IRQ_TRIGGER	\
-	_IOW('v', IOCNUM_ISA_SET_IRQ_TRIGGER, struct vm_isa_irq_trigger)
-#define	VM_SET_CAPABILITY \
-	_IOW('v', IOCNUM_SET_CAPABILITY, struct vm_capability)
-#define	VM_GET_CAPABILITY \
-	_IOWR('v', IOCNUM_GET_CAPABILITY, struct vm_capability)
-#define	VM_BIND_PPTDEV \
-	_IOW('v', IOCNUM_BIND_PPTDEV, struct vm_pptdev)
-#define	VM_UNBIND_PPTDEV \
-	_IOW('v', IOCNUM_UNBIND_PPTDEV, struct vm_pptdev)
-#define	VM_MAP_PPTDEV_MMIO \
-	_IOW('v', IOCNUM_MAP_PPTDEV_MMIO, struct vm_pptdev_mmio)
-#define	VM_PPTDEV_MSI \
-	_IOW('v', IOCNUM_PPTDEV_MSI, struct vm_pptdev_msi)
-#define	VM_PPTDEV_MSIX \
-	_IOW('v', IOCNUM_PPTDEV_MSIX, struct vm_pptdev_msix)
-#define	VM_GET_PPTDEV_LIMITS \
-	_IOR('v', IOCNUM_GET_PPTDEV_LIMITS, struct vm_pptdev_limits)
-#define VM_INJECT_NMI \
-	_IOW('v', IOCNUM_INJECT_NMI, struct vm_nmi)
-#define	VM_STATS_IOC \
-	_IOWR('v', IOCNUM_VM_STATS, struct vm_stats)
-#define	VM_STAT_DESC \
-	_IOWR('v', IOCNUM_VM_STAT_DESC, struct vm_stat_desc)
-#define	VM_SET_X2APIC_STATE \
-	_IOW('v', IOCNUM_SET_X2APIC_STATE, struct vm_x2apic)
-#define	VM_GET_X2APIC_STATE \
-	_IOWR('v', IOCNUM_GET_X2APIC_STATE, struct vm_x2apic)
-#define	VM_GET_HPET_CAPABILITIES \
-	_IOR('v', IOCNUM_GET_HPET_CAPABILITIES, struct vm_hpet_cap)
-#define VM_SET_TOPOLOGY \
-	_IOW('v', IOCNUM_SET_TOPOLOGY, struct vm_cpu_topology)
-#define VM_GET_TOPOLOGY \
-	_IOR('v', IOCNUM_GET_TOPOLOGY, struct vm_cpu_topology)
-#define	VM_GET_GPA_PMAP \
-	_IOWR('v', IOCNUM_GET_GPA_PMAP, struct vm_gpa_pte)
-#define	VM_GLA2GPA	\
-	_IOWR('v', IOCNUM_GLA2GPA, struct vm_gla2gpa)
-#define	VM_GLA2GPA_NOFAULT \
-	_IOWR('v', IOCNUM_GLA2GPA_NOFAULT, struct vm_gla2gpa)
-#define	VM_ACTIVATE_CPU	\
-	_IOW('v', IOCNUM_ACTIVATE_CPU, struct vm_activate_cpu)
-#define	VM_GET_CPUS	\
-	_IOW('v', IOCNUM_GET_CPUSET, struct vm_cpuset)
-#define	VM_SUSPEND_CPU \
-	_IOW('v', IOCNUM_SUSPEND_CPU, struct vm_activate_cpu)
-#define	VM_RESUME_CPU \
-	_IOW('v', IOCNUM_RESUME_CPU, struct vm_activate_cpu)
-#define	VM_SET_INTINFO	\
-	_IOW('v', IOCNUM_SET_INTINFO, struct vm_intinfo)
-#define	VM_GET_INTINFO	\
-	_IOWR('v', IOCNUM_GET_INTINFO, struct vm_intinfo)
-#define VM_RTC_WRITE \
-	_IOW('v', IOCNUM_RTC_WRITE, struct vm_rtc_data)
-#define VM_RTC_READ \
-	_IOWR('v', IOCNUM_RTC_READ, struct vm_rtc_data)
-#define VM_RTC_SETTIME	\
-	_IOW('v', IOCNUM_RTC_SETTIME, struct vm_rtc_time)
-#define VM_RTC_GETTIME	\
-	_IOR('v', IOCNUM_RTC_GETTIME, struct vm_rtc_time)
-#define	VM_RESTART_INSTRUCTION \
-	_IOW('v', IOCNUM_RESTART_INSTRUCTION, int)
-
-#ifndef __FreeBSD__
-#define	VM_DEVMEM_GETOFFSET \
-	_IOW('v', IOCNUM_DEVMEM_GETOFFSET, struct vm_devmem_offset)
-#define	VM_WRLOCK_CYCLE _IO('v', IOCNUM_WRLOCK_CYCLE)
-
-/* ioctls used against ctl device for vm create/destroy */
-#define	VMM_IOC_BASE		(('V' << 16) | ('M' << 8))
-#define	VMM_CREATE_VM		(VMM_IOC_BASE | 0x01)
-#define	VMM_DESTROY_VM		(VMM_IOC_BASE | 0x02)
-#define	VMM_VM_SUPPORTED	(VMM_IOC_BASE | 0x03)
-=======
 #define	VMMCTL_IOC_BASE		(('V' << 16) | ('M' << 8))
 #define	VMM_IOC_BASE		(('v' << 16) | ('m' << 8))
 #define	VMM_LOCK_IOC_BASE	(('v' << 16) | ('l' << 8))
@@ -575,7 +345,6 @@
 
 
 #define	VM_DEVMEM_GETOFFSET		(VMM_IOC_BASE | 0xff)
->>>>>>> 8dcdeda1
 
 #define	VMM_CTL_DEV		"/dev/vmmctl"
 
