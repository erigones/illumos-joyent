--- conflicted
+++ resolved
@@ -3544,11 +3544,7 @@
 	if (nscan < desscan && freemem < minfree) {
 		TRACE_1(TR_FAC_VM, TR_PAGEOUT_CV_SIGNAL,
 		    "pageout_cv_signal:freemem %ld", freemem);
-<<<<<<< HEAD
-		WAKE_PAGEOUT_SCANNER();
-=======
 		WAKE_PAGEOUT_SCANNER(page__create__io);
->>>>>>> a5bcbad8
 	}
 
 	if (flags & PG_PHYSCONTIG) {
