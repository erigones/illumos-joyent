--- conflicted
+++ resolved
@@ -23,10 +23,7 @@
 # Copyright (c) 1992, 2010, Oracle and/or its affiliates. All rights reserved.
 #
 # Copyright (c) 2010, Intel Corporation.
-<<<<<<< HEAD
 # Copyright 2019 Joyent, Inc.
-=======
->>>>>>> d0b89bad
 # Copyright 2019 OmniOS Community Edition (OmniOSce) Association.
 # Copyright 2019 Joyent, Inc.
 #
@@ -251,10 +248,7 @@
 	vmm_stat.o \
 	vmm_util.o \
 	x86.o \
-<<<<<<< HEAD
 	iommu.o \
-=======
->>>>>>> d0b89bad
 	vdev.o \
 	vatpic.o \
 	vatpit.o \
@@ -268,22 +262,16 @@
 	vmx_msr.o \
 	vmx.o \
 	vmx_support.o \
-<<<<<<< HEAD
 	vtd.o \
 	vtd_sol.o \
-=======
->>>>>>> d0b89bad
 	svm.o \
 	svm_msr.o \
 	npt.o \
 	vmcb.o \
 	svm_support.o \
 	amdv.o \
-<<<<<<< HEAD
-=======
 	sol_iommu.o \
 	sol_ppt.o \
->>>>>>> d0b89bad
 	gipt.o \
 	vmm_sol_vm.o \
 	vmm_sol_glue.o \
@@ -292,7 +280,6 @@
 	vmm_support.o \
 	vmm_zsd.o
 
-<<<<<<< HEAD
 VIONA_OBJS += viona_main.o \
 	viona_ring.o \
 	viona_rx.o \
@@ -300,9 +287,6 @@
 	viona_hook.o \
 
 PPT_OBJS += ppt.o
-=======
-VIONA_OBJS += viona.o
->>>>>>> d0b89bad
 
 #
 #	Build up defines and paths.
