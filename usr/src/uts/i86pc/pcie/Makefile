#
# CDDL HEADER START
#
# The contents of this file are subject to the terms of the
# Common Development and Distribution License (the "License").
# You may not use this file except in compliance with the License.
#
# You can obtain a copy of the license at usr/src/OPENSOLARIS.LICENSE
# or http://www.opensolaris.org/os/licensing.
# See the License for the specific language governing permissions
# and limitations under the License.
#
# When distributing Covered Code, include this CDDL HEADER in each
# file and include the License file at usr/src/OPENSOLARIS.LICENSE.
# If applicable, add the following below this CDDL HEADER, with the
# fields enclosed by brackets "[]" replaced with your own identifying
# information: Portions Copyright [yyyy] [name of copyright owner]
#
# CDDL HEADER END
#
#
# uts/i86pc/pcie/Makefile
#
# Copyright 2009 Sun Microsystems, Inc.  All rights reserved.
# Use is subject to license terms.
#
# Copyright 2019 Joyent, Inc.
# Copyright 2019 OmniOS Community Edition (OmniOSce) Association.

#
#	Path to the base of the uts directory tree (usually /usr/src/uts).
#
UTSBASE	= ../..

#
#	Define the module and object file sets.
#
MODULE		= pcie
OBJECTS		= $(PCIE_MISC_OBJS:%=$(OBJS_DIR)/%) \
		  $(PCI_STRING_OBJS:%=$(OBJS_DIR)/%)
ROOTMODULE	= $(ROOT_MISC_DIR)/$(MODULE)

#
#	Include common rules.
#
include $(UTSBASE)/i86pc/Makefile.i86pc

#
#	Dependency
#
LDFLAGS		+= -dy -Nmisc/acpica -Nmisc/busra

#
#	Define targets
#
ALL_TARGET	= $(BINARY)
INSTALL_TARGET	= $(BINARY) $(ROOTMODULE)

CERRWARN	+= -_gcc=-Wno-unused-value
<<<<<<< HEAD
=======
CERRWARN	+= $(CNOWARN_UNINIT)
CERRWARN	+= -_gcc=-Wno-parentheses
>>>>>>> d3b5f563
CERRWARN	+= -_gcc=-Wno-unused-variable
CERRWARN	+= -_gcc=-Wno-unused-function # safe

# needs work
SMOFF += all_func_returns,deref_check

#
#	Default build targets.
#
.KEEP_STATE:

def:		$(DEF_DEPS)

all:		$(ALL_DEPS)

clean:		$(CLEAN_DEPS)

clobber:	$(CLOBBER_DEPS)

install:	$(INSTALL_DEPS)

#
#	Include common targets.
#
include $(UTSBASE)/i86pc/Makefile.targ<|MERGE_RESOLUTION|>--- conflicted
+++ resolved
@@ -57,11 +57,8 @@
 INSTALL_TARGET	= $(BINARY) $(ROOTMODULE)
 
 CERRWARN	+= -_gcc=-Wno-unused-value
-<<<<<<< HEAD
-=======
 CERRWARN	+= $(CNOWARN_UNINIT)
 CERRWARN	+= -_gcc=-Wno-parentheses
->>>>>>> d3b5f563
 CERRWARN	+= -_gcc=-Wno-unused-variable
 CERRWARN	+= -_gcc=-Wno-unused-function # safe
 
