--- conflicted
+++ resolved
@@ -20,21 +20,9 @@
 include		$(SRC)/tools/Makefile.tools
 include		$(CMDDIR)/Makefile.common
 
-<<<<<<< HEAD
 CPPFLAGS +=	-_gcc=-nostdinc -I/usr/include -I$(ADJUNCT_PROTO)/usr/include
-CPPFLAGS +=	-I. -include fts.h
 CPPFLAGS +=	-D_FILE_OFFSET_BITS=64
 LDFLAGS +=	-L$(ADJUNCT_PROTO)/lib -R$(ADJUNCT_PROTO)/lib
-
-OBJS +=		fts.o \
-		reallocarray.o \
-		recallocarray.o \
-		strtonum.o
-=======
-CPPFLAGS +=	-_gcc=-nostdinc
-CPPFLAGS +=	-I$(NATIVE_ADJUNCT)/include
-LDFLAGS +=	-L$(NATIVE_ADJUNCT)/lib -R$(NATIVE_ADJUNCT)/lib
->>>>>>> e6d654cc
 
 # 3rd party code
 SMATCH=off
