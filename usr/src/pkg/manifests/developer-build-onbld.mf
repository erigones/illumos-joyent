--- conflicted
+++ resolved
@@ -23,11 +23,8 @@
 # Copyright (c) 2010, Oracle and/or its affiliates. All rights reserved.
 # Copyright 2010, Richard Lowe
 # Copyright 2012, Piotr Jasiukajtis
-<<<<<<< HEAD
+# Copyright 2014 Garrett D'Amore <garrett@damore.org>
 # Copyright (c) 2013, Joyent, Inc.  All rights reserved.
-=======
-# Copyright 2014 Garrett D'Amore <garrett@damore.org>
->>>>>>> 7ab4e62e
 #
 
 set name=pkg.fmri value=pkg:/developer/build/onbld@$(PKGVERS)
