--- conflicted
+++ resolved
@@ -1,12 +1,9 @@
 .\" Copyright (c) 1992, 1993
 .\"     The Regents of the University of California.  All rights reserved.
 .\"
-<<<<<<< HEAD
-=======
 .\" Copyright 2011 Nexenta Systems, Inc. All rights reserved.
 .\" Copyright 2020 OmniOS Community Edition (OmniOSce) Association.
 .\"
->>>>>>> dbe930bf
 .\" This code is derived from software contributed to Berkeley by
 .\" the Institute of Electrical and Electronics Engineers, Inc.
 .\"
