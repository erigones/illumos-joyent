--- conflicted
+++ resolved
@@ -11,12 +11,8 @@
 
 #
 # Copyright 2011, Richard Lowe
-<<<<<<< HEAD
-# Copyright 2011 Nexenta Systems, Inc. All rights reserved.
 # Copyright (c) 2012 Joyent, Inc. All rights reserved.
-=======
 # Copyright 2012 Nexenta Systems, Inc. All rights reserved.
->>>>>>> 5ada8a07
 #
 
 include ../../Makefile.master
