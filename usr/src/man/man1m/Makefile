#
# This file and its contents are supplied under the terms of the
# Common Development and Distribution License ("CDDL"), version 1.0.
# You may only use this file in accordance with the terms of version
# 1.0 of the CDDL.
#
# A full copy of the text of the CDDL should have accompanied this
# source.  A copy of the CDDL is also available via the Internet
# at http://www.illumos.org/license/CDDL.
#

#
# Copyright 2011, Richard Lowe
# Copyright 2019 Joyent, Inc.
# Copyright 2015 Nexenta Systems, Inc.  All rights reserved.
# Copyright (c) 2013, 2016 by Delphix. All rights reserved.
# Copyright 2016 Toomas Soome <tsoome@me.com>
# Copyright 2018 Nexenta Systems, Inc.
# Copyright (c) 2017, Chris Fraire <cfraire@me.com>.
# Copyright 2019 Peter Tribble
#

include		$(SRC)/Makefile.master

MANSECT=	1m

_MANFILES=	6to4relay.1m		\
		Intro.1m		\
		Uutry.1m		\
		accept.1m		\
		acct.1m			\
		acctadm.1m		\
		acctcms.1m		\
		acctcon.1m		\
		acctmerg.1m		\
		acctprc.1m		\
		acctsh.1m		\
		adbgen.1m		\
		add_allocatable.1m	\
		add_drv.1m		\
		addbadsec.1m		\
		arcstat.1m		\
		arp.1m			\
		atohexlabel.1m		\
		audit.1m		\
		audit_warn.1m		\
		auditconfig.1m		\
		auditd.1m		\
		auditrecord.1m		\
		auditreduce.1m		\
		auditstat.1m		\
		automount.1m		\
		automountd.1m		\
		autopush.1m		\
		bart.1m			\
		beadm.1m		\
		boot.1m			\
		bootadm.1m		\
		busstat.1m		\
		captoinfo.1m		\
		catman.1m		\
		cfgadm.1m		\
		cfgadm_ac.1m		\
		cfgadm_cardbus.1m	\
		cfgadm_fp.1m		\
		cfgadm_ib.1m		\
		cfgadm_pci.1m		\
		cfgadm_sata.1m		\
		cfgadm_sbd.1m		\
		cfgadm_scsi.1m		\
		cfgadm_sysctrl.1m	\
		cfgadm_usb.1m		\
		chat.1m			\
		check-hostname.1m	\
		check-permissions.1m	\
		chroot.1m		\
		clear_locks.1m		\
		clinfo.1m		\
		clri.1m			\
		connstat.1m		\
		consadm.1m		\
		conv_lp.1m		\
		conv_lpd.1m		\
		coreadm.1m		\
		cpustat.1m		\
		cron.1m			\
		cryptoadm.1m		\
		datadm.1m		\
		dd.1m			\
		devattr.1m		\
		devfree.1m		\
		devfsadm.1m		\
		device_remap.1m		\
		devinfo.1m		\
		devlinks.1m		\
		devnm.1m		\
		devprop.1m		\
		devreserv.1m		\
		df.1m			\
		df_ufs.1m		\
		dfmounts.1m		\
		dfmounts_nfs.1m		\
		dfshares.1m		\
		dfshares_nfs.1m		\
		dhcpagent.1m		\
		diskinfo.1m		\
		disks.1m		\
		diskscan.1m		\
		dispadmin.1m		\
		dladm.1m		\
		dlmgmtd.1m		\
		dmesg.1m		\
		dminfo.1m		\
		dns-sd.1m		\
		domainname.1m		\
		drvconfig.1m		\
		dtrace.1m		\
		dumpadm.1m		\
		editmap.1m		\
		edquota.1m		\
		eeprom.1m		\
		embedded_su.1m		\
		etrn.1m			\
		fcinfo.1m		\
		fdetach.1m		\
		fdisk.1m		\
		ff.1m			\
		ff_ufs.1m		\
		fiocompress.1m		\
		flowadm.1m		\
		fmadm.1m		\
		fmd.1m			\
		fmdump.1m		\
		fmstat.1m		\
		fmthard.1m		\
		format.1m		\
		fruadm.1m		\
		fsck.1m			\
		fsck_pcfs.1m		\
		fsck_udfs.1m		\
		fsck_ufs.1m		\
		fsdb.1m			\
		fsdb_udfs.1m		\
		fsdb_ufs.1m		\
		fsirand.1m		\
		fssnap.1m		\
		fssnap_ufs.1m		\
		fsstat.1m		\
		fstyp.1m		\
		fuser.1m		\
		fwflash.1m		\
		fwtmp.1m		\
		getdev.1m		\
		getdevpolicy.1m		\
		getdgrp.1m		\
		getent.1m		\
		getty.1m		\
		getvol.1m		\
		groupadd.1m		\
		groupdel.1m		\
		groupmod.1m		\
		growfs.1m		\
		gsscred.1m		\
		gssd.1m			\
		hal-device.1m		\
		hal-fdi-validate.1m	\
		hal-find.1m		\
		hal-get-property.1m	\
		hald.1m			\
		halt.1m			\
		hextoalabel.1m		\
		hostconfig.1m		\
		id.1m			\
		idmap.1m		\
		idmapd.1m		\
		idsconfig.1m		\
		if_mpadm.1m		\
		ifconfig.1m		\
		ifparse.1m		\
		ikeadm.1m		\
		ikecert.1m		\
		in.chargend.1m		\
		in.comsat.1m		\
		in.daytimed.1m		\
		in.discardd.1m		\
		in.echod.1m		\
		in.fingerd.1m		\
		in.iked.1m		\
		in.lpd.1m		\
		in.mpathd.1m		\
		in.ndpd.1m		\
		in.rarpd.1m		\
		in.rdisc.1m		\
		in.rexecd.1m		\
		in.ripngd.1m		\
		in.rlogind.1m		\
		in.routed.1m		\
		in.rshd.1m		\
		in.rwhod.1m		\
		in.talkd.1m		\
		in.telnetd.1m		\
		in.tftpd.1m		\
		in.timed.1m		\
		in.uucpd.1m		\
		inetadm.1m		\
		inetconv.1m		\
		inetd.1m		\
		infocmp.1m		\
		init.1m			\
		inityp2l.1m		\
		install.1m		\
		installboot.1m		\
		installf.1m		\
		installgrub.1m		\
		intrd.1m		\
		intrstat.1m		\
		iostat.1m		\
		ipaddrsel.1m		\
		ipadm.1m		\
		ipdadm.1m		\
		ipf.1m			\
		ipfs.1m			\
		ipfstat.1m		\
		ipmon.1m		\
		ipmpstat.1m		\
		ipnat.1m		\
		ippool.1m		\
		ipqosconf.1m		\
		ipsecalgs.1m		\
		ipsecconf.1m		\
		ipseckey.1m		\
		iscsiadm.1m		\
		isns.1m			\
		isnsadm.1m		\
		itadm.1m		\
		k5srvutil.1m		\
		kadb.1m			\
		kadmin.1m		\
		kadmind.1m		\
		kclient.1m		\
		kdb5_ldap_util.1m	\
		kdb5_util.1m		\
		kdcmgr.1m		\
		kernel.1m		\
		keyserv.1m		\
		killall.1m		\
		kprop.1m		\
		kpropd.1m		\
		kproplog.1m		\
		krb5kdc.1m		\
		ksslcfg.1m		\
		kstat.1m		\
		ktkt_warnd.1m		\
		labelit.1m		\
		labelit_hsfs.1m		\
		labelit_udfs.1m		\
		labelit_ufs.1m		\
		latencytop.1m		\
		ldap_cachemgr.1m	\
		ldapaddent.1m		\
		ldapclient.1m		\
		link.1m			\
		listdgrp.1m		\
		listen.1m		\
		locator.1m		\
		lockfs.1m		\
		lockstat.1m		\
		lofiadm.1m		\
		logadm.1m		\
		logins.1m		\
		lpadmin.1m		\
		lpfilter.1m		\
		lpforms.1m		\
		lpget.1m		\
		lpmove.1m		\
		lpsched.1m		\
		lpset.1m		\
		lpshut.1m		\
		lpsystem.1m		\
		lpusers.1m		\
		luxadm.1m		\
		mail.local.1m		\
		mailwrapper.1m		\
		makedbm.1m		\
		makemap.1m		\
		mdnsd.1m		\
		mkdevalloc.1m		\
		mkdevmaps.1m		\
		mkfifo.1m		\
		mkfile.1m		\
		mkfs.1m			\
		mkfs_pcfs.1m		\
		mkfs_udfs.1m		\
		mkfs_ufs.1m		\
		mknod.1m		\
		mkpwdict.1m		\
		modinfo.1m		\
		modload.1m		\
		modunload.1m		\
		mount.1m		\
		mount_hsfs.1m		\
		mount_nfs.1m		\
		mount_pcfs.1m		\
		mount_smbfs.1m		\
		mount_tmpfs.1m		\
		mount_udfs.1m		\
		mount_ufs.1m		\
		mountall.1m		\
		mountd.1m		\
		mpathadm.1m		\
		mpstat.1m		\
		msgid.1m		\
		mvdir.1m		\
		ncaconfd.1m		\
		ncheck.1m		\
		ncheck_ufs.1m		\
		ndd.1m			\
		ndp.1m			\
		ndmpadm.1m		\
		ndmpd.1m		\
		ndmpstat.1m		\
		netstat.1m		\
		netstrategy.1m		\
		newaliases.1m		\
		newfs.1m		\
		newkey.1m		\
		nfs4cbd.1m		\
		nfsd.1m			\
		nfslogd.1m		\
		nfsmapid.1m		\
		nfsstat.1m		\
		nlsadmin.1m		\
		nscd.1m			\
		nwamd.1m		\
		passmgmt.1m		\
		pbind.1m		\
		pcitool.1m		\
		picld.1m		\
		ping.1m			\
		pkgadd.1m		\
		pkgadm.1m		\
		pkgask.1m		\
		pkgchk.1m		\
		pkgrm.1m		\
		plockstat.1m		\
		pmadm.1m		\
		pmconfig.1m		\
		polkit-is-privileged.1m \
		pooladm.1m		\
		poolbind.1m		\
		poolcfg.1m		\
		poold.1m		\
		poolstat.1m		\
		ports.1m		\
		powerd.1m		\
		powertop.1m		\
		ppdmgr.1m		\
		pppd.1m			\
		pppdump.1m		\
		pppoec.1m		\
		pppoed.1m		\
		pppstats.1m		\
		praudit.1m		\
		print-service.1m	\
		printmgr.1m		\
		projadd.1m		\
		projdel.1m		\
		projmod.1m		\
		prstat.1m		\
		prtconf.1m		\
		prtdiag.1m		\
		prtfru.1m		\
		prtpicl.1m		\
		prtvtoc.1m		\
		psradm.1m		\
		psrinfo.1m		\
		psrset.1m		\
		putdev.1m		\
		putdgrp.1m		\
		pwck.1m			\
		pwconv.1m		\
		quot.1m			\
		quota.1m		\
		quotacheck.1m		\
		quotaon.1m		\
		raidctl.1m		\
		ramdiskadm.1m		\
		rcapadm.1m		\
		rcapd.1m		\
		rctladm.1m		\
		rdate.1m		\
		reboot.1m		\
		rem_drv.1m		\
		remove_allocatable.1m	\
		removef.1m		\
		repquota.1m		\
		rmmount.1m		\
		rmt.1m			\
		rmvolmgr.1m		\
		roleadd.1m		\
		roledel.1m		\
		rolemod.1m		\
		root_archive.1m		\
		route.1m		\
		routeadm.1m		\
		rpc.bootparamd.1m	\
		rpc.rstatd.1m		\
		rpc.rusersd.1m		\
		rpc.rwalld.1m		\
		rpc.smserverd.1m	\
		rpc.sprayd.1m		\
		rpc.yppasswdd.1m	\
		rpc.ypupdated.1m	\
		rpcbind.1m		\
		rpcinfo.1m		\
		rquotad.1m		\
		rsh.1m			\
		rtc.1m			\
		rtquery.1m		\
		runacct.1m		\
		rwall.1m		\
		sac.1m			\
		sacadm.1m		\
		saf.1m			\
		sar.1m			\
		sasinfo.1m		\
		savecore.1m		\
		sbdadm.1m		\
		scadm.1m		\
		sdpadm.1m		\
		sendmail.1m		\
		setuname.1m		\
		share.1m		\
		share_nfs.1m		\
		shareall.1m		\
		sharectl.1m		\
		sharemgr.1m		\
		showmount.1m		\
		shutdown.1m		\
		slpd.1m			\
		smbadm.1m		\
		smbd.1m			\
		smbiod.1m		\
		smbios.1m		\
		smbstat.1m		\
		smrsh.1m		\
		snoop.1m		\
		soconfig.1m		\
		sppptun.1m		\
		spray.1m		\
		statd.1m		\
		stmfadm.1m		\
		stmsboot.1m		\
		strace.1m		\
		strclean.1m		\
		strerr.1m		\
		sttydefs.1m		\
		su.1m			\
		sulogin.1m		\
		svc.configd.1m		\
		svc.ipfd.1m		\
		svc.startd.1m		\
		svcadm.1m		\
		svccfg.1m		\
		swap.1m			\
		sync.1m			\
		syncinit.1m		\
		syncloop.1m		\
		syncstat.1m		\
		sysdef.1m		\
		syseventadm.1m		\
		syseventconfd.1m	\
		syseventd.1m		\
		syslogd.1m		\
		tapes.1m		\
		tcpd.1m			\
		tcpdchk.1m		\
		tcpdmatch.1m		\
		th_define.1m		\
		th_manage.1m		\
		tic.1m			\
		tnchkdb.1m		\
		tnctl.1m		\
		tnd.1m			\
		tninfo.1m		\
		tpmadm.1m		\
		traceroute.1m		\
		trapstat.1m		\
		ttyadm.1m		\
		ttymon.1m		\
		tunefs.1m		\
		txzonemgr.1m		\
		tzselect.1m		\
		uadmin.1m		\
		ucodeadm.1m		\
		ufsdump.1m		\
		ufsrestore.1m		\
		unshare.1m		\
		unshare_nfs.1m		\
		update_drv.1m		\
		updatehome.1m		\
		useradd.1m		\
		userdel.1m		\
		usermod.1m		\
		utmpd.1m		\
		uucheck.1m		\
		uucico.1m		\
		uucleanup.1m		\
		uusched.1m		\
		uuxqt.1m		\
		vfsstat.1m		\
		vmstat.1m		\
		vndadm.1m		\
		vndstat.1m		\
		volcopy.1m		\
		volcopy_ufs.1m		\
		vscanadm.1m		\
		vscand.1m		\
		wall.1m			\
		whodo.1m		\
		wificonfig.1m		\
		wpad.1m			\
		wracct.1m		\
		ypbind.1m		\
		ypinit.1m		\
		ypmake.1m		\
		ypmap2src.1m		\
		yppoll.1m		\
		yppush.1m		\
		ypserv.1m		\
		ypset.1m		\
		ypstart.1m		\
		ypxfr.1m		\
		zdb.1m			\
		zdump.1m		\
		zfs.1m			\
		zfs-program.1m		\
		zic.1m			\
		zoneadm.1m		\
		zoneadmd.1m		\
		zonecfg.1m		\
		zpool.1m		\
		zstreamdump.1m		\
		ztest.1m

i386_MANFILES=				\
		acpidump.1m		\
		acpixtract.1m		\
		nvmeadm.1m		\
<<<<<<< HEAD
		pptadm.1m
=======
		rdmsr.1m
>>>>>>> a2e92fdb

sparc_MANFILES=	dcs.1m			\
		drd.1m			\
		efdaemon.1m		\
		ldmad.1m		\
		monitor.1m		\
		obpsym.1m		\
		oplhpd.1m		\
		prtdscp.1m		\
		sckmd.1m		\
		sf880drd.1m		\
		vntsd.1m

MANLINKS=	acctcon1.1m			\
		acctcon2.1m			\
		acctdisk.1m			\
		acctdusg.1m			\
		accton.1m			\
		acctprc1.1m			\
		acctprc2.1m			\
		acctwtmp.1m			\
		audlinks.1m			\
		bootparamd.1m			\
		chargefee.1m			\
		ckpacct.1m			\
		closewtmp.1m			\
		comsat.1m			\
		dcopy.1m			\
		devfsadmd.1m			\
		dodisk.1m			\
		fcadm.1m			\
		fingerd.1m			\
		grpck.1m			\
		hal-find-by-capability.1m	\
		hal-find-by-property.1m		\
		hal-set-property.1m		\
		intro.1m			\
		kadmin.local.1m			\
		lastlogin.1m			\
		monacct.1m			\
		nulladm.1m			\
		poweroff.1m			\
		prctmp.1m			\
		prdaily.1m			\
		prtacct.1m			\
		quotaoff.1m			\
		rarpd.1m			\
		rdisc.1m			\
		reject.1m			\
		restricted_shell.1m		\
		rexecd.1m			\
		rlogind.1m			\
		routed.1m			\
		rshd.1m				\
		rstatd.1m			\
		rusersd.1m			\
		rwalld.1m			\
		rwhod.1m			\
		sa1.1m				\
		sa2.1m				\
		sadc.1m				\
		shutacct.1m			\
		sprayd.1m			\
		startup.1m			\
		talkd.1m			\
		telinit.1m			\
		telnetd.1m			\
		tftpd.1m			\
		turnacct.1m			\
		umount.1m			\
		umount_smbfs.1m			\
		umountall.1m			\
		unlink.1m			\
		unshareall.1m			\
		utmp2wtmp.1m			\
		uucpd.1m			\
		uutry.1m			\
		wtmpfix.1m			\
		yppasswdd.1m			\
		ypstop.1m			\
		ypupdated.1m			\
		ypxfr_1perday.1m		\
		ypxfr_1perhour.1m		\
		ypxfr_2perday.1m		\
		ypxfrd.1m

MANFILES=	$(_MANFILES) $($(MACH)_MANFILES)

intro.1m			:= LINKSRC = Intro.1m

uutry.1m			:= LINKSRC = Uutry.1m

reject.1m			:= LINKSRC = accept.1m

acctdisk.1m			:= LINKSRC = acct.1m
acctdusg.1m			:= LINKSRC = acct.1m
accton.1m			:= LINKSRC = acct.1m
acctwtmp.1m			:= LINKSRC = acct.1m
closewtmp.1m			:= LINKSRC = acct.1m
utmp2wtmp.1m			:= LINKSRC = acct.1m

acctcon1.1m			:= LINKSRC = acctcon.1m
acctcon2.1m			:= LINKSRC = acctcon.1m

acctprc1.1m			:= LINKSRC = acctprc.1m
acctprc2.1m			:= LINKSRC = acctprc.1m

chargefee.1m			:= LINKSRC = acctsh.1m
ckpacct.1m			:= LINKSRC = acctsh.1m
dodisk.1m			:= LINKSRC = acctsh.1m
lastlogin.1m			:= LINKSRC = acctsh.1m
monacct.1m			:= LINKSRC = acctsh.1m
nulladm.1m			:= LINKSRC = acctsh.1m
prctmp.1m			:= LINKSRC = acctsh.1m
prdaily.1m			:= LINKSRC = acctsh.1m
prtacct.1m			:= LINKSRC = acctsh.1m
shutacct.1m			:= LINKSRC = acctsh.1m
startup.1m			:= LINKSRC = acctsh.1m
turnacct.1m			:= LINKSRC = acctsh.1m

dcopy.1m			:= LINKSRC = clri.1m

audlinks.1m			:= LINKSRC = devfsadm.1m
devfsadmd.1m			:= LINKSRC = devfsadm.1m

fcadm.1m			:= LINKSRC = fcinfo.1m

wtmpfix.1m			:= LINKSRC = fwtmp.1m

hal-find-by-capability.1m	:= LINKSRC = hal-find.1m
hal-find-by-property.1m		:= LINKSRC = hal-find.1m

hal-set-property.1m		:= LINKSRC = hal-get-property.1m

poweroff.1m			:= LINKSRC = halt.1m

comsat.1m			:= LINKSRC = in.comsat.1m
fingerd.1m			:= LINKSRC = in.fingerd.1m
rarpd.1m			:= LINKSRC = in.rarpd.1m
rdisc.1m			:= LINKSRC = in.rdisc.1m
rexecd.1m			:= LINKSRC = in.rexecd.1m
rlogind.1m			:= LINKSRC = in.rlogind.1m
routed.1m			:= LINKSRC = in.routed.1m
rshd.1m				:= LINKSRC = in.rshd.1m
rwhod.1m			:= LINKSRC = in.rwhod.1m
talkd.1m			:= LINKSRC = in.talkd.1m
telnetd.1m			:= LINKSRC = in.telnetd.1m
tftpd.1m			:= LINKSRC = in.tftpd.1m
uucpd.1m			:= LINKSRC = in.uucpd.1m

telinit.1m			:= LINKSRC = init.1m

kadmin.local.1m			:= LINKSRC = kadmin.1m

unlink.1m			:= LINKSRC = link.1m

umount.1m			:= LINKSRC = mount.1m

umount_smbfs.1m			:= LINKSRC = mount_smbfs.1m

umountall.1m			:= LINKSRC = mountall.1m

grpck.1m			:= LINKSRC = pwck.1m

quotaoff.1m			:= LINKSRC = quotaon.1m

bootparamd.1m			:= LINKSRC = rpc.bootparamd.1m
rstatd.1m			:= LINKSRC = rpc.rstatd.1m
rusersd.1m			:= LINKSRC = rpc.rusersd.1m
rwalld.1m			:= LINKSRC = rpc.rwalld.1m
sprayd.1m			:= LINKSRC = rpc.sprayd.1m
yppasswdd.1m			:= LINKSRC = rpc.yppasswdd.1m
ypupdated.1m			:= LINKSRC = rpc.ypupdated.1m

restricted_shell.1m		:= LINKSRC = rsh.1m

sa1.1m				:= LINKSRC = sar.1m
sa2.1m				:= LINKSRC = sar.1m
sadc.1m				:= LINKSRC = sar.1m

unshareall.1m			:= LINKSRC = shareall.1m

ypxfrd.1m			:= LINKSRC = ypserv.1m

ypstop.1m			:= LINKSRC = ypstart.1m

ypxfr_1perday.1m		:= LINKSRC = ypxfr.1m
ypxfr_1perhour.1m		:= LINKSRC = ypxfr.1m
ypxfr_2perday.1m		:= LINKSRC = ypxfr.1m


.KEEP_STATE:

include		$(SRC)/man/Makefile.man

install:	$(ROOTMANFILES) $(ROOTMANLINKS)<|MERGE_RESOLUTION|>--- conflicted
+++ resolved
@@ -547,11 +547,8 @@
 		acpidump.1m		\
 		acpixtract.1m		\
 		nvmeadm.1m		\
-<<<<<<< HEAD
 		pptadm.1m
-=======
 		rdmsr.1m
->>>>>>> a2e92fdb
 
 sparc_MANFILES=	dcs.1m			\
 		drd.1m			\
