--- conflicted
+++ resolved
@@ -94,10 +94,7 @@
 		time.h.3head		\
 		timeb.h.3head		\
 		times.h.3head		\
-<<<<<<< HEAD
-=======
 		timespec.3head		\
->>>>>>> 8dcdeda1
 		types.h.3head		\
 		types32.h.3head		\
 		uchar.h.3head		\
