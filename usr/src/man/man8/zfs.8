.\"
.\" CDDL HEADER START
.\"
.\" The contents of this file are subject to the terms of the
.\" Common Development and Distribution License (the "License").
.\" You may not use this file except in compliance with the License.
.\"
.\" You can obtain a copy of the license at usr/src/OPENSOLARIS.LICENSE
.\" or http://www.opensolaris.org/os/licensing.
.\" See the License for the specific language governing permissions
.\" and limitations under the License.
.\"
.\" When distributing Covered Code, include this CDDL HEADER in each
.\" file and include the License file at usr/src/OPENSOLARIS.LICENSE.
.\" If applicable, add the following below this CDDL HEADER, with the
.\" fields enclosed by brackets "[]" replaced with your own identifying
.\" information: Portions Copyright [yyyy] [name of copyright owner]
.\"
.\" CDDL HEADER END
.\"
.\"
.\" Copyright (c) 2009 Sun Microsystems, Inc. All Rights Reserved.
.\" Copyright 2011 Joshua M. Clulow <josh@sysmgr.org>
.\" Copyright (c) 2011, 2016 by Delphix. All rights reserved.
.\" Copyright (c) 2013 by Saso Kiselkov. All rights reserved.
.\" Copyright (c) 2014 by Adam Stevko. All rights reserved.
.\" Copyright (c) 2014 Integros [integros.com]
.\" Copyright 2018 Nexenta Systems, Inc.
.\" Copyright 2019 Joyent, Inc.
.\" Copyright (c) 2018 Datto Inc.
.\" Copyright 2023 RackTop Systems, Inc.
.\"
.Dd November 03, 2023
.Dt ZFS 8
.Os
.Sh NAME
.Nm zfs
.Nd configures ZFS file systems
.Sh SYNOPSIS
.Nm
.Op Fl \&?
.Nm
.Cm create
.Op Fl Pnpv
.Oo Fl o Ar property Ns = Ns Ar value Oc Ns ...
.Ar filesystem
.Nm
.Cm create
.Op Fl Pnpsv
.Op Fl b Ar blocksize
.Oo Fl o Ar property Ns = Ns Ar value Oc Ns ...
.Fl V Ar size Ar volume
.Nm
.Cm destroy
.Op Fl Rfnprv
.Ar filesystem Ns | Ns Ar volume
.Nm
.Cm destroy
.Op Fl Rdnprv
.Ar filesystem Ns | Ns Ar volume Ns @ Ns Ar snap Ns
.Oo % Ns Ar snap Ns Oo , Ns Ar snap Ns Oo % Ns Ar snap Oc Oc Oc Ns ...
.Nm
.Cm destroy
.Ar filesystem Ns | Ns Ar volume Ns # Ns Ar bookmark
.Nm
.Cm snapshot
.Op Fl r
.Oo Fl o Ar property Ns = Ns value Oc Ns ...
.Ar filesystem Ns @ Ns Ar snapname Ns | Ns Ar volume Ns @ Ns Ar snapname Ns ...
.Nm
.Cm rollback
.Op Fl Rfr
.Ar snapshot
.Nm
.Cm clone
.Op Fl p
.Oo Fl o Ar property Ns = Ns Ar value Oc Ns ...
.Ar snapshot Ar filesystem Ns | Ns Ar volume
.Nm
.Cm promote
.Ar clone-filesystem
.Nm
.Cm rename
.Op Fl f
.Ar filesystem Ns | Ns Ar volume Ns | Ns Ar snapshot
.Ar filesystem Ns | Ns Ar volume Ns | Ns Ar snapshot
.Nm
.Cm rename
.Op Fl fp
.Ar filesystem Ns | Ns Ar volume
.Ar filesystem Ns | Ns Ar volume
.Nm
.Cm rename
.Fl r
.Ar snapshot Ar snapshot
.Nm
.Cm list
.Op Fl r Ns | Ns Fl d Ar depth
.Op Fl Hp
.Oo Fl o Ar property Ns Oo , Ns Ar property Oc Ns ... Oc
.Oo Fl s Ar property Oc Ns ...
.Oo Fl S Ar property Oc Ns ...
.Oo Fl t Ar type Ns Oo , Ns Ar type Oc Ns ... Oc
.Oo Ar filesystem Ns | Ns Ar volume Ns | Ns Ar snapshot Oc Ns ...
.Nm
.Cm remap
.Ar filesystem Ns | Ns Ar volume
.Nm
.Cm set
.Ar property Ns = Ns Ar value Oo Ar property Ns = Ns Ar value Oc Ns ...
.Ar filesystem Ns | Ns Ar volume Ns | Ns Ar snapshot Ns ...
.Nm
.Cm get
.Op Fl r Ns | Ns Fl d Ar depth
.Op Fl Hp
.Oo Fl o Ar field Ns Oo , Ns Ar field Oc Ns ... Oc
.Oo Fl s Ar source Ns Oo , Ns Ar source Oc Ns ... Oc
.Oo Fl t Ar type Ns Oo , Ns Ar type Oc Ns ... Oc
.Cm all | Ar property Ns Oo , Ns Ar property Oc Ns ...
.Ar filesystem Ns | Ns Ar volume Ns | Ns Ar snapshot Ns | Ns Ar bookmark Ns ...
.Nm
.Cm inherit
.Op Fl rS
.Ar property Ar filesystem Ns | Ns Ar volume Ns | Ns Ar snapshot Ns ...
.Nm
.Cm upgrade
.Nm
.Cm upgrade
.Fl v
.Nm
.Cm upgrade
.Op Fl r
.Op Fl V Ar version
.Fl a | Ar filesystem
.Nm
.Cm userspace
.Op Fl Hinp
.Oo Fl o Ar field Ns Oo , Ns Ar field Oc Ns ... Oc
.Oo Fl s Ar field Oc Ns ...
.Oo Fl S Ar field Oc Ns ...
.Oo Fl t Ar type Ns Oo , Ns Ar type Oc Ns ... Oc
.Ar filesystem Ns | Ns Ar snapshot
.Nm
.Cm groupspace
.Op Fl Hinp
.Oo Fl o Ar field Ns Oo , Ns Ar field Oc Ns ... Oc
.Oo Fl s Ar field Oc Ns ...
.Oo Fl S Ar field Oc Ns ...
.Oo Fl t Ar type Ns Oo , Ns Ar type Oc Ns ... Oc
.Ar filesystem Ns | Ns Ar snapshot
.Nm
.Cm projectspace
.Op Fl Hp
.Oo Fl o Ar field Ns Oo , Ns Ar field Oc Ns ... Oc
.Oo Fl s Ar field Oc Ns ...
.Oo Fl S Ar field Oc Ns ...
.Ar filesystem Ns | Ns Ar snapshot
.Nm
.Cm project
.Oo Fl d Ns | Ns Fl r Ns Oc
.Ar file Ns | Ns Ar directory Ns ...
.Nm
.Cm project
.Fl C
.Oo Fl kr Ns Oc
.Ar file Ns | Ns Ar directory Ns ...
.Nm
.Cm project
.Fl c
.Oo Fl 0 Ns Oc
.Oo Fl d Ns | Ns Fl r Ns Oc
.Op Fl p Ar id
.Ar file Ns | Ns Ar directory Ns ...
.Nm
.Cm project
.Op Fl p Ar id
.Oo Fl rs Ns Oc
.Ar file Ns | Ns Ar directory Ns ...
.Nm
.Cm mount
.Nm
.Cm mount
.Op Fl Olv
.Op Fl o Ar options
.Fl a | Ar filesystem
.Nm
.Cm unmount
.Op Fl f
.Fl a | Ar filesystem Ns | Ns Ar mountpoint
.Nm
.Cm share
.Fl a | Ar filesystem
.Nm
.Cm unshare
.Fl a | Ar filesystem Ns | Ns Ar mountpoint
.Nm
.Cm bookmark
.Ar snapshot bookmark
.Nm
.Cm send
.Op Fl DLPRbcehnpvw
.Op Oo Fl I Ns | Ns Fl i Oc Ar snapshot
.Ar snapshot
.Nm
.Cm send
.Op Fl LPcenvw
.Op Fl i Ar snapshot Ns | Ns Ar bookmark
.Ar filesystem Ns | Ns Ar volume Ns | Ns Ar snapshot
.Nm
.Cm send
.Op Fl Penv
.Fl t Ar receive_resume_token
.Nm
.Cm receive
.Op Fl Fhnsuv
.Op Fl o Sy origin Ns = Ns Ar snapshot
.Op Fl o Ar property Ns = Ns Ar value
.Op Fl x Ar property
.Ar filesystem Ns | Ns Ar volume Ns | Ns Ar snapshot
.Nm
.Cm receive
.Op Fl Fhnsuv
.Op Fl d Ns | Ns Fl e
.Op Fl o Sy origin Ns = Ns Ar snapshot
.Op Fl o Ar property Ns = Ns Ar value
.Op Fl x Ar property
.Ar filesystem
.Nm
.Cm receive
.Fl A
.Ar filesystem Ns | Ns Ar volume
.Nm
.Cm allow
.Ar filesystem Ns | Ns Ar volume
.Nm
.Cm allow
.Op Fl dglu
.Ar user Ns | Ns Ar group Ns Oo , Ns Ar user Ns | Ns Ar group Oc Ns ...
.Ar perm Ns | Ns @ Ns Ar setname Ns Oo , Ns Ar perm Ns | Ns @ Ns
.Ar setname Oc Ns ...
.Ar filesystem Ns | Ns Ar volume
.Nm
.Cm allow
.Op Fl dl
.Fl e Ns | Ns Sy everyone
.Ar perm Ns | Ns @ Ns Ar setname Ns Oo , Ns Ar perm Ns | Ns @ Ns
.Ar setname Oc Ns ...
.Ar filesystem Ns | Ns Ar volume
.Nm
.Cm allow
.Fl c
.Ar perm Ns | Ns @ Ns Ar setname Ns Oo , Ns Ar perm Ns | Ns @ Ns
.Ar setname Oc Ns ...
.Ar filesystem Ns | Ns Ar volume
.Nm
.Cm allow
.Fl s No @ Ns Ar setname
.Ar perm Ns | Ns @ Ns Ar setname Ns Oo , Ns Ar perm Ns | Ns @ Ns
.Ar setname Oc Ns ...
.Ar filesystem Ns | Ns Ar volume
.Nm
.Cm unallow
.Op Fl dglru
.Ar user Ns | Ns Ar group Ns Oo , Ns Ar user Ns | Ns Ar group Oc Ns ...
.Oo Ar perm Ns | Ns @ Ns Ar setname Ns Oo , Ns Ar perm Ns | Ns @ Ns
.Ar setname Oc Ns ... Oc
.Ar filesystem Ns | Ns Ar volume
.Nm
.Cm unallow
.Op Fl dlr
.Fl e Ns | Ns Sy everyone
.Oo Ar perm Ns | Ns @ Ns Ar setname Ns Oo , Ns Ar perm Ns | Ns @ Ns
.Ar setname Oc Ns ... Oc
.Ar filesystem Ns | Ns Ar volume
.Nm
.Cm unallow
.Op Fl r
.Fl c
.Oo Ar perm Ns | Ns @ Ns Ar setname Ns Oo , Ns Ar perm Ns | Ns @ Ns
.Ar setname Oc Ns ... Oc
.Ar filesystem Ns | Ns Ar volume
.Nm
.Cm unallow
.Op Fl r
.Fl s @ Ns Ar setname
.Oo Ar perm Ns | Ns @ Ns Ar setname Ns Oo , Ns Ar perm Ns | Ns @ Ns
.Ar setname Oc Ns ... Oc
.Ar filesystem Ns | Ns Ar volume
.Nm
.Cm hold
.Op Fl r
.Ar tag Ar snapshot Ns ...
.Nm
.Cm holds
.Op Fl r
.Ar snapshot Ns ...
.Nm
.Cm release
.Op Fl r
.Ar tag Ar snapshot Ns ...
.Nm
.Cm diff
.Op Fl FHt
.Ar snapshot Ar snapshot Ns | Ns Ar filesystem
.Nm
.Cm program
.Op Fl jn
.Op Fl t Ar timeout
.Op Fl m Ar memory_limit
.Ar pool script
.Op Ar arg1 No ...
.Nm
.Cm load-key
.Op Fl rn
.Op Fl L Ar keylocation
.Op Fl a Ns | Ns Ar filesystem
.Nm
.Cm unload-key
.Op Fl r
.Op Fl a Ns | Ns Ar filesystem
.Nm
.Cm change-key
.Op Fl l
.Op Fl o Sy keylocation Ns = Ns Ar value
.Op Fl o Sy keyformat Ns = Ns Ar value
.Op Fl o Sy pbkdf2iters Ns = Ns Ar value
.Ar filesystem
.Sh DESCRIPTION
The
.Nm
command configures ZFS datasets within a ZFS storage pool, as described in
.Xr zpool 8 .
A dataset is identified by a unique path within the ZFS namespace.
For example:
.Bd -literal
pool/{filesystem,volume,snapshot}
.Ed
.Pp
where the maximum length of a dataset name is
.Dv MAXNAMELEN
.Pq 256 bytes
and the maximum amount of nesting allowed in a path is 50 levels deep.
.Pp
A dataset can be one of the following:
.Bl -tag -width "file system"
.It Sy file system
A ZFS dataset of type
.Sy filesystem
can be mounted within the standard system namespace and behaves like other file
systems.
While ZFS file systems are designed to be POSIX compliant, known issues exist
that prevent compliance in some cases.
Applications that depend on standards conformance might fail due to non-standard
behavior when checking file system free space.
.It Sy volume
A logical volume exported as a raw or block device.
This type of dataset should only be used under special circumstances.
File systems are typically used in most environments.
.It Sy snapshot
A read-only version of a file system or volume at a given point in time.
It is specified as
.Ar filesystem Ns @ Ns Ar name
or
.Ar volume Ns @ Ns Ar name .
.El
.Ss ZFS File System Hierarchy
A ZFS storage pool is a logical collection of devices that provide space for
datasets.
A storage pool is also the root of the ZFS file system hierarchy.
.Pp
The root of the pool can be accessed as a file system, such as mounting and
unmounting, taking snapshots, and setting properties.
The physical storage characteristics, however, are managed by the
.Xr zpool 8
command.
.Pp
See
.Xr zpool 8
for more information on creating and administering pools.
.Ss Snapshots
A snapshot is a read-only copy of a file system or volume.
Snapshots can be created extremely quickly, and initially consume no additional
space within the pool.
As data within the active dataset changes, the snapshot consumes more data than
would otherwise be shared with the active dataset.
.Pp
Snapshots can have arbitrary names.
Snapshots of volumes can be cloned or rolled back, but cannot be accessed
independently.
.Pp
File system snapshots can be accessed under the
.Pa .zfs/snapshot
directory in the root of the file system.
Snapshots are automatically mounted on demand and may be unmounted at regular
intervals.
The visibility of the
.Pa .zfs
directory can be controlled by the
.Sy snapdir
property.
.Ss Clones
A clone is a writable volume or file system whose initial contents are the same
as another dataset.
As with snapshots, creating a clone is nearly instantaneous, and initially
consumes no additional space.
.Pp
Clones can only be created from a snapshot.
When a snapshot is cloned, it creates an implicit dependency between the parent
and child.
Even though the clone is created somewhere else in the dataset hierarchy, the
original snapshot cannot be destroyed as long as a clone exists.
The
.Sy origin
property exposes this dependency, and the
.Cm destroy
command lists any such dependencies, if they exist.
.Pp
The clone parent-child dependency relationship can be reversed by using the
.Cm promote
subcommand.
This causes the
.Qq origin
file system to become a clone of the specified file system, which makes it
possible to destroy the file system that the clone was created from.
.Ss "Mount Points"
Creating a ZFS file system is a simple operation, so the number of file systems
per system is likely to be numerous.
To cope with this, ZFS automatically manages mounting and unmounting file
systems without the need to edit the
.Pa /etc/vfstab
file.
All automatically managed file systems are mounted by ZFS at boot time.
.Pp
By default, file systems are mounted under
.Pa /path ,
where
.Ar path
is the name of the file system in the ZFS namespace.
Directories are created and destroyed as needed.
.Pp
A file system can also have a mount point set in the
.Sy mountpoint
property.
This directory is created as needed, and ZFS automatically mounts the file
system when the
.Nm zfs Cm mount Fl a
command is invoked
.Po without editing
.Pa /etc/vfstab
.Pc .
The
.Sy mountpoint
property can be inherited, so if
.Em pool/home
has a mount point of
.Pa /export/stuff ,
then
.Em pool/home/user
automatically inherits a mount point of
.Pa /export/stuff/user .
.Pp
A file system
.Sy mountpoint
property of
.Sy none
prevents the file system from being mounted.
.Pp
If needed, ZFS file systems can also be managed with traditional tools
.Po
.Nm mount ,
.Nm umount ,
.Pa /etc/vfstab
.Pc .
If a file system's mount point is set to
.Sy legacy ,
ZFS makes no attempt to manage the file system, and the administrator is
responsible for mounting and unmounting the file system.
.Ss "Zones"
A ZFS file system can be added to a non-global zone by using the
.Nm zonecfg Cm add Sy fs
subcommand.
A ZFS file system that is added to a non-global zone must have its
.Sy mountpoint
property set to
.Sy legacy .
.Pp
The physical properties of an added file system are controlled by the global
administrator.
However, the zone administrator can create, modify, or destroy files within the
added file system, depending on how the file system is mounted.
.Pp
A dataset can also be delegated to a non-global zone by using the
.Nm zonecfg Cm add Sy dataset
subcommand.
You cannot delegate a dataset to one zone and the children of the same dataset
to another zone.
The zone administrator can change properties of the dataset or any of its
children.
However, the
.Sy quota ,
.Sy filesystem_limit
and
.Sy snapshot_limit
properties of the delegated dataset can be modified only by the global
administrator.
.Pp
A ZFS volume can be added as a device to a non-global zone by using the
.Nm zonecfg Cm add Sy device
subcommand.
However, its physical properties can be modified only by the global
administrator.
.Pp
For more information about
.Nm zonecfg
syntax, see
.Xr zonecfg 8 .
.Pp
After a dataset is delegated to a non-global zone, the
.Sy zoned
property is automatically set.
A zoned file system cannot be mounted in the global zone, since the zone
administrator might have to set the mount point to an unacceptable value.
.Pp
The global administrator can forcibly clear the
.Sy zoned
property, though this should be done with extreme care.
The global administrator should verify that all the mount points are acceptable
before clearing the property.
.Ss Native Properties
Properties are divided into two types, native properties and user-defined
.Po or
.Qq user
.Pc
properties.
Native properties either export internal statistics or control ZFS behavior.
In addition, native properties are either editable or read-only.
User properties have no effect on ZFS behavior, but you can use them to annotate
datasets in a way that is meaningful in your environment.
For more information about user properties, see the
.Sx User Properties
section, below.
.Pp
Every dataset has a set of properties that export statistics about the dataset
as well as control various behaviors.
Properties are inherited from the parent unless overridden by the child.
Some properties apply only to certain types of datasets
.Pq file systems, volumes, or snapshots .
.Pp
The values of numeric properties can be specified using human-readable suffixes
.Po for example,
.Sy k ,
.Sy KB ,
.Sy M ,
.Sy Gb ,
and so forth, up to
.Sy Z
for zettabyte
.Pc .
The following are all valid
.Pq and equal
specifications:
.Li 1536M, 1.5g, 1.50GB .
.Pp
The values of non-numeric properties are case sensitive and must be lowercase,
except for
.Sy mountpoint ,
.Sy sharenfs ,
and
.Sy sharesmb .
.Pp
The following native properties consist of read-only statistics about the
dataset.
These properties can be neither set, nor inherited.
Native properties apply to all dataset types unless otherwise noted.
.Bl -tag -width "usedbyrefreservation"
.It Sy available
The amount of space available to the dataset and all its children, assuming that
there is no other activity in the pool.
Because space is shared within a pool, availability can be limited by any number
of factors, including physical pool size, quotas, reservations, or other
datasets within the pool.
.Pp
This property can also be referred to by its shortened column name,
.Sy avail .
.It Sy compressratio
For non-snapshots, the compression ratio achieved for the
.Sy used
space of this dataset, expressed as a multiplier.
The
.Sy used
property includes descendant datasets, and, for clones, does not include the
space shared with the origin snapshot.
For snapshots, the
.Sy compressratio
is the same as the
.Sy refcompressratio
property.
Compression can be turned on by running:
.Nm zfs Cm set Sy compression Ns = Ns Sy on Ar dataset .
The default value is
.Sy off .
.It Sy createtxg
The transaction group (txg) in which the dataset was created.
Bookmarks have the same
.Sy createtxg
as the snapshot they are initially tied to.
This property is suitable for ordering a list of snapshots,
e.g. for incremental send and receive.
.It Sy creation
The time this dataset was created.
.It Sy clones
For snapshots, this property is a comma-separated list of filesystems or volumes
which are clones of this snapshot.
The clones'
.Sy origin
property is this snapshot.
If the
.Sy clones
property is not empty, then this snapshot can not be destroyed
.Po even with the
.Fl r
or
.Fl f
options
.Pc .
.It Sy defer_destroy
This property is
.Sy on
if the snapshot has been marked for deferred destroy by using the
.Nm zfs Cm destroy Fl d
command.
Otherwise, the property is
.Sy off .
.It Sy encryptionroot
For encrypted datasets, indicates where the dataset is currently inheriting its
encryption key from.
Loading or unloading a key for the
.Sy encryptionroot
will implicitly load / unload the key for any inheriting datasets
.Po see
.Nm zfs Cm load-key
and
.Nm zfs Cm unload-key
.Pc .
Clones will always share an encryption key with their origin.
See the
.Sy Encryption
section for details.
.It Sy filesystem_count
The total number of filesystems and volumes that exist under this location in
the dataset tree.
This value is only available when a
.Sy filesystem_limit
has been set somewhere in the tree under which the dataset resides.
.It Sy guid
The 64 bit GUID of this dataset or bookmark which does not change over its
entire lifetime.
When a snapshot is sent to another pool, the received snapshot has the same
GUID.
Thus, the
.Sy guid
is suitable to identify a snapshot across pools.
.It Sy keystatus
Indicates if an encryption key is currently loaded into ZFS.
The possible values are
.Sy none , available ,
and
.Sy unavailable .
See
.Nm Cm load-key
and
.Nm Cm unload-key .
.It Sy logicalreferenced
The amount of space that is
.Qq logically
accessible by this dataset.
See the
.Sy referenced
property.
The logical space ignores the effect of the
.Sy compression
and
.Sy copies
properties, giving a quantity closer to the amount of data that applications
see.
However, it does include space consumed by metadata.
.Pp
This property can also be referred to by its shortened column name,
.Sy lrefer .
.It Sy logicalused
The amount of space that is
.Qq logically
consumed by this dataset and all its descendents.
See the
.Sy used
property.
The logical space ignores the effect of the
.Sy compression
and
.Sy copies
properties, giving a quantity closer to the amount of data that applications
see.
However, it does include space consumed by metadata.
.Pp
This property can also be referred to by its shortened column name,
.Sy lused .
.It Sy mounted
For file systems, indicates whether the file system is currently mounted.
This property can be either
.Sy yes
or
.Sy no .
.It Sy origin
For cloned file systems or volumes, the snapshot from which the clone was
created.
See also the
.Sy clones
property.
.It Sy receive_resume_token
For filesystems or volumes which have saved partially-completed state from
.Sy zfs receive -s ,
this opaque token can be provided to
.Sy zfs send -t
to resume and complete the
.Sy zfs receive .
.It Sy referenced
The amount of data that is accessible by this dataset, which may or may not be
shared with other datasets in the pool.
When a snapshot or clone is created, it initially references the same amount of
space as the file system or snapshot it was created from, since its contents are
identical.
.Pp
This property can also be referred to by its shortened column name,
.Sy refer .
.It Sy refcompressratio
The compression ratio achieved for the
.Sy referenced
space of this dataset, expressed as a multiplier.
See also the
.Sy compressratio
property.
.It Sy snapshot_count
The total number of snapshots that exist under this location in the dataset
tree.
This value is only available when a
.Sy snapshot_limit
has been set somewhere in the tree under which the dataset resides.
.It Sy type
The type of dataset:
.Sy filesystem ,
.Sy volume ,
or
.Sy snapshot .
.It Sy used
The amount of space consumed by this dataset and all its descendents.
This is the value that is checked against this dataset's quota and reservation.
The space used does not include this dataset's reservation, but does take into
account the reservations of any descendent datasets.
The amount of space that a dataset consumes from its parent, as well as the
amount of space that is freed if this dataset is recursively destroyed, is the
greater of its space used and its reservation.
.Pp
The used space of a snapshot
.Po see the
.Sx Snapshots
section
.Pc
is space that is referenced exclusively by this snapshot.
If this snapshot is destroyed, the amount of
.Sy used
space will be freed.
Space that is shared by multiple snapshots isn't accounted for in this metric.
When a snapshot is destroyed, space that was previously shared with this
snapshot can become unique to snapshots adjacent to it, thus changing the used
space of those snapshots.
The used space of the latest snapshot can also be affected by changes in the
file system.
Note that the
.Sy used
space of a snapshot is a subset of the
.Sy written
space of the snapshot.
.Pp
The amount of space used, available, or referenced does not take into account
pending changes.
Pending changes are generally accounted for within a few seconds.
Committing a change to a disk using
.Xr fsync 3C
or
.Dv O_SYNC
does not necessarily guarantee that the space usage information is updated
immediately.
.It Sy usedby*
The
.Sy usedby*
properties decompose the
.Sy used
properties into the various reasons that space is used.
Specifically,
.Sy used No =
.Sy usedbychildren No +
.Sy usedbydataset No +
.Sy usedbyrefreservation No +
.Sy usedbysnapshots .
These properties are only available for datasets created on
.Nm zpool
.Qo version 13 Qc
pools.
.It Sy usedbychildren
The amount of space used by children of this dataset, which would be freed if
all the dataset's children were destroyed.
.It Sy usedbydataset
The amount of space used by this dataset itself, which would be freed if the
dataset were destroyed
.Po after first removing any
.Sy refreservation
and destroying any necessary snapshots or descendents
.Pc .
.It Sy usedbyrefreservation
The amount of space used by a
.Sy refreservation
set on this dataset, which would be freed if the
.Sy refreservation
was removed.
.It Sy usedbysnapshots
The amount of space consumed by snapshots of this dataset.
In particular, it is the amount of space that would be freed if all of this
dataset's snapshots were destroyed.
Note that this is not simply the sum of the snapshots'
.Sy used
properties because space can be shared by multiple snapshots.
.It Sy userused Ns @ Ns Em user
The amount of space consumed by the specified user in this dataset.
Space is charged to the owner of each file, as displayed by
.Nm ls Fl l .
The amount of space charged is displayed by
.Nm du
and
.Nm ls Fl s .
See the
.Nm zfs Cm userspace
subcommand for more information.
.Pp
Unprivileged users can access only their own space usage.
The root user, or a user who has been granted the
.Sy userused
privilege with
.Nm zfs Cm allow ,
can access everyone's usage.
.Pp
The
.Sy userused Ns @ Ns Em ...
properties are not displayed by
.Nm zfs Cm get Sy all .
The user's name must be appended after the @ symbol, using one of the following
forms:
.Bl -bullet -width ""
.It
.Em POSIX name
.Po for example,
.Sy joe
.Pc
.It
.Em POSIX numeric ID
.Po for example,
.Sy 789
.Pc
.It
.Em SID name
.Po for example,
.Sy joe.smith@mydomain
.Pc
.It
.Em SID numeric ID
.Po for example,
.Sy S-1-123-456-789
.Pc
.El
.It Sy userobjused Ns @ Ns Em user
The
.Sy userobjused
property is similar to
.Sy userused
but instead it counts the number of objects consumed by a user.
This property counts all objects allocated on behalf of the user, it may
differ from the results of system tools such as
.Nm df Fl i .
.Pp
When the property
.Sy xattr=on
is set on a file system additional objects will be created per-file to store
extended attributes.
These additional objects are reflected in the
.Sy userobjused
value and are counted against the user's
.Sy userobjquota .
.It Sy userrefs
This property is set to the number of user holds on this snapshot.
User holds are set by using the
.Nm zfs Cm hold
command.
.It Sy groupused Ns @ Ns Em group
The amount of space consumed by the specified group in this dataset.
Space is charged to the group of each file, as displayed by
.Nm ls Fl l .
See the
.Sy userused Ns @ Ns Em user
property for more information.
.Pp
Unprivileged users can only access their own groups' space usage.
The root user, or a user who has been granted the
.Sy groupused
privilege with
.Nm zfs Cm allow ,
can access all groups' usage.
.It Sy groupobjused Ns @ Ns Em group
The number of objects consumed by the specified group in this dataset.
Multiple objects may be charged to the group for each file when extended
attributes are in use.
See the
.Sy userobjused Ns @ Ns Em user
property for more information.
.Pp
Unprivileged users can only access their own groups' space usage.
The root user, or a user who has been granted the
.Sy groupobjused
privilege with
.Nm zfs Cm allow ,
can access all groups' usage.
.It Sy projectused Ns @ Ns Em project
The amount of space consumed by the specified project in this dataset.
Project is identified via the project identifier (ID) that is object-based
numeral attribute.
An object can inherit the project ID from its parent object (if the
parent has the flag of inherit project ID that can be set and changed via
.Nm zfs project Fl s )
when being created.
The privileged user can set and change object's project
ID via
.Nm zfs project Fl s
anytime.
Space is charged to the project of each file, as displayed by
.Nm zfs project .
See the
.Sy userused Ns @ Ns Em user
property for more information.
.Pp
The root user, or a user who has been granted the
.Sy projectused
privilege with
.Nm zfs allow ,
can access all projects' usage.
.It Sy projectobjused Ns @ Ns Em project
The
.Sy projectobjused
is similar to
.Sy projectused
but instead it counts the number of objects consumed by project.
When the property
.Sy xattr=on
is set on a fileset, ZFS will create additional objects per-file to store
extended attributes.
These additional objects are reflected in the
.Sy projectobjused
value and are counted against the project's
.Sy projectobjquota .
See the
.Sy userobjused Ns @ Ns Em user
property for more information.
.Pp
The root user, or a user who has been granted the
.Sy projectobjused
privilege with
.Nm zfs allow ,
can access all projects' objects usage.
.It Sy volblocksize
For volumes, specifies the block size of the volume.
The
.Sy blocksize
cannot be changed once the volume has been written, so it should be set at
volume creation time.
The default
.Sy blocksize
for volumes is 8 Kbytes.
Any power of 2 from 512 bytes to 128 Kbytes is valid.
.Pp
This property can also be referred to by its shortened column name,
.Sy volblock .
.It Sy written
The amount of space
.Sy referenced
by this dataset, that was written since the previous snapshot
.Pq i.e. that is not referenced by the previous snapshot .
.It Sy written Ns @ Ns Em snapshot
The amount of
.Sy referenced
space written to this dataset since the specified snapshot.
This is the space that is referenced by this dataset but was not referenced by
the specified snapshot.
.Pp
The
.Em snapshot
may be specified as a short snapshot name
.Po just the part after the
.Sy @
.Pc ,
in which case it will be interpreted as a snapshot in the same filesystem as
this dataset.
The
.Em snapshot
may be a full snapshot name
.Po Em filesystem Ns @ Ns Em snapshot Pc ,
which for clones may be a snapshot in the origin's filesystem
.Pq or the origin of the origin's filesystem, etc.
.El
.Pp
The following native properties can be used to change the behavior of a ZFS
dataset.
.Bl -tag -width ""
.It Xo
.Sy aclinherit Ns = Ns Sy discard Ns | Ns Sy noallow Ns | Ns
.Sy restricted Ns | Ns Sy passthrough Ns | Ns Sy passthrough-x
.Xc
Controls how ACEs are inherited when files and directories are created.
.Bl -tag -width "passthrough-x"
.It Sy discard
does not inherit any ACEs.
.It Sy noallow
only inherits inheritable ACEs that specify
.Qq deny
permissions.
.It Sy restricted
default, removes the
.Sy write_acl
and
.Sy write_owner
permissions when the ACE is inherited.
.It Sy passthrough
inherits all inheritable ACEs without any modifications.
.It Sy passthrough-x
same meaning as
.Sy passthrough ,
except that the
.Sy owner@ ,
.Sy group@ ,
and
.Sy everyone@
ACEs inherit the execute permission only if the file creation mode also requests
the execute bit.
.El
.Pp
When the property value is set to
.Sy passthrough ,
files are created with a mode determined by the inheritable ACEs.
If no inheritable ACEs exist that affect the mode, then the mode is set in
accordance to the requested mode from the application.
.It Xo
.Sy aclmode Ns = Ns Sy discard Ns | Ns Sy groupmask Ns | Ns
.Sy passthrough Ns | Ns Sy restricted
.Xc
Controls how an ACL is modified during
.Xr chmod 2
and how inherited ACEs are modified by the file creation mode.
.Bl -tag -width "passthrough"
.It Sy discard
default, deletes all ACEs except for those representing the mode of the file or
directory requested by
.Xr chmod 2 .
.It Sy groupmask
reduces permissions granted by all
.Sy ALLOW
entries found in the ACL such that they are no greater than the group
permissions specified by the mode.
.It Sy passthrough
indicates that no changes are made to the ACL other than creating or updating
the necessary ACEs to represent the new mode of the file or directory.
.It Sy restricted
causes the
.Xr chmod 2
operation to return an error when used on any file or directory which has a
non-trivial ACL, with entries in addition to those that represent the mode.
.El
.Pp
.Xr chmod 2
is required to change the set user ID, set group ID, or sticky bit on a file or
directory, as they do not have equivalent ACEs.
In order to use
.Xr chmod 2
on a file or directory with a non-trivial ACL when
.Sy aclmode
is set to
.Sy restricted ,
you must first remove all ACEs except for those that represent the current mode.
.It Sy aclimplicit  Ns = Ns Sy on Ns | Ns Sy off
Controls whether the owner of an object has "implicit owner rights".
If this property is set to
.Sy on ,
then the owner of an object can always
.Xr chmod 2
as is expected with traditional
.Em POSIX
file permissions.
If this property is set to
.Sy off ,
then the owner may only
.Xr chmod 2
an object where the ACL grants
.Sy write_acl
to the user attempting the action.
The default value is
.Sy on .
Note that
.Sy aclimplicit  Ns = Ns Sy off
is only fully effective with
.Sy aclmode  Ns = Ns Sy passthrough
and
.Sy aclinherit  Ns = Ns Sy passthrough
because in other configurations, objects can end up having
.Sy write_acl
granted to the object owner.
.It Sy atime Ns = Ns Sy on Ns | Ns Sy off
Controls whether the access time for files is updated when they are read.
Turning this property off avoids producing write traffic when reading files and
can result in significant performance gains, though it might confuse mailers
and other similar utilities.
The default value is
.Sy on .
.It Sy canmount Ns = Ns Sy on Ns | Ns Sy off Ns | Ns Sy noauto
If this property is set to
.Sy off ,
the file system cannot be mounted, and is ignored by
.Nm zfs Cm mount Fl a .
Setting this property to
.Sy off
is similar to setting the
.Sy mountpoint
property to
.Sy none ,
except that the dataset still has a normal
.Sy mountpoint
property, which can be inherited.
Setting this property to
.Sy off
allows datasets to be used solely as a mechanism to inherit properties.
One example of setting
.Sy canmount Ns = Ns Sy off
is to have two datasets with the same
.Sy mountpoint ,
so that the children of both datasets appear in the same directory, but might
have different inherited characteristics.
.Pp
When set to
.Sy noauto ,
a dataset can only be mounted and unmounted explicitly.
The dataset is not mounted automatically when the dataset is created or
imported, nor is it mounted by the
.Nm zfs Cm mount Fl a
command or unmounted by the
.Nm zfs Cm unmount Fl a
command.
.Pp
This property is not inherited.
.It Xo
.Sy checksum Ns = Ns Sy on Ns | Ns Sy off Ns | Ns Sy fletcher2 Ns | Ns
.Sy fletcher4 Ns | Ns Sy sha256 Ns | Ns Sy noparity Ns | Ns
.Sy sha512 Ns | Ns Sy skein Ns | Ns Sy edonr
.Xc
Controls the checksum used to verify data integrity.
The default value is
.Sy on ,
which automatically selects an appropriate algorithm
.Po currently,
.Sy fletcher4 ,
but this may change in future releases
.Pc .
The value
.Sy off
disables integrity checking on user data.
The value
.Sy noparity
not only disables integrity but also disables maintaining parity for user data.
This setting is used internally by a dump device residing on a RAID-Z pool and
should not be used by any other dataset.
Disabling checksums is
.Sy NOT
a recommended practice.
.Pp
The
.Sy sha512 ,
.Sy skein ,
and
.Sy edonr
checksum algorithms require enabling the appropriate features on the pool.
Please see
.Xr zpool-features 7
for more information on these algorithms.
.Pp
Changing this property affects only newly-written data.
.It Xo
.Sy compression Ns = Ns Sy on Ns | Ns Sy off Ns | Ns Sy gzip Ns | Ns
.Sy gzip- Ns Em N Ns | Ns Sy lz4 Ns | Ns Sy lzjb Ns | Ns Sy zle
.Xc
Controls the compression algorithm used for this dataset.
.Pp
Setting compression to
.Sy on
indicates that the current default compression algorithm should be used.
The default balances compression and decompression speed, with compression ratio
and is expected to work well on a wide variety of workloads.
Unlike all other settings for this property,
.Sy on
does not select a fixed compression type.
As new compression algorithms are added to ZFS and enabled on a pool, the
default compression algorithm may change.
The current default compression algorithm is either
.Sy lzjb
or, if the
.Sy lz4_compress
feature is enabled,
.Sy lz4 .
.Pp
The
.Sy lz4
compression algorithm is a high-performance replacement for the
.Sy lzjb
algorithm.
It features significantly faster compression and decompression, as well as a
moderately higher compression ratio than
.Sy lzjb ,
but can only be used on pools with the
.Sy lz4_compress
feature set to
.Sy enabled .
See
.Xr zpool-features 7
for details on ZFS feature flags and the
.Sy lz4_compress
feature.
.Pp
The
.Sy lzjb
compression algorithm is optimized for performance while providing decent data
compression.
.Pp
The
.Sy gzip
compression algorithm uses the same compression as the
.Xr gzip 1
command.
You can specify the
.Sy gzip
level by using the value
.Sy gzip- Ns Em N ,
where
.Em N
is an integer from 1
.Pq fastest
to 9
.Pq best compression ratio .
Currently,
.Sy gzip
is equivalent to
.Sy gzip-6
.Po which is also the default for
.Xr gzip 1
.Pc .
.Pp
The
.Sy zle
compression algorithm compresses runs of zeros.
.Pp
This property can also be referred to by its shortened column name
.Sy compress .
Changing this property affects only newly-written data.
.It Sy copies Ns = Ns Sy 1 Ns | Ns Sy 2 Ns | Ns Sy 3
Controls the number of copies of data stored for this dataset.
These copies are in addition to any redundancy provided by the pool, for
example, mirroring or RAID-Z.
The copies are stored on different disks, if possible.
The space used by multiple copies is charged to the associated file and dataset,
changing the
.Sy used
property and counting against quotas and reservations.
.Pp
Changing this property only affects newly-written data.
Therefore, set this property at file system creation time by using the
.Fl o Sy copies Ns = Ns Ar N
option.
.It Sy devices Ns = Ns Sy on Ns | Ns Sy off
Controls whether device nodes can be opened on this file system.
The default value is
.Sy on .
.It Xo
.Sy encryption Ns = Ns Sy on Ns | Ns Sy off Ns | Ns Sy aes-128-ccm Ns | Ns
.Sy aes-192-ccm Ns | Ns Sy aes-256-ccm Ns | Ns Sy aes-128-gcm Ns | Ns
.Sy aes-192-gcm Ns | Ns Sy aes-256-gcm
.Xc
Controls the encryption cipher suite
.Pq block cipher, key length, and mode
used for this dataset.
Requires the encryption feature to be enabled on the pool.
Requires a
.Sy keyformat
to be set at dataset creation time.
.Pp
Selecting
.Sy encryption Ns = Ns Sy on
when creating a dataset indicates that the default encryption suite will be
selected, which is currently
.Sy aes-256-ccm .
In order to provide consistent data protection, encryption must be specified at
dataset creation time and it cannot be changed afterwards.
.Pp
For more details and caveats about encryption see the
.Sx Encryption
section.
.It Sy keyformat Ns = Ns Sy raw Ns | Ns Sy hex Ns | Ns Sy passphrase
Controls what format the user's encryption key will be provided as.
This property is only set for encrypted datasets which are encryption roots.
.Pp
Raw keys and hex keys must be 32 bytes long
.Pq regardless of the chosen encryption suite
and must be randomly generated.
A raw key can be generated with the following command:
.Bd -literal
# dd if=/dev/urandom of=/path/to/output/key bs=32 count=1
.Ed
.Pp
Passphrases must be between 8 and 512 bytes long and will be processed through
PBKDF2 before being used
.Po see the
.Nm pbkdf2iters
property
.Pc .
Even though the encryption suite cannot be changed after dataset creation, the
keyformat can be with
.Nm Cm change-key .
.It Sy keylocation Ns = Ns Sy prompt Ns | Ns Ar file://<absolute file path>
Controls where the user's encryption key will be loaded from by default for
commands such as
.Nm Cm load-key
and
.Nm Cm mount Fl l .
This property is only set for encrypted datasets which are encryption roots.
If unspecified, the default is
.Sy prompt .
.Pp
Even though the encryption suite cannot be changed after dataset creation, the
keylocation can be with either
.Nm Cm set
or
.Nm Cm change-key .
If
.Sy prompt
is selected ZFS will ask for the key at the command prompt when
it is required to access the encrypted data
.Po see
.Nm Cm load-key
.Pc .
This setting will also allow the key to be passed in via STDIN, but users
should be careful not to place keys which should be kept secret on the
command line.
If a file URI is selected, the key will be loaded from the specified absolute
file path.
.It Sy exec Ns = Ns Sy on Ns | Ns Sy off
Controls whether processes can be executed from within this file system.
The default value is
.Sy on .
.It Sy filesystem_limit Ns = Ns Em count Ns | Ns Sy none
Limits the number of filesystems and volumes that can exist under this point in
the dataset tree.
The limit is not enforced if the user is allowed to change the limit.
Setting a
.Sy filesystem_limit
to
.Sy on
a descendent of a filesystem that already has a
.Sy filesystem_limit
does not override the ancestor's
.Sy filesystem_limit ,
but rather imposes an additional limit.
This feature must be enabled to be used
.Po see
.Xr zpool-features 7
.Pc .
.It Sy special_small_blocks Ns = Ns Em size
This value represents the threshold block size for including small file
blocks into the special allocation class.
Blocks smaller than or equal to this value will be assigned to the special
allocation class while greater blocks will be assigned to the regular class.
Valid values are zero or a power of two from 512B up to 128K.
The default size is 0 which means no small file blocks will be allocated in
the special class.
.Pp
Before setting this property, a special class vdev must be added to the
pool.
See
.Xr zpool 8
for more details on the special allocation class.
.It Sy mountpoint Ns = Ns Pa path Ns | Ns Sy none Ns | Ns Sy legacy
Controls the mount point used for this file system.
See the
.Sx Mount Points
section for more information on how this property is used.
.Pp
When the
.Sy mountpoint
property is changed for a file system, the file system and any children that
inherit the mount point are unmounted.
If the new value is
.Sy legacy ,
then they remain unmounted.
Otherwise, they are automatically remounted in the new location if the property
was previously
.Sy legacy
or
.Sy none ,
or if they were mounted before the property was changed.
In addition, any shared file systems are unshared and shared in the new
location.
.It Sy nbmand Ns = Ns Sy on Ns | Ns Sy off
Controls whether the file system should be mounted with
.Sy nbmand
.Pq Non Blocking mandatory locks .
This is used for SMB clients.
Changes to this property only take effect when the file system is umounted and
remounted.
See
.Xr mount 8
for more information on
.Sy nbmand
mounts.
.It Sy pbkdf2iters Ns = Ns Ar iterations
Controls the number of PBKDF2 iterations that a
.Sy passphrase
encryption key should be run through when processing it into an encryption key.
This property is only defined when encryption is enabled and a keyformat of
.Sy passphrase
is selected.
The goal of PBKDF2 is to significantly increase the computational difficulty
needed to brute force a user's passphrase.
This is accomplished by forcing the attacker to run each passphrase through a
computationally expensive hashing function many times before they arrive at the
resulting key.
A user who actually knows the passphrase will only have to pay this cost once.
As CPUs become better at processing, this number should be raised to ensure that
a brute force attack is still not possible.
The current default is 350000 and the minimum is 100000.
This property may be changed with
.Nm Cm change-key .
.It Sy primarycache Ns = Ns Sy all Ns | Ns Sy none Ns | Ns Sy metadata
Controls what is cached in the primary cache
.Pq ARC .
If this property is set to
.Sy all ,
then both user data and metadata is cached.
If this property is set to
.Sy none ,
then neither user data nor metadata is cached.
If this property is set to
.Sy metadata ,
then only metadata is cached.
The default value is
.Sy all .
.It Sy quota Ns = Ns Em size Ns | Ns Sy none
Limits the amount of space a dataset and its descendents can consume.
This property enforces a hard limit on the amount of space used.
This includes all space consumed by descendents, including file systems and
snapshots.
Setting a quota on a descendent of a dataset that already has a quota does not
override the ancestor's quota, but rather imposes an additional limit.
.Pp
Quotas cannot be set on volumes, as the
.Sy volsize
property acts as an implicit quota.
.It Sy snapshot_limit Ns = Ns Em count Ns | Ns Sy none
Limits the number of snapshots that can be created on a dataset and its
descendents.
Setting a
.Sy snapshot_limit
on a descendent of a dataset that already has a
.Sy snapshot_limit
does not override the ancestor's
.Sy snapshot_limit ,
but rather imposes an additional limit.
The limit is not enforced if the user is allowed to change the limit.
For example, this means that recursive snapshots taken from the global zone are
counted against each delegated dataset within a zone.
This feature must be enabled to be used
.Po see
.Xr zpool-features 7
.Pc .
.It Sy userquota@ Ns Em user Ns = Ns Em size Ns | Ns Sy none
Limits the amount of space consumed by the specified user.
User space consumption is identified by the
.Sy userspace@ Ns Em user
property.
.Pp
Enforcement of user quotas may be delayed by several seconds.
This delay means that a user might exceed their quota before the system notices
that they are over quota and begins to refuse additional writes with the
.Er EDQUOT
error message.
See the
.Nm zfs Cm userspace
subcommand for more information.
.Pp
Unprivileged users can only access their own groups' space usage.
The root user, or a user who has been granted the
.Sy userquota
privilege with
.Nm zfs Cm allow ,
can get and set everyone's quota.
.Pp
This property is not available on volumes, on file systems before version 4, or
on pools before version 15.
The
.Sy userquota@ Ns Em ...
properties are not displayed by
.Nm zfs Cm get Sy all .
The user's name must be appended after the
.Sy @
symbol, using one of the following forms:
.Bl -bullet
.It
.Em POSIX name
.Po for example,
.Sy joe
.Pc
.It
.Em POSIX numeric ID
.Po for example,
.Sy 789
.Pc
.It
.Em SID name
.Po for example,
.Sy joe.smith@mydomain
.Pc
.It
.Em SID numeric ID
.Po for example,
.Sy S-1-123-456-789
.Pc
.El
.It Sy userobjquota@ Ns Em user Ns = Ns Em size Ns | Ns Sy none
The
.Sy userobjquota
is similar to
.Sy userquota
but it limits the number of objects a user can create.
Please refer to
.Sy userobjused
for more information about how objects are counted.
.It Sy groupquota@ Ns Em group Ns = Ns Em size Ns | Ns Sy none
Limits the amount of space consumed by the specified group.
Group space consumption is identified by the
.Sy groupused@ Ns Em group
property.
.Pp
Unprivileged users can access only their own groups' space usage.
The root user, or a user who has been granted the
.Sy groupquota
privilege with
.Nm zfs Cm allow ,
can get and set all groups' quotas.
.It Sy groupobjquota@ Ns Em group Ns = Ns Em size Ns | Ns Sy none
The
.Sy groupobjquota
is similar to
.Sy groupquota
but it limits the number of objects a group can consume.
Please refer to
.Sy userobjused
for more information about how objects are counted.
.It Sy projectquota@ Ns Em project Ns = Ns Em size Ns | Ns Sy none
Limits the amount of space consumed by the specified project.
Project space consumption is identified by the
.Sy projectused@ Ns Em project
property.
Please refer to
.Sy projectused
for more information about how project is identified and set or changed.
.Pp
The root user, or a user who has been granted the
.Sy projectquota
privilege with
.Nm zfs allow ,
can access all projects' quotas.
.It Sy projectobjquota@ Ns Em project Ns = Ns Em size Ns | Ns Sy none
The
.Sy projectobjquota
is similar to
.Sy projectquota
but it limits the number of objects a project can consume.
Please refer to
.Sy userobjused
for more information about how objects are counted.
.It Sy readonly Ns = Ns Sy on Ns | Ns Sy off
Controls whether this dataset can be modified.
The default value is
.Sy off .
.Pp
This property can also be referred to by its shortened column name,
.Sy rdonly .
.It Sy recordsize Ns = Ns Em size
Specifies a suggested block size for files in the file system.
This property is designed solely for use with database workloads that access
files in fixed-size records.
ZFS automatically tunes block sizes according to internal algorithms optimized
for typical access patterns.
.Pp
For databases that create very large files but access them in small random
chunks, these algorithms may be suboptimal.
Specifying a
.Sy recordsize
greater than or equal to the record size of the database can result in
significant performance gains.
Use of this property for general purpose file systems is strongly discouraged,
and may adversely affect performance.
.Pp
The size specified must be a power of two greater than or equal to 512 and less
than or equal to 128 Kbytes.
If the
.Sy large_blocks
feature is enabled on the pool, the size may be up to 1 Mbyte.
See
.Xr zpool-features 7
for details on ZFS feature flags.
.Pp
Changing the file system's
.Sy recordsize
affects only files created afterward; existing files are unaffected.
.Pp
This property can also be referred to by its shortened column name,
.Sy recsize .
.It Sy redundant_metadata Ns = Ns Sy all Ns | Ns Sy most
Controls what types of metadata are stored redundantly.
ZFS stores an extra copy of metadata, so that if a single block is corrupted,
the amount of user data lost is limited.
This extra copy is in addition to any redundancy provided at the pool level
.Pq e.g. by mirroring or RAID-Z ,
and is in addition to an extra copy specified by the
.Sy copies
property
.Pq up to a total of 3 copies .
For example if the pool is mirrored,
.Sy copies Ns = Ns 2 ,
and
.Sy redundant_metadata Ns = Ns Sy most ,
then ZFS stores 6 copies of most metadata, and 4 copies of data and some
metadata.
.Pp
When set to
.Sy all ,
ZFS stores an extra copy of all metadata.
If a single on-disk block is corrupt, at worst a single block of user data
.Po which is
.Sy recordsize
bytes long
.Pc
can be lost.
.Pp
When set to
.Sy most ,
ZFS stores an extra copy of most types of metadata.
This can improve performance of random writes, because less metadata must be
written.
In practice, at worst about 100 blocks
.Po of
.Sy recordsize
bytes each
.Pc
of user data can be lost if a single on-disk block is corrupt.
The exact behavior of which metadata blocks are stored redundantly may change in
future releases.
.Pp
The default value is
.Sy all .
.It Sy refquota Ns = Ns Em size Ns | Ns Sy none
Limits the amount of space a dataset can consume.
This property enforces a hard limit on the amount of space used.
This hard limit does not include space used by descendents, including file
systems and snapshots.
.It Sy refreservation Ns = Ns Em size Ns | Ns Sy none Ns | Ns Sy auto
The minimum amount of space guaranteed to a dataset, not including its
descendents.
When the amount of space used is below this value, the dataset is treated as if
it were taking up the amount of space specified by
.Sy refreservation .
The
.Sy refreservation
reservation is accounted for in the parent datasets' space used, and counts
against the parent datasets' quotas and reservations.
.Pp
If
.Sy refreservation
is set, a snapshot is only allowed if there is enough free pool space outside of
this reservation to accommodate the current number of
.Qq referenced
bytes in the dataset.
.Pp
If
.Sy refreservation
is set to
.Sy auto ,
a volume is thick provisioned
.Po or
.Qq not sparse
.Pc .
.Sy refreservation Ns = Ns Sy auto
is only supported on volumes.
See
.Sy volsize
in the
.Sx Native Properties
section for more information about sparse volumes.
.Pp
This property can also be referred to by its shortened column name,
.Sy refreserv .
.It Sy reservation Ns = Ns Em size Ns | Ns Sy none
The minimum amount of space guaranteed to a dataset and its descendants.
When the amount of space used is below this value, the dataset is treated as if
it were taking up the amount of space specified by its reservation.
Reservations are accounted for in the parent datasets' space used, and count
against the parent datasets' quotas and reservations.
.Pp
This property can also be referred to by its shortened column name,
.Sy reserv .
.It Sy secondarycache Ns = Ns Sy all Ns | Ns Sy none Ns | Ns Sy metadata
Controls what is cached in the secondary cache
.Pq L2ARC .
If this property is set to
.Sy all ,
then both user data and metadata is cached.
If this property is set to
.Sy none ,
then neither user data nor metadata is cached.
If this property is set to
.Sy metadata ,
then only metadata is cached.
The default value is
.Sy all .
.It Sy setuid Ns = Ns Sy on Ns | Ns Sy off
Controls whether the setuid bit is respected for the file system.
The default value is
.Sy on .
.It Sy sharesmb Ns = Ns Sy on Ns | Ns Sy off Ns | Ns Em opts
Controls whether the file system is shared via SMB, and what options are to be
used.
A file system with the
.Sy sharesmb
property set to
.Sy off
is managed through traditional tools such as
.Xr sharemgr 8 .
Otherwise, the file system is automatically shared and unshared with the
.Nm zfs Cm share
and
.Nm zfs Cm unshare
commands.
If the property is set to
.Sy on ,
the
.Xr sharemgr 8
command is invoked with no options.
Otherwise, the
.Xr sharemgr 8
command is invoked with options equivalent to the contents of this property.
.Pp
Because SMB shares requires a resource name, a unique resource name is
constructed from the dataset name.
The constructed name is a copy of the dataset name except that the characters in
the dataset name, which would be invalid in the resource name, are replaced with
underscore
.Pq Sy _
characters.
A pseudo property
.Qq name
is also supported that allows you to replace the data set name with a specified
name.
The specified name is then used to replace the prefix dataset in the case of
inheritance.
For example, if the dataset
.Em data/home/john
is set to
.Sy name Ns = Ns Sy john ,
then
.Em data/home/john
has a resource name of
.Sy john .
If a child dataset
.Em data/home/john/backups
is shared, it has a resource name of
.Sy john_backups .
.Pp
When SMB shares are created, the SMB share name appears as an entry in the
.Pa .zfs/shares
directory.
You can use the
.Nm ls
or
.Nm chmod
command to display the share-level ACLs on the entries in this directory.
.Pp
When the
.Sy sharesmb
property is changed for a dataset, the dataset and any children inheriting the
property are re-shared with the new options, only if the property was previously
set to
.Sy off ,
or if they were shared before the property was changed.
If the new property is set to
.Sy off ,
the file systems are unshared.
.It Sy sharenfs Ns = Ns Sy on Ns | Ns Sy off Ns | Ns Em opts
Controls whether the file system is shared via NFS, and what options are to be
used.
A file system with a
.Sy sharenfs
property of
.Sy off
is managed through traditional tools such as
.Xr share 8 ,
.Xr unshare 8 ,
and
.Xr dfstab 5 .
Otherwise, the file system is automatically shared and unshared with the
.Nm zfs Cm share
and
.Nm zfs Cm unshare
commands.
If the property is set to
.Sy on ,
.Xr share 8
command is invoked with no options.
Otherwise, the
.Xr share 8
command is invoked with options equivalent to the contents of this property.
.Pp
When the
.Sy sharenfs
property is changed for a dataset, the dataset and any children inheriting the
property are re-shared with the new options, only if the property was previously
.Sy off ,
or if they were shared before the property was changed.
If the new property is
.Sy off ,
the file systems are unshared.
.It Sy logbias Ns = Ns Sy latency Ns | Ns Sy throughput
Provide a hint to ZFS about handling of synchronous requests in this dataset.
If
.Sy logbias
is set to
.Sy latency
.Pq the default ,
ZFS will use pool log devices
.Pq if configured
to handle the requests at low latency.
If
.Sy logbias
is set to
.Sy throughput ,
ZFS will not use configured pool log devices.
ZFS will instead optimize synchronous operations for global pool throughput and
efficient use of resources.
.It Sy snapdir Ns = Ns Sy hidden Ns | Ns Sy visible
Controls whether the
.Pa .zfs
directory is hidden or visible in the root of the file system as discussed in
the
.Sx Snapshots
section.
The default value is
.Sy hidden .
.It Sy sync Ns = Ns Sy standard Ns | Ns Sy always Ns | Ns Sy disabled
Controls the behavior of synchronous requests
.Pq e.g. fsync, O_DSYNC .
.Sy standard
is the
POSIX
specified behavior of ensuring all synchronous requests are written to stable
storage and all devices are flushed to ensure data is not cached by device
controllers
.Pq this is the default .
.Sy always
causes every file system transaction to be written and flushed before its
system call returns.
This has a large performance penalty.
.Sy disabled
disables synchronous requests.
File system transactions are only committed to stable storage periodically.
This option will give the highest performance.
However, it is very dangerous as ZFS would be ignoring the synchronous
transaction demands of applications such as databases or NFS.
Administrators should only use this option when the risks are understood.
.It Sy version Ns = Ns Em N Ns | Ns Sy current
The on-disk version of this file system, which is independent of the pool
version.
This property can only be set to later supported versions.
See the
.Nm zfs Cm upgrade
command.
.It Sy volsize Ns = Ns Em size
For volumes, specifies the logical size of the volume.
By default, creating a volume establishes a reservation of equal size.
For storage pools with a version number of 9 or higher, a
.Sy refreservation
is set instead.
Any changes to
.Sy volsize
are reflected in an equivalent change to the reservation
.Po or
.Sy refreservation
.Pc .
The
.Sy volsize
can only be set to a multiple of
.Sy volblocksize ,
and cannot be zero.
.Pp
The reservation is kept equal to the volume's logical size to prevent unexpected
behavior for consumers.
Without the reservation, the volume could run out of space, resulting in
undefined behavior or data corruption, depending on how the volume is used.
These effects can also occur when the volume size is changed while it is in use
.Pq particularly when shrinking the size .
Extreme care should be used when adjusting the volume size.
.Pp
Though not recommended, a
.Qq sparse volume
.Po also known as
.Qq thin provisioned
.Pc
can be created by specifying the
.Fl s
option to the
.Nm zfs Cm create Fl V
command, or by changing the value of the
.Sy refreservation
property
.Po or
.Sy reservation
property on pool version 8 or earlier
.Pc
after the volume has been created.
A
.Qq sparse volume
is a volume where the value of
.Sy refreservation
is less than the size of the volume plus the space required to store its
metadata.
Consequently, writes to a sparse volume can fail with
.Er ENOSPC
when the pool is low on space.
For a sparse volume, changes to
.Sy volsize
are not reflected in the
.Sy refreservation .
A volume that is not sparse is said to be
.Qq thick provisioned .
A sparse volume can become thick provisioned by setting
.Sy refreservation
to
.Sy auto .
.It Sy vscan Ns = Ns Sy on Ns | Ns Sy off
Controls whether regular files should be scanned for viruses when a file is
opened and closed.
In addition to enabling this property, the virus scan service must also be
enabled for virus scanning to occur.
The default value is
.Sy off .
.It Sy xattr Ns = Ns Sy on Ns | Ns Sy off
Controls whether extended attributes are enabled for this file system.
The default value is
.Sy on .
.It Sy zoned Ns = Ns Sy on Ns | Ns Sy off
Controls whether the dataset is managed from a non-global zone.
See the
.Sx Zones
section for more information.
The default value is
.Sy off .
.El
.Pp
The following three properties cannot be changed after the file system is
created, and therefore, should be set when the file system is created.
If the properties are not set with the
.Nm zfs Cm create
or
.Nm zpool Cm create
commands, these properties are inherited from the parent dataset.
If the parent dataset lacks these properties due to having been created prior to
these features being supported, the new file system will have the default values
for these properties.
.Bl -tag -width ""
.It Xo
.Sy casesensitivity Ns = Ns Sy sensitive Ns | Ns
.Sy insensitive Ns | Ns Sy mixed
.Xc
Indicates whether the file name matching algorithm used by the file system
should be case-sensitive, case-insensitive, or allow a combination of both
styles of matching.
The default value for the
.Sy casesensitivity
property is
.Sy sensitive .
Traditionally,
.Ux
and
POSIX
file systems have case-sensitive file names.
.Pp
The
.Sy mixed
value for the
.Sy casesensitivity
property indicates that the file system can support requests for both
case-sensitive and case-insensitive matching behavior.
Currently, case-insensitive matching behavior on a file system that supports
mixed behavior is limited to the SMB server product.
For more information about the
.Sy mixed
value behavior, see the "ZFS Administration Guide".
.It Xo
.Sy normalization Ns = Ns Sy none Ns | Ns Sy formC Ns | Ns
.Sy formD Ns | Ns Sy formKC Ns | Ns Sy formKD
.Xc
Indicates whether the file system should perform a
.Sy unicode
normalization of file names whenever two file names are compared, and which
normalization algorithm should be used.
File names are always stored unmodified, names are normalized as part of any
comparison process.
If this property is set to a legal value other than
.Sy none ,
and the
.Sy utf8only
property was left unspecified, the
.Sy utf8only
property is automatically set to
.Sy on .
The default value of the
.Sy normalization
property is
.Sy none .
This property cannot be changed after the file system is created.
.It Sy utf8only Ns = Ns Sy on Ns | Ns Sy off
Indicates whether the file system should reject file names that include
characters that are not present in the
.Sy UTF-8
character code set.
If this property is explicitly set to
.Sy off ,
the normalization property must either not be explicitly set or be set to
.Sy none .
The default value for the
.Sy utf8only
property is
.Sy off .
This property cannot be changed after the file system is created.
.El
.Pp
The
.Sy casesensitivity ,
.Sy normalization ,
and
.Sy utf8only
properties are also new permissions that can be assigned to non-privileged users
by using the ZFS delegated administration feature.
.Ss "Temporary Mount Point Properties"
When a file system is mounted, either through
.Xr mount 8
for legacy mounts or the
.Nm zfs Cm mount
command for normal file systems, its mount options are set according to its
properties.
The correlation between properties and mount options is as follows:
.Bd -literal
    PROPERTY                MOUNT OPTION
    devices                 devices/nodevices
    exec                    exec/noexec
    readonly                ro/rw
    setuid                  setuid/nosetuid
    xattr                   xattr/noxattr
.Ed
.Pp
In addition, these options can be set on a per-mount basis using the
.Fl o
option, without affecting the property that is stored on disk.
The values specified on the command line override the values stored in the
dataset.
The
.Sy nosuid
option is an alias for
.Sy nodevices Ns \&, Ns Sy nosetuid .
These properties are reported as
.Qq temporary
by the
.Nm zfs Cm get
command.
If the properties are changed while the dataset is mounted, the new setting
overrides any temporary settings.
.Ss "User Properties"
In addition to the standard native properties, ZFS supports arbitrary user
properties.
User properties have no effect on ZFS behavior, but applications or
administrators can use them to annotate datasets
.Pq file systems, volumes, and snapshots .
.Pp
User property names must contain a colon
.Pq Qq Sy \&:
character to distinguish them from native properties.
They may contain lowercase letters, numbers, and the following punctuation
characters: colon
.Pq Qq Sy \&: ,
dash
.Pq Qq Sy - ,
period
.Pq Qq Sy \&. ,
and underscore
.Pq Qq Sy _ .
The expected convention is that the property name is divided into two portions
such as
.Em module Ns \&: Ns Em property ,
but this namespace is not enforced by ZFS.
User property names can be at most 256 characters, and cannot begin with a dash
.Pq Qq Sy - .
.Pp
When making programmatic use of user properties, it is strongly suggested to use
a reversed
.Sy DNS
domain name for the
.Em module
component of property names to reduce the chance that two
independently-developed packages use the same property name for different
purposes.
.Pp
The values of user properties are arbitrary strings, are always inherited, and
are never validated.
All of the commands that operate on properties
.Po Nm zfs Cm list ,
.Nm zfs Cm get ,
.Nm zfs Cm set ,
and so forth
.Pc
can be used to manipulate both native properties and user properties.
Use the
.Nm zfs Cm inherit
command to clear a user property.
If the property is not defined in any parent dataset, it is removed entirely.
Property values are limited to 8192 bytes.
.Ss ZFS Volumes as Swap or Dump Devices
During an initial installation a swap device and dump device are created on ZFS
volumes in the ZFS root pool.
By default, the swap area size is based on 1/2 the size of physical memory up to
2 Gbytes.
The size of the dump device depends on the kernel's requirements at installation
time.
Separate ZFS volumes must be used for the swap area and dump devices.
Do not swap to a file on a ZFS file system.
A ZFS swap file configuration is not supported.
.Pp
If you need to change your swap area or dump device after the system is
installed or upgraded, use the
.Xr swap 8
and
.Xr dumpadm 8
commands.
.Ss "Encryption"
Enabling the
.Sy encryption
feature allows for the creation of encrypted filesystems and volumes.
ZFS will encrypt all user data including file and zvol data, file attributes,
ACLs, permission bits, directory listings, FUID mappings, and userused/groupused
data.
ZFS
will not encrypt metadata related to the pool structure, including dataset
names, dataset hierarchy, file size, file holes, and dedup tables.
Key rotation is managed internally by the ZFS kernel module and changing the
user's key does not require re-encrypting the entire dataset.
Datasets can be scrubbed, resilvered, renamed, and deleted without the
encryption keys being loaded
.Po see the
.Nm Cm load-key
subcommand for more info on key loading
.Pc .
.Pp
Creating an encrypted dataset requires specifying the
.Sy encryption
and
.Sy keyformat
properties at creation time, along with an optional
.Sy keylocation
and
.Sy pbkdf2iters .
After entering an encryption key, the created
dataset will become an encryption root.
Any descendant datasets will inherit their encryption key from the encryption
root by default, meaning that loading, unloading, or changing the key for the
encryption root will implicitly do the same for all inheriting datasets.
If this inheritance is not desired, simply supply a
.Sy keyformat
when creating the child dataset or use
.Nm Cm change-key
to break an existing relationship, creating a new encryption root on the child.
Note that the child's
.Sy keyformat
may match that of the parent while still creating a new encryption root, and
that changing the
.Sy encryption
property alone does not create a new encryption root; this would simply use a
different cipher suite with the same key as its encryption root.
The one exception is that clones will always use their origin's encryption key.
As a result of this exception, some encryption-related properties (namely
.Sy keystatus ,
.Sy keyformat ,
.Sy keylocation ,
and
.Sy pbkdf2iters )
do not inherit like other ZFS properties and instead use the value determined
by their encryption root.
Encryption root inheritance can be tracked via the read-only
.Sy encryptionroot
property.
.Pp
Encryption changes the behavior of a few ZFS operations.
Encryption is applied after compression so compression ratios are preserved.
Normally checksums in ZFS are 256 bits long, but for encrypted data the checksum
is 128 bits of the user-chosen checksum and 128 bits of MAC from the encryption
suite, which provides additional protection against maliciously altered data.
Deduplication is still possible with encryption enabled but for security,
datasets will only dedup against themselves, their snapshots, and their clones.
.Pp
There are a few limitations on encrypted datasets.
Encrypted data cannot be embedded via the
.Sy embedded_data
feature.
Encrypted datasets may not have
.Sy copies Ns = Ns Sy 3
since the implementation stores some encryption metadata where the third copy
would normally be.
Since compression is applied before encryption datasets may be vulnerable to a
CRIME-like attack if applications accessing the data allow for it.
Deduplication with encryption will leak information about which blocks are
equivalent in a dataset and will incur an extra CPU cost per block written.
.Sh SUBCOMMANDS
All subcommands that modify state are logged persistently to the pool in their
original form.
.Bl -tag -width ""
.It Nm Fl \&?
Displays a help message.
.It Xo
.Nm
.Cm create
.Op Fl Pnpv
.Oo Fl o Ar property Ns = Ns Ar value Oc Ns ...
.Ar filesystem
.Xc
Creates a new ZFS file system.
The file system is automatically mounted according to the
.Sy mountpoint
property inherited from the parent.
.Bl -tag -width "-o"
.It Fl o Ar property Ns = Ns Ar value
Sets the specified property as if the command
.Nm zfs Cm set Ar property Ns = Ns Ar value
was invoked at the same time the dataset was created.
Any editable ZFS property can also be set at creation time.
Multiple
.Fl o
options can be specified.
An error results if the same property is specified in multiple
.Fl o
options.
.It Fl p
Creates all the non-existing parent datasets.
Datasets created in this manner are automatically mounted according to the
.Sy mountpoint
property inherited from their parent.
Any property specified on the command line using the
.Fl o
option is ignored.
If the target filesystem already exists, the operation completes successfully.
.It Fl n
Do a dry-run
.Pq Qq No-op
creation.
No datasets will be created.
This is useful in conjunction with the
.Fl v
or
.Fl P
flags to validate properties that are passed via
.Fl o
options and those implied by other options.
The actual dataset creation can still fail due to insufficient privileges or
available capacity.
.It Fl P
Print machine-parsable verbose information about the created dataset.
Each line of output contains a key and one or two values, all separated by tabs.
The
.Sy create_ancestors
and
.Sy create
keys have
.Em filesystem
as their only value.
The
.Sy create_ancestors
key only appears if the
.Fl p
option is used.
The
.Sy property
<<<<<<< HEAD
key has two values, a property name and that property's value.
=======
key has two values, a property's name and that property's value.
>>>>>>> 94893bd2
The
.Sy property
key may appear zero or more times, once for each property that will be set local
to
.Em filesystem
due to the use of the
.Fl o
option.
.It Fl v
Print verbose information about the created dataset.
.El
.It Xo
.Nm
.Cm create
.Op Fl ps
.Op Fl b Ar blocksize
.Oo Fl o Ar property Ns = Ns Ar value Oc Ns ...
.Fl V Ar size Ar volume
.Xc
Creates a volume of the given size.
The volume is exported as a block device in
.Pa /dev/zvol/{dsk,rdsk}/path ,
where
.Em path
is the name of the volume in the ZFS namespace.
The size represents the logical size as exported by the device.
By default, a reservation of equal size is created.
.Pp
.Ar size
is automatically rounded up to the nearest 128 Kbytes to ensure that the volume
has an integral number of blocks regardless of
.Sy blocksize .
.Bl -tag -width "-b"
.It Fl b Ar blocksize
Equivalent to
.Fl o Sy volblocksize Ns = Ns Ar blocksize .
If this option is specified in conjunction with
.Fl o Sy volblocksize ,
the resulting behavior is undefined.
.It Fl o Ar property Ns = Ns Ar value
Sets the specified property as if the
.Nm zfs Cm set Ar property Ns = Ns Ar value
command was invoked at the same time the dataset was created.
Any editable ZFS property can also be set at creation time.
Multiple
.Fl o
options can be specified.
An error results if the same property is specified in multiple
.Fl o
options.
.It Fl p
Creates all the non-existing parent datasets.
Datasets created in this manner are automatically mounted according to the
.Sy mountpoint
property inherited from their parent.
Any property specified on the command line using the
.Fl o
option is ignored.
If the target filesystem already exists, the operation completes successfully.
.It Fl s
Creates a sparse volume with no reservation.
See
.Sy volsize
in the
.Sx Native Properties
section for more information about sparse volumes.
.It Fl n
Do a dry-run
.Pq Qq No-op
creation.
No datasets will be created.
This is useful in conjunction with the
.Fl v
or
.Fl P
flags to validate properties that are passed via
.Fl o
options and those implied by other options.
The actual dataset creation can still fail due to insufficient privileges or
available capacity.
.It Fl P
Print machine-parsable verbose information about the created dataset.
Each line of output contains a key and one or two values, all separated by tabs.
The
.Sy create_ancestors
and
.Sy create
keys have
.Em volume
as their only value.
The
.Sy create_ancestors
key only appears if the
.Fl p
option is used.
The
.Sy property
<<<<<<< HEAD
key has two values, a property name and that property's value.
=======
key has two values, a property's name and that property's value.
>>>>>>> 94893bd2
The
.Sy property
key may appear zero or more times, once for each property that will be set local
to
.Em volume
due to the use of the
.Fl b
or
.Fl o
options, as well as
.Sy refreservation
if the volume is not sparse.
.It Fl v
Print verbose information about the created dataset.
.El
.It Xo
.Nm
.Cm destroy
.Op Fl Rfnprv
.Ar filesystem Ns | Ns Ar volume
.Xc
Destroys the given dataset.
By default, the command unshares any file systems that are currently shared,
unmounts any file systems that are currently mounted, and refuses to destroy a
dataset that has active dependents
.Pq children or clones .
.Bl -tag -width "-R"
.It Fl R
Recursively destroy all dependents, including cloned file systems outside the
target hierarchy.
.It Fl f
Force an unmount of any file systems using the
.Nm unmount Fl f
command.
This option has no effect on non-file systems or unmounted file systems.
.It Fl n
Do a dry-run
.Pq Qq No-op
deletion.
No data will be deleted.
This is useful in conjunction with the
.Fl v
or
.Fl p
flags to determine what data would be deleted.
.It Fl p
Print machine-parsable verbose information about the deleted data.
.It Fl r
Recursively destroy all children.
.It Fl v
Print verbose information about the deleted data.
.El
.Pp
Extreme care should be taken when applying either the
.Fl r
or the
.Fl R
options, as they can destroy large portions of a pool and cause unexpected
behavior for mounted file systems in use.
.It Xo
.Nm
.Cm destroy
.Op Fl Rdnprv
.Ar filesystem Ns | Ns Ar volume Ns @ Ns Ar snap Ns
.Oo % Ns Ar snap Ns Oo , Ns Ar snap Ns Oo % Ns Ar snap Oc Oc Oc Ns ...
.Xc
The given snapshots are destroyed immediately if and only if the
.Nm zfs Cm destroy
command without the
.Fl d
option would have destroyed it.
Such immediate destruction would occur, for example, if the snapshot had no
clones and the user-initiated reference count were zero.
.Pp
If a snapshot does not qualify for immediate destruction, it is marked for
deferred deletion.
In this state, it exists as a usable, visible snapshot until both of the
preconditions listed above are met, at which point it is destroyed.
.Pp
An inclusive range of snapshots may be specified by separating the first and
last snapshots with a percent sign.
The first and/or last snapshots may be left blank, in which case the
filesystem's oldest or newest snapshot will be implied.
.Pp
Multiple snapshots
.Pq or ranges of snapshots
of the same filesystem or volume may be specified in a comma-separated list of
snapshots.
Only the snapshot's short name
.Po the part after the
.Sy @
.Pc
should be specified when using a range or comma-separated list to identify
multiple snapshots.
.Bl -tag -width "-R"
.It Fl R
Recursively destroy all clones of these snapshots, including the clones,
snapshots, and children.
If this flag is specified, the
.Fl d
flag will have no effect.
.It Fl d
Defer snapshot deletion.
.It Fl n
Do a dry-run
.Pq Qq No-op
deletion.
No data will be deleted.
This is useful in conjunction with the
.Fl p
or
.Fl v
flags to determine what data would be deleted.
.It Fl p
Print machine-parsable verbose information about the deleted data.
.It Fl r
Destroy
.Pq or mark for deferred deletion
all snapshots with this name in descendent file systems.
.It Fl v
Print verbose information about the deleted data.
.Pp
Extreme care should be taken when applying either the
.Fl r
or the
.Fl R
options, as they can destroy large portions of a pool and cause unexpected
behavior for mounted file systems in use.
.El
.It Xo
.Nm
.Cm destroy
.Ar filesystem Ns | Ns Ar volume Ns # Ns Ar bookmark
.Xc
The given bookmark is destroyed.
.It Xo
.Nm
.Cm snapshot
.Op Fl r
.Oo Fl o Ar property Ns = Ns value Oc Ns ...
.Ar filesystem Ns @ Ns Ar snapname Ns | Ns Ar volume Ns @ Ns Ar snapname Ns ...
.Xc
Creates snapshots with the given names.
All previous modifications by successful system calls to the file system are
part of the snapshots.
Snapshots are taken atomically, so that all snapshots correspond to the same
moment in time.
See the
.Sx Snapshots
section for details.
.Bl -tag -width "-o"
.It Fl o Ar property Ns = Ns Ar value
Sets the specified property; see
.Nm zfs Cm create
for details.
.It Fl r
Recursively create snapshots of all descendent datasets
.El
.It Xo
.Nm
.Cm rollback
.Op Fl Rfr
.Ar snapshot
.Xc
Roll back the given dataset to a previous snapshot.
When a dataset is rolled back, all data that has changed since the snapshot is
discarded, and the dataset reverts to the state at the time of the snapshot.
By default, the command refuses to roll back to a snapshot other than the most
recent one.
In order to do so, all intermediate snapshots and bookmarks must be destroyed by
specifying the
.Fl r
option.
.Pp
The
.Fl rR
options do not recursively destroy the child snapshots of a recursive snapshot.
Only direct snapshots of the specified filesystem are destroyed by either of
these options.
To completely roll back a recursive snapshot, you must rollback the individual
child snapshots.
.Bl -tag -width "-R"
.It Fl R
Destroy any more recent snapshots and bookmarks, as well as any clones of those
snapshots.
.It Fl f
Used with the
.Fl R
option to force an unmount of any clone file systems that are to be destroyed.
.It Fl r
Destroy any snapshots and bookmarks more recent than the one specified.
.El
.It Xo
.Nm
.Cm clone
.Op Fl p
.Oo Fl o Ar property Ns = Ns Ar value Oc Ns ...
.Ar snapshot Ar filesystem Ns | Ns Ar volume
.Xc
Creates a clone of the given snapshot.
See the
.Sx Clones
section for details.
The target dataset can be located anywhere in the ZFS hierarchy, and is created
as the same type as the original.
.Bl -tag -width "-o"
.It Fl o Ar property Ns = Ns Ar value
Sets the specified property; see
.Nm zfs Cm create
for details.
.It Fl p
Creates all the non-existing parent datasets.
Datasets created in this manner are automatically mounted according to the
.Sy mountpoint
property inherited from their parent.
If the target filesystem or volume already exists, the operation completes
successfully.
.El
.It Xo
.Nm
.Cm promote
.Ar clone-filesystem
.Xc
Promotes a clone file system to no longer be dependent on its
.Qq origin
snapshot.
This makes it possible to destroy the file system that the clone was created
from.
The clone parent-child dependency relationship is reversed, so that the origin
file system becomes a clone of the specified file system.
.Pp
The snapshot that was cloned, and any snapshots previous to this snapshot, are
now owned by the promoted clone.
The space they use moves from the origin file system to the promoted clone, so
enough space must be available to accommodate these snapshots.
No new space is consumed by this operation, but the space accounting is
adjusted.
The promoted clone must not have any conflicting snapshot names of its own.
The
.Cm rename
subcommand can be used to rename any conflicting snapshots.
.It Xo
.Nm
.Cm rename
.Op Fl f
.Ar filesystem Ns | Ns Ar volume Ns | Ns Ar snapshot
.Ar filesystem Ns | Ns Ar volume Ns | Ns Ar snapshot
.Xc
.It Xo
.Nm
.Cm rename
.Op Fl fp
.Ar filesystem Ns | Ns Ar volume
.Ar filesystem Ns | Ns Ar volume
.Xc
Renames the given dataset.
The new target can be located anywhere in the ZFS hierarchy, with the exception
of snapshots.
Snapshots can only be renamed within the parent file system or volume.
When renaming a snapshot, the parent file system of the snapshot does not need
to be specified as part of the second argument.
Renamed file systems can inherit new mount points, in which case they are
unmounted and remounted at the new mount point.
.Bl -tag -width "-a"
.It Fl f
Force unmount any filesystems that need to be unmounted in the process.
.It Fl p
Creates all the nonexistent parent datasets.
Datasets created in this manner are automatically mounted according to the
.Sy mountpoint
property inherited from their parent.
.El
.It Xo
.Nm
.Cm rename
.Fl r
.Ar snapshot Ar snapshot
.Xc
Recursively rename the snapshots of all descendent datasets.
Snapshots are the only dataset that can be renamed recursively.
.It Xo
.Nm
.Cm list
.Op Fl r Ns | Ns Fl d Ar depth
.Op Fl Hp
.Oo Fl o Ar property Ns Oo , Ns Ar property Oc Ns ... Oc
.Oo Fl s Ar property Oc Ns ...
.Oo Fl S Ar property Oc Ns ...
.Oo Fl t Ar type Ns Oo , Ns Ar type Oc Ns ... Oc
.Oo Ar filesystem Ns | Ns Ar volume Ns | Ns Ar snapshot Oc Ns ...
.Xc
Lists the property information for the given datasets in tabular form.
If specified, you can list property information by the absolute pathname or the
relative pathname.
By default, all file systems and volumes are displayed.
Snapshots are displayed if the
.Sy listsnaps
property is
.Sy on
.Po the default is
.Sy off
.Pc .
The following fields are displayed,
.Sy name Ns \&, Ns Sy used Ns \&, Ns Sy available Ns \&, Ns Sy referenced Ns \&, Ns
.Sy mountpoint .
.Bl -tag -width "-H"
.It Fl H
Used for scripting mode.
Do not print headers and separate fields by a single tab instead of arbitrary
white space.
.It Fl S Ar property
Same as the
.Fl s
option, but sorts by property in descending order.
.It Fl d Ar depth
Recursively display any children of the dataset, limiting the recursion to
.Ar depth .
A
.Ar depth
of
.Sy 1
will display only the dataset and its direct children.
.It Fl o Ar property
A comma-separated list of properties to display.
The property must be:
.Bl -bullet
.It
One of the properties described in the
.Sx Native Properties
section
.It
A user property
.It
The value
.Sy name
to display the dataset name
.It
The value
.Sy space
to display space usage properties on file systems and volumes.
This is a shortcut for specifying
.Fl o Sy name Ns \&, Ns Sy avail Ns \&, Ns Sy used Ns \&, Ns Sy usedsnap Ns \&, Ns
.Sy usedds Ns \&, Ns Sy usedrefreserv Ns \&, Ns Sy usedchild Fl t
.Sy filesystem Ns \&, Ns Sy volume
syntax.
.El
.It Fl p
Display numbers in parsable
.Pq exact
values.
.It Fl r
Recursively display any children of the dataset on the command line.
.It Fl s Ar property
A property for sorting the output by column in ascending order based on the
value of the property.
The property must be one of the properties described in the
.Sx Properties
section, or the special value
.Sy name
to sort by the dataset name.
Multiple properties can be specified at one time using multiple
.Fl s
property options.
Multiple
.Fl s
options are evaluated from left to right in decreasing order of importance.
The following is a list of sorting criteria:
.Bl -bullet
.It
Numeric types sort in numeric order.
.It
String types sort in alphabetical order.
.It
Types inappropriate for a row sort that row to the literal bottom, regardless of
the specified ordering.
.El
.Pp
If no sorting options are specified the existing behavior of
.Nm zfs Cm list
is preserved.
.It Fl t Ar type
A comma-separated list of types to display, where
.Ar type
is one of
.Sy filesystem ,
.Sy snapshot ,
.Sy volume ,
.Sy bookmark ,
or
.Sy all .
For example, specifying
.Fl t Sy snapshot
displays only snapshots.
.El
.It Xo
.Nm
.Cm set
.Ar property Ns = Ns Ar value Oo Ar property Ns = Ns Ar value Oc Ns ...
.Ar filesystem Ns | Ns Ar volume Ns | Ns Ar snapshot Ns ...
.Xc
Sets the property or list of properties to the given value(s) for each dataset.
Only some properties can be edited.
See the
.Sx Properties
section for more information on what properties can be set and acceptable
values.
Numeric values can be specified as exact values, or in a human-readable form
with a suffix of
.Sy B , K , M , G , T , P , E , Z
.Po for bytes, kilobytes, megabytes, gigabytes, terabytes, petabytes, exabytes,
or zettabytes, respectively
.Pc .
User properties can be set on snapshots.
For more information, see the
.Sx User Properties
section.
.It Xo
.Nm
.Cm get
.Op Fl r Ns | Ns Fl d Ar depth
.Op Fl Hp
.Oo Fl o Ar field Ns Oo , Ns Ar field Oc Ns ... Oc
.Oo Fl s Ar source Ns Oo , Ns Ar source Oc Ns ... Oc
.Oo Fl t Ar type Ns Oo , Ns Ar type Oc Ns ... Oc
.Cm all | Ar property Ns Oo , Ns Ar property Oc Ns ...
.Ar filesystem Ns | Ns Ar volume Ns | Ns Ar snapshot Ns | Ns Ar bookmark Ns ...
.Xc
Displays properties for the given datasets.
If no datasets are specified, then the command displays properties for all
datasets on the system.
For each property, the following columns are displayed:
.Bd -literal
    name      Dataset name
    property  Property name
    value     Property value
    source    Property source.  Can either be local, default,
              temporary, inherited, or none (-).
.Ed
.Pp
All columns are displayed by default, though this can be controlled by using the
.Fl o
option.
This command takes a comma-separated list of properties as described in the
.Sx Native Properties
and
.Sx User Properties
sections.
.Pp
The special value
.Sy all
can be used to display all properties that apply to the given dataset's type
.Pq filesystem, volume, snapshot, or bookmark .
.Bl -tag -width "-H"
.It Fl H
Display output in a form more easily parsed by scripts.
Any headers are omitted, and fields are explicitly separated by a single tab
instead of an arbitrary amount of space.
.It Fl d Ar depth
Recursively display any children of the dataset, limiting the recursion to
.Ar depth .
A depth of
.Sy 1
will display only the dataset and its direct children.
.It Fl o Ar field
A comma-separated list of columns to display.
.Sy name Ns \&, Ns Sy property Ns \&, Ns Sy value Ns \&, Ns Sy source
is the default value.
.It Fl p
Display numbers in parsable
.Pq exact
values.
.It Fl r
Recursively display properties for any children.
.It Fl s Ar source
A comma-separated list of sources to display.
Those properties coming from a source other than those in this list are ignored.
Each source must be one of the following:
.Sy local ,
.Sy default ,
.Sy inherited ,
.Sy temporary ,
and
.Sy none .
The default value is all sources.
.It Fl t Ar type
A comma-separated list of types to display, where
.Ar type
is one of
.Sy filesystem ,
.Sy snapshot ,
.Sy volume ,
.Sy bookmark ,
or
.Sy all .
.El
.It Xo
.Nm
.Cm inherit
.Op Fl rS
.Ar property Ar filesystem Ns | Ns Ar volume Ns | Ns Ar snapshot Ns ...
.Xc
Clears the specified property, causing it to be inherited from an ancestor,
restored to default if no ancestor has the property set, or with the
.Fl S
option reverted to the received value if one exists.
See the
.Sx Properties
section for a listing of default values, and details on which properties can be
inherited.
.Bl -tag -width "-r"
.It Fl r
Recursively inherit the given property for all children.
.It Fl S
Revert the property to the received value if one exists; otherwise operate as
if the
.Fl S
option was not specified.
.El
.It Xo
.Nm
.Cm remap
.Ar filesystem Ns | Ns Ar volume
.Xc
Remap the indirect blocks in the given filesystem or volume so that they no
longer reference blocks on previously removed vdevs and we can eventually
shrink the size of the indirect mapping objects for the previously removed
vdevs. Note that remapping all blocks might not be possible and that
references from snapshots will still exist and cannot be remapped.
.It Xo
.Nm
.Cm upgrade
.Xc
Displays a list of file systems that are not the most recent version.
.It Xo
.Nm
.Cm upgrade
.Fl v
.Xc
Displays a list of currently supported file system versions.
.It Xo
.Nm
.Cm upgrade
.Op Fl r
.Op Fl V Ar version
.Fl a | Ar filesystem
.Xc
Upgrades file systems to a new on-disk version.
Once this is done, the file systems will no longer be accessible on systems
running older versions of the software.
.Nm zfs Cm send
streams generated from new snapshots of these file systems cannot be accessed on
systems running older versions of the software.
.Pp
In general, the file system version is independent of the pool version.
See
.Xr zpool 8
for information on the
.Nm zpool Cm upgrade
command.
.Pp
In some cases, the file system version and the pool version are interrelated and
the pool version must be upgraded before the file system version can be
upgraded.
.Bl -tag -width "-V"
.It Fl V Ar version
Upgrade to the specified
.Ar version .
If the
.Fl V
flag is not specified, this command upgrades to the most recent version.
This
option can only be used to increase the version number, and only up to the most
recent version supported by this software.
.It Fl a
Upgrade all file systems on all imported pools.
.It Ar filesystem
Upgrade the specified file system.
.It Fl r
Upgrade the specified file system and all descendent file systems.
.El
.It Xo
.Nm
.Cm userspace
.Op Fl Hinp
.Oo Fl o Ar field Ns Oo , Ns Ar field Oc Ns ... Oc
.Oo Fl s Ar field Oc Ns ...
.Oo Fl S Ar field Oc Ns ...
.Oo Fl t Ar type Ns Oo , Ns Ar type Oc Ns ... Oc
.Ar filesystem Ns | Ns Ar snapshot
.Xc
Displays space consumed by, and quotas on, each user in the specified filesystem
or snapshot.
This corresponds to the
.Sy userused@ Ns Em user ,
.Sy userobjused@ Ns Em user ,
.Sy userquota@ Ns Em user,
and
.Sy userobjquota@ Ns Em user
properties.
.Bl -tag -width "-H"
.It Fl H
Do not print headers, use tab-delimited output.
.It Fl S Ar field
Sort by this field in reverse order.
See
.Fl s .
.It Fl i
Translate SID to POSIX ID.
The POSIX ID may be ephemeral if no mapping exists.
Normal POSIX interfaces
.Po for example,
.Xr stat 2 ,
.Nm ls Fl l
.Pc
perform this translation, so the
.Fl i
option allows the output from
.Nm zfs Cm userspace
to be compared directly with those utilities.
However,
.Fl i
may lead to confusion if some files were created by an SMB user before a
SMB-to-POSIX name mapping was established.
In such a case, some files will be owned by the SMB entity and some by the POSIX
entity.
However, the
.Fl i
option will report that the POSIX entity has the total usage and quota for both.
.It Fl n
Print numeric ID instead of user/group name.
.It Fl o Ar field Ns Oo , Ns Ar field Oc Ns ...
Display only the specified fields from the following set:
.Sy type ,
.Sy name ,
.Sy used ,
.Sy quota .
The default is to display all fields.
.It Fl p
Use exact
.Pq parsable
numeric output.
.It Fl s Ar field
Sort output by this field.
The
.Fl s
and
.Fl S
flags may be specified multiple times to sort first by one field, then by
another.
The default is
.Fl s Sy type Fl s Sy name .
.It Fl t Ar type Ns Oo , Ns Ar type Oc Ns ...
Print only the specified types from the following set:
.Sy all ,
.Sy posixuser ,
.Sy smbuser ,
.Sy posixgroup ,
.Sy smbgroup .
The default is
.Fl t Sy posixuser Ns \&, Ns Sy smbuser .
The default can be changed to include group types.
.El
.It Xo
.Nm
.Cm groupspace
.Op Fl Hinp
.Oo Fl o Ar field Ns Oo , Ns Ar field Oc Ns ... Oc
.Oo Fl s Ar field Oc Ns ...
.Oo Fl S Ar field Oc Ns ...
.Oo Fl t Ar type Ns Oo , Ns Ar type Oc Ns ... Oc
.Ar filesystem Ns | Ns Ar snapshot
.Xc
Displays space consumed by, and quotas on, each group in the specified
filesystem or snapshot.
This subcommand is identical to
.Nm zfs Cm userspace ,
except that the default types to display are
.Fl t Sy posixgroup Ns \&, Ns Sy smbgroup .
.It Xo
.Nm
.Cm projectspace
.Op Fl Hp
.Oo Fl o Ar field Ns Oo , Ns Ar field Oc Ns ... Oc
.Oo Fl s Ar field Oc Ns ...
.Oo Fl S Ar field Oc Ns ...
.Ar filesystem Ns | Ns Ar snapshot
.Xc
Displays space consumed by, and quotas on, each project in the specified
filesystem or snapshot.
This subcommand is identical to
.Nm zfs Cm userspace ,
except that the project identifier is numeral, not name.
So need neither the option
.Sy -i
for SID to POSIX ID nor
.Sy -n
for numeric ID, nor
.Sy -t
for types.
.It Xo
.Nm
.Cm project
.Oo Fl d Ns | Ns Fl r Ns Oc
.Ar file Ns | Ns Ar directory Ns ...
.Xc
List project identifier (ID) and inherit flag of files or directories.
.Bl -tag -width "-d"
.It Fl d
Show the directory project ID and inherit flag, not its children.
It will overwrite the former specified
.Fl r
option.
.It Fl r
Show on subdirectories recursively.
It will overwrite the former specified
.Fl d
option.
.El
.It Xo
.Nm
.Cm project
.Fl C
.Oo Fl kr Ns Oc
.Ar file Ns | Ns Ar directory Ns ...
.Xc
Clear project inherit flag and/or ID on the files or directories.
.Bl -tag -width "-k"
.It Fl k
Keep the project ID unchanged.
If not specified, the project ID will be reset as zero.
.It Fl r
Clear on subdirectories recursively.
.El
.It Xo
.Nm
.Cm project
.Fl c
.Oo Fl 0 Ns Oc
.Oo Fl d Ns | Ns Fl r Ns Oc
.Op Fl p Ar id
.Ar file Ns | Ns Ar directory Ns ...
.Xc
Check project ID and inherit flag on the files or directories, report the
entries without project inherit flag or with different project IDs from the
specified (via
.Fl p
option) value or the target directory's project ID.
.Bl -tag -width "-0"
.It Fl 0
Print file name with a trailing NUL instead of newline (by default), like
"find -print0".
.It Fl d
Check the directory project ID and inherit flag, not its children.
It will overwrite the former specified
.Fl r
option.
.It Fl p
Specify the referenced ID for comparing with the target files or directories'
project IDs.
If not specified, the target (top) directory's project ID will be used as the
referenced one.
.It Fl r
Check on subdirectories recursively.
It will overwrite the former specified
.Fl d
option.
.El
.It Xo
.Nm
.Cm project
.Op Fl p Ar id
.Oo Fl rs Ns Oc
.Ar file Ns | Ns Ar directory Ns ...
.Xc
Set project ID and/or inherit flag on the files or directories.
.Bl -tag -width "-p"
.It Fl p
Set the files' or directories' project ID with the given value.
.It Fl r
Set on subdirectories recursively.
.It Fl s
Set project inherit flag on the given files or directories.
It is usually used for setup tree quota on the directory target with
.Fl r
option specified together.
When setup tree quota, by default the directory's project ID will be set to
all its descendants unless you specify the project ID via
.Fl p
option explicitly.
.El
.It Xo
.Nm
.Cm mount
.Xc
Displays all ZFS file systems currently mounted.
.It Xo
.Nm
.Cm mount
.Op Fl Olv
.Op Fl o Ar options
.Fl a | Ar filesystem
.Xc
Mounts ZFS file systems.
.Bl -tag -width "-O"
.It Fl O
Perform an overlay mount.
See
.Xr mount 8
for more information.
.It Fl a
Mount all available ZFS file systems.
Invoked automatically as part of the boot process.
.It Fl l
Load keys for encrypted filesystems as they are being mounted.
This is equivalent to executing
.Nm Cm load-key
on each encryption root before mounting it.
Note that if a filesystem has a
.Sy keylocation
of
.Sy prompt
this will cause the terminal to interactively block after asking for the key.
.It Ar filesystem
Mount the specified filesystem.
.It Fl o Ar options
An optional, comma-separated list of mount options to use temporarily for the
duration of the mount.
See the
.Sx Temporary Mount Point Properties
section for details.
.It Fl v
Report mount progress.
.El
.It Xo
.Nm
.Cm unmount
.Op Fl f
.Fl a | Ar filesystem Ns | Ns Ar mountpoint
.Xc
Unmounts currently mounted ZFS file systems.
.Bl -tag -width "-a"
.It Fl a
Unmount all available ZFS file systems.
Invoked automatically as part of the shutdown process.
.It Ar filesystem Ns | Ns Ar mountpoint
Unmount the specified filesystem.
The command can also be given a path to a ZFS file system mount point on the
system.
.It Fl f
Forcefully unmount the file system, even if it is currently in use.
.El
.It Xo
.Nm
.Cm share
.Fl a | Ar filesystem
.Xc
Shares available ZFS file systems.
.Bl -tag -width "-a"
.It Fl a
Share all available ZFS file systems.
Invoked automatically as part of the boot process.
.It Ar filesystem
Share the specified filesystem according to the
.Sy sharenfs
and
.Sy sharesmb
properties.
File systems are shared when the
.Sy sharenfs
or
.Sy sharesmb
property is set.
.El
.It Xo
.Nm
.Cm unshare
.Fl a | Ar filesystem Ns | Ns Ar mountpoint
.Xc
Unshares currently shared ZFS file systems.
.Bl -tag -width "-a"
.It Fl a
Unshare all available ZFS file systems.
Invoked automatically as part of the shutdown process.
.It Ar filesystem Ns | Ns Ar mountpoint
Unshare the specified filesystem.
The command can also be given a path to a ZFS file system shared on the system.
.El
.It Xo
.Nm
.Cm bookmark
.Ar snapshot bookmark
.Xc
Creates a bookmark of the given snapshot.
Bookmarks mark the point in time when the snapshot was created, and can be used
as the incremental source for a
.Nm zfs Cm send
command.
.Pp
This feature must be enabled to be used.
See
.Xr zpool-features 7
for details on ZFS feature flags and the
.Sy bookmarks
feature.
.It Xo
.Nm
.Cm send
.Op Fl DLPRbcehnpvw
.Op Oo Fl I Ns | Ns Fl i Oc Ar snapshot
.Ar snapshot
.Xc
Creates a stream representation of the second
.Ar snapshot ,
which is written to standard output.
The output can be redirected to a file or to a different system
.Po for example, using
.Xr ssh 1
.Pc .
By default, a full stream is generated.
.Bl -tag -width "-D"
.It Fl D , -dedup
Generate a deduplicated stream.
Blocks which would have been sent multiple times in the send stream will only be
sent once.
The receiving system must also support this feature to receive a deduplicated
stream.
This flag can be used regardless of the dataset's
.Sy dedup
property, but performance will be much better if the filesystem uses a
dedup-capable checksum
.Po for example,
.Sy sha256
.Pc .
.It Fl I Ar snapshot
Generate a stream package that sends all intermediary snapshots from the first
snapshot to the second snapshot.
For example,
.Fl I Em @a Em fs@d
is similar to
.Fl i Em @a Em fs@b Ns \&; Fl i Em @b Em fs@c Ns \&; Fl i Em @c Em fs@d .
The incremental source may be specified as with the
.Fl i
option.
.It Fl L , -large-block
Generate a stream which may contain blocks larger than 128KB.
This flag has no effect if the
.Sy large_blocks
pool feature is disabled, or if the
.Sy recordsize
property of this filesystem has never been set above 128KB.
The receiving system must have the
.Sy large_blocks
pool feature enabled as well.
See
.Xr zpool-features 7
for details on ZFS feature flags and the
.Sy large_blocks
feature.
.It Fl P , -parsable
Print machine-parsable verbose information about the stream package generated.
.It Fl R , -replicate
Generate a replication stream package, which will replicate the specified
file system, and all descendent file systems, up to the named snapshot.
When received, all properties, snapshots, descendent file systems, and clones
are preserved.
.Pp
If the
.Fl i
or
.Fl I
flags are used in conjunction with the
.Fl R
flag, an incremental replication stream is generated.
The current values of properties, and current snapshot and file system names are
set when the stream is received.
If the
.Fl F
flag is specified when this stream is received, snapshots and file systems that
do not exist on the sending side are destroyed.
If the
.Fl R
flag is used to send encrypted datasets, then
.Fl w
must also be specified.
.It Fl e , -embed
Generate a more compact stream by using
.Sy WRITE_EMBEDDED
records for blocks which are stored more compactly on disk by the
.Sy embedded_data
pool feature.
This flag has no effect if the
.Sy embedded_data
feature is disabled.
The receiving system must have the
.Sy embedded_data
feature enabled.
If the
.Sy lz4_compress
feature is active on the sending system, then the receiving system must have
that feature enabled as well.
Datasets that are sent with this flag may not be received as an encrypted
dataset, since encrypted datasets cannot use the
.Sy embedded_data
feature.
See
.Xr zpool-features 7
for details on ZFS feature flags and the
.Sy embedded_data
feature.
.It Fl b, -backup
Sends only received property values whether or not they are overridden by local
settings, but only if the dataset has ever been received.
Use this option when you want
.Nm zfs Cm receive
to restore received properties backed up on the sent dataset and to avoid
sending local settings that may have nothing to do with the source dataset,
but only with how the data is backed up.
.It Fl c , -compressed
Generate a more compact stream by using compressed WRITE records for blocks
which are compressed on disk and in memory
.Po see the
.Sy compression
property for details
.Pc .
If the
.Sy lz4_compress
feature is active on the sending system, then the receiving system must have
that feature enabled as well.
If the
.Sy large_blocks
feature is enabled on the sending system but the
.Fl L
option is not supplied in conjunction with
.Fl c ,
then the data will be decompressed before sending so it can be split into
smaller block sizes.
.It Fl h, -holds
Generate a stream package that includes any snapshot holds (created with the
.Sy zfs hold
command), and indicating to
.Sy zfs receive
that the holds be applied to the dataset on the receiving system.
.It Fl i Ar snapshot
Generate an incremental stream from the first
.Ar snapshot
.Pq the incremental source
to the second
.Ar snapshot
.Pq the incremental target .
The incremental source can be specified as the last component of the snapshot
name
.Po the
.Sy @
character and following
.Pc
and it is assumed to be from the same file system as the incremental target.
.Pp
If the destination is a clone, the source may be the origin snapshot, which must
be fully specified
.Po for example,
.Em pool/fs@origin ,
not just
.Em @origin
.Pc .
.It Fl n , -dryrun
Do a dry-run
.Pq Qq No-op
send.
Do not generate any actual send data.
This is useful in conjunction with the
.Fl v
or
.Fl P
flags to determine what data will be sent.
In this case, the verbose output will be written to standard output
.Po contrast with a non-dry-run, where the stream is written to standard output
and the verbose output goes to standard error
.Pc .
.It Fl p , -props
Include the dataset's properties in the stream.
This flag is implicit when
.Fl R
is specified.
The receiving system must also support this feature.
Sends of encrypted datasets must use
.Fl w
when using this flag.
.It Fl w , -raw
For encrypted datasets, send data exactly as it exists on disk.
This allows backups to be taken even if encryption keys are not currently
loaded.
The backup may then be received on an untrusted machine since that machine will
not have the encryption keys to read the protected data or alter it without
being detected.
Upon being received, the dataset will have the same encryption keys as it did
on the send side, although the
.Sy keylocation
property will be defaulted to
.Sy prompt
if not otherwise provided.
For unencrypted datasets, this flag will be equivalent to
.Fl Lec .
Note that if you do not use this flag for sending encrypted datasets,
data will be sent unencrypted and may be re-encrypted with a different
encryption key on the receiving system, which will disable the ability
to do a raw send to that system for incrementals.
.It Fl v , -verbose
Print verbose information about the stream package generated.
This information includes a per-second report of how much data has been sent.
.Pp
The format of the stream is committed.
You will be able to receive your streams on future versions of ZFS .
.El
.It Xo
.Nm
.Cm send
.Op Fl Lcew
.Op Fl i Ar snapshot Ns | Ns Ar bookmark
.Ar filesystem Ns | Ns Ar volume Ns | Ns Ar snapshot
.Xc
Generate a send stream, which may be of a filesystem, and may be incremental
from a bookmark.
If the destination is a filesystem or volume, the pool must be read-only, or the
filesystem must not be mounted.
When the stream generated from a filesystem or volume is received, the default
snapshot name will be
.Qq --head-- .
.Bl -tag -width "-L"
.It Fl L , -large-block
Generate a stream which may contain blocks larger than 128KB.
This flag has no effect if the
.Sy large_blocks
pool feature is disabled, or if the
.Sy recordsize
property of this filesystem has never been set above 128KB.
The receiving system must have the
.Sy large_blocks
pool feature enabled as well.
See
.Xr zpool-features 7
for details on ZFS feature flags and the
.Sy large_blocks
feature.
.It Fl c , -compressed
Generate a more compact stream by using compressed WRITE records for blocks
which are compressed on disk and in memory
.Po see the
.Sy compression
property for details
.Pc .
If the
.Sy lz4_compress
feature is active on the sending system, then the receiving system must have
that feature enabled as well.
If the
.Sy large_blocks
feature is enabled on the sending system but the
.Fl L
option is not supplied in conjunction with
.Fl c ,
then the data will be decompressed before sending so it can be split into
smaller block sizes.
.It Fl e , -embed
Generate a more compact stream by using
.Sy WRITE_EMBEDDED
records for blocks which are stored more compactly on disk by the
.Sy embedded_data
pool feature.
This flag has no effect if the
.Sy embedded_data
feature is disabled.
The receiving system must have the
.Sy embedded_data
feature enabled.
If the
.Sy lz4_compress
feature is active on the sending system, then the receiving system must have
that feature enabled as well.
Datasets that are sent with this flag may not be received as an encrypted
dataset, since encrypted datasets cannot use the
.Sy embedded_data
feature.
See
.Xr zpool-features 7
for details on ZFS feature flags and the
.Sy embedded_data
feature.
.It Fl i Ar snapshot Ns | Ns Ar bookmark
Generate an incremental send stream.
The incremental source must be an earlier snapshot in the destination's history.
It will commonly be an earlier snapshot in the destination's file system, in
which case it can be specified as the last component of the name
.Po the
.Sy #
or
.Sy @
character and following
.Pc .
.Pp
If the incremental target is a clone, the incremental source can be the origin
snapshot, or an earlier snapshot in the origin's filesystem, or the origin's
origin, etc.
.It Fl w , -raw
For encrypted datasets, send data exactly as it exists on disk.
This allows backups to be taken even if encryption keys are not currently
loaded.
The backup may then be received on an untrusted machine since that machine will
not have the encryption keys to read the protected data or alter it without
being detected.
Upon being received, the dataset will have the same encryption keys as it did
on the send side, although the
.Sy keylocation
property will be defaulted to
.Sy prompt
if not otherwise provided.
For unencrypted datasets, this flag will be equivalent to
.Fl Lec .
Note that if you do not use this flag for sending encrypted datasets,
data will be sent unencrypted and may be re-encrypted with a different
encryption key on the receiving system, which will disable the ability
to do a raw send to that system for incrementals.
.El
.It Xo
.Nm
.Cm send
.Op Fl Penv
.Fl t
.Ar receive_resume_token
.Xc
Creates a send stream which resumes an interrupted receive.
The
.Ar receive_resume_token
is the value of this property on the filesystem or volume that was being
received into.
See the documentation for
.Sy zfs receive -s
for more details.
.It Xo
.Nm
.Cm receive
.Op Fl Fhnsuv
.Op Fl o Sy origin Ns = Ns Ar snapshot
.Op Fl o Ar property Ns = Ns Ar value
.Op Fl x Ar property
.Ar filesystem Ns | Ns Ar volume Ns | Ns Ar snapshot
.Xc
.It Xo
.Nm
.Cm receive
.Op Fl Fhnsuv
.Op Fl d Ns | Ns Fl e
.Op Fl o Sy origin Ns = Ns Ar snapshot
.Op Fl o Ar property Ns = Ns Ar value
.Op Fl x Ar property
.Ar filesystem
.Xc
Creates a snapshot whose contents are as specified in the stream provided on
standard input.
If a full stream is received, then a new file system is created as well.
Streams are created using the
.Nm zfs Cm send
subcommand, which by default creates a full stream.
.Nm zfs Cm recv
can be used as an alias for
.Nm zfs Cm receive .
.Pp
If an incremental stream is received, then the destination file system must
already exist, and its most recent snapshot must match the incremental stream's
source.
For
.Sy zvols ,
the destination device link is destroyed and recreated, which means the
.Sy zvol
cannot be accessed during the
.Cm receive
operation.
.Pp
When a snapshot replication package stream that is generated by using the
.Nm zfs Cm send Fl R
command is received, any snapshots that do not exist on the sending location are
destroyed by using the
.Nm zfs Cm destroy Fl d
command.
.Pp
If
.Fl o Em property Ns = Ns Ar value
or
.Fl x Em property
is specified, it applies to the effective value of the property throughout
the entire subtree of replicated datasets.
Effective property values will be
set (
.Fl o
) or inherited (
.Fl x
) on the topmost in the replicated subtree.
In descendant datasets, if the property is set by the send stream, it will be
overridden by forcing the property to be inherited from the top‐most file
system.
Received properties are retained in spite of being overridden and may be
restored with
.Nm zfs Cm inherit Fl S .
Specifying
.Fl o Sy origin Ns = Ns Em snapshot
is a special case because, even if
.Sy origin
is a read-only property and cannot be set, it's allowed to receive the send
stream as a clone of the given snapshot.
.Pp
Raw encrypted send streams (created with
.Nm zfs Cm send Fl w
) may only be received as is, and cannot be re-encrypted, decrypted, or
recompressed by the receive process.
Unencrypted streams can be received as encrypted datasets, either through
inheritance or by specifying encryption parameters with the
.Fl o
options.
Note that the
.Sy keylocation
property cannot be overridden to
.Sy prompt
during a receive.
This is because the receive process itself is already using
stdin for the send stream.
Instead, the property can be overridden after the receive completes.
.Pp
The added security provided by raw sends adds some restrictions to the send
and receive process.
ZFS will not allow a mix of raw receives and non-raw receives.
Specifically, any raw incremental receives that are attempted after
a non-raw receive will fail.
Non-raw receives do not have this restriction and, therefore, are always
possible.
Because of this, it is best practice to always use either raw sends for
their security benefits or non-raw sends for their flexibility when working
with encrypted datasets, but not a combination.
.Pp
The reason for this restriction stems from the inherent restrictions of the
AEAD ciphers that ZFS uses to encrypt data.
When using ZFS native encryption, each block of data is encrypted against
a randomly generated number known as the "initialization vector" (IV),
which is stored in the filesystem metadata.
This number is required by the encryption algorithms whenever the data is to
be decrypted.
Together, all of the IVs provided for all of the blocks in a given snapshot
are collectively called an "IV set".
When ZFS performs a raw send, the IV set is transferred from the source to
the destination in the send stream.
When ZFS performs a non-raw send, the data is decrypted by the source
system and re-encrypted by the destination system, creating a snapshot with
effectively the same data, but a different IV set.
In order for decryption to work after a raw send, ZFS must ensure that the
IV set used on both the source and destination side match.
When an incremental raw receive is performed on top of an existing snapshot,
ZFS will check to confirm that the "from" snapshot on both the source and
destination were using the same IV set, ensuring the new IV set is consistent.
.Pp
The name of the snapshot
.Pq and file system, if a full stream is received
that this subcommand creates depends on the argument type and the use of the
.Fl d
or
.Fl e
options.
.Pp
If the argument is a snapshot name, the specified
.Ar snapshot
is created.
If the argument is a file system or volume name, a snapshot with the same name
as the sent snapshot is created within the specified
.Ar filesystem
or
.Ar volume .
If neither of the
.Fl d
or
.Fl e
options are specified, the provided target snapshot name is used exactly as
provided.
.Pp
The
.Fl d
and
.Fl e
options cause the file system name of the target snapshot to be determined by
appending a portion of the sent snapshot's name to the specified target
.Ar filesystem .
If the
.Fl d
option is specified, all but the first element of the sent snapshot's file
system path
.Pq usually the pool name
is used and any required intermediate file systems within the specified one are
created.
If the
.Fl e
option is specified, then only the last element of the sent snapshot's file
system name
.Pq i.e. the name of the source file system itself
is used as the target file system name.
.Bl -tag -width "-F"
.It Fl F
Force a rollback of the file system to the most recent snapshot before
performing the receive operation.
If receiving an incremental replication stream
.Po for example, one generated by
.Nm zfs Cm send Fl R Op Fl i Ns | Ns Fl I
.Pc ,
destroy snapshots and file systems that do not exist on the sending side.
.It Fl d
Discard the first element of the sent snapshot's file system name, using the
remaining elements to determine the name of the target file system for the new
snapshot as described in the paragraph above.
.It Fl e
Discard all but the last element of the sent snapshot's file system name, using
that element to determine the name of the target file system for the new
snapshot as described in the paragraph above.
.It Fl h
Skip the receive of holds.
There is no effect if holds are not sent.
.It Fl n
Do not actually receive the stream.
This can be useful in conjunction with the
.Fl v
option to verify the name the receive operation would use.
.It Fl o Sy origin Ns = Ns Ar snapshot
Forces the stream to be received as a clone of the given snapshot.
If the stream is a full send stream, this will create the filesystem
described by the stream as a clone of the specified snapshot.
Which snapshot was specified will not affect the success or failure of the
receive, as long as the snapshot does exist.
If the stream is an incremental send stream, all the normal verification will be
performed.
.It Fl o Em property Ns = Ns Ar value
Sets the specified property as if the command
.Nm zfs Cm set Em property Ns = Ns Ar value
was invoked immediately before the receive.
When receiving a stream from
.Nm zfs Cm send Fl R ,
causes the property to be inherited by all descendant datasets, as though
.Nm zfs Cm inherit Em property
was run on any descendant datasets that have this property set on the
sending system.
.Pp
Any editable property can be set at receive time.
Set-once properties bound to the received data, such as
.Sy normalization
and
.Sy casesensitivity ,
cannot be set at receive time even when the datasets are newly created by
.Nm zfs Cm receive .
Additionally both settable properties
.Sy version
and
.Sy volsize
cannot be set at receive time.
.Pp
The
.Fl o
option may be specified multiple times, for different properties.
An error results if the same property is specified in multiple
.Fl o
or
.Fl x
options.
.Pp
The
.Fl o
option may also be used to override encryption properties upon initial
receive.
This allows unencrypted streams to be received as encrypted datasets.
To cause the received dataset (or root dataset of a recursive stream) to be
received as an encryption root, specify encryption properties in the same
manner as is required for
.Nm
.Cm create .
For instance:
.Bd -literal
# zfs send tank/test@snap1 | zfs recv -o encryption=on -o keyformat=passphrase -o keylocation=file:///path/to/keyfile
.Ed
.Pp
Note that
.Op Fl o Ar keylocation Ns = Ns Ar prompt
may not be specified here, since stdin is already being utilized for the send
stream.
Once the receive has completed, you can use
.Nm
.Cm set
to change this setting after the fact.
Similarly, you can receive a dataset as an encrypted child by specifying
.Op Fl x Ar encryption
to force the property to be inherited.
Overriding encryption properties (except for
.Sy keylocation )
is not possible with raw send streams.
.It Fl s
If the receive is interrupted, save the partially received state, rather
than deleting it.
Interruption may be due to premature termination of the stream
.Po e.g. due to network failure or failure of the remote system
if the stream is being read over a network connection
.Pc ,
a checksum error in the stream, termination of the
.Nm zfs Cm receive
process, or unclean shutdown of the system.
.Pp
The receive can be resumed with a stream generated by
.Nm zfs Cm send Fl t Ar token ,
where the
.Ar token
is the value of the
.Sy receive_resume_token
property of the filesystem or volume which is received into.
.Pp
To use this flag, the storage pool must have the
.Sy extensible_dataset
feature enabled.
See
.Xr zpool-features 7
for details on ZFS feature flags.
.It Fl u
File system that is associated with the received stream is not mounted.
.It Fl v
Print verbose information about the stream and the time required to perform the
receive operation.
.It Fl x Em property
Ensures that the effective value of the specified property after the
receive is unaffected by the value of that property in the send stream (if any),
as if the property had been excluded from the send stream.
.Pp
If the specified property is not present in the send stream, this option does
nothing.
.Pp
If a received property needs to be overridden, the effective value will be
set or inherited, depending on whether the property is inheritable or not.
.Pp
In the case of an incremental update,
.Fl x
leaves any existing local setting or explicit inheritance unchanged.
.Pp
All
.Fl o
restrictions (e.g. set-once) apply equally to
.Fl x .
.El
.It Xo
.Nm
.Cm receive
.Fl A
.Ar filesystem Ns | Ns Ar volume
.Xc
Abort an interrupted
.Nm zfs Cm receive Fl s ,
deleting its saved partially received state.
.It Xo
.Nm
.Cm allow
.Ar filesystem Ns | Ns Ar volume
.Xc
Displays permissions that have been delegated on the specified filesystem or
volume.
See the other forms of
.Nm zfs Cm allow
for more information.
.It Xo
.Nm
.Cm allow
.Op Fl dglu
.Ar user Ns | Ns Ar group Ns Oo , Ns Ar user Ns | Ns Ar group Oc Ns ...
.Ar perm Ns | Ns @ Ns Ar setname Ns Oo , Ns Ar perm Ns | Ns @ Ns
.Ar setname Oc Ns ...
.Ar filesystem Ns | Ns Ar volume
.Xc
.It Xo
.Nm
.Cm allow
.Op Fl dl
.Fl e Ns | Ns Sy everyone
.Ar perm Ns | Ns @ Ns Ar setname Ns Oo , Ns Ar perm Ns | Ns @ Ns
.Ar setname Oc Ns ...
.Ar filesystem Ns | Ns Ar volume
.Xc
Delegates ZFS administration permission for the file systems to non-privileged
users.
.Bl -tag -width "-d"
.It Fl d
Allow only for the descendent file systems.
.It Fl e Ns | Ns Sy everyone
Specifies that the permissions be delegated to everyone.
.It Fl g Ar group Ns Oo , Ns Ar group Oc Ns ...
Explicitly specify that permissions are delegated to the group.
.It Fl l
Allow
.Qq locally
only for the specified file system.
.It Fl u Ar user Ns Oo , Ns Ar user Oc Ns ...
Explicitly specify that permissions are delegated to the user.
.It Ar user Ns | Ns Ar group Ns Oo , Ns Ar user Ns | Ns Ar group Oc Ns ...
Specifies to whom the permissions are delegated.
Multiple entities can be specified as a comma-separated list.
If neither of the
.Fl gu
options are specified, then the argument is interpreted preferentially as the
keyword
.Sy everyone ,
then as a user name, and lastly as a group name.
To specify a user or group named
.Qq everyone ,
use the
.Fl g
or
.Fl u
options.
To specify a group with the same name as a user, use the
.Fl g
options.
.It Xo
.Ar perm Ns | Ns @ Ns Ar setname Ns Oo , Ns Ar perm Ns | Ns @ Ns
.Ar setname Oc Ns ...
.Xc
The permissions to delegate.
Multiple permissions may be specified as a comma-separated list.
Permission names are the same as ZFS subcommand and property names.
See the property list below.
Property set names, which begin with
.Sy @ ,
may be specified.
See the
.Fl s
form below for details.
.El
.Pp
If neither of the
.Fl dl
options are specified, or both are, then the permissions are allowed for the
file system or volume, and all of its descendents.
.Pp
Permissions are generally the ability to use a ZFS subcommand or change a ZFS
property.
The following permissions are available:
.Bd -literal
NAME             TYPE           NOTES
allow            subcommand     Must also have the permission that is
                                being allowed
clone            subcommand     Must also have the 'create' ability and
                                'mount' ability in the origin file system
create           subcommand     Must also have the 'mount' ability
destroy          subcommand     Must also have the 'mount' ability
diff             subcommand     Allows lookup of paths within a dataset
                                given an object number, and the ability
                                to create snapshots necessary to
                                'zfs diff'.
load-key         subcommand     Allows loading and unloading of encryption key
                                (see 'zfs load-key' and 'zfs unload-key').
change-key       subcommand     Allows changing an encryption key via
                                'zfs change-key'.
mount            subcommand     Allows mount/umount of ZFS datasets
promote          subcommand     Must also have the 'mount' and 'promote'
                                ability in the origin file system
receive          subcommand     Must also have the 'mount' and 'create'
                                ability
rename           subcommand     Must also have the 'mount' and 'create'
                                ability in the new parent
rollback         subcommand     Must also have the 'mount' ability
send             subcommand
share            subcommand     Allows sharing file systems over NFS
                                or SMB protocols
snapshot         subcommand     Must also have the 'mount' ability

groupquota       other          Allows accessing any groupquota@...
                                property
groupused        other          Allows reading any groupused@... property
userprop         other          Allows changing any user property
userquota        other          Allows accessing any userquota@...
                                property
userused         other          Allows reading any userused@... property
projectobjquota  other          Allows accessing any projectobjquota@...
                                property
projectquota     other          Allows accessing any projectquota@... property
projectobjused   other          Allows reading any projectobjused@... property
projectused      other          Allows reading any projectused@... property

aclinherit       property
aclmode          property
atime            property
canmount         property
casesensitivity  property
checksum         property
compression      property
copies           property
devices          property
exec             property
filesystem_limit property
mountpoint       property
nbmand           property
normalization    property
primarycache     property
quota            property
readonly         property
recordsize       property
refquota         property
refreservation   property
reservation      property
secondarycache   property
setuid           property
sharenfs         property
sharesmb         property
snapdir          property
snapshot_limit   property
utf8only         property
version          property
volblocksize     property
volsize          property
vscan            property
xattr            property
zoned            property
.Ed
.It Xo
.Nm
.Cm allow
.Fl c
.Ar perm Ns | Ns @ Ns Ar setname Ns Oo , Ns Ar perm Ns | Ns @ Ns
.Ar setname Oc Ns ...
.Ar filesystem Ns | Ns Ar volume
.Xc
Sets
.Qq create time
permissions.
These permissions are granted
.Pq locally
to the creator of any newly-created descendent file system.
.It Xo
.Nm
.Cm allow
.Fl s No @ Ns Ar setname
.Ar perm Ns | Ns @ Ns Ar setname Ns Oo , Ns Ar perm Ns | Ns @ Ns
.Ar setname Oc Ns ...
.Ar filesystem Ns | Ns Ar volume
.Xc
Defines or adds permissions to a permission set.
The set can be used by other
.Nm zfs Cm allow
commands for the specified file system and its descendents.
Sets are evaluated dynamically, so changes to a set are immediately reflected.
Permission sets follow the same naming restrictions as ZFS file systems, but the
name must begin with
.Sy @ ,
and can be no more than 64 characters long.
.It Xo
.Nm
.Cm unallow
.Op Fl dglru
.Ar user Ns | Ns Ar group Ns Oo , Ns Ar user Ns | Ns Ar group Oc Ns ...
.Oo Ar perm Ns | Ns @ Ns Ar setname Ns Oo , Ns Ar perm Ns | Ns @ Ns
.Ar setname Oc Ns ... Oc
.Ar filesystem Ns | Ns Ar volume
.Xc
.It Xo
.Nm
.Cm unallow
.Op Fl dlr
.Fl e Ns | Ns Sy everyone
.Oo Ar perm Ns | Ns @ Ns Ar setname Ns Oo , Ns Ar perm Ns | Ns @ Ns
.Ar setname Oc Ns ... Oc
.Ar filesystem Ns | Ns Ar volume
.Xc
.It Xo
.Nm
.Cm unallow
.Op Fl r
.Fl c
.Oo Ar perm Ns | Ns @ Ns Ar setname Ns Oo , Ns Ar perm Ns | Ns @ Ns
.Ar setname Oc Ns ... Oc
.Ar filesystem Ns | Ns Ar volume
.Xc
Removes permissions that were granted with the
.Nm zfs Cm allow
command.
No permissions are explicitly denied, so other permissions granted are still in
effect.
For example, if the permission is granted by an ancestor.
If no permissions are specified, then all permissions for the specified
.Ar user ,
.Ar group ,
or
.Sy everyone
are removed.
Specifying
.Sy everyone
.Po or using the
.Fl e
option
.Pc
only removes the permissions that were granted to everyone, not all permissions
for every user and group.
See the
.Nm zfs Cm allow
command for a description of the
.Fl ldugec
options.
.Bl -tag -width "-r"
.It Fl r
Recursively remove the permissions from this file system and all descendents.
.El
.It Xo
.Nm
.Cm unallow
.Op Fl r
.Fl s No @ Ns Ar setname
.Oo Ar perm Ns | Ns @ Ns Ar setname Ns Oo , Ns Ar perm Ns | Ns @ Ns
.Ar setname Oc Ns ... Oc
.Ar filesystem Ns | Ns Ar volume
.Xc
Removes permissions from a permission set.
If no permissions are specified, then all permissions are removed, thus removing
the set entirely.
.It Xo
.Nm
.Cm hold
.Op Fl r
.Ar tag Ar snapshot Ns ...
.Xc
Adds a single reference, named with the
.Ar tag
argument, to the specified snapshot or snapshots.
Each snapshot has its own tag namespace, and tags must be unique within that
space.
.Pp
If a hold exists on a snapshot, attempts to destroy that snapshot by using the
.Nm zfs Cm destroy
command return
.Er EBUSY .
.Bl -tag -width "-r"
.It Fl r
Specifies that a hold with the given tag is applied recursively to the snapshots
of all descendent file systems.
.El
.It Xo
.Nm
.Cm holds
.Op Fl r
.Ar snapshot Ns ...
.Xc
Lists all existing user references for the given snapshot or snapshots.
.Bl -tag -width "-r"
.It Fl r
Lists the holds that are set on the named descendent snapshots, in addition to
listing the holds on the named snapshot.
.El
.It Xo
.Nm
.Cm release
.Op Fl r
.Ar tag Ar snapshot Ns ...
.Xc
Removes a single reference, named with the
.Ar tag
argument, from the specified snapshot or snapshots.
The tag must already exist for each snapshot.
If a hold exists on a snapshot, attempts to destroy that snapshot by using the
.Nm zfs Cm destroy
command return
.Er EBUSY .
.Bl -tag -width "-r"
.It Fl r
Recursively releases a hold with the given tag on the snapshots of all
descendent file systems.
.El
.It Xo
.Nm
.Cm diff
.Op Fl FHt
.Ar snapshot Ar snapshot Ns | Ns Ar filesystem
.Xc
Display the difference between a snapshot of a given filesystem and another
snapshot of that filesystem from a later time or the current contents of the
filesystem.
The first column is a character indicating the type of change, the other columns
indicate pathname, new pathname
.Pq in case of rename ,
change in link count, and optionally file type and/or change time.
The types of change are:
.Bd -literal
-       The path has been removed
+       The path has been created
M       The path has been modified
R       The path has been renamed
.Ed
.Bl -tag -width "-F"
.It Fl F
Display an indication of the type of file, in a manner similar to the
.Fl
option of
.Xr ls 1 .
.Bd -literal
B       Block device
C       Character device
/       Directory
>       Door
|       Named pipe
@       Symbolic link
P       Event port
=       Socket
F       Regular file
.Ed
.It Fl H
Give more parsable tab-separated output, without header lines and without
arrows.
.It Fl t
Display the path's inode change time as the first column of output.
.El
.It Xo
.Nm
.Cm program
.Op Fl jn
.Op Fl t Ar timeout
.Op Fl m Ar memory_limit
.Ar pool script
.Op Ar arg1 No ...
.Xc
Executes
.Ar script
as a ZFS channel program on
.Ar pool .
The ZFS channel
program interface allows ZFS administrative operations to be run
programmatically via a Lua script.
The entire script is executed atomically, with no other administrative
operations taking effect concurrently.
A library of ZFS calls is made available to channel program scripts.
Channel programs may only be run with root privileges.
.sp
For full documentation of the ZFS channel program interface, see the manual
page for
.Xr zfs-program 8 .
.Bl -tag -width ""
.It Fl j
Display channel program output in JSON format.
When this flag is specified and standard output is empty -
channel program encountered an error.
The details of such an error will be printed to standard error in plain text.
.It Fl n
Executes a read-only channel program, which runs faster.
The program cannot change on-disk state by calling functions from
the zfs.sync submodule.
The program can be used to gather information such as properties and
determining if changes would succeed (zfs.check.*).
Without this flag, all pending changes must be synced to disk before
a channel program can complete.
.It Fl t Ar timeout
Execution time limit, in milliseconds.
If a channel program executes for longer than the provided timeout, it will
be stopped and an error will be returned.
The default timeout is 1000 ms, and can be set to a maximum of 10000 ms.
.It Fl m Ar memory-limit
Memory limit, in bytes.
If a channel program attempts to allocate more memory than the given limit,
it will be stopped and an error returned.
The default memory limit is 10 MB, and can be set to a maximum of 100 MB.
.sp
All remaining argument strings are passed directly to the channel program as
arguments.
See
.Xr zfs-program 8
for more information.
.El
.It Xo
.Nm Cm load-key
.Op Fl nr
.Op Fl L Ar keylocation
.Fl a Ns | Ns filesystem
.Xc
Use
.Ar keylocation
instead of the
.Sy keylocation
property.
This will not change the value of the property on the dataset.
Note that if used with either
.Fl r
or
.Fl a
.Ar keylocation
may only be given as
.Sy prompt .
.Bl -tag -width Ds
.It Fl a
Loads the keys for all encryption roots in all imported pools.
.It Fl n
Do a dry-run
.Cm load-key .
This will cause zfs to simply check that the provided key is correct.
This command may be run even if the key is already loaded.
.It Fl r
Recursively loads the keys for the specified filesystem and all descendent
encryption roots.
.El
.It Xo
.Nm
.Cm unload-key
.Op Fl r
.Fl a Ns | Ns Ar filesystem
.Xc
Unloads a key from ZFS, removing the ability to access the dataset and all of
its children that inherit the
.Sy encryption
property.
This requires that the dataset is not currently open or mounted.
Once the key is unloaded the
.Sy keystatus
property will be set to
.Sy unavailable .
.Bl -tag -width Ds
.It Fl a
Unloads the keys for all encryption roots in all imported pools.
.It Fl r
Recursively unloads the keys for the specified filesystem and all descendent
encryption roots.
.El
.It Xo
.Nm
.Cm change-key
.Op Fl il
.Op Fl o Sy keylocation Ns = Ns Ar value
.Op Fl o Sy keyformat Ns = Ns Ar value
.Op Fl o Sy pbkdf2iters Ns = Ns Ar value
.Ar filesystem
.Xc
Allows a user to change the encryption key used to access a dataset.
This command requires that the existing key for the dataset is already loaded
into ZFS.
This command may also be used to change the
.Sy keylocation , keyformat ,
and
.Sy pbkdf2iters
properties as needed.
If the dataset was not previously an encryption root it will become one.
Alternatively, the
.Fl i
flag may be provided to cause an encryption root to inherit the
parent's key instead.
.Bl -tag -width Ds
.It Fl i
Indicates that ZFS should make
.Ar filesystem
inherit the key of its parent.
Note that this command can only be run on an encryption root that has an
encrypted parent.
.It Fl l
Ensures the key is loaded before attempting to change the key.
This is effectively equivalent to
.Qq Nm Cm load-key Ar filesystem ; Nm Cm change-key Ar filesystem .
.It Fl o Sy property Ns = Ns Ar value
Allows the user to set encryption key properties
.Pq
.Sy keyformat , keylocation ,
and
.Sy pbkdf2iters
while changing the key.
This is the only way to alter
.Sy keyformat
and
.Sy pbkdf2iters
after the dataset has been created.
.El
.El
.Sh EXIT STATUS
The
.Nm
utility exits 0 on success, 1 if an error occurs, and 2 if invalid command line
options were specified.
.Sh EXAMPLES
.Bl -tag -width ""
.It Sy Example 1 No Creating a ZFS File System Hierarchy
The following commands create a file system named
.Em pool/home
and a file system named
.Em pool/home/bob .
The mount point
.Pa /export/home
is set for the parent file system, and is automatically inherited by the child
file system.
.Bd -literal
# zfs create pool/home
# zfs set mountpoint=/export/home pool/home
# zfs create pool/home/bob
.Ed
.It Sy Example 2 No Creating a ZFS Snapshot
The following command creates a snapshot named
.Sy yesterday .
This snapshot is mounted on demand in the
.Pa .zfs/snapshot
directory at the root of the
.Em pool/home/bob
file system.
.Bd -literal
# zfs snapshot pool/home/bob@yesterday
.Ed
.It Sy Example 3 No Creating and Destroying Multiple Snapshots
The following command creates snapshots named
.Sy yesterday
of
.Em pool/home
and all of its descendent file systems.
Each snapshot is mounted on demand in the
.Pa .zfs/snapshot
directory at the root of its file system.
The second command destroys the newly created snapshots.
.Bd -literal
# zfs snapshot -r pool/home@yesterday
# zfs destroy -r pool/home@yesterday
.Ed
.It Sy Example 4 No Disabling and Enabling File System Compression
The following command disables the
.Sy compression
property for all file systems under
.Em pool/home .
The next command explicitly enables
.Sy compression
for
.Em pool/home/anne .
.Bd -literal
# zfs set compression=off pool/home
# zfs set compression=on pool/home/anne
.Ed
.It Sy Example 5 No Listing ZFS Datasets
The following command lists all active file systems and volumes in the system.
Snapshots are displayed if the
.Sy listsnaps
property is
.Sy on .
The default is
.Sy off .
See
.Xr zpool 8
for more information on pool properties.
.Bd -literal
# zfs list
NAME                      USED  AVAIL  REFER  MOUNTPOINT
pool                      450K   457G    18K  /pool
pool/home                 315K   457G    21K  /export/home
pool/home/anne             18K   457G    18K  /export/home/anne
pool/home/bob             276K   457G   276K  /export/home/bob
.Ed
.It Sy Example 6 No Setting a Quota on a ZFS File System
The following command sets a quota of 50 Gbytes for
.Em pool/home/bob .
.Bd -literal
# zfs set quota=50G pool/home/bob
.Ed
.It Sy Example 7 No Listing ZFS Properties
The following command lists all properties for
.Em pool/home/bob .
.Bd -literal
# zfs get all pool/home/bob
NAME           PROPERTY              VALUE                  SOURCE
pool/home/bob  type                  filesystem             -
pool/home/bob  creation              Tue Jul 21 15:53 2009  -
pool/home/bob  used                  21K                    -
pool/home/bob  available             20.0G                  -
pool/home/bob  referenced            21K                    -
pool/home/bob  compressratio         1.00x                  -
pool/home/bob  mounted               yes                    -
pool/home/bob  quota                 20G                    local
pool/home/bob  reservation           none                   default
pool/home/bob  recordsize            128K                   default
pool/home/bob  mountpoint            /pool/home/bob         default
pool/home/bob  sharenfs              off                    default
pool/home/bob  checksum              on                     default
pool/home/bob  compression           on                     local
pool/home/bob  atime                 on                     default
pool/home/bob  devices               on                     default
pool/home/bob  exec                  on                     default
pool/home/bob  setuid                on                     default
pool/home/bob  readonly              off                    default
pool/home/bob  zoned                 off                    default
pool/home/bob  snapdir               hidden                 default
pool/home/bob  aclmode               discard                default
pool/home/bob  aclinherit            restricted             default
pool/home/bob  canmount              on                     default
pool/home/bob  xattr                 on                     default
pool/home/bob  copies                1                      default
pool/home/bob  version               4                      -
pool/home/bob  utf8only              off                    -
pool/home/bob  normalization         none                   -
pool/home/bob  casesensitivity       sensitive              -
pool/home/bob  vscan                 off                    default
pool/home/bob  nbmand                off                    default
pool/home/bob  sharesmb              off                    default
pool/home/bob  refquota              none                   default
pool/home/bob  refreservation        none                   default
pool/home/bob  primarycache          all                    default
pool/home/bob  secondarycache        all                    default
pool/home/bob  usedbysnapshots       0                      -
pool/home/bob  usedbydataset         21K                    -
pool/home/bob  usedbychildren        0                      -
pool/home/bob  usedbyrefreservation  0                      -
.Ed
.Pp
The following command gets a single property value.
.Bd -literal
# zfs get -H -o value compression pool/home/bob
on
.Ed
The following command lists all properties with local settings for
.Em pool/home/bob .
.Bd -literal
# zfs get -r -s local -o name,property,value all pool/home/bob
NAME           PROPERTY              VALUE
pool/home/bob  quota                 20G
pool/home/bob  compression           on
.Ed
.It Sy Example 8 No Rolling Back a ZFS File System
The following command reverts the contents of
.Em pool/home/anne
to the snapshot named
.Sy yesterday ,
deleting all intermediate snapshots.
.Bd -literal
# zfs rollback -r pool/home/anne@yesterday
.Ed
.It Sy Example 9 No Creating a ZFS Clone
The following command creates a writable file system whose initial contents are
the same as
.Em pool/home/bob@yesterday .
.Bd -literal
# zfs clone pool/home/bob@yesterday pool/clone
.Ed
.It Sy Example 10 No Promoting a ZFS Clone
The following commands illustrate how to test out changes to a file system, and
then replace the original file system with the changed one, using clones, clone
promotion, and renaming:
.Bd -literal
# zfs create pool/project/production
  populate /pool/project/production with data
# zfs snapshot pool/project/production@today
# zfs clone pool/project/production@today pool/project/beta
  make changes to /pool/project/beta and test them
# zfs promote pool/project/beta
# zfs rename pool/project/production pool/project/legacy
# zfs rename pool/project/beta pool/project/production
  once the legacy version is no longer needed, it can be destroyed
# zfs destroy pool/project/legacy
.Ed
.It Sy Example 11 No Inheriting ZFS Properties
The following command causes
.Em pool/home/bob
and
.Em pool/home/anne
to inherit the
.Sy checksum
property from their parent.
.Bd -literal
# zfs inherit checksum pool/home/bob pool/home/anne
.Ed
.It Sy Example 12 No Remotely Replicating ZFS Data
The following commands send a full stream and then an incremental stream to a
remote machine, restoring them into
.Em poolB/received/fs@a
and
.Em poolB/received/fs@b ,
respectively.
.Em poolB
must contain the file system
.Em poolB/received ,
and must not initially contain
.Em poolB/received/fs .
.Bd -literal
# zfs send pool/fs@a | \e
  ssh host zfs receive poolB/received/fs@a
# zfs send -i a pool/fs@b | \e
  ssh host zfs receive poolB/received/fs
.Ed
.It Sy Example 13 No Using the zfs receive -d Option
The following command sends a full stream of
.Em poolA/fsA/fsB@snap
to a remote machine, receiving it into
.Em poolB/received/fsA/fsB@snap .
The
.Em fsA/fsB@snap
portion of the received snapshot's name is determined from the name of the sent
snapshot.
.Em poolB
must contain the file system
.Em poolB/received .
If
.Em poolB/received/fsA
does not exist, it is created as an empty file system.
.Bd -literal
# zfs send poolA/fsA/fsB@snap | \e
  ssh host zfs receive -d poolB/received
.Ed
.It Sy Example 14 No Setting User Properties
The following example sets the user-defined
.Sy com.example:department
property for a dataset.
.Bd -literal
# zfs set com.example:department=12345 tank/accounting
.Ed
.It Sy Example 15 No Performing a Rolling Snapshot
The following example shows how to maintain a history of snapshots with a
consistent naming scheme.
To keep a week's worth of snapshots, the user destroys the oldest snapshot,
renames the remaining snapshots, and then creates a new snapshot, as follows:
.Bd -literal
# zfs destroy -r pool/users@7daysago
# zfs rename -r pool/users@6daysago @7daysago
# zfs rename -r pool/users@5daysago @6daysago
# zfs rename -r pool/users@4daysago @5daysago
# zfs rename -r pool/users@3daysago @4daysago
# zfs rename -r pool/users@2daysago @3daysago
# zfs rename -r pool/users@yesterday @2daysago
# zfs rename -r pool/users@today @yesterday
# zfs snapshot -r pool/users@today
.Ed
.It Sy Example 16 No Setting sharenfs Property Options on a ZFS File System
The following commands show how to set
.Sy sharenfs
property options to enable
.Sy rw
access for a set of
.Sy IP
addresses and to enable root access for system
.Sy neo
on the
.Em tank/home
file system.
.Bd -literal
# zfs set sharenfs='rw=@123.123.0.0/16,root=neo' tank/home
.Ed
.Pp
If you are using
.Sy DNS
for host name resolution, specify the fully qualified hostname.
.It Sy Example 17 No Delegating ZFS Administration Permissions on a ZFS Dataset
The following example shows how to set permissions so that user
.Sy cindys
can create, destroy, mount, and take snapshots on
.Em tank/cindys .
The permissions on
.Em tank/cindys
are also displayed.
.Bd -literal
# zfs allow cindys create,destroy,mount,snapshot tank/cindys
# zfs allow tank/cindys
---- Permissions on tank/cindys --------------------------------------
Local+Descendent permissions:
        user cindys create,destroy,mount,snapshot
.Ed
.Pp
Because the
.Em tank/cindys
mount point permission is set to 755 by default, user
.Sy cindys
will be unable to mount file systems under
.Em tank/cindys .
Add an ACE similar to the following syntax to provide mount point access:
.Bd -literal
# chmod A+user:cindys:add_subdirectory:allow /tank/cindys
.Ed
.It Sy Example 18 No Delegating Create Time Permissions on a ZFS Dataset
The following example shows how to grant anyone in the group
.Sy staff
to create file systems in
.Em tank/users .
This syntax also allows staff members to destroy their own file systems, but not
destroy anyone else's file system.
The permissions on
.Em tank/users
are also displayed.
.Bd -literal
# zfs allow staff create,mount tank/users
# zfs allow -c destroy tank/users
# zfs allow tank/users
---- Permissions on tank/users ---------------------------------------
Permission sets:
        destroy
Local+Descendent permissions:
        group staff create,mount
.Ed
.It Sy Example 19 No Defining and Granting a Permission Set on a ZFS Dataset
The following example shows how to define and grant a permission set on the
.Em tank/users
file system.
The permissions on
.Em tank/users
are also displayed.
.Bd -literal
# zfs allow -s @pset create,destroy,snapshot,mount tank/users
# zfs allow staff @pset tank/users
# zfs allow tank/users
---- Permissions on tank/users ---------------------------------------
Permission sets:
        @pset create,destroy,mount,snapshot
Local+Descendent permissions:
        group staff @pset
.Ed
.It Sy Example 20 No Delegating Property Permissions on a ZFS Dataset
The following example shows to grant the ability to set quotas and reservations
on the
.Em users/home
file system.
The permissions on
.Em users/home
are also displayed.
.Bd -literal
# zfs allow cindys quota,reservation users/home
# zfs allow users/home
---- Permissions on users/home ---------------------------------------
Local+Descendent permissions:
        user cindys quota,reservation
cindys% zfs set quota=10G users/home/marks
cindys% zfs get quota users/home/marks
NAME              PROPERTY  VALUE  SOURCE
users/home/marks  quota     10G    local
.Ed
.It Sy Example 21 No Removing ZFS Delegated Permissions on a ZFS Dataset
The following example shows how to remove the snapshot permission from the
.Sy staff
group on the
.Em tank/users
file system.
The permissions on
.Em tank/users
are also displayed.
.Bd -literal
# zfs unallow staff snapshot tank/users
# zfs allow tank/users
---- Permissions on tank/users ---------------------------------------
Permission sets:
        @pset create,destroy,mount,snapshot
Local+Descendent permissions:
        group staff @pset
.Ed
.It Sy Example 22 No Showing the differences between a snapshot and a ZFS Dataset
The following example shows how to see what has changed between a prior
snapshot of a ZFS dataset and its current state.
The
.Fl F
option is used to indicate type information for the files affected.
.Bd -literal
# zfs diff -F tank/test@before tank/test
M       /       /tank/test/
M       F       /tank/test/linked      (+1)
R       F       /tank/test/oldname -> /tank/test/newname
-       F       /tank/test/deleted
+       F       /tank/test/created
M       F       /tank/test/modified
.Ed
.El
.Sh INTERFACE STABILITY
.Sy Committed .
.Sh SEE ALSO
.Xr gzip 1 ,
.Xr ssh 1 ,
.Xr chmod 2 ,
.Xr stat 2 ,
.Xr write 2 ,
.Xr fsync 3C ,
.Xr dfstab 5 ,
.Xr acl 7 ,
.Xr attributes 7 ,
.Xr mount 8 ,
.Xr share 8 ,
.Xr sharemgr 8 ,
.Xr unshare 8 ,
.Xr zfs-program 8 ,
.Xr zonecfg 8 ,
.Xr zpool 8<|MERGE_RESOLUTION|>--- conflicted
+++ resolved
@@ -2313,11 +2313,7 @@
 option is used.
 The
 .Sy property
-<<<<<<< HEAD
-key has two values, a property name and that property's value.
-=======
 key has two values, a property's name and that property's value.
->>>>>>> 94893bd2
 The
 .Sy property
 key may appear zero or more times, once for each property that will be set local
@@ -2415,11 +2411,7 @@
 option is used.
 The
 .Sy property
-<<<<<<< HEAD
-key has two values, a property name and that property's value.
-=======
 key has two values, a property's name and that property's value.
->>>>>>> 94893bd2
 The
 .Sy property
 key may appear zero or more times, once for each property that will be set local
