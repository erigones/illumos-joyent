--- conflicted
+++ resolved
@@ -442,15 +442,10 @@
 .sp .6
 .RS 4n
 Restart the zones. This is equivalent to a \fBhalt\fR \fBboot\fR sequence. This
-<<<<<<< HEAD
-subcommand fails if the specified zones are not active. See \fIboot\fR subcommand
-for the boot options.
-.sp
-The \fI-X\fR option enables debug for the zone's brand while rebooting.
-=======
 subcommand fails if the specified zones are not active. See the \fIboot\fR
 subcommand for the boot options.
->>>>>>> e869dbac
+.sp
+The \fI-X\fR option enables debug for the zone's brand while rebooting.
 .RE
 
 .sp
