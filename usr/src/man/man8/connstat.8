.\"
.\" CDDL HEADER START
.\"
.\" This file and its contents are supplied under the terms of the
.\" Common Development and Distribution License ("CDDL"), version 1.0.
.\" You may only use this file in accordance with the terms of version
.\" 1.0 of the CDDL.
.\"
.\" A full copy of the text of the CDDL should have accompanied this
.\" source.  A copy of the CDDL is also available via the Internet at
.\" http://www.illumos.org/license/CDDL.
.\"
.\" CDDL HEADER END
.\"
.\"
.\" Copyright (c) 2016 by Delphix. All rights reserved.
.\" Copyright 2019 Joyent, Inc.
.\"
<<<<<<< HEAD
.Dd August 15, 2019
=======
.Dd March 10, 2023
>>>>>>> 11845c32
.Dt CONNSTAT 8
.Os
.Sh NAME
.Nm connstat
.Nd report TCP connection statistics
.Sh SYNOPSIS
.Nm
.Op Fl eLP
.Op Fl 4 Ns | Ns Fl 6
.Op Fl T Sy d Ns | Ns Sy u
.Op Fl F Ar filter
.Op Fl i Ar interval
.Op Fl c Ar count
.Op Fl o Ar field Ns Oo , Ns Ar field Oc Ns ...
.Sh DESCRIPTION
The
.Nm
command reports TCP connection statistics in tabular form.
Each row of the table represents the activity of one connection.
The
.Nm
command adds virtually no overhead to run as it is aggregating statistics that
are always collected in the kernel.
.Pp
With no arguments,
.Nm
prints a single report containing all TCP connections, and includes a basic
set of fields representing IP address and port information, as well as connection
state.
The
.Fl o
flag can be used to specify which fields to display, and other arguments to
filter the set of connections included in the output.
.Sh OPTIONS
The arguments are as follows:
.Bl -tag -width ""
.It Fl 4 , Fl -ipv4
Only displays IPv4 connections.
.It Fl 6 , Fl -ipv6
Only displays IPv6 connections
.It Fl c Ar count , Fl -count Ns = Ns Ar count
Print a specified number of reports before exiting.
This is used in conjunction with
.Fl i .
.It Fl e , Fl -established
Only display connections that are in state ESTABLISHED.
This is equivalent to including
.Sy state=ESTABLISHED
in the filter argument to the
.Fl F
option.
.It Fl F Ar filter , Fl -filter Ns = Ns Ar filter
Only display connections that match the filter argument provided.
The format of the filter is:
.Pp
.Ar field Ns = Ns Ar value Ns Oo , Ns Ar field Ns = Ns Ar value Oc Ns ...
.Pp
Fields that can currently be filtered are
.Ar laddr , Ar lport , Ar raddr , Ar rport , and Ar state .
See the
.Sx Fields
section for a description of these fields.
The filter matches a connection if all of the filter elements match, and a
field must only appears once in the filter.
.It Fl i Ar interval , Fl -interval Ns = Ns Ar interval
Specify an output interval in seconds.
For each interval, a report containing all connections appropriate given other
command-line options is printed.
.It Fl L , Fl -no-loopback
Exclude connections to the loopback address.
.It Fl o Ar fields , Fl -output Ns = Ns Ar fields
Restrict the output to the specified comma-delimited list of field names.
See the
.Sx Fields
section for information about possible fields.
.It Fl P , Fl -parsable
Display using a stable, machine-parsable output format.
The
.Fl o
flag must also be given to specify which fields to output and their order.
Each line of output will consist of comma-delimited (,) fields,
and no header will be emitted.
When also using the
.Fl T
option, lines indicating the current time will begin with
.Dq "= " .
See
.Sx Example 4
for an example of how to process parsable output.
.It Fl T Sy d Ns | Ns Sy u , Fl -timestamp Ns = Ns Sy d Ns | Ns Sy u
Print a timestamp before each block of output.
.Pp
Specify
.Sy u
for a printed representation of the internal representation of time (see
.Xr time 2 Ns ).
Specify
.Sy d
for standard date format (see
.Xr date 1 Ns ).
.El
.Ss Fields
The following fields are supported.
Field names are case insensitive.
Unless otherwise indicated, the values of fields that represent a count (e.g.
bytes or segments) are cumulative since the connection was established.
Some of these fields refer to data segments, which are segments that contain
non-zero amount of data.
All sizes are in bytes.
.Bl -tag -width "inunorderbytes"
.It Sy cwnd
The size of the local TCP congestion window at this instant.
.It Sy inbytes
The number of data bytes received.
This does not include duplicate bytes received.
.It Sy insegs
The number of data segments received.
This does not include duplicate segments received.
.It Sy inunorderbytes
The number of data bytes that were received out of order.
.It Sy inunordersegs
The number of data segments that were received out of order.
.It Sy laddr
The local IP address.
.It Sy lport
The local TCP port.
.It Sy mss
The maximum TCP segment size for this connection.
.It Sy outbytes
The number of data bytes sent.
This does not include retransmitted bytes counted by
.Sy retransbytes .
.It Sy outsegs
The number of data segments sent.
This does not include segments containing retransmitted bytes counted by
.Sy retranssegs .
.It Sy raddr
The remote IP address.
.It Sy retransbytes
The number of data bytes retransmitted.
.It Sy retranssegs
The number of data segments sent that contained retransmitted bytes.
.It Sy rport
The remote TCP port.
.It Sy rto
The current retransmission timeout in milliseconds.
.It Sy rtt
The current smoothed round-trip time to the peer in microseconds.
The smoothed RTT average algorithm used is as described in RFC 6298.
.It Sy rttvar
The current smoothed variation of the round-trip time to the peer in
microseconds.
.It Sy rttc
The number of times that a round-trip sample was added to
.Sy rtts .
See
.Sy rtts
for a description of how these two fields can be used together to calculate the
average round-trip over a given period.
.It Sy rtts
The sum of all round-trip samples taken over the lifetime of the connection in
microseconds.
Each time TCP updates the value of
.Sy rtt
with a new sample, that sample's value is added to
.Sy rtts .
To calculate the average round-trip over a given period (e.g. between T1 and T2),
take samples of
.Sy rtts
and
.Sy rttc
at T1 and T2, and calculate
.br
((
.Sy rtts Ns
_T2 -
.Sy rtts Ns
_T1 ) / (
.Sy rttc Ns
_T2 -
.Sy rttc Ns
_T1 )).
.br
See
.Sx Example 4
for an example of how this can be done programmatically from a shell script.
.It Sy rwnd
The size of the local TCP receive window at this instant.
.It Sy state
The TCP connection state.
Possible values are:
.Bl -tag -width "SYN_RECEIVED"
.It Sy BOUND
Bound, ready to connect or listen.
.It Sy CLOSED
Closed.
The local endpoint (e.g. socket) is not being used.
.It Sy CLOSING
Closed, but still waiting for a termination acknowledgment from the peer.
.It Sy CLOSE_WAIT
The peer has shutdown; waiting for the local endpoint to close.
.It Sy ESTABLISHED
Connection has been established and data can be transferred.
.It Sy FIN_WAIT_1
Local endpoint is closed, but waiting for termination acknowledgment from the
peer.
.It Sy FIN_WAIT_2
Local endpoint is closed, but waiting for a termination request from the peer.
.It Sy IDLE
The local endpoint (e.g. socket) has been opened, but is not bound.
.It Sy LAST_ACK
The remote endpoint has terminated, and the local endpoint has sent a termination
request.
The acknowledgment for this request has not been received.
.It Sy LISTEN
Listening for incoming connections.
.It Sy SYN_RECEIVED
Initial connection request has been received and acknowledged, and a connection
request has been sent but not yet acknowledged.
.It Sy SYN_SENT
A connection establishment request has been sent but not yet acknowledged.
.It Sy TIME_WAIT
Waiting for time to pass after having sent an acknowledgment for the peer's
connection termination request.
.El
.Pp
See RFC 793 for a more complete understanding of the TCP protocol and TCP
connection states.
.It Sy suna
The number of unacknowledged bytes outstanding at this instant.
.It Sy swnd
The size of the local TCP send window (the peer's receive window) at this
instant.
.It Sy unsent
The number of unsent bytes in the local TCP transmit queue at this instant.
.El
.Sh EXIT STATUS
The
.Nm
utility exits 0 on success, or 1 if an error occurs.
.Sh EXAMPLES
.Bl -tag -width ""
.It Sy Example 1 List established connections.
By default, connstat lists basic connection details.
Using the
.Fl e
option allows the user to get a quick glance of established connections.
.Bd -literal
$ connstat -e
          LADDR  LPORT           RADDR  RPORT        STATE
   10.43.37.172  51275    172.16.105.4    389  ESTABLISHED
   10.43.37.172     22    172.16.98.16  62270  ESTABLISHED
   10.43.37.172   1020  172.16.100.162   2049  ESTABLISHED
   10.43.37.172   1019     10.43.11.64   2049  ESTABLISHED
   10.43.37.172     22    172.16.98.16  61520  ESTABLISHED
   10.43.37.172     80    10.43.16.132  59467  ESTABLISHED
.Ed
.It Sy Example 2 Show one connection's I/O stats every second
The
.Fl F
option is used to filter a specific connection,
.Fl o
is used to output specific fields, and
.Fl i
to provide the output interval in seconds.
.Bd -literal
$ connstat -F lport=22,rport=49675,raddr=172.16.168.30 \e
  -o inbytes,outbytes -i 1
    INBYTES    OUTBYTES
       9589       18101
    INBYTES    OUTBYTES
       9589       18341
    INBYTES    OUTBYTES
       9589       18501
    INBYTES    OUTBYTES
       9589       18661
    ...
.Ed
.It Sy Example 3 Understanding the bottleneck for a given connection
Understanding the transmit bottleneck for a connection requires knowing the
size of the congestion window, whether the window is full, and the round-trip
time to the peer.
The congestion window is full when
.Sy suna
is equal to
.Sy cwnd .
If the window is full, then the throughput is limited by the size of the window
and the round-trip time.
In that case, knowing these two values is critical.
Either the window is small because of retransmissions, or the round-trip
latency is high, or both.
In the example below, the window is small due to high congestion or an
unreliable network.
.Bd -literal
$ connstat -F lport=41934,rport=50001 \e
  -o outbytes,suna,cwnd,unsent,retransbytes,rtt -T d -i 1
July  7, 2016 11:04:40 AM EDT
   OUTBYTES        SUNA        CWND      UNSENT  RETRANSBYTES      RTT
 1647048093       47784       47784     3017352       3701844      495
July  7, 2016 11:04:41 AM EDT
   OUTBYTES        SUNA        CWND      UNSENT  RETRANSBYTES      RTT
 1660720109       41992       41992     1535032       3765556      673
July  7, 2016 11:04:42 AM EDT
   OUTBYTES        SUNA        CWND      UNSENT  RETRANSBYTES      RTT
 1661875613       26064       26064     4311688       3829268      571
July  7, 2016 11:04:43 AM EDT
   OUTBYTES        SUNA        CWND      UNSENT  RETRANSBYTES      RTT
 1681478637       41992       41992      437304       3932076     1471
July  7, 2016 11:04:44 AM EDT
   OUTBYTES        SUNA        CWND      UNSENT  RETRANSBYTES      RTT
 1692028765       44888       44888     1945800       4014612      921
\&...
.Ed
.It Sy Example 4 Calculating average RTT over intervals
As described in the
.Sx Fields
section, the
.Sy rtts
and
.Sy rttc
fields can be used to calculate average RTT over a period of time.
The following example combines machine parsable output with these fields to do
this programmatically.
The script:
.Bd -literal
#!/bin/bash

i=0
connstat -P -F lport=41934,rport=50001 -o rttc,rtts -i 1 | \e
    while IFS=, read rttc[$i] rtts[$i]; do
        if [[ $i != 0 ]]; then
                let rtt="(${rtts[$i]} - ${rtts[$i - 1]}) / \e
                    (${rttc[$i]} - ${rttc[$i - 1]})"
                print "avg rtt = ${rtt}us"
        fi
        ((i++))
done
.Ed
.Pp
The output:
.Bd -literal
\&...
avg rtt = 992us
avg rtt = 829us
avg rtt = 712us
avg rtt = 869us
\&...
.Ed
.It Sy Example 5 Show HTTP server connections in TIME_WAIT state
Connections accumulating in TIME_WAIT state can sometimes be an issue, as these
connections linger and take up port number space while their time wait timer
is ticking.
.Bd -literal
$ connstat -F state=time_wait,lport=80
          LADDR  LPORT           RADDR  RPORT        STATE
   10.43.37.172     80   172.16.168.30  56067    TIME_WAIT
   10.43.37.172     80   172.16.168.30  56068    TIME_WAIT
   10.43.37.172     80   172.16.168.30  56070    TIME_WAIT
.Ed
.El
.Sh INTERFACE STABILITY
The command line options for this command are stable, but the output format
when not using the
.Fl P
option and diagnostic messages are not.
.Sh SEE ALSO
.Xr netstat 8
.Rs
.%A J. Postel
.%B Transmission Control Protocol, STD 7, RFC 793
.%D September 1981
.Re
.Rs
.%A V. Paxson
.%A M. Allman
.%A J. Chu
.%A M. Sargent
.%B Computing TCP's Retransmission Timer, RFC 6298
.%D June 2011
.Re<|MERGE_RESOLUTION|>--- conflicted
+++ resolved
@@ -16,11 +16,7 @@
 .\" Copyright (c) 2016 by Delphix. All rights reserved.
 .\" Copyright 2019 Joyent, Inc.
 .\"
-<<<<<<< HEAD
-.Dd August 15, 2019
-=======
 .Dd March 10, 2023
->>>>>>> 11845c32
 .Dt CONNSTAT 8
 .Os
 .Sh NAME
