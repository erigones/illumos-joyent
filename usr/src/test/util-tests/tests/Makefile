#
# This file and its contents are supplied under the terms of the
# Common Development and Distribution License ("CDDL"), version 1.0.
# You may only use this file in accordance with the terms of version
# 1.0 of the CDDL.
#
# A full copy of the text of the CDDL should have accompanied this
# source.  A copy of the CDDL is also available via the Internet at
# http://www.illumos.org/license/CDDL.
#

#
# Copyright (c) 2012 by Delphix. All rights reserved.
# Copyright 2014 Garrett D'Amore <garrett@damore.org>
# Copyright 2014 Nexenta Systems, Inc. All rights reserved.
# Copyright 2017 Jason King
# Copyright 2020 Joyent, Inc.
# Copyright 2020 OmniOS Community Edition (OmniOSce) Association.
#

<<<<<<< HEAD
SUBDIRS = date dis dladm iconv libnvpair_json libsff printf xargs grep_xpg4
SUBDIRS += demangle mergeq workq chown ctf smbios libjedec awk make sleep
SUBDIRS += bunyan libcustr find mdb sed head pcidb pcieadm svr4pkg
=======
SUBDIRS =		\
	ar		\
	awk		\
	chown		\
	ctf		\
	date		\
	demangle	\
	dis		\
	dladm		\
	find		\
	grep_xpg4	\
	head		\
	iconv		\
	libcustr	\
	libjedec	\
	libnvpair_json	\
	libsff		\
	make		\
	mdb		\
	mergeq		\
	pcidb		\
	pcieadm		\
	printf		\
	sed		\
	sleep		\
	smbios		\
	svr4pkg		\
	workq		\
	xargs
>>>>>>> 1dee82f4

include $(SRC)/test/Makefile.com<|MERGE_RESOLUTION|>--- conflicted
+++ resolved
@@ -18,14 +18,10 @@
 # Copyright 2020 OmniOS Community Edition (OmniOSce) Association.
 #
 
-<<<<<<< HEAD
-SUBDIRS = date dis dladm iconv libnvpair_json libsff printf xargs grep_xpg4
-SUBDIRS += demangle mergeq workq chown ctf smbios libjedec awk make sleep
-SUBDIRS += bunyan libcustr find mdb sed head pcidb pcieadm svr4pkg
-=======
 SUBDIRS =		\
 	ar		\
 	awk		\
+	bunyan		\
 	chown		\
 	ctf		\
 	date		\
@@ -52,6 +48,5 @@
 	svr4pkg		\
 	workq		\
 	xargs
->>>>>>> 1dee82f4
 
 include $(SRC)/test/Makefile.com