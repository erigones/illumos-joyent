--- conflicted
+++ resolved
@@ -11,19 +11,11 @@
 
 #
 # Copyright (c) 2012, 2016 by Delphix. All rights reserved.
-<<<<<<< HEAD
-# Copyright 2016 Joyent, Inc.
+# Copyright 2017 Joyent, Inc.
 #
 
 SUBDIRS = poll secflags sigqueue spoof-ras sdevfs sockfs stress timer tmpfs \
-	file-locking
-=======
-# Copyright 2017 Joyent, Inc.
-#
-
-SUBDIRS = poll secflags sigqueue spoof-ras sdevfs sockfs stress file-locking \
-	pf_key
->>>>>>> b7daf799
+	file-locking pf_key
 
 PROGS = \
 	OS-6097
