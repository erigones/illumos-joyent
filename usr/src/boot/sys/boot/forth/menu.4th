--- conflicted
+++ resolved
@@ -1,11 +1,8 @@
 \ Copyright (c) 2003 Scott Long <scottl@FreeBSD.org>
 \ Copyright (c) 2003 Aleksander Fafula <alex@fafula.com>
 \ Copyright (c) 2006-2015 Devin Teske <dteske@FreeBSD.org>
-<<<<<<< HEAD
-\ Copyright (c) 2016 Erigones, s. r. o.
-=======
 \ Copyright 2019 OmniOS Community Edition (OmniOSce) Association.
->>>>>>> 30705f8d
+\ Copyright (c) 2019 Erigones, s. r. o.
 \ All rights reserved.
 \
 \ Redistribution and use in source and binary forms, with or without
