\ Copyright (c) 2003 Scott Long <scottl@FreeBSD.org>
\ Copyright (c) 2003 Aleksander Fafula <alex@fafula.com>
\ Copyright (c) 2006-2015 Devin Teske <dteske@FreeBSD.org>
\ Copyright 2019 OmniOS Community Edition (OmniOSce) Association.
\ Copyright (c) 2019 Erigones, s. r. o.
\ All rights reserved.
\ Copyright 2019 Joyent, Inc.
\
\ Redistribution and use in source and binary forms, with or without
\ modification, are permitted provided that the following conditions
\ are met:
\ 1. Redistributions of source code must retain the above copyright
\    notice, this list of conditions and the following disclaimer.
\ 2. Redistributions in binary form must reproduce the above copyright
\    notice, this list of conditions and the following disclaimer in the
\    documentation and/or other materials provided with the distribution.
\
\ THIS SOFTWARE IS PROVIDED BY THE AUTHOR AND CONTRIBUTORS ``AS IS'' AND
\ ANY EXPRESS OR IMPLIED WARRANTIES, INCLUDING, BUT NOT LIMITED TO, THE
\ IMPLIED WARRANTIES OF MERCHANTABILITY AND FITNESS FOR A PARTICULAR PURPOSE
\ ARE DISCLAIMED.  IN NO EVENT SHALL THE AUTHOR OR CONTRIBUTORS BE LIABLE
\ FOR ANY DIRECT, INDIRECT, INCIDENTAL, SPECIAL, EXEMPLARY, OR CONSEQUENTIAL
\ DAMAGES (INCLUDING, BUT NOT LIMITED TO, PROCUREMENT OF SUBSTITUTE GOODS
\ OR SERVICES; LOSS OF USE, DATA, OR PROFITS; OR BUSINESS INTERRUPTION)
\ HOWEVER CAUSED AND ON ANY THEORY OF LIABILITY, WHETHER IN CONTRACT, STRICT
\ LIABILITY, OR TORT (INCLUDING NEGLIGENCE OR OTHERWISE) ARISING IN ANY WAY
\ OUT OF THE USE OF THIS SOFTWARE, EVEN IF ADVISED OF THE POSSIBILITY OF
\ SUCH DAMAGE.

marker task-menu.4th

\ Frame drawing
include /boot/forth/frames.4th

vocabulary menu-infrastructure
vocabulary menu-namespace
vocabulary menu-command-helpers

only forth also menu-infrastructure definitions

f_double        \ Set frames to double (see frames.4th). Replace with
                \ f_single if you want single frames.
46 constant dot \ ASCII definition of a period (in decimal)

 5 constant menu_default_x         \ default column position of timeout
10 constant menu_default_y         \ default row position of timeout msg
 4 constant menu_timeout_default_x \ default column position of timeout
23 constant menu_timeout_default_y \ default row position of timeout msg
10 constant menu_timeout_default   \ default timeout (in seconds)

\ Customize the following values with care

  1 constant menu_start \ Numerical prefix of first menu item
dot constant bullet     \ Menu bullet (appears after numerical prefix)
  5 constant menu_x     \ Row position of the menu (from the top)
 10 constant menu_y     \ Column position of the menu (from left side)

\ Menu Appearance
variable menuidx   \ Menu item stack for number prefixes
variable menurow   \ Menu item stack for positioning
variable menubllt  \ Menu item bullet

\ Menu Positioning
variable menuX     \ Menu X offset (columns)
variable menuY     \ Menu Y offset (rows)

\ Menu-item elements
variable menurebootadded

\ Parsing of kernels into menu-items
variable kernidx
variable kernlen
variable kernmenuidx

\ Menu timer [count-down] variables
variable menu_timeout_enabled \ timeout state (internal use only)
variable menu_time            \ variable for tracking the passage of time
variable menu_timeout         \ determined configurable delay duration
variable menu_timeout_x       \ column position of timeout message
variable menu_timeout_y       \ row position of timeout message

\ Containers for parsing kernels into menu-items
create kerncapbuf 64 allot
create kerndefault 64 allot
create kernelsbuf 256 allot

only forth also menu-namespace definitions

\ Menu-item key association/detection
variable menukey1
variable menukey2
variable menukey3
variable menukey4
variable menukey5
variable menukey6
variable menukey7
variable menukey8
variable menureboot
variable menuacpi
variable menuosconsole
variable menuoptions
variable menukernel

\ Menu initialization status variables
variable init_state1
variable init_state2
variable init_state3
variable init_state4
variable init_state5
variable init_state6
variable init_state7
variable init_state8

\ Boolean option status variables
variable toggle_state1
variable toggle_state2
variable toggle_state3
variable toggle_state4
variable toggle_state5
variable toggle_state6
variable toggle_state7
variable toggle_state8

\ Array option status variables
variable cycle_state1
variable cycle_state2
variable cycle_state3
variable cycle_state4
variable cycle_state5
variable cycle_state6
variable cycle_state7
variable cycle_state8

\ Containers for storing the initial caption text
create init_text1 64 allot
create init_text2 64 allot
create init_text3 64 allot
create init_text4 64 allot
create init_text5 64 allot
create init_text6 64 allot
create init_text7 64 allot
create init_text8 64 allot

only forth definitions

: arch-i386? ( -- BOOL ) \ Returns TRUE (-1) on i386, FALSE (0) otherwise.
	s" arch-i386" environment? dup if
		drop
	then
;

: acpipresent? ( -- flag ) \ Returns TRUE if ACPI is present, FALSE otherwise
	s" hint.acpi.0.rsdp" getenv
	dup -1 = if
		drop false exit
	then
	2drop
	true
;

: acpienabled? ( -- flag ) \ Returns TRUE if ACPI is enabled, FALSE otherwise
	s" hint.acpi.0.disabled" getenv
	dup -1 <> if
		s" 0" compare 0<> if
			false exit
		then
	else
		drop
	then
	true
;

: +c! ( N C-ADDR/U K -- C-ADDR/U )
	3 pick 3 pick	( n c-addr/u k -- n c-addr/u k n c-addr )
	rot + c!	( n c-addr/u k n c-addr -- n c-addr/u )
	rot drop	( n c-addr/u -- c-addr/u )
;

only forth also menu-namespace definitions

\ Forth variables
: namespace     ( C-ADDR/U N -- ) also menu-namespace +c! evaluate previous ;
: menukeyN      ( N -- ADDR )   s" menukeyN"       7 namespace ;
: init_stateN   ( N -- ADDR )   s" init_stateN"   10 namespace ;
: toggle_stateN ( N -- ADDR )   s" toggle_stateN" 12 namespace ;
: cycle_stateN  ( N -- ADDR )   s" cycle_stateN"  11 namespace ;
: init_textN    ( N -- C-ADDR ) s" init_textN"     9 namespace ;

\ Environment variables
: kernel[x]          ( N -- C-ADDR/U )   s" kernel[x]"           7 +c! ;
: menu_init[x]       ( N -- C-ADDR/U )   s" menu_init[x]"       10 +c! ;
: menu_command[x]    ( N -- C-ADDR/U )   s" menu_command[x]"    13 +c! ;
: menu_caption[x]    ( N -- C-ADDR/U )   s" menu_caption[x]"    13 +c! ;
: ansi_caption[x]    ( N -- C-ADDR/U )   s" ansi_caption[x]"    13 +c! ;
: menu_keycode[x]    ( N -- C-ADDR/U )   s" menu_keycode[x]"    13 +c! ;
: toggled_text[x]    ( N -- C-ADDR/U )   s" toggled_text[x]"    13 +c! ;
: toggled_ansi[x]    ( N -- C-ADDR/U )   s" toggled_ansi[x]"    13 +c! ;
: menu_caption[x][y] ( N M -- C-ADDR/U ) s" menu_caption[x][y]" 16 +c! 13 +c! ;
: ansi_caption[x][y] ( N M -- C-ADDR/U ) s" ansi_caption[x][y]" 16 +c! 13 +c! ;

also menu-infrastructure definitions

\ This function prints a menu item at menuX (row) and menuY (column), returns
\ the incremental decimal ASCII value associated with the menu item, and
\ increments the cursor position to the next row for the creation of the next
\ menu item. This function is called by the menu-create function. You need not
\ call it directly.
\
: printmenuitem ( menu_item_str -- ascii_keycode )

	loader_color? if [char] ^ escc! then

	menurow dup @ 1+ swap ! ( increment menurow )
	menuidx dup @ 1+ swap ! ( increment menuidx )

	\ Calculate the menuitem row position
	menurow @ menuY @ +

	\ Position the cursor at the menuitem position
	dup menuX @ swap at-xy

	\ Print the value of menuidx
	loader_color? dup ( -- bool bool )
	if b then
	menuidx @ .
	if me then

	\ Move the cursor forward 1 column
	dup menuX @ 1+ swap at-xy

	menubllt @ emit	\ Print the menu bullet using the emit function

	\ Move the cursor to the 3rd column from the current position
	\ to allow for a space between the numerical prefix and the
	\ text caption
	menuX @ 3 + swap at-xy

	\ Print the menu caption (we expect a string to be on the stack
	\ prior to invoking this function)
	type

	\ Here we will add the ASCII decimal of the numerical prefix
	\ to the stack (decimal ASCII for `1' is 49) as a "return value"
	menuidx @ 48 +
;

: delim? ( C -- BOOL )
	dup  32 =		( c -- c bool )		\ [sp] space
	over  9 = or		( c bool -- c bool )	\ [ht] horizontal tab
	over 10 = or		( c bool -- c bool )	\ [nl] newline
	over 13 = or		( c bool -- c bool )	\ [cr] carriage return
	over [char] , =	or	( c bool -- c bool )	\ comma
	swap drop		( c bool -- bool )	\ return boolean
;

\ This function parses $kernels into variables that are used by the menu to
\ display which kernel to boot when the [overloaded] `boot' word is interpreted.
\ Used internally by menu-create, you need not (nor should you) call this
\ directly.
\
: parse-kernels ( N -- ) \ kernidx
	kernidx ! ( n -- )	\ store provided `x' value
	[char] 0 kernmenuidx !	\ initialize `y' value for menu_caption[x][y]

	\ Attempt to get a list of kernels, fall back to sensible default
	s" kernels" getenv dup -1 = if
		drop ( cruft )
		s" kernel kernel.old"
	then ( -- c-addr/u )

	\ Check to see if the user has altered $kernel by comparing it against
	\ $kernel[N] where N is kernel_state (the actively displayed kernel).
	s" kernel_state" evaluate @ 48 + s" kernel[N]" 7 +c! getenv
	dup -1 <> if
		s" kernel" getenv dup -1 = if
			drop ( cruft ) s" "
		then
		2swap 2over compare 0= if
			2drop FALSE ( skip below conditional )
		else \ User has changed $kernel
			TRUE ( slurp in new value )
		then
	else \ We haven't yet parsed $kernels into $kernel[N]
		drop ( getenv cruft )
		s" kernel" getenv dup -1 = if
			drop ( cruft ) s" "
		then
		TRUE ( slurp in initial value )
	then ( c-addr/u -- c-addr/u c-addr/u,-1 | 0 )
	if \ slurp new value into kerndefault
		kerndefault 1+ 0 2swap strcat swap 1- c!
	then

	\ Clear out existing parsed-kernels
	kernidx @ [char] 0
	begin
		dup kernel[x] unsetenv
		2dup menu_caption[x][y] unsetenv
		2dup ansi_caption[x][y] unsetenv
		1+ dup [char] 8 >
	until
	2drop

	\ Step through the string until we find the end
	begin
		0 kernlen ! \ initialize length of value

		\ Skip leading whitespace and/or comma delimiters
		begin
			dup 0<> if
				over c@ delim? ( c-addr/u -- c-addr/u bool )
			else
				false ( c-addr/u -- c-addr/u bool )
			then
		while
			1- swap 1+ swap ( c-addr/u -- c-addr'/u' )
		repeat
		( c-addr/u -- c-addr'/u' )

		dup 0= if \ end of string while eating whitespace
			2drop ( c-addr/u -- )
			kernmenuidx @ [char] 0 <> if \ found at least one
				exit \ all done
			then

			\ No entries in $kernels; use $kernel instead
			s" kernel" getenv dup -1 = if
				drop ( cruft ) s" "
			then ( -- c-addr/u )
			dup kernlen ! \ store entire value length as kernlen
		else
			\ We're still within $kernels parsing toward the end;
			\ find delimiter/end to determine kernlen
			2dup ( c-addr/u -- c-addr/u c-addr/u )
			begin dup 0<> while
				over c@ delim? if
					drop 0 ( break ) \ found delimiter
				else
					kernlen @ 1+ kernlen ! \ incrememnt
					1- swap 1+ swap \ c-addr++ u--
				then
			repeat
			2drop ( c-addr/u c-addr'/u' -- c-addr/u )

			\ If this is the first entry, compare it to $kernel
			\ If different, then insert $kernel beforehand
			kernmenuidx @ [char] 0 = if
				over kernlen @ kerndefault count compare if
					kernelsbuf 0 kerndefault count strcat
					s" ," strcat 2swap strcat
					kerndefault count swap drop kernlen !
				then
			then
		then
		( c-addr/u -- c-addr'/u' )

		\ At this point, we should have something on the stack to store
		\ as the next kernel menu option; start assembling variables

		over kernlen @ ( c-addr/u -- c-addr/u c-addr/u2 )

		\ Assign first to kernel[x]
		2dup kernmenuidx @ kernel[x] setenv

		\ Assign second to menu_caption[x][y]
		kerncapbuf 0 s" [K]ernel: " strcat
		2over strcat
		kernidx @ kernmenuidx @ menu_caption[x][y]
		setenv

		\ Assign third to ansi_caption[x][y]
		kerncapbuf 0 s" @[1mK@[37mernel: " [char] @ escc! strcat
		kernmenuidx @ [char] 0 = if
			s" default/@[32m"
		else
			s" @[34;1m"
		then
		[char] @ escc! strcat
		2over strcat
		s" @[37m" [char] @ escc! strcat
		kernidx @ kernmenuidx @ ansi_caption[x][y]
		setenv

		2drop ( c-addr/u c-addr/u2 -- c-addr/u )

		kernmenuidx @ 1+ dup kernmenuidx ! [char] 8 > if
			2drop ( c-addr/u -- ) exit
		then

		kernlen @ - swap kernlen @ + swap ( c-addr/u -- c-addr'/u' )
	again
;

\ This function goes through the kernels that were discovered by the
\ parse-kernels function [above], adding " (# of #)" text to the end of each
\ caption.
\
: tag-kernels ( -- )
	kernidx @ ( -- x ) dup 0= if exit then
	[char] 0 s"  (Y of Z)" ( x -- x y c-addr/u )
	kernmenuidx @ -rot 7 +c! \ Replace 'Z' with number of kernels parsed
	begin
		2 pick 1+ -rot 2 +c! \ Replace 'Y' with current ASCII num

		2over menu_caption[x][y] getenv dup -1 <> if
			2dup + 1- c@ [char] ) = if
				2drop \ Already tagged
			else
				kerncapbuf 0 2swap strcat
				2over strcat
				5 pick 5 pick menu_caption[x][y] setenv
			then
		else
			drop ( getenv cruft )
		then

		2over ansi_caption[x][y] getenv dup -1 <> if
			2dup + 1- c@ [char] ) = if
				2drop \ Already tagged
			else
				kerncapbuf 0 2swap strcat
				2over strcat
				5 pick 5 pick ansi_caption[x][y] setenv
			then
		else
			drop ( getenv cruft )
		then

		rot 1+ dup [char] 8 > if
			-rot 2drop TRUE ( break )
		else
			-rot FALSE
		then
	until
	2drop ( x y -- )
;

\ Illumos kernel acpi-user-options has following values:
\ default:	0 - system will enable acpi based on bios date
\ on:		1 - acpi is set on
\ off:		2 - acpi is set off
\ madt:		4 - use only MADT
\ legacy:	8 - use legacy mode

: acpi-captions ( N -- )
  \ first entry
  dup s" [A]CPI............ default" rot 48 menu_caption[x][y] setenv
  dup s" ^[1mA^[mCPI.......... ^[32;7mdefault^[m" rot 48 ansi_caption[x][y] setenv

  dup s" [A]CPI................ On" rot 49 menu_caption[x][y] setenv
  dup s" ^[1mA^[mCPI............... ^[34;1mOn^[m" rot 49 ansi_caption[x][y] setenv

  dup s" [A]CPI............... Off" rot 50 menu_caption[x][y] setenv
  dup s" ^[1mA^[mCPI.............. ^[34;1mOff^[m" rot 50 ansi_caption[x][y] setenv

  dup s" [A]CPI.............. MADT" rot 51 menu_caption[x][y] setenv
  dup s" ^[1mA^[mCPI............. ^[34;1mMADT^[m" rot 51 ansi_caption[x][y] setenv

  dup s" [A]CPI............ Legacy" rot 52 menu_caption[x][y] setenv
  s" ^[1mA^[mCPI............... ^[34;1mLegacy^[m" rot 52 ansi_caption[x][y] setenv
;

\ Illumos console has following values:
\ text, ttya, ttyb, ttyc, ttyd

: osconsole-captions ( N -- )
  \ first entry
  dup s" OS [C]onsole.......... text" rot 48 menu_caption[x][y] setenv
  dup s" OS ^[1mC^[monsole........... ^[32;7mtext^[m" rot 48 ansi_caption[x][y] setenv

  dup s" OS [C]onsole.......... ttya" rot 49 menu_caption[x][y] setenv
  dup s" OS ^[1mC^[monsole........... ^[34;1mttya^[m" rot 49 ansi_caption[x][y] setenv

  dup s" OS [C]onsole.......... ttyb" rot 50 menu_caption[x][y] setenv
  dup s" OS ^[1mC^[monsole........... ^[34;1mttyb^[m" rot 50 ansi_caption[x][y] setenv

  dup s" OS [C]onsole.......... ttyc" rot 51 menu_caption[x][y] setenv
  dup s" OS ^[1mC^[monsole........... ^[34;1mttyc^[m" rot 51 ansi_caption[x][y] setenv

  dup s" OS [C]onsole.......... ttyd" rot 52 menu_caption[x][y] setenv
  s" OS ^[1mC^[monsole........... ^[34;1mttyd^[m" rot 52 ansi_caption[x][y] setenv
;

\ This function creates the list of menu items. This function is called by the
\ menu-display function. You need not call it directly.
\
: menu-create ( -- )

	\ Print the frame caption at (x,y)
	s" loader_menu_title" getenv dup -1 = if
<<<<<<< HEAD
		drop s" Welcome to Danube Cloud"
=======
		drop s" Welcome to SmartOS"
>>>>>>> 8854c9be
	then
	TRUE ( use default alignment )
	s" loader_menu_title_align" getenv dup -1 <> if
		2dup s" left" compare-insensitive 0= if ( 1 )
			2drop ( c-addr/u ) drop ( bool )
			menuX @ menuY @ 1-
			FALSE ( don't use default alignment )
		else ( 1 ) 2dup s" right" compare-insensitive 0= if ( 2 )
			2drop ( c-addr/u ) drop ( bool )
			menuX @ 42 + 4 - over - menuY @ 1-
			FALSE ( don't use default alignment )
		else ( 2 ) 2drop ( c-addr/u ) then ( 1 ) then
	else
		drop ( getenv cruft )
	then
	if ( use default center alignement? )
		menuX @ 19 + over 2 / - menuY @ 1-
	then
	at-xy type

	\ If $menu_init is set, evaluate it (allowing for whole menus to be
	\ constructed dynamically -- as this function could conceivably set
	\ the remaining environment variables to construct the menu entirely).
	\
	s" menu_init" getenv dup -1 <> if
		evaluate
	else
		drop
	then

	\ Print our menu options with respective key/variable associations.
	\ `printmenuitem' ends by adding the decimal ASCII value for the
	\ numerical prefix to the stack. We store the value left on the stack
	\ to the key binding variable for later testing against a character
	\ captured by the `getkey' function.

	\ Note that any menu item beyond 9 will have a numerical prefix on the
	\ screen consisting of the first digit (ie. 1 for the tenth menu item)
	\ and the key required to activate that menu item will be the decimal
	\ ASCII of 48 plus the menu item (ie. 58 for the tenth item, aka. `:')
	\ which is misleading and not desirable.
	\
	\ Thus, we do not allow more than 8 configurable items on the menu
	\ (with "Reboot" as the optional ninth and highest numbered item).

	\
	\ Initialize the OsConsole option status.
	\
	0 menuosconsole !
	s" menu_osconsole" getenv -1 <> if
		c@ dup 48 > over 57 < and if ( '1' <= c1 <= '8' )
			dup menuosconsole !
			dup osconsole-captions

			s" init_osconsole" evaluate

			\ Get the current cycle state (entry to use)
			s" osconsole_state" evaluate @ 48 + ( n -- n y )

			\ Set the current non-ANSI caption
			2dup swap dup ( n y -- n y y n n )
			s" set menu_caption[x]=$menu_caption[x][y]"
			17 +c! 34 +c! 37 +c! evaluate
			( n y y n n c-addr/u -- n y  )

			\ Set the current ANSI caption
			2dup swap dup ( n y -- n y y n n )
			s" set ansi_caption[x]=$ansi_caption[x][y]"
			17 +c! 34 +c! 37 +c! evaluate
			( n y y n n c-addr/u -- n y )

			\ Initialize cycle state from stored value
			48 - ( n y -- n k )
			s" init_cyclestate" evaluate ( n k -- n )

			\ Set $os_console
			s" activate_osconsole" evaluate ( n -- n )
		then
		drop
	then

	\
	\ Initialize the ACPI option status.
	\
	0 menuacpi !
	s" menu_acpi" getenv -1 <> if
		c@ dup 48 > over 57 < and if ( '1' <= c1 <= '8' )
			dup menuacpi !
			dup acpi-captions

			s" init_acpi" evaluate

			\ Get the current cycle state (entry to use)
			s" acpi_state" evaluate @ 48 + ( n -- n y )

			\ Set the current non-ANSI caption
			2dup swap dup ( n y -- n y y n n )
			s" set menu_caption[x]=$menu_caption[x][y]"
			17 +c! 34 +c! 37 +c! evaluate
			( n y y n n c-addr/u -- n y  )

			\ Set the current ANSI caption
			2dup swap dup ( n y -- n y y n n )
			s" set ansi_caption[x]=$ansi_caption[x][y]"
			17 +c! 34 +c! 37 +c! evaluate
			( n y y n n c-addr/u -- n y )

			\ Initialize cycle state from stored value
			48 - ( n y -- n k )
			s" init_cyclestate" evaluate ( n k -- n )

			\ Set $acpi-user-options
			s" activate_acpi" evaluate ( n -- n )
		then
		drop
	then

	\
	\ Initialize kernel captions after parsing $kernels
	\
	0 menukernel !
	s" menu_kernel" getenv -1 <> if
		c@ dup 48 > over 57 < and if ( '1' <= c1 <= '8' )
			dup menukernel !
			dup parse-kernels tag-kernels

			\ Get the current cycle state (entry to use)
			s" kernel_state" evaluate @ 48 + ( n -- n y )

			\ If state is invalid, reset
			dup kernmenuidx @ 1- > if
				drop [char] 0 ( n y -- n 48 )
				0 s" kernel_state" evaluate !
				over s" init_kernel" evaluate drop
			then

			\ Set the current non-ANSI caption
			2dup swap dup ( n y -- n y y n n )
			s" set menu_caption[x]=$menu_caption[x][y]"
			17 +c! 34 +c! 37 +c! evaluate
			( n y y n n c-addr/u -- n y  )

			\ Set the current ANSI caption
			2dup swap dup ( n y -- n y y n n )
			s" set ansi_caption[x]=$ansi_caption[x][y]"
			17 +c! 34 +c! 37 +c! evaluate
			( n y y n n c-addr/u -- n y )

			\ Initialize cycle state from stored value
			48 - ( n y -- n k )
			s" init_cyclestate" evaluate ( n k -- n )

			\ Set $kernel to $kernel[y]
			s" activate_kernel" evaluate ( n -- n )
		then
		drop
	then

	\
	\ Initialize the menu_options visual separator.
	\
	0 menuoptions !
	s" menu_options" getenv -1 <> if
		c@ dup 48 > over 57 < and if ( '1' <= c1 <= '8' )
			menuoptions !
		else
			drop
		then
	then

	\ Initialize "Reboot" menu state variable (prevents double-entry)
	false menurebootadded !

	menu_start
	1- menuidx !    \ Initialize the starting index for the menu
	0 menurow !     \ Initialize the starting position for the menu

	49 \ Iterator start (loop range 49 to 56; ASCII '1' to '8')
	begin
		\ If the "Options:" separator, print it.
		dup menuoptions @ = if
			\ Optionally add a reboot option to the menu
			s" menu_reboot" getenv -1 <> if
				drop
				s" Reboot" printmenuitem menureboot !
				true menurebootadded !
			then

			menuX @
			menurow @ 2 + menurow !
			menurow @ menuY @ +
			at-xy
			s" menu_optionstext" getenv dup -1 <> if
				type
			else
				drop ." Options:"
			then
		then

		\ make sure we have not already initialized this item
		dup init_stateN dup @ 0= if
			1 swap !

			\ If this menuitem has an initializer, run it
			dup menu_init[x]
			getenv dup -1 <> if
				evaluate
			else
				drop
			then
		else
			drop
		then

		dup
		loader_color? if
			ansi_caption[x]
		else
			menu_caption[x]
		then

		dup -1 <> if
			\ test for environment variable
			getenv dup -1 <> if
				printmenuitem ( c-addr/u -- n )
				dup menukeyN !
			else
				drop
			then
		else
			drop
		then

		1+ dup 56 > \ add 1 to iterator, continue if less than 57
	until
	drop \ iterator

	\ Optionally add a reboot option to the menu
	menurebootadded @ true <> if
		s" menu_reboot" getenv -1 <> if
			drop       \ no need for the value
			s" Reboot" \ menu caption (required by printmenuitem)

			printmenuitem
			menureboot !
		else
			0 menureboot !
		then
	then
;

: do_ipxe ( -- bool)
	\ getenv? leaves -1 on stack if the env var exists.  Thus if both
	\ headnode and ipxe exist then the sum of what will be left on the
	\ stack should be -2.
	s" headnode" getenv? s" ipxe" getenv? + -2 = if
		s" ipxe" getenv s" true" compare 0= if
			true
		else
			false
		then
	else
		false
	then
;

\ Takes a single integer on the stack and updates the timeout display. The
\ integer must be between 0 and 9 (we will only update a single digit in the
\ source message).
\
: menu-timeout-update ( N -- )

	\ Enforce minimum/maximum
	dup 9 > if drop 9 then
	dup 0 < if drop 0 then

	s" headnode" getenv? if
		do_ipxe if
			s" Autoboot in N seconds from PXE. [Space] to pause" ( n -- n c-addr/u )
		else
			s" Autoboot in N seconds from the USB Key. [Space] to pause" ( n -- n c-addr/u )
		then
	else
		s" Autoboot in N seconds. [Space] to pause" ( n -- n c-addr/u )
	then

	2 pick 0> if
		rot 48 + -rot ( n c-addr/u -- n' c-addr/u ) \ convert to ASCII
		12 +c!        ( n' c-addr/u -- c-addr/u )   \ replace 'N' above

		menu_timeout_x @ menu_timeout_y @ at-xy \ position cursor
		type ( c-addr/u -- ) \ print message
	else
		menu_timeout_x @ menu_timeout_y @ at-xy \ position cursor
		spaces ( n c-addr/u -- n c-addr ) \ erase message
		2drop ( n c-addr -- )
	then

	at-bl
;

\ This function blocks program flow (loops forever) until a key is pressed.
\ The key that was pressed is added to the top of the stack in the form of its
\ decimal ASCII representation. This function is called by the menu-display
\ function. You need not call it directly.
\ note, the esc sequences will be dropped, this needs to be changed if
\ menu is built based on arrow keys.
\
: getkey ( -- ascii_keycode )

	begin \ loop forever

		menu_timeout_enabled @ 1 = if
			( -- )
			seconds ( get current time: -- N )
			dup menu_time @ <> if ( has time elapsed?: N N N -- N )

				\ At least 1 second has elapsed since last loop
				\ so we will decrement our "timeout" (really a
				\ counter, insuring that we do not proceed too
				\ fast) and update our timeout display.

				menu_time ! ( update time record: N -- )
				menu_timeout @ ( "time" remaining: -- N )
				dup 0> if ( greater than 0?: N N 0 -- N )
					1- ( decrement counter: N -- N )
					dup menu_timeout !
						( re-assign: N N Addr -- N )
				then
				( -- N )

				dup 0= swap 0< or if ( N <= 0?: N N -- )
					\ halt the timer
					0 menu_timeout ! ( 0 Addr -- )
					0 menu_timeout_enabled ! ( 0 Addr -- )
				then

				\ update the timer display ( N -- )
				menu_timeout @ menu-timeout-update

				menu_timeout @ 0= if
					\ We've reached the end of the timeout
					\ (user did not cancel by pressing ANY
					\ key)

					s" menu_timeout_command"  getenv dup
					-1 = if
						drop \ clean-up
					else
						evaluate
					then
				then

			else ( -- N )
				\ No [detectable] time has elapsed (in seconds)
				drop ( N -- )
			then
			( -- )
		then

		key? if \ Was a key pressed? (see loader(8))

			\ An actual key was pressed (if the timeout is running,
			\ kill it regardless of which key was pressed)
			menu_timeout @ 0<> if
				0 menu_timeout !
				0 menu_timeout_enabled !

				\ clear screen of timeout message
				0 menu-timeout-update
			then

			\ get the key that was pressed and exit (if we
			\ get a non-zero ASCII code)
			key dup 0<> if
				dup 0x1b = if
					key? if ( is it sequence? )
						drop
						begin
							key?
						while
							key drop
						repeat
					else
						exit
					then
				else
					exit
				then
			else
				drop
			then
		then
		50 ms \ sleep for 50 milliseconds (see loader(8))

	again
;

: menu-erase ( -- ) \ Erases menu and resets positioning variable to position 1.

	\ Clear the screen area associated with the interactive menu
	menuX @ menuY @
	2dup at-xy 38 spaces 1+		2dup at-xy 38 spaces 1+
	2dup at-xy 38 spaces 1+		2dup at-xy 38 spaces 1+
	2dup at-xy 38 spaces 1+		2dup at-xy 38 spaces 1+
	2dup at-xy 38 spaces 1+		2dup at-xy 38 spaces 1+
	2dup at-xy 38 spaces 1+		2dup at-xy 38 spaces 1+
	2dup at-xy 38 spaces 1+		2dup at-xy 38 spaces
	2drop

	\ Reset the starting index and position for the menu
	menu_start 1- menuidx !
	0 menurow !
;

only forth
also menu-infrastructure
also menu-namespace
also menu-command-helpers definitions

: toggle_menuitem ( N -- N ) \ toggles caption text and internal menuitem state

	\ ASCII numeral equal to user-selected menu item must be on the stack.
	\ We do not modify the stack, so the ASCII numeral is left on top.

	dup init_textN c@ 0= if
		\ NOTE: no need to check toggle_stateN since the first time we
		\ are called, we will populate init_textN. Further, we don't
		\ need to test whether menu_caption[x] (ansi_caption[x] when
		\ loader_color?=1) is available since we would not have been
		\ called if the caption was NULL.

		\ base name of environment variable
		dup ( n -- n n ) \ key pressed
		loader_color? if
			ansi_caption[x]
		else
			menu_caption[x]
		then
		getenv dup -1 <> if

			2 pick ( n c-addr/u -- n c-addr/u n )
			init_textN ( n c-addr/u n -- n c-addr/u c-addr )

			\ now we have the buffer c-addr on top
			\ ( followed by c-addr/u of current caption )

			\ Copy the current caption into our buffer
			2dup c! -rot \ store strlen at first byte
			begin
				rot 1+    \ bring alt addr to top and increment
				-rot -rot \ bring buffer addr to top
				2dup c@ swap c! \ copy current character
				1+     \ increment buffer addr
				rot 1- \ bring buffer len to top and decrement
				dup 0= \ exit loop if buffer len is zero
			until
			2drop \ buffer len/addr
			drop  \ alt addr

		else
			drop
		then
	then

	\ Now we are certain to have init_textN populated with the initial
	\ value of menu_caption[x] (ansi_caption[x] with loader_color enabled).
	\ We can now use init_textN as the untoggled caption and
	\ toggled_text[x] (toggled_ansi[x] with loader_color enabled) as the
	\ toggled caption and store the appropriate value into menu_caption[x]
	\ (again, ansi_caption[x] with loader_color enabled). Last, we'll
	\ negate the toggled state so that we reverse the flow on subsequent
	\ calls.

	dup toggle_stateN @ 0= if
		\ state is OFF, toggle to ON

		dup ( n -- n n ) \ key pressed
		loader_color? if
			toggled_ansi[x]
		else
			toggled_text[x]
		then
		getenv dup -1 <> if
			\ Assign toggled text to menu caption
			2 pick ( n c-addr/u -- n c-addr/u n ) \ key pressed
			loader_color? if
				ansi_caption[x]
			else
				menu_caption[x]
			then
			setenv
		else
			\ No toggled text, keep the same caption
			drop ( n -1 -- n ) \ getenv cruft
		then

		true \ new value of toggle state var (to be stored later)
	else
		\ state is ON, toggle to OFF

		dup init_textN count ( n -- n c-addr/u )

		\ Assign init_textN text to menu caption
		2 pick ( n c-addr/u -- n c-addr/u n ) \ key pressed
		loader_color? if
			ansi_caption[x]
		else
			menu_caption[x]
		then
		setenv

		false \ new value of toggle state var (to be stored below)
	then

	\ now we'll store the new toggle state (on top of stack)
	over toggle_stateN !
;

: cycle_menuitem ( N -- N ) \ cycles through array of choices for a menuitem

	\ ASCII numeral equal to user-selected menu item must be on the stack.
	\ We do not modify the stack, so the ASCII numeral is left on top.

	dup cycle_stateN dup @ 1+ \ get value and increment

	\ Before assigning the (incremented) value back to the pointer,
	\ let's test for the existence of this particular array element.
	\ If the element exists, we'll store index value and move on.
	\ Otherwise, we'll loop around to zero and store that.

	dup 48 + ( n addr k -- n addr k k' )
	         \ duplicate array index and convert to ASCII numeral

	3 pick swap ( n addr k k' -- n addr k n k' ) \ (n,k') as (x,y)
	loader_color? if
		ansi_caption[x][y]
	else
		menu_caption[x][y]
	then
	( n addr k n k' -- n addr k c-addr/u )

	\ Now test for the existence of our incremented array index in the
	\ form of $menu_caption[x][y] ($ansi_caption[x][y] with loader_color
	\ enabled) as set in loader.rc(5), et. al.

	getenv dup -1 = if
		\ No caption set for this array index. Loop back to zero.

		drop ( n addr k -1 -- n addr k ) \ getenv cruft
		drop 0 ( n addr k -- n addr 0 )  \ new value to store later

		2 pick [char] 0 ( n addr 0 -- n addr 0 n 48 ) \ (n,48) as (x,y)
		loader_color? if
			ansi_caption[x][y]
		else
			menu_caption[x][y]
		then
		( n addr 0 n 48 -- n addr 0 c-addr/u )
		getenv dup -1 = if
			\ Highly unlikely to occur, but to ensure things move
			\ along smoothly, allocate a temporary NULL string
			drop ( cruft ) s" "
		then
	then

	\ At this point, we should have the following on the stack (in order,
	\ from bottom to top):
	\
	\    n        - Ascii numeral representing the menu choice (inherited)
	\    addr     - address of our internal cycle_stateN variable
	\    k        - zero-based number we intend to store to the above
	\    c-addr/u - string value we intend to store to menu_caption[x]
	\               (or ansi_caption[x] with loader_color enabled)
	\
	\ Let's perform what we need to with the above.

	\ Assign array value text to menu caption
	4 pick ( n addr k c-addr/u -- n addr k c-addr/u n )
	loader_color? if
		ansi_caption[x]
	else
		menu_caption[x]
	then
	setenv

	swap ! ( n addr k -- n ) \ update array state variable
;

only forth definitions also menu-infrastructure

\ Erase and redraw the menu. Useful if you change a caption and want to
\ update the menu to reflect the new value.
\
: menu-redraw ( -- )
	menu-erase
	menu-create
;

\ This function initializes the menu. Call this from your `loader.rc' file
\ before calling any other menu-related functions.
\
: menu-init ( -- )
	menu_start
	1- menuidx !    \ Initialize the starting index for the menu
	0 menurow !     \ Initialize the starting position for the menu

	\ Assign configuration values
	s" loader_menu_y" getenv dup -1 = if
		drop \ no custom row position
		menu_default_y
	else
		\ make sure custom position is a number
		?number 0= if
			menu_default_y \ or use default
		then
	then
	menuY !
	s" loader_menu_x" getenv dup -1 = if
		drop \ no custom column position
		menu_default_x
	else
		\ make sure custom position is a number
		?number 0= if
			menu_default_x \ or use default
		then
	then
	menuX !

	\ Interpret a custom frame type for the menu
	TRUE ( draw a box? default yes, but might be altered below )
	s" loader_menu_frame" getenv dup -1 = if ( 1 )
		drop \ no custom frame type
	else ( 1 )  2dup s" single" compare-insensitive 0= if ( 2 )
		f_single ( see frames.4th )
	else ( 2 )  2dup s" double" compare-insensitive 0= if ( 3 )
		f_double ( see frames.4th )
	else ( 3 ) s" none" compare-insensitive 0= if ( 4 )
		drop FALSE \ don't draw a box
	( 4 ) then ( 3 ) then ( 2 )  then ( 1 ) then
	if
		42 13 menuX @ 3 - menuY @ 1- box \ Draw frame (w,h,x,y)
	then

	at-bl
;

also menu-namespace

\ Main function. Call this from your `loader.rc' file.
\
: menu-display ( -- )

	0 menu_timeout_enabled ! \ start with automatic timeout disabled

	\ check indication that automatic execution after delay is requested
	s" menu_timeout_command" getenv -1 <> if ( Addr C -1 -- | Addr )
		drop ( just testing existence right now: Addr -- )

		\ initialize state variables
		seconds menu_time ! ( store the time we started )
		1 menu_timeout_enabled ! ( enable automatic timeout )

		\ read custom time-duration (if set)
		s" autoboot_delay" getenv dup -1 = if
			drop \ no custom duration (remove dup'd bunk -1)
			menu_timeout_default \ use default setting
		else
			2dup ?number 0= if ( if not a number )
				\ disable timeout if "NO", else use default
				s" NO" compare-insensitive 0= if
					0 menu_timeout_enabled !
					0 ( assigned to menu_timeout below )
				else
					menu_timeout_default
				then
			else
				-rot 2drop

				\ boot immediately if less than zero
				dup 0< if
					drop
					menu-create
					at-bl
					0 boot
				then
			then
		then
		menu_timeout ! ( store value on stack from above )

		menu_timeout_enabled @ 1 = if
			\ read custom column position (if set)
			s" loader_menu_timeout_x" getenv dup -1 = if
				drop \ no custom column position
				menu_timeout_default_x \ use default setting
			else
				\ make sure custom position is a number
				?number 0= if
					menu_timeout_default_x \ or use default
				then
			then
			menu_timeout_x ! ( store value on stack from above )

			\ read custom row position (if set)
			s" loader_menu_timeout_y" getenv dup -1 = if
				drop \ no custom row position
				menu_timeout_default_y \ use default setting
			else
				\ make sure custom position is a number
				?number 0= if
					menu_timeout_default_y \ or use default
				then
			then
			menu_timeout_y ! ( store value on stack from above )
		then
	then

	menu-create

	begin \ Loop forever

		at-bl
		getkey     \ Block here, waiting for a key to be pressed

		dup -1 = if
			drop exit \ Caught abort (abnormal return)
		then

		\ Boot if the user pressed Enter/Ctrl-M (13) or
		\ Ctrl-Enter/Ctrl-J (10)
		dup over 13 = swap 10 = or if
			drop ( no longer needed )
			do_ipxe if
				s" efi-version" getenv? if
					s" ipxe_chainload" evaluate
				else
					s" ipxe_boot" evaluate
				then
			else
				s" boot" evaluate
				exit ( pedantic; never reached )
			then
		then

		dup menureboot @ = if 0 reboot then

		\ Evaluate the decimal ASCII value against known menu item
		\ key associations and act accordingly

		49 \ Iterator start (loop range 49 to 56; ASCII '1' to '8')
		begin
			dup menukeyN @
			rot tuck = if

				\ Adjust for missing ACPI menuitem on non-i386
\				arch-i386? true <> menuacpi @ 0<> and if
\					menuacpi @ over 2dup < -rot = or
\					over 58 < and if
\					( key >= menuacpi && key < 58: N -- N )
\						1+
\					then
\				then

				\ Test for the environment variable
				dup menu_command[x]
				getenv dup -1 <> if
					\ Execute the stored procedure
					evaluate

					\ We expect there to be a non-zero
					\  value left on the stack after
					\ executing the stored procedure.
					\ If so, continue to run, else exit.

					0= if
						drop \ key pressed
						drop \ loop iterator
						exit
					else
						swap \ need iterator on top
					then
				then

				\ Re-adjust for missing ACPI menuitem
\				arch-i386? true <> menuacpi @ 0<> and if
\					swap
\					menuacpi @ 1+ over 2dup < -rot = or
\					over 59 < and if
\						1-
\					then
\					swap
\				then
			else
				swap \ need iterator on top
			then

			\
			\ Check for menu keycode shortcut(s)
			\
			dup menu_keycode[x]
			getenv dup -1 = if
				drop
			else
				?number 0<> if
					rot tuck = if
						swap
						dup menu_command[x]
						getenv dup -1 <> if
							evaluate
							0= if
								2drop
								exit
							then
						else
							drop
						then
					else
						swap
					then
				then
			then

			1+ dup 56 > \ increment iterator
			            \ continue if less than 57
		until
		drop \ loop iterator
		drop \ key pressed

	again	\ Non-operational key was pressed; repeat
;

\ This function unsets all the possible environment variables associated with
\ creating the interactive menu.
\
: menu-unset ( -- )

	49 \ Iterator start (loop range 49 to 56; ASCII '1' to '8')
	begin
		dup menu_init[x]    unsetenv	\ menu initializer
		dup menu_command[x] unsetenv	\ menu command
		dup menu_caption[x] unsetenv	\ menu caption
		dup ansi_caption[x] unsetenv	\ ANSI caption
		dup menu_keycode[x] unsetenv	\ menu keycode
		dup toggled_text[x] unsetenv	\ toggle_menuitem caption
		dup toggled_ansi[x] unsetenv	\ toggle_menuitem ANSI caption

		48 \ Iterator start (inner range 48 to 57; ASCII '0' to '9')
		begin
			\ cycle_menuitem caption and ANSI caption
			2dup menu_caption[x][y] unsetenv
			2dup ansi_caption[x][y] unsetenv
			1+ dup 57 >
		until
		drop \ inner iterator

		0 over menukeyN      !	\ used by menu-create, menu-display
		0 over init_stateN   !	\ used by menu-create
		0 over toggle_stateN !	\ used by toggle_menuitem
		0 over init_textN   c!	\ used by toggle_menuitem
		0 over cycle_stateN  !	\ used by cycle_menuitem

		1+ dup 56 >	\ increment, continue if less than 57
	until
	drop \ iterator

	s" menu_timeout_command" unsetenv	\ menu timeout command
	s" menu_reboot"          unsetenv	\ Reboot menu option flag
	s" menu_acpi"            unsetenv	\ ACPI menu option flag
	s" menu_osconsole"       unsetenv	\ osconsole menu option flag
	s" menu_kernel"          unsetenv	\ Kernel menu option flag
	s" menu_options"         unsetenv	\ Options separator flag
	s" menu_optionstext"     unsetenv	\ separator display text
	s" menu_init"            unsetenv	\ menu initializer

	0 menureboot !
	0 menuacpi !
	0 menuosconsole !
	0 menuoptions !
;

only forth definitions also menu-infrastructure

\ This function both unsets menu variables and visually erases the menu area
\ in-preparation for another menu.
\
: menu-clear ( -- )
	menu-unset
	menu-erase
;

bullet menubllt !

also menu-namespace

\ Initialize our menu initialization state variables
0 init_state1 !
0 init_state2 !
0 init_state3 !
0 init_state4 !
0 init_state5 !
0 init_state6 !
0 init_state7 !
0 init_state8 !

\ Initialize our boolean state variables
0 toggle_state1 !
0 toggle_state2 !
0 toggle_state3 !
0 toggle_state4 !
0 toggle_state5 !
0 toggle_state6 !
0 toggle_state7 !
0 toggle_state8 !

\ Initialize our array state variables
0 cycle_state1 !
0 cycle_state2 !
0 cycle_state3 !
0 cycle_state4 !
0 cycle_state5 !
0 cycle_state6 !
0 cycle_state7 !
0 cycle_state8 !

\ Initialize string containers
0 init_text1 c!
0 init_text2 c!
0 init_text3 c!
0 init_text4 c!
0 init_text5 c!
0 init_text6 c!
0 init_text7 c!
0 init_text8 c!

only forth definitions<|MERGE_RESOLUTION|>--- conflicted
+++ resolved
@@ -488,11 +488,7 @@
 
 	\ Print the frame caption at (x,y)
 	s" loader_menu_title" getenv dup -1 = if
-<<<<<<< HEAD
 		drop s" Welcome to Danube Cloud"
-=======
-		drop s" Welcome to SmartOS"
->>>>>>> 8854c9be
 	then
 	TRUE ( use default alignment )
 	s" loader_menu_title_align" getenv dup -1 <> if
