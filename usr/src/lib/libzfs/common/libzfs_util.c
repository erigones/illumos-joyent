/*
 * CDDL HEADER START
 *
 * The contents of this file are subject to the terms of the
 * Common Development and Distribution License (the "License").
 * You may not use this file except in compliance with the License.
 *
 * You can obtain a copy of the license at usr/src/OPENSOLARIS.LICENSE
 * or http://www.opensolaris.org/os/licensing.
 * See the License for the specific language governing permissions
 * and limitations under the License.
 *
 * When distributing Covered Code, include this CDDL HEADER in each
 * file and include the License file at usr/src/OPENSOLARIS.LICENSE.
 * If applicable, add the following below this CDDL HEADER, with the
 * fields enclosed by brackets "[]" replaced with your own identifying
 * information: Portions Copyright [yyyy] [name of copyright owner]
 *
 * CDDL HEADER END
 */

/*
 * Copyright (c) 2005, 2010, Oracle and/or its affiliates. All rights reserved.
<<<<<<< HEAD
 * Copyright (c) 2012, Joyent, Inc. All rights reserved.
=======
 * Copyright (c) 2013, Joyent, Inc. All rights reserved.
>>>>>>> 4cde9a1e
 * Copyright (c) 2012 by Delphix. All rights reserved.
 */

/*
 * Internal utility routines for the ZFS library.
 */

#include <errno.h>
#include <fcntl.h>
#include <libintl.h>
#include <stdarg.h>
#include <stdio.h>
#include <stdlib.h>
#include <strings.h>
#include <unistd.h>
#include <ctype.h>
#include <math.h>
#include <sys/mnttab.h>
#include <sys/mntent.h>
#include <sys/types.h>

#include <libzfs.h>
#include <libzfs_core.h>

#include "libzfs_impl.h"
#include "zfs_prop.h"
#include "zfeature_common.h"

int
libzfs_errno(libzfs_handle_t *hdl)
{
	return (hdl->libzfs_error);
}

const char *
libzfs_error_action(libzfs_handle_t *hdl)
{
	return (hdl->libzfs_action);
}

const char *
libzfs_error_description(libzfs_handle_t *hdl)
{
	if (hdl->libzfs_desc[0] != '\0')
		return (hdl->libzfs_desc);

	switch (hdl->libzfs_error) {
	case EZFS_NOMEM:
		return (dgettext(TEXT_DOMAIN, "out of memory"));
	case EZFS_BADPROP:
		return (dgettext(TEXT_DOMAIN, "invalid property value"));
	case EZFS_PROPREADONLY:
		return (dgettext(TEXT_DOMAIN, "read-only property"));
	case EZFS_PROPTYPE:
		return (dgettext(TEXT_DOMAIN, "property doesn't apply to "
		    "datasets of this type"));
	case EZFS_PROPNONINHERIT:
		return (dgettext(TEXT_DOMAIN, "property cannot be inherited"));
	case EZFS_PROPSPACE:
		return (dgettext(TEXT_DOMAIN, "invalid quota or reservation"));
	case EZFS_PROPCACHED:
		return (dgettext(TEXT_DOMAIN, "property unavailable since "
		    "cachedprops flag set"));
	case EZFS_BADTYPE:
		return (dgettext(TEXT_DOMAIN, "operation not applicable to "
		    "datasets of this type"));
	case EZFS_BUSY:
		return (dgettext(TEXT_DOMAIN, "pool or dataset is busy"));
	case EZFS_EXISTS:
		return (dgettext(TEXT_DOMAIN, "pool or dataset exists"));
	case EZFS_NOENT:
		return (dgettext(TEXT_DOMAIN, "no such pool or dataset"));
	case EZFS_BADSTREAM:
		return (dgettext(TEXT_DOMAIN, "invalid backup stream"));
	case EZFS_DSREADONLY:
		return (dgettext(TEXT_DOMAIN, "dataset is read-only"));
	case EZFS_VOLTOOBIG:
		return (dgettext(TEXT_DOMAIN, "volume size exceeds limit for "
		    "this system"));
	case EZFS_INVALIDNAME:
		return (dgettext(TEXT_DOMAIN, "invalid name"));
	case EZFS_BADRESTORE:
		return (dgettext(TEXT_DOMAIN, "unable to restore to "
		    "destination"));
	case EZFS_BADBACKUP:
		return (dgettext(TEXT_DOMAIN, "backup failed"));
	case EZFS_BADTARGET:
		return (dgettext(TEXT_DOMAIN, "invalid target vdev"));
	case EZFS_NODEVICE:
		return (dgettext(TEXT_DOMAIN, "no such device in pool"));
	case EZFS_BADDEV:
		return (dgettext(TEXT_DOMAIN, "invalid device"));
	case EZFS_NOREPLICAS:
		return (dgettext(TEXT_DOMAIN, "no valid replicas"));
	case EZFS_RESILVERING:
		return (dgettext(TEXT_DOMAIN, "currently resilvering"));
	case EZFS_BADVERSION:
		return (dgettext(TEXT_DOMAIN, "unsupported version or "
		    "feature"));
	case EZFS_POOLUNAVAIL:
		return (dgettext(TEXT_DOMAIN, "pool is unavailable"));
	case EZFS_DEVOVERFLOW:
		return (dgettext(TEXT_DOMAIN, "too many devices in one vdev"));
	case EZFS_BADPATH:
		return (dgettext(TEXT_DOMAIN, "must be an absolute path"));
	case EZFS_CROSSTARGET:
		return (dgettext(TEXT_DOMAIN, "operation crosses datasets or "
		    "pools"));
	case EZFS_ZONED:
		return (dgettext(TEXT_DOMAIN, "dataset in use by local zone"));
	case EZFS_MOUNTFAILED:
		return (dgettext(TEXT_DOMAIN, "mount failed"));
	case EZFS_UMOUNTFAILED:
		return (dgettext(TEXT_DOMAIN, "umount failed"));
	case EZFS_UNSHARENFSFAILED:
		return (dgettext(TEXT_DOMAIN, "unshare(1M) failed"));
	case EZFS_SHARENFSFAILED:
		return (dgettext(TEXT_DOMAIN, "share(1M) failed"));
	case EZFS_UNSHARESMBFAILED:
		return (dgettext(TEXT_DOMAIN, "smb remove share failed"));
	case EZFS_SHARESMBFAILED:
		return (dgettext(TEXT_DOMAIN, "smb add share failed"));
	case EZFS_PERM:
		return (dgettext(TEXT_DOMAIN, "permission denied"));
	case EZFS_NOSPC:
		return (dgettext(TEXT_DOMAIN, "out of space"));
	case EZFS_FAULT:
		return (dgettext(TEXT_DOMAIN, "bad address"));
	case EZFS_IO:
		return (dgettext(TEXT_DOMAIN, "I/O error"));
	case EZFS_INTR:
		return (dgettext(TEXT_DOMAIN, "signal received"));
	case EZFS_ISSPARE:
		return (dgettext(TEXT_DOMAIN, "device is reserved as a hot "
		    "spare"));
	case EZFS_INVALCONFIG:
		return (dgettext(TEXT_DOMAIN, "invalid vdev configuration"));
	case EZFS_RECURSIVE:
		return (dgettext(TEXT_DOMAIN, "recursive dataset dependency"));
	case EZFS_NOHISTORY:
		return (dgettext(TEXT_DOMAIN, "no history available"));
	case EZFS_POOLPROPS:
		return (dgettext(TEXT_DOMAIN, "failed to retrieve "
		    "pool properties"));
	case EZFS_POOL_NOTSUP:
		return (dgettext(TEXT_DOMAIN, "operation not supported "
		    "on this type of pool"));
	case EZFS_POOL_INVALARG:
		return (dgettext(TEXT_DOMAIN, "invalid argument for "
		    "this pool operation"));
	case EZFS_NAMETOOLONG:
		return (dgettext(TEXT_DOMAIN, "dataset name is too long"));
	case EZFS_OPENFAILED:
		return (dgettext(TEXT_DOMAIN, "open failed"));
	case EZFS_NOCAP:
		return (dgettext(TEXT_DOMAIN,
		    "disk capacity information could not be retrieved"));
	case EZFS_LABELFAILED:
		return (dgettext(TEXT_DOMAIN, "write of label failed"));
	case EZFS_BADWHO:
		return (dgettext(TEXT_DOMAIN, "invalid user/group"));
	case EZFS_BADPERM:
		return (dgettext(TEXT_DOMAIN, "invalid permission"));
	case EZFS_BADPERMSET:
		return (dgettext(TEXT_DOMAIN, "invalid permission set name"));
	case EZFS_NODELEGATION:
		return (dgettext(TEXT_DOMAIN, "delegated administration is "
		    "disabled on pool"));
	case EZFS_BADCACHE:
		return (dgettext(TEXT_DOMAIN, "invalid or missing cache file"));
	case EZFS_ISL2CACHE:
		return (dgettext(TEXT_DOMAIN, "device is in use as a cache"));
	case EZFS_VDEVNOTSUP:
		return (dgettext(TEXT_DOMAIN, "vdev specification is not "
		    "supported"));
	case EZFS_NOTSUP:
		return (dgettext(TEXT_DOMAIN, "operation not supported "
		    "on this dataset"));
	case EZFS_ACTIVE_SPARE:
		return (dgettext(TEXT_DOMAIN, "pool has active shared spare "
		    "device"));
	case EZFS_UNPLAYED_LOGS:
		return (dgettext(TEXT_DOMAIN, "log device has unplayed intent "
		    "logs"));
	case EZFS_REFTAG_RELE:
		return (dgettext(TEXT_DOMAIN, "no such tag on this dataset"));
	case EZFS_REFTAG_HOLD:
		return (dgettext(TEXT_DOMAIN, "tag already exists on this "
		    "dataset"));
	case EZFS_TAGTOOLONG:
		return (dgettext(TEXT_DOMAIN, "tag too long"));
	case EZFS_PIPEFAILED:
		return (dgettext(TEXT_DOMAIN, "pipe create failed"));
	case EZFS_THREADCREATEFAILED:
		return (dgettext(TEXT_DOMAIN, "thread create failed"));
	case EZFS_POSTSPLIT_ONLINE:
		return (dgettext(TEXT_DOMAIN, "disk was split from this pool "
		    "into a new one"));
	case EZFS_SCRUBBING:
		return (dgettext(TEXT_DOMAIN, "currently scrubbing; "
		    "use 'zpool scrub -s' to cancel current scrub"));
	case EZFS_NO_SCRUB:
		return (dgettext(TEXT_DOMAIN, "there is no active scrub"));
	case EZFS_DIFF:
		return (dgettext(TEXT_DOMAIN, "unable to generate diffs"));
	case EZFS_DIFFDATA:
		return (dgettext(TEXT_DOMAIN, "invalid diff data"));
	case EZFS_POOLREADONLY:
		return (dgettext(TEXT_DOMAIN, "pool is read-only"));
	case EZFS_UNKNOWN:
		return (dgettext(TEXT_DOMAIN, "unknown error"));
	default:
		assert(hdl->libzfs_error == 0);
		return (dgettext(TEXT_DOMAIN, "no error"));
	}
}

/*PRINTFLIKE2*/
void
zfs_error_aux(libzfs_handle_t *hdl, const char *fmt, ...)
{
	va_list ap;

	va_start(ap, fmt);

	(void) vsnprintf(hdl->libzfs_desc, sizeof (hdl->libzfs_desc),
	    fmt, ap);
	hdl->libzfs_desc_active = 1;

	va_end(ap);
}

static void
zfs_verror(libzfs_handle_t *hdl, int error, const char *fmt, va_list ap)
{
	(void) vsnprintf(hdl->libzfs_action, sizeof (hdl->libzfs_action),
	    fmt, ap);
	hdl->libzfs_error = error;

	if (hdl->libzfs_desc_active)
		hdl->libzfs_desc_active = 0;
	else
		hdl->libzfs_desc[0] = '\0';

	if (hdl->libzfs_printerr) {
		if (error == EZFS_UNKNOWN) {
			(void) fprintf(stderr, dgettext(TEXT_DOMAIN, "internal "
			    "error: %s\n"), libzfs_error_description(hdl));
			abort();
		}

		(void) fprintf(stderr, "%s: %s\n", hdl->libzfs_action,
		    libzfs_error_description(hdl));
		if (error == EZFS_NOMEM)
			exit(1);
	}
}

int
zfs_error(libzfs_handle_t *hdl, int error, const char *msg)
{
	return (zfs_error_fmt(hdl, error, "%s", msg));
}

/*PRINTFLIKE3*/
int
zfs_error_fmt(libzfs_handle_t *hdl, int error, const char *fmt, ...)
{
	va_list ap;

	va_start(ap, fmt);

	zfs_verror(hdl, error, fmt, ap);

	va_end(ap);

	return (-1);
}

static int
zfs_common_error(libzfs_handle_t *hdl, int error, const char *fmt,
    va_list ap)
{
	switch (error) {
	case EPERM:
	case EACCES:
		zfs_verror(hdl, EZFS_PERM, fmt, ap);
		return (-1);

	case ECANCELED:
		zfs_verror(hdl, EZFS_NODELEGATION, fmt, ap);
		return (-1);

	case EIO:
		zfs_verror(hdl, EZFS_IO, fmt, ap);
		return (-1);

	case EFAULT:
		zfs_verror(hdl, EZFS_FAULT, fmt, ap);
		return (-1);

	case EINTR:
		zfs_verror(hdl, EZFS_INTR, fmt, ap);
		return (-1);
	}

	return (0);
}

int
zfs_standard_error(libzfs_handle_t *hdl, int error, const char *msg)
{
	return (zfs_standard_error_fmt(hdl, error, "%s", msg));
}

/*PRINTFLIKE3*/
int
zfs_standard_error_fmt(libzfs_handle_t *hdl, int error, const char *fmt, ...)
{
	va_list ap;

	va_start(ap, fmt);

	if (zfs_common_error(hdl, error, fmt, ap) != 0) {
		va_end(ap);
		return (-1);
	}

	switch (error) {
	case ENXIO:
	case ENODEV:
	case EPIPE:
		zfs_verror(hdl, EZFS_IO, fmt, ap);
		break;

	case ENOENT:
		zfs_error_aux(hdl, dgettext(TEXT_DOMAIN,
		    "dataset does not exist"));
		zfs_verror(hdl, EZFS_NOENT, fmt, ap);
		break;

	case ENOSPC:
	case EDQUOT:
		zfs_verror(hdl, EZFS_NOSPC, fmt, ap);
		return (-1);

	case EEXIST:
		zfs_error_aux(hdl, dgettext(TEXT_DOMAIN,
		    "dataset already exists"));
		zfs_verror(hdl, EZFS_EXISTS, fmt, ap);
		break;

	case EBUSY:
		zfs_error_aux(hdl, dgettext(TEXT_DOMAIN,
		    "dataset is busy"));
		zfs_verror(hdl, EZFS_BUSY, fmt, ap);
		break;
	case EROFS:
		zfs_verror(hdl, EZFS_POOLREADONLY, fmt, ap);
		break;
	case ENAMETOOLONG:
		zfs_verror(hdl, EZFS_NAMETOOLONG, fmt, ap);
		break;
	case ENOTSUP:
		zfs_verror(hdl, EZFS_BADVERSION, fmt, ap);
		break;
	case EAGAIN:
		zfs_error_aux(hdl, dgettext(TEXT_DOMAIN,
		    "pool I/O is currently suspended"));
		zfs_verror(hdl, EZFS_POOLUNAVAIL, fmt, ap);
		break;
	default:
		zfs_error_aux(hdl, strerror(error));
		zfs_verror(hdl, EZFS_UNKNOWN, fmt, ap);
		break;
	}

	va_end(ap);
	return (-1);
}

int
zpool_standard_error(libzfs_handle_t *hdl, int error, const char *msg)
{
	return (zpool_standard_error_fmt(hdl, error, "%s", msg));
}

/*PRINTFLIKE3*/
int
zpool_standard_error_fmt(libzfs_handle_t *hdl, int error, const char *fmt, ...)
{
	va_list ap;

	va_start(ap, fmt);

	if (zfs_common_error(hdl, error, fmt, ap) != 0) {
		va_end(ap);
		return (-1);
	}

	switch (error) {
	case ENODEV:
		zfs_verror(hdl, EZFS_NODEVICE, fmt, ap);
		break;

	case ENOENT:
		zfs_error_aux(hdl,
		    dgettext(TEXT_DOMAIN, "no such pool or dataset"));
		zfs_verror(hdl, EZFS_NOENT, fmt, ap);
		break;

	case EEXIST:
		zfs_error_aux(hdl, dgettext(TEXT_DOMAIN,
		    "pool already exists"));
		zfs_verror(hdl, EZFS_EXISTS, fmt, ap);
		break;

	case EBUSY:
		zfs_error_aux(hdl, dgettext(TEXT_DOMAIN, "pool is busy"));
		zfs_verror(hdl, EZFS_BUSY, fmt, ap);
		break;

	case ENXIO:
		zfs_error_aux(hdl, dgettext(TEXT_DOMAIN,
		    "one or more devices is currently unavailable"));
		zfs_verror(hdl, EZFS_BADDEV, fmt, ap);
		break;

	case ENAMETOOLONG:
		zfs_verror(hdl, EZFS_DEVOVERFLOW, fmt, ap);
		break;

	case ENOTSUP:
		zfs_verror(hdl, EZFS_POOL_NOTSUP, fmt, ap);
		break;

	case EINVAL:
		zfs_verror(hdl, EZFS_POOL_INVALARG, fmt, ap);
		break;

	case ENOSPC:
	case EDQUOT:
		zfs_verror(hdl, EZFS_NOSPC, fmt, ap);
		return (-1);

	case EAGAIN:
		zfs_error_aux(hdl, dgettext(TEXT_DOMAIN,
		    "pool I/O is currently suspended"));
		zfs_verror(hdl, EZFS_POOLUNAVAIL, fmt, ap);
		break;

	case EROFS:
		zfs_verror(hdl, EZFS_POOLREADONLY, fmt, ap);
		break;

	default:
		zfs_error_aux(hdl, strerror(error));
		zfs_verror(hdl, EZFS_UNKNOWN, fmt, ap);
	}

	va_end(ap);
	return (-1);
}

/*
 * Display an out of memory error message and abort the current program.
 */
int
no_memory(libzfs_handle_t *hdl)
{
	return (zfs_error(hdl, EZFS_NOMEM, "internal error"));
}

/*
 * A safe form of malloc() which will die if the allocation fails.
 */
void *
zfs_alloc(libzfs_handle_t *hdl, size_t size)
{
	void *data;

	if ((data = calloc(1, size)) == NULL)
		(void) no_memory(hdl);

	return (data);
}

/*
 * A safe form of asprintf() which will die if the allocation fails.
 */
/*PRINTFLIKE2*/
char *
zfs_asprintf(libzfs_handle_t *hdl, const char *fmt, ...)
{
	va_list ap;
	char *ret;
	int err;

	va_start(ap, fmt);

	err = vasprintf(&ret, fmt, ap);

	va_end(ap);

	if (err < 0)
		(void) no_memory(hdl);

	return (ret);
}

/*
 * A safe form of realloc(), which also zeroes newly allocated space.
 */
void *
zfs_realloc(libzfs_handle_t *hdl, void *ptr, size_t oldsize, size_t newsize)
{
	void *ret;

	if ((ret = realloc(ptr, newsize)) == NULL) {
		(void) no_memory(hdl);
		return (NULL);
	}

	bzero((char *)ret + oldsize, (newsize - oldsize));
	return (ret);
}

/*
 * A safe form of strdup() which will die if the allocation fails.
 */
char *
zfs_strdup(libzfs_handle_t *hdl, const char *str)
{
	char *ret;

	if ((ret = strdup(str)) == NULL)
		(void) no_memory(hdl);

	return (ret);
}

/*
 * Convert a number to an appropriately human-readable output.
 */
void
zfs_nicenum(uint64_t num, char *buf, size_t buflen)
{
	uint64_t n = num;
	int index = 0;
	char u;

	while (n >= 1024) {
		n /= 1024;
		index++;
	}

	u = " KMGTPE"[index];

	if (index == 0) {
		(void) snprintf(buf, buflen, "%llu", n);
	} else if ((num & ((1ULL << 10 * index) - 1)) == 0) {
		/*
		 * If this is an even multiple of the base, always display
		 * without any decimal precision.
		 */
		(void) snprintf(buf, buflen, "%llu%c", n, u);
	} else {
		/*
		 * We want to choose a precision that reflects the best choice
		 * for fitting in 5 characters.  This can get rather tricky when
		 * we have numbers that are very close to an order of magnitude.
		 * For example, when displaying 10239 (which is really 9.999K),
		 * we want only a single place of precision for 10.0K.  We could
		 * develop some complex heuristics for this, but it's much
		 * easier just to try each combination in turn.
		 */
		int i;
		for (i = 2; i >= 0; i--) {
			if (snprintf(buf, buflen, "%.*f%c", i,
			    (double)num / (1ULL << 10 * index), u) <= 5)
				break;
		}
	}
}

void
libzfs_print_on_error(libzfs_handle_t *hdl, boolean_t printerr)
{
	hdl->libzfs_printerr = printerr;
}

/*
 * Set the value of the cachedprops flag.  If the cachedprops flag is set,
 * operations which get ZFS properties will only retrieve a property if the
 * property is cached somewhere in memory.
 *
 * Consumers of libzfs should take care when setting this flag, as they will
 * prevent themselves from listing the full set of ZFS properties.
 *
 * ZFS properties which always require disk I/O are ZPL properties (utf8only,
 * normalization, etc.) and the volsize and volblocksize properties for volumes.
 */
void
libzfs_set_cachedprops(libzfs_handle_t *hdl, boolean_t cachedprops)
{
	hdl->libzfs_cachedprops = cachedprops;
}

/*
 * Adds a src nvlist to a zfs_cmd_t which specifies that only cached (i.e., will
 * not require a disk access) properties should be retrieved.
 */
int
libzfs_cmd_set_cachedprops(libzfs_handle_t *hdl, zfs_cmd_t *zc)
{
	nvlist_t *nvl;
	int ret;

	if (nvlist_alloc(&nvl, NV_UNIQUE_NAME, 0) != 0 ||
	    nvlist_add_boolean_value(nvl, "cachedpropsonly", B_TRUE) != 0)
		return (no_memory(hdl));

	ret = zcmd_write_src_nvlist(hdl, zc, nvl);
	nvlist_free(nvl);
	return (ret);
}

libzfs_handle_t *
libzfs_init(void)
{
	libzfs_handle_t *hdl;

	if ((hdl = calloc(1, sizeof (libzfs_handle_t))) == NULL) {
		return (NULL);
	}

	if ((hdl->libzfs_fd = open(ZFS_DEV, O_RDWR)) < 0) {
		free(hdl);
		return (NULL);
	}

	if ((hdl->libzfs_mnttab = fopen(MNTTAB, "r")) == NULL) {
		(void) close(hdl->libzfs_fd);
		free(hdl);
		return (NULL);
	}

	hdl->libzfs_sharetab = fopen("/etc/dfs/sharetab", "r");

	if (libzfs_core_init() != 0) {
		(void) close(hdl->libzfs_fd);
		(void) fclose(hdl->libzfs_mnttab);
		(void) fclose(hdl->libzfs_sharetab);
		free(hdl);
		return (NULL);
	}

	zfs_prop_init();
	zpool_prop_init();
	zpool_feature_init();
	libzfs_mnttab_init(hdl);

	hdl->libzfs_cachedprops = B_FALSE;

	return (hdl);
}

void
libzfs_fini(libzfs_handle_t *hdl)
{
	(void) close(hdl->libzfs_fd);
	if (hdl->libzfs_mnttab)
		(void) fclose(hdl->libzfs_mnttab);
	if (hdl->libzfs_sharetab)
		(void) fclose(hdl->libzfs_sharetab);
	zfs_uninit_libshare(hdl);
	zpool_free_handles(hdl);
	libzfs_fru_clear(hdl, B_TRUE);
	namespace_clear(hdl);
	libzfs_mnttab_fini(hdl);
	libzfs_core_fini();
	free(hdl);
}

libzfs_handle_t *
zpool_get_handle(zpool_handle_t *zhp)
{
	return (zhp->zpool_hdl);
}

libzfs_handle_t *
zfs_get_handle(zfs_handle_t *zhp)
{
	return (zhp->zfs_hdl);
}

zpool_handle_t *
zfs_get_pool_handle(const zfs_handle_t *zhp)
{
	return (zhp->zpool_hdl);
}

/*
 * Given a name, determine whether or not it's a valid path
 * (starts with '/' or "./").  If so, walk the mnttab trying
 * to match the device number.  If not, treat the path as an
 * fs/vol/snap name.
 */
zfs_handle_t *
zfs_path_to_zhandle(libzfs_handle_t *hdl, char *path, zfs_type_t argtype)
{
	struct stat64 statbuf;
	struct extmnttab entry;
	int ret;

	if (path[0] != '/' && strncmp(path, "./", strlen("./")) != 0) {
		/*
		 * It's not a valid path, assume it's a name of type 'argtype'.
		 */
		return (zfs_open(hdl, path, argtype));
	}

	if (stat64(path, &statbuf) != 0) {
		(void) fprintf(stderr, "%s: %s\n", path, strerror(errno));
		return (NULL);
	}

	rewind(hdl->libzfs_mnttab);
	while ((ret = getextmntent(hdl->libzfs_mnttab, &entry, 0)) == 0) {
		if (makedevice(entry.mnt_major, entry.mnt_minor) ==
		    statbuf.st_dev) {
			break;
		}
	}
	if (ret != 0) {
		return (NULL);
	}

	if (strcmp(entry.mnt_fstype, MNTTYPE_ZFS) != 0) {
		(void) fprintf(stderr, gettext("'%s': not a ZFS filesystem\n"),
		    path);
		return (NULL);
	}

	return (zfs_open(hdl, entry.mnt_special, ZFS_TYPE_FILESYSTEM));
}

/*
 * Initialize the zc_nvlist_dst member to prepare for receiving an nvlist from
 * an ioctl().
 */
int
zcmd_alloc_dst_nvlist(libzfs_handle_t *hdl, zfs_cmd_t *zc, size_t len)
{
	if (len == 0)
		len = 16 * 1024;
	zc->zc_nvlist_dst_size = len;
	if ((zc->zc_nvlist_dst = (uint64_t)(uintptr_t)
	    zfs_alloc(hdl, zc->zc_nvlist_dst_size)) == NULL)
		return (-1);

	return (0);
}

/*
 * Called when an ioctl() which returns an nvlist fails with ENOMEM.  This will
 * expand the nvlist to the size specified in 'zc_nvlist_dst_size', which was
 * filled in by the kernel to indicate the actual required size.
 */
int
zcmd_expand_dst_nvlist(libzfs_handle_t *hdl, zfs_cmd_t *zc)
{
	free((void *)(uintptr_t)zc->zc_nvlist_dst);
	if ((zc->zc_nvlist_dst = (uint64_t)(uintptr_t)
	    zfs_alloc(hdl, zc->zc_nvlist_dst_size))
	    == NULL)
		return (-1);

	return (0);
}

/*
 * Called to free the src and dst nvlists stored in the command structure.
 */
void
zcmd_free_nvlists(zfs_cmd_t *zc)
{
	free((void *)(uintptr_t)zc->zc_nvlist_conf);
	free((void *)(uintptr_t)zc->zc_nvlist_src);
	free((void *)(uintptr_t)zc->zc_nvlist_dst);
}

static int
zcmd_write_nvlist_com(libzfs_handle_t *hdl, uint64_t *outnv, uint64_t *outlen,
    nvlist_t *nvl)
{
	char *packed;
	size_t len;

	verify(nvlist_size(nvl, &len, NV_ENCODE_NATIVE) == 0);

	if ((packed = zfs_alloc(hdl, len)) == NULL)
		return (-1);

	verify(nvlist_pack(nvl, &packed, &len, NV_ENCODE_NATIVE, 0) == 0);

	*outnv = (uint64_t)(uintptr_t)packed;
	*outlen = len;

	return (0);
}

int
zcmd_write_conf_nvlist(libzfs_handle_t *hdl, zfs_cmd_t *zc, nvlist_t *nvl)
{
	return (zcmd_write_nvlist_com(hdl, &zc->zc_nvlist_conf,
	    &zc->zc_nvlist_conf_size, nvl));
}

int
zcmd_write_src_nvlist(libzfs_handle_t *hdl, zfs_cmd_t *zc, nvlist_t *nvl)
{
	return (zcmd_write_nvlist_com(hdl, &zc->zc_nvlist_src,
	    &zc->zc_nvlist_src_size, nvl));
}

/*
 * Unpacks an nvlist from the ZFS ioctl command structure.
 */
int
zcmd_read_dst_nvlist(libzfs_handle_t *hdl, zfs_cmd_t *zc, nvlist_t **nvlp)
{
	if (nvlist_unpack((void *)(uintptr_t)zc->zc_nvlist_dst,
	    zc->zc_nvlist_dst_size, nvlp, 0) != 0)
		return (no_memory(hdl));

	return (0);
}

int
zfs_ioctl(libzfs_handle_t *hdl, int request, zfs_cmd_t *zc)
{
	return (ioctl(hdl->libzfs_fd, request, zc));
}

/*
 * ================================================================
 * API shared by zfs and zpool property management
 * ================================================================
 */

static void
zprop_print_headers(zprop_get_cbdata_t *cbp, zfs_type_t type)
{
	zprop_list_t *pl = cbp->cb_proplist;
	int i;
	char *title;
	size_t len;

	cbp->cb_first = B_FALSE;
	if (cbp->cb_scripted)
		return;

	/*
	 * Start with the length of the column headers.
	 */
	cbp->cb_colwidths[GET_COL_NAME] = strlen(dgettext(TEXT_DOMAIN, "NAME"));
	cbp->cb_colwidths[GET_COL_PROPERTY] = strlen(dgettext(TEXT_DOMAIN,
	    "PROPERTY"));
	cbp->cb_colwidths[GET_COL_VALUE] = strlen(dgettext(TEXT_DOMAIN,
	    "VALUE"));
	cbp->cb_colwidths[GET_COL_RECVD] = strlen(dgettext(TEXT_DOMAIN,
	    "RECEIVED"));
	cbp->cb_colwidths[GET_COL_SOURCE] = strlen(dgettext(TEXT_DOMAIN,
	    "SOURCE"));

	/* first property is always NAME */
	assert(cbp->cb_proplist->pl_prop ==
	    ((type == ZFS_TYPE_POOL) ?  ZPOOL_PROP_NAME : ZFS_PROP_NAME));

	/*
	 * Go through and calculate the widths for each column.  For the
	 * 'source' column, we kludge it up by taking the worst-case scenario of
	 * inheriting from the longest name.  This is acceptable because in the
	 * majority of cases 'SOURCE' is the last column displayed, and we don't
	 * use the width anyway.  Note that the 'VALUE' column can be oversized,
	 * if the name of the property is much longer than any values we find.
	 */
	for (pl = cbp->cb_proplist; pl != NULL; pl = pl->pl_next) {
		/*
		 * 'PROPERTY' column
		 */
		if (pl->pl_prop != ZPROP_INVAL) {
			const char *propname = (type == ZFS_TYPE_POOL) ?
			    zpool_prop_to_name(pl->pl_prop) :
			    zfs_prop_to_name(pl->pl_prop);

			len = strlen(propname);
			if (len > cbp->cb_colwidths[GET_COL_PROPERTY])
				cbp->cb_colwidths[GET_COL_PROPERTY] = len;
		} else {
			len = strlen(pl->pl_user_prop);
			if (len > cbp->cb_colwidths[GET_COL_PROPERTY])
				cbp->cb_colwidths[GET_COL_PROPERTY] = len;
		}

		/*
		 * 'VALUE' column.  The first property is always the 'name'
		 * property that was tacked on either by /sbin/zfs's
		 * zfs_do_get() or when calling zprop_expand_list(), so we
		 * ignore its width.  If the user specified the name property
		 * to display, then it will be later in the list in any case.
		 */
		if (pl != cbp->cb_proplist &&
		    pl->pl_width > cbp->cb_colwidths[GET_COL_VALUE])
			cbp->cb_colwidths[GET_COL_VALUE] = pl->pl_width;

		/* 'RECEIVED' column. */
		if (pl != cbp->cb_proplist &&
		    pl->pl_recvd_width > cbp->cb_colwidths[GET_COL_RECVD])
			cbp->cb_colwidths[GET_COL_RECVD] = pl->pl_recvd_width;

		/*
		 * 'NAME' and 'SOURCE' columns
		 */
		if (pl->pl_prop == (type == ZFS_TYPE_POOL ? ZPOOL_PROP_NAME :
		    ZFS_PROP_NAME) &&
		    pl->pl_width > cbp->cb_colwidths[GET_COL_NAME]) {
			cbp->cb_colwidths[GET_COL_NAME] = pl->pl_width;
			cbp->cb_colwidths[GET_COL_SOURCE] = pl->pl_width +
			    strlen(dgettext(TEXT_DOMAIN, "inherited from"));
		}
	}

	/*
	 * Now go through and print the headers.
	 */
	for (i = 0; i < ZFS_GET_NCOLS; i++) {
		switch (cbp->cb_columns[i]) {
		case GET_COL_NAME:
			title = dgettext(TEXT_DOMAIN, "NAME");
			break;
		case GET_COL_PROPERTY:
			title = dgettext(TEXT_DOMAIN, "PROPERTY");
			break;
		case GET_COL_VALUE:
			title = dgettext(TEXT_DOMAIN, "VALUE");
			break;
		case GET_COL_RECVD:
			title = dgettext(TEXT_DOMAIN, "RECEIVED");
			break;
		case GET_COL_SOURCE:
			title = dgettext(TEXT_DOMAIN, "SOURCE");
			break;
		default:
			title = NULL;
		}

		if (title != NULL) {
			if (i == (ZFS_GET_NCOLS - 1) ||
			    cbp->cb_columns[i + 1] == GET_COL_NONE)
				(void) printf("%s", title);
			else
				(void) printf("%-*s  ",
				    cbp->cb_colwidths[cbp->cb_columns[i]],
				    title);
		}
	}
	(void) printf("\n");
}

/*
 * Display a single line of output, according to the settings in the callback
 * structure.
 */
void
zprop_print_one_property(const char *name, zprop_get_cbdata_t *cbp,
    const char *propname, const char *value, zprop_source_t sourcetype,
    const char *source, const char *recvd_value)
{
	int i;
	const char *str;
	char buf[128];

	/*
	 * Ignore those source types that the user has chosen to ignore.
	 */
	if ((sourcetype & cbp->cb_sources) == 0)
		return;

	if (cbp->cb_first)
		zprop_print_headers(cbp, cbp->cb_type);

	for (i = 0; i < ZFS_GET_NCOLS; i++) {
		switch (cbp->cb_columns[i]) {
		case GET_COL_NAME:
			str = name;
			break;

		case GET_COL_PROPERTY:
			str = propname;
			break;

		case GET_COL_VALUE:
			str = value;
			break;

		case GET_COL_SOURCE:
			switch (sourcetype) {
			case ZPROP_SRC_NONE:
				str = "-";
				break;

			case ZPROP_SRC_DEFAULT:
				str = "default";
				break;

			case ZPROP_SRC_LOCAL:
				str = "local";
				break;

			case ZPROP_SRC_TEMPORARY:
				str = "temporary";
				break;

			case ZPROP_SRC_INHERITED:
				(void) snprintf(buf, sizeof (buf),
				    "inherited from %s", source);
				str = buf;
				break;
			case ZPROP_SRC_RECEIVED:
				str = "received";
				break;
			}
			break;

		case GET_COL_RECVD:
			str = (recvd_value == NULL ? "-" : recvd_value);
			break;

		default:
			continue;
		}

		if (cbp->cb_columns[i + 1] == GET_COL_NONE)
			(void) printf("%s", str);
		else if (cbp->cb_scripted)
			(void) printf("%s\t", str);
		else
			(void) printf("%-*s  ",
			    cbp->cb_colwidths[cbp->cb_columns[i]],
			    str);
	}

	(void) printf("\n");
}

/*
 * Given a numeric suffix, convert the value into a number of bits that the
 * resulting value must be shifted.
 */
static int
str2shift(libzfs_handle_t *hdl, const char *buf)
{
	const char *ends = "BKMGTPEZ";
	int i;

	if (buf[0] == '\0')
		return (0);
	for (i = 0; i < strlen(ends); i++) {
		if (toupper(buf[0]) == ends[i])
			break;
	}
	if (i == strlen(ends)) {
		zfs_error_aux(hdl, dgettext(TEXT_DOMAIN,
		    "invalid numeric suffix '%s'"), buf);
		return (-1);
	}

	/*
	 * We want to allow trailing 'b' characters for 'GB' or 'Mb'.  But don't
	 * allow 'BB' - that's just weird.
	 */
	if (buf[1] == '\0' || (toupper(buf[1]) == 'B' && buf[2] == '\0' &&
	    toupper(buf[0]) != 'B'))
		return (10*i);

	zfs_error_aux(hdl, dgettext(TEXT_DOMAIN,
	    "invalid numeric suffix '%s'"), buf);
	return (-1);
}

/*
 * Convert a string of the form '100G' into a real number.  Used when setting
 * properties or creating a volume.  'buf' is used to place an extended error
 * message for the caller to use.
 */
int
zfs_nicestrtonum(libzfs_handle_t *hdl, const char *value, uint64_t *num)
{
	char *end;
	int shift;

	*num = 0;

	/* Check to see if this looks like a number.  */
	if ((value[0] < '0' || value[0] > '9') && value[0] != '.') {
		if (hdl)
			zfs_error_aux(hdl, dgettext(TEXT_DOMAIN,
			    "bad numeric value '%s'"), value);
		return (-1);
	}

	/* Rely on strtoull() to process the numeric portion.  */
	errno = 0;
	*num = strtoull(value, &end, 10);

	/*
	 * Check for ERANGE, which indicates that the value is too large to fit
	 * in a 64-bit value.
	 */
	if (errno == ERANGE) {
		if (hdl)
			zfs_error_aux(hdl, dgettext(TEXT_DOMAIN,
			    "numeric value is too large"));
		return (-1);
	}

	/*
	 * If we have a decimal value, then do the computation with floating
	 * point arithmetic.  Otherwise, use standard arithmetic.
	 */
	if (*end == '.') {
		double fval = strtod(value, &end);

		if ((shift = str2shift(hdl, end)) == -1)
			return (-1);

		fval *= pow(2, shift);

		if (fval > UINT64_MAX) {
			if (hdl)
				zfs_error_aux(hdl, dgettext(TEXT_DOMAIN,
				    "numeric value is too large"));
			return (-1);
		}

		*num = (uint64_t)fval;
	} else {
		if ((shift = str2shift(hdl, end)) == -1)
			return (-1);

		/* Check for overflow */
		if (shift >= 64 || (*num << shift) >> shift != *num) {
			if (hdl)
				zfs_error_aux(hdl, dgettext(TEXT_DOMAIN,
				    "numeric value is too large"));
			return (-1);
		}

		*num <<= shift;
	}

	return (0);
}

/*
 * Given a propname=value nvpair to set, parse any numeric properties
 * (index, boolean, etc) if they are specified as strings and add the
 * resulting nvpair to the returned nvlist.
 *
 * At the DSL layer, all properties are either 64-bit numbers or strings.
 * We want the user to be able to ignore this fact and specify properties
 * as native values (numbers, for example) or as strings (to simplify
 * command line utilities).  This also handles converting index types
 * (compression, checksum, etc) from strings to their on-disk index.
 */
int
zprop_parse_value(libzfs_handle_t *hdl, nvpair_t *elem, int prop,
    zfs_type_t type, nvlist_t *ret, char **svalp, uint64_t *ivalp,
    const char *errbuf)
{
	data_type_t datatype = nvpair_type(elem);
	zprop_type_t proptype;
	const char *propname;
	char *value;
	boolean_t isnone = B_FALSE;

	if (type == ZFS_TYPE_POOL) {
		proptype = zpool_prop_get_type(prop);
		propname = zpool_prop_to_name(prop);
	} else {
		proptype = zfs_prop_get_type(prop);
		propname = zfs_prop_to_name(prop);
	}

	/*
	 * Convert any properties to the internal DSL value types.
	 */
	*svalp = NULL;
	*ivalp = 0;

	switch (proptype) {
	case PROP_TYPE_STRING:
		if (datatype != DATA_TYPE_STRING) {
			zfs_error_aux(hdl, dgettext(TEXT_DOMAIN,
			    "'%s' must be a string"), nvpair_name(elem));
			goto error;
		}
		(void) nvpair_value_string(elem, svalp);
		if (strlen(*svalp) >= ZFS_MAXPROPLEN) {
			zfs_error_aux(hdl, dgettext(TEXT_DOMAIN,
			    "'%s' is too long"), nvpair_name(elem));
			goto error;
		}
		break;

	case PROP_TYPE_NUMBER:
		if (datatype == DATA_TYPE_STRING) {
			(void) nvpair_value_string(elem, &value);
			if (strcmp(value, "none") == 0) {
				isnone = B_TRUE;
			} else if (zfs_nicestrtonum(hdl, value, ivalp)
			    != 0) {
				goto error;
			}
		} else if (datatype == DATA_TYPE_UINT64) {
			(void) nvpair_value_uint64(elem, ivalp);
		} else {
			zfs_error_aux(hdl, dgettext(TEXT_DOMAIN,
			    "'%s' must be a number"), nvpair_name(elem));
			goto error;
		}

		/*
		 * Quota special: force 'none' and don't allow 0.
		 */
		if ((type & ZFS_TYPE_DATASET) && *ivalp == 0 && !isnone &&
		    (prop == ZFS_PROP_QUOTA || prop == ZFS_PROP_REFQUOTA)) {
			zfs_error_aux(hdl, dgettext(TEXT_DOMAIN,
			    "use 'none' to disable quota/refquota"));
			goto error;
		}

		/*
		 * Special handling for "*_limit=none". In this case it's not
		 * 0 but UINT64_MAX.
		 */
		if ((type & ZFS_TYPE_DATASET) && isnone &&
		    (prop == ZFS_PROP_FILESYSTEM_LIMIT ||
		    prop == ZFS_PROP_SNAPSHOT_LIMIT)) {
			*ivalp = UINT64_MAX;
		}
		break;

	case PROP_TYPE_INDEX:
		if (datatype != DATA_TYPE_STRING) {
			zfs_error_aux(hdl, dgettext(TEXT_DOMAIN,
			    "'%s' must be a string"), nvpair_name(elem));
			goto error;
		}

		(void) nvpair_value_string(elem, &value);

		if (zprop_string_to_index(prop, value, ivalp, type) != 0) {
			zfs_error_aux(hdl, dgettext(TEXT_DOMAIN,
			    "'%s' must be one of '%s'"), propname,
			    zprop_values(prop, type));
			goto error;
		}
		break;

	default:
		abort();
	}

	/*
	 * Add the result to our return set of properties.
	 */
	if (*svalp != NULL) {
		if (nvlist_add_string(ret, propname, *svalp) != 0) {
			(void) no_memory(hdl);
			return (-1);
		}
	} else {
		if (nvlist_add_uint64(ret, propname, *ivalp) != 0) {
			(void) no_memory(hdl);
			return (-1);
		}
	}

	return (0);
error:
	(void) zfs_error(hdl, EZFS_BADPROP, errbuf);
	return (-1);
}

static int
addlist(libzfs_handle_t *hdl, char *propname, zprop_list_t **listp,
    zfs_type_t type)
{
	int prop;
	zprop_list_t *entry;

	prop = zprop_name_to_prop(propname, type);

	if (prop != ZPROP_INVAL && !zprop_valid_for_type(prop, type))
		prop = ZPROP_INVAL;

	/*
	 * When no property table entry can be found, return failure if
	 * this is a pool property or if this isn't a user-defined
	 * dataset property,
	 */
	if (prop == ZPROP_INVAL && ((type == ZFS_TYPE_POOL &&
	    !zpool_prop_feature(propname) &&
	    !zpool_prop_unsupported(propname)) ||
	    (type == ZFS_TYPE_DATASET && !zfs_prop_user(propname) &&
	    !zfs_prop_userquota(propname) && !zfs_prop_written(propname)))) {
		zfs_error_aux(hdl, dgettext(TEXT_DOMAIN,
		    "invalid property '%s'"), propname);
		return (zfs_error(hdl, EZFS_BADPROP,
		    dgettext(TEXT_DOMAIN, "bad property list")));
	}

	if ((entry = zfs_alloc(hdl, sizeof (zprop_list_t))) == NULL)
		return (-1);

	entry->pl_prop = prop;
	if (prop == ZPROP_INVAL) {
		if ((entry->pl_user_prop = zfs_strdup(hdl, propname)) ==
		    NULL) {
			free(entry);
			return (-1);
		}
		entry->pl_width = strlen(propname);
	} else {
		entry->pl_width = zprop_width(prop, &entry->pl_fixed,
		    type);
	}

	*listp = entry;

	return (0);
}

/*
 * Given a comma-separated list of properties, construct a property list
 * containing both user-defined and native properties.  This function will
 * return a NULL list if 'all' is specified, which can later be expanded
 * by zprop_expand_list().
 */
int
zprop_get_list(libzfs_handle_t *hdl, char *props, zprop_list_t **listp,
    zfs_type_t type)
{
	*listp = NULL;

	/*
	 * If 'all' is specified, return a NULL list.
	 */
	if (strcmp(props, "all") == 0)
		return (0);

	/*
	 * If no props were specified, return an error.
	 */
	if (props[0] == '\0') {
		zfs_error_aux(hdl, dgettext(TEXT_DOMAIN,
		    "no properties specified"));
		return (zfs_error(hdl, EZFS_BADPROP, dgettext(TEXT_DOMAIN,
		    "bad property list")));
	}

	/*
	 * It would be nice to use getsubopt() here, but the inclusion of column
	 * aliases makes this more effort than it's worth.
	 */
	while (*props != '\0') {
		size_t len;
		char *p;
		char c;

		if ((p = strchr(props, ',')) == NULL) {
			len = strlen(props);
			p = props + len;
		} else {
			len = p - props;
		}

		/*
		 * Check for empty options.
		 */
		if (len == 0) {
			zfs_error_aux(hdl, dgettext(TEXT_DOMAIN,
			    "empty property name"));
			return (zfs_error(hdl, EZFS_BADPROP,
			    dgettext(TEXT_DOMAIN, "bad property list")));
		}

		/*
		 * Check all regular property names.
		 */
		c = props[len];
		props[len] = '\0';

		if (strcmp(props, "space") == 0) {
			static char *spaceprops[] = {
				"name", "avail", "used", "usedbysnapshots",
				"usedbydataset", "usedbyrefreservation",
				"usedbychildren", NULL
			};
			int i;

			for (i = 0; spaceprops[i]; i++) {
				if (addlist(hdl, spaceprops[i], listp, type))
					return (-1);
				listp = &(*listp)->pl_next;
			}
		} else {
			if (addlist(hdl, props, listp, type))
				return (-1);
			listp = &(*listp)->pl_next;
		}

		props = p;
		if (c == ',')
			props++;
	}

	return (0);
}

void
zprop_free_list(zprop_list_t *pl)
{
	zprop_list_t *next;

	while (pl != NULL) {
		next = pl->pl_next;
		free(pl->pl_user_prop);
		free(pl);
		pl = next;
	}
}

typedef struct expand_data {
	zprop_list_t	**last;
	libzfs_handle_t	*hdl;
	zfs_type_t type;
} expand_data_t;

int
zprop_expand_list_cb(int prop, void *cb)
{
	zprop_list_t *entry;
	expand_data_t *edp = cb;

	if ((entry = zfs_alloc(edp->hdl, sizeof (zprop_list_t))) == NULL)
		return (ZPROP_INVAL);

	entry->pl_prop = prop;
	entry->pl_width = zprop_width(prop, &entry->pl_fixed, edp->type);
	entry->pl_all = B_TRUE;

	*(edp->last) = entry;
	edp->last = &entry->pl_next;

	return (ZPROP_CONT);
}

int
zprop_expand_list(libzfs_handle_t *hdl, zprop_list_t **plp, zfs_type_t type)
{
	zprop_list_t *entry;
	zprop_list_t **last;
	expand_data_t exp;

	if (*plp == NULL) {
		/*
		 * If this is the very first time we've been called for an 'all'
		 * specification, expand the list to include all native
		 * properties.
		 */
		last = plp;

		exp.last = last;
		exp.hdl = hdl;
		exp.type = type;

		if (zprop_iter_common(zprop_expand_list_cb, &exp, B_FALSE,
		    B_FALSE, type) == ZPROP_INVAL)
			return (-1);

		/*
		 * Add 'name' to the beginning of the list, which is handled
		 * specially.
		 */
		if ((entry = zfs_alloc(hdl, sizeof (zprop_list_t))) == NULL)
			return (-1);

		entry->pl_prop = (type == ZFS_TYPE_POOL) ?  ZPOOL_PROP_NAME :
		    ZFS_PROP_NAME;
		entry->pl_width = zprop_width(entry->pl_prop,
		    &entry->pl_fixed, type);
		entry->pl_all = B_TRUE;
		entry->pl_next = *plp;
		*plp = entry;
	}
	return (0);
}

int
zprop_iter(zprop_func func, void *cb, boolean_t show_all, boolean_t ordered,
    zfs_type_t type)
{
	return (zprop_iter_common(func, cb, show_all, ordered, type));
}<|MERGE_RESOLUTION|>--- conflicted
+++ resolved
@@ -21,11 +21,7 @@
 
 /*
  * Copyright (c) 2005, 2010, Oracle and/or its affiliates. All rights reserved.
-<<<<<<< HEAD
- * Copyright (c) 2012, Joyent, Inc. All rights reserved.
-=======
  * Copyright (c) 2013, Joyent, Inc. All rights reserved.
->>>>>>> 4cde9a1e
  * Copyright (c) 2012 by Delphix. All rights reserved.
  */
 
