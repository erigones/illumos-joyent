--- conflicted
+++ resolved
@@ -435,15 +435,12 @@
 extern int topo_hdl_nvalloc(topo_hdl_t *, nvlist_t **, uint_t);
 extern int topo_hdl_nvdup(topo_hdl_t *, nvlist_t *, nvlist_t **);
 extern char *topo_hdl_strdup(topo_hdl_t *, const char *);
-<<<<<<< HEAD
 extern char *topo_hdl_strsplit(topo_hdl_t *, const char *, const char *,
     char **);
-=======
 extern int topo_hdl_vasprintf(topo_hdl_t *, char **, const char *,
     va_list) __VPRINTFLIKE(3);
 extern int topo_hdl_asprintf(topo_hdl_t *, char **, const char *,
     ...) __PRINTFLIKE(3);
->>>>>>> cf4e3805
 
 /*
  * Interfaces for interacting with directed graph topologies
