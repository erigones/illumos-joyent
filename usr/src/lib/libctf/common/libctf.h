/*
 * CDDL HEADER START
 *
 * The contents of this file are subject to the terms of the
 * Common Development and Distribution License, Version 1.0 only
 * (the "License").  You may not use this file except in compliance
 * with the License.
 *
 * You can obtain a copy of the license at usr/src/OPENSOLARIS.LICENSE
 * or http://www.opensolaris.org/os/licensing.
 * See the License for the specific language governing permissions
 * and limitations under the License.
 *
 * When distributing Covered Code, include this CDDL HEADER in each
 * file and include the License file at usr/src/OPENSOLARIS.LICENSE.
 * If applicable, add the following below this CDDL HEADER, with the
 * fields enclosed by brackets "[]" replaced with your own identifying
 * information: Portions Copyright [yyyy] [name of copyright owner]
 *
 * CDDL HEADER END
 */
/*
 * Copyright 2001-2003 Sun Microsystems, Inc.  All rights reserved.
 * Use is subject to license terms.
 */
/*
 * Copyright (c) 2019, Joyent, Inc.
 * Copyright 2020 OmniOS Community Edition (OmniOSce) Association.
 */

/*
 * This header file defines the interfaces available from the CTF debugger
 * library, libctf.  This library provides functions that a debugger can
 * use to operate on data in the Compact ANSI-C Type Format (CTF).  This
 * is NOT a public interface, although it may eventually become one in
 * the fullness of time after we gain more experience with the interfaces.
 *
 * In the meantime, be aware that any program linked with libctf in this
 * release of illumos is almost guaranteed to break in the next release.
 *
 * In short, do not use this header file or libctf for any purpose.
 */

#ifndef	_LIBCTF_H
#define	_LIBCTF_H

#include <sys/ctf_api.h>
#include <libelf.h>

#ifdef	__cplusplus
extern "C" {
#endif

/*
 * This flag can be used to enable debug messages.
 */
extern int _libctf_debug;

typedef enum ctf_diff_flag {
	CTF_DIFF_F_IGNORE_INTNAMES = 0x01
} ctf_diff_flag_t;

typedef struct ctf_diff ctf_diff_t;
typedef void (*ctf_diff_type_f)(ctf_file_t *, ctf_id_t, boolean_t, ctf_file_t *,
    ctf_id_t, void *);
typedef void (*ctf_diff_func_f)(ctf_file_t *, ulong_t, boolean_t, ctf_file_t *,
    ulong_t, void *);
typedef void (*ctf_diff_obj_f)(ctf_file_t *, ulong_t, ctf_id_t, boolean_t,
    ctf_file_t *, ulong_t, ctf_id_t, void *);

extern int ctf_diff_init(ctf_file_t *, ctf_file_t *, ctf_diff_t **);
extern uint_t ctf_diff_getflags(ctf_diff_t *);
extern int ctf_diff_setflags(ctf_diff_t *, uint_t);
extern int ctf_diff_types(ctf_diff_t *, ctf_diff_type_f, void *);
extern int ctf_diff_functions(ctf_diff_t *, ctf_diff_func_f, void *);
extern int ctf_diff_objects(ctf_diff_t *, ctf_diff_obj_f, void *);
extern void ctf_diff_fini(ctf_diff_t *);

#define	CTF_CONVERT_DEFAULT_BATCHSIZE	256
#define	CTF_CONVERT_DEFAULT_NTHREADS	4

typedef enum ctf_convert_flag {
	/*
	 * Normally, we return a failure if we find a C-derived compilation
	 * unit that lacks DWARF or CTF (as required).  This flag over-rides
	 * this check.
	 */
	CTF_ALLOW_MISSING_DEBUG	 = 0x01,
	/*
	 * Normally, we return a failure if we can't fully convert a structure
	 * to CTF format, such as an enum with too many values. This flag
	 * allows us to continue and convert what we can.
	 */
	CTF_ALLOW_TRUNCATION = 0x02,
	/*
	 * Conversion is not usually attempted for objects that don't appear
	 * to be built from C sources. This flag overrides this and attempts
	 * conversion anyway.
	 */
	CTF_FORCE_CONVERSION = 0x04
} ctf_convert_flag_t;

#define	CTF_CONVERT_ALL_FLAGS	(CTF_ALLOW_MISSING_DEBUG | \
				    CTF_ALLOW_TRUNCATION | \
				    CTF_FORCE_CONVERSION)

/* opaque handle for ctfconvert functions */
struct ctf_convert_handle;
typedef struct ctf_convert_handle ctf_convert_t;

extern ctf_convert_t *ctf_convert_init(int *);
extern void ctf_convert_fini(ctf_convert_t *);

typedef void (*ctf_convert_warn_f)(void *, const char *, ...);
/* Any warning callback must be MT-Safe if multiple threads are used */
extern int ctf_convert_set_warncb(ctf_convert_t *, ctf_convert_warn_f, void *);
extern int ctf_convert_set_batchsize(ctf_convert_t *, uint_t);
extern int ctf_convert_set_flags(ctf_convert_t *, ctf_convert_flag_t);
extern int ctf_convert_set_label(ctf_convert_t *, const char *);
extern int ctf_convert_set_nthreads(ctf_convert_t *, uint_t);
extern int ctf_convert_add_ignore(ctf_convert_t *, const char *);

extern ctf_file_t *ctf_fdconvert(ctf_convert_t *, int, int *, char *, size_t);

<<<<<<< HEAD
extern ctf_file_t *ctf_elfconvert(int, Elf *, const char *, uint_t, uint_t,
    uint_t, int *, char *, size_t);
extern ctf_file_t *ctf_fdconvert(int, const char *, uint_t, uint_t, uint_t,
    int *, char *, size_t);
=======
>>>>>>> 0a554e9f

typedef enum ctf_hsc_ret {
	CHR_ERROR = -1,
	CHR_NO_C_SOURCE = 0,
	CHR_HAS_C_SOURCE = 1
} ctf_hsc_ret_t;

extern ctf_hsc_ret_t ctf_has_c_source(Elf *, char *, size_t);

typedef struct ctf_merge_handle ctf_merge_t;
extern ctf_merge_t *ctf_merge_init(int, int *);
extern int ctf_merge_add(ctf_merge_t *, ctf_file_t *);
extern int ctf_merge_set_nthreads(ctf_merge_t *, const uint_t);
extern int ctf_merge_label(ctf_merge_t *, const char *);
extern int ctf_merge_uniquify(ctf_merge_t *, ctf_file_t *, const char *);
extern int ctf_merge_merge(ctf_merge_t *, ctf_file_t **);
extern int ctf_merge_dedup(ctf_merge_t *, ctf_file_t **);
extern void ctf_merge_fini(ctf_merge_t *);

#define	CTF_ELFWRITE_F_COMPRESS		0x1
extern int ctf_elffdwrite(ctf_file_t *, int, int, int);
extern int ctf_elfwrite(ctf_file_t *, const char *, const char *, int);

#ifdef	__cplusplus
}
#endif

#endif	/* _LIBCTF_H */<|MERGE_RESOLUTION|>--- conflicted
+++ resolved
@@ -120,15 +120,10 @@
 extern int ctf_convert_set_nthreads(ctf_convert_t *, uint_t);
 extern int ctf_convert_add_ignore(ctf_convert_t *, const char *);
 
+extern ctf_file_t *ctf_elfconvert(ctf_convert_t *, int, Elf *, int *, char *,
+    size_t);
 extern ctf_file_t *ctf_fdconvert(ctf_convert_t *, int, int *, char *, size_t);
 
-<<<<<<< HEAD
-extern ctf_file_t *ctf_elfconvert(int, Elf *, const char *, uint_t, uint_t,
-    uint_t, int *, char *, size_t);
-extern ctf_file_t *ctf_fdconvert(int, const char *, uint_t, uint_t, uint_t,
-    int *, char *, size_t);
-=======
->>>>>>> 0a554e9f
 
 typedef enum ctf_hsc_ret {
 	CHR_ERROR = -1,
