/*
 * CDDL HEADER START
 *
 * The contents of this file are subject to the terms of the
 * Common Development and Distribution License (the "License").
 * You may not use this file except in compliance with the License.
 *
 * You can obtain a copy of the license at usr/src/OPENSOLARIS.LICENSE
 * or http://www.opensolaris.org/os/licensing.
 * See the License for the specific language governing permissions
 * and limitations under the License.
 *
 * When distributing Covered Code, include this CDDL HEADER in each
 * file and include the License file at usr/src/OPENSOLARIS.LICENSE.
 * If applicable, add the following below this CDDL HEADER, with the
 * fields enclosed by brackets "[]" replaced with your own identifying
 * information: Portions Copyright [yyyy] [name of copyright owner]
 *
 * CDDL HEADER END
 */
/*
 * Copyright (c) 2006, 2010, Oracle and/or its affiliates. All rights reserved.
 * Copyright 2017 Joyent, Inc.
 * Copyright 2015 Garrett D'Amore <garrett@damore.org>
 * Copyright 2020 RackTop Systems, Inc.
 * Copyright 2023 Oxide Computer Company
 */

#include <stdlib.h>
#include <string.h>
#include <strings.h>
#include <errno.h>
#include <ctype.h>
#include <stddef.h>
#include <sys/types.h>
#include <sys/stat.h>
#include <sys/dld.h>
#include <sys/zone.h>
#include <fcntl.h>
#include <unistd.h>
#include <libdevinfo.h>
#include <zone.h>
#include <libdllink.h>
#include <libdladm_impl.h>
#include <libdlwlan_impl.h>
#include <libdlwlan.h>
#include <libdlvlan.h>
#include <libdlvnic.h>
#include <libdlib.h>
#include <libintl.h>
#include <dlfcn.h>
#include <link.h>
#include <inet/wifi_ioctl.h>
#include <libdladm.h>
#include <libdlstat.h>
#include <sys/param.h>
#include <sys/debug.h>
#include <sys/dld.h>
#include <inttypes.h>
#include <sys/ethernet.h>
#include <inet/iptun.h>
#include <net/wpa.h>
#include <sys/sysmacros.h>
#include <sys/vlan.h>
#include <libdlbridge.h>
#include <stp_in.h>
#include <netinet/dhcp.h>
#include <netinet/dhcp6.h>
#include <net/if_types.h>
#include <libinetutil.h>
#include <pool.h>
#include <libdlaggr.h>
#include <sys/mac_ether.h>

/*
 * The linkprop get() callback.
 * - pd:	pointer to the prop_desc_t
 * - propstrp:	a property string array to keep the returned property.
 *		Caller allocated.
 * - cntp:	number of returned properties.
 *		Caller also uses it to indicate how many it expects.
 */
struct prop_desc;
typedef struct prop_desc prop_desc_t;

typedef dladm_status_t	pd_getf_t(dladm_handle_t, prop_desc_t *pdp,
			datalink_id_t, char **propstp, uint_t *cntp,
			datalink_media_t, uint_t, uint_t *);

/*
 * The linkprop set() callback.
 * - propval:	a val_desc_t array which keeps the property values to be set.
 * - cnt:	number of properties to be set.
 * - flags:	additional flags passed down the system call.
 *
 * pd_set takes val_desc_t given by pd_check(), translates it into
 * a format suitable for kernel consumption. This may require allocation
 * of ioctl buffers etc. pd_set() may call another common routine (used
 * by all other pd_sets) which invokes the ioctl.
 */
typedef dladm_status_t	pd_setf_t(dladm_handle_t, prop_desc_t *, datalink_id_t,
			    val_desc_t *propval, uint_t cnt, uint_t flags,
			    datalink_media_t);

/*
 * The linkprop check() callback.
 * - propstrp:	property string array which keeps the property to be checked.
 * - cnt:	number of properties.
 * - propval:	return value; the property values of the given property strings.
 *
 * pd_check checks that the input values are valid. It does so by
 * iteraring through the pd_modval list for the property. If
 * the modifiable values cannot be expressed as a list, a pd_check
 * specific to this property can be used. If the input values are
 * verified to be valid, pd_check allocates a val_desc_t and fills it
 * with either a val_desc_t found on the pd_modval list or something
 * generated on the fly.
 */
typedef dladm_status_t	pd_checkf_t(dladm_handle_t, prop_desc_t *pdp,
			    datalink_id_t, char **propstrp, uint_t *cnt,
			    uint_t flags, val_desc_t **propval,
			    datalink_media_t);

typedef struct link_attr_s {
	mac_prop_id_t	pp_id;
	size_t		pp_valsize;
	char		*pp_name;
} link_attr_t;

typedef struct dladm_linkprop_args_s {
	dladm_status_t	dla_status;
	uint_t		dla_flags;
} dladm_linkprop_args_t;

static dld_ioc_macprop_t *i_dladm_buf_alloc_by_name(size_t, datalink_id_t,
			    const char *, uint_t, dladm_status_t *);
static dld_ioc_macprop_t *i_dladm_buf_alloc_by_id(size_t, datalink_id_t,
			    mac_prop_id_t, uint_t, dladm_status_t *);
static dladm_status_t	i_dladm_get_public_prop(dladm_handle_t, datalink_id_t,
			    char *, uint_t, uint_t *, void *, size_t);

static dladm_status_t	i_dladm_set_private_prop(dladm_handle_t, datalink_id_t,
			    const char *, char **, uint_t, uint_t);
static dladm_status_t	i_dladm_get_priv_prop(dladm_handle_t, datalink_id_t,
			    const char *, char **, uint_t *, dladm_prop_type_t,
			    uint_t);
static dladm_status_t	i_dladm_macprop(dladm_handle_t, void *, boolean_t);
static const char	*dladm_perm2str(uint_t, char *);
static link_attr_t	*dladm_name2prop(const char *);
static link_attr_t	*dladm_id2prop(mac_prop_id_t);

static pd_getf_t	get_zone, get_autopush, get_rate_mod, get_rate,
			get_speed, get_channel, get_powermode, get_radio,
			get_duplex, get_link_state, get_binary, get_uint32,
			get_flowctl, get_maxbw, get_cpus, get_priority,
			get_tagmode, get_range, get_stp, get_bridge_forward,
			get_bridge_pvid, get_protection, get_rxrings,
			get_txrings, get_cntavail, get_secondary_macs,
<<<<<<< HEAD
			get_allowallcids, get_allowedips, get_allowedcids,
			get_pool, get_rings_range, get_linkmode_prop, get_bits,
			get_promisc_filtered, get_dynamic_methods;
=======
			get_allowedips, get_allowedcids, get_pool,
			get_rings_range, get_linkmode_prop, get_bits,
			get_promisc_filtered, get_media;
>>>>>>> ece8d794

static pd_setf_t	set_zone, set_rate, set_powermode, set_radio,
			set_public_prop, set_resource, set_stp_prop,
			set_bridge_forward, set_bridge_pvid, set_secondary_macs,
			set_promisc_filtered, set_public_bitprop;

static pd_checkf_t	check_zone, check_autopush, check_rate, check_hoplimit,
			check_encaplim, check_uint32, check_maxbw, check_cpus,
			check_stp_prop, check_bridge_pvid, check_allowedips,
			check_allowedcids, check_secondary_macs, check_rings,
			check_pool, check_prop;

struct prop_desc {
	/*
	 * link property name
	 */
	char			*pd_name;

	/*
	 * default property value, can be set to { "", NULL }
	 */
	val_desc_t		pd_defval;

	/*
	 * list of optional property values, can be NULL.
	 *
	 * This is set to non-NULL if there is a list of possible property
	 * values.  pd_optval would point to the array of possible values.
	 */
	val_desc_t		*pd_optval;

	/*
	 * count of the above optional property values. 0 if pd_optval is NULL.
	 */
	uint_t			pd_noptval;

	/*
	 * callback to set link property; set to NULL if this property is
	 * read-only and may be called before or after permanent update; see
	 * flags.
	 */
	pd_setf_t		*pd_set;

	/*
	 * callback to get modifiable link property
	 */
	pd_getf_t		*pd_getmod;

	/*
	 * callback to get current link property
	 */
	pd_getf_t		*pd_get;

	/*
	 * callback to validate link property value, set to NULL if pd_optval
	 * is not NULL. In that case, validate the value by comparing it with
	 * the pd_optval. Return a val_desc_t array pointer if the value is
	 * valid.
	 */
	pd_checkf_t		*pd_check;

	uint_t			pd_flags;
#define	PD_TEMPONLY	0x1	/* property is temporary only */
#define	PD_CHECK_ALLOC	0x2	/* alloc vd_val as part of pd_check */
#define	PD_AFTER_PERM	0x4	/* pd_set after db update; no temporary */
	/*
	 * indicate link classes this property applies to.
	 */
	datalink_class_t	pd_class;

	/*
	 * indicate link media type this property applies to.
	 */
	datalink_media_t	pd_dmedia;
};

#define	MAC_PROP_BUFSIZE(v)	sizeof (dld_ioc_macprop_t) + (v) - 1

/*
 * Supported link properties enumerated in the prop_table[] array are
 * computed using the callback functions in that array. To compute the
 * property value, multiple distinct system calls may be needed (e.g.,
 * for wifi speed, we need to issue system calls to get desired/supported
 * rates). The link_attr[] table enumerates the interfaces to the kernel,
 * and the type/size of the data passed in the user-kernel interface.
 */
static link_attr_t link_attr[] = {
	{ MAC_PROP_DUPLEX,	sizeof (link_duplex_t),	"duplex"},

	{ MAC_PROP_SPEED,	sizeof (uint64_t),	"speed"},

	{ MAC_PROP_STATUS,	sizeof (link_state_t),	"state"},

	{ MAC_PROP_AUTONEG,	sizeof (uint8_t),	"adv_autoneg_cap"},

	{ MAC_PROP_MTU,		sizeof (uint32_t),	"mtu"},

	{ MAC_PROP_FLOWCTRL,	sizeof (link_flowctrl_t), "flowctrl"},

	{ MAC_PROP_ADV_FEC_CAP,	sizeof (link_fec_t),	"adv_fec_cap"},

	{ MAC_PROP_EN_FEC_CAP,	sizeof (link_fec_t),	"en_fec_cap"},

	{ MAC_PROP_ZONE,	sizeof (dld_ioc_zid_t),	"zone"},

	{ MAC_PROP_AUTOPUSH,	sizeof (struct dlautopush), "autopush"},

	{ MAC_PROP_ADV_5000FDX_CAP, sizeof (uint8_t),	"adv_5000fdx_cap"},

	{ MAC_PROP_EN_5000FDX_CAP, sizeof (uint8_t),	"en_5000fdx_cap"},

	{ MAC_PROP_ADV_2500FDX_CAP, sizeof (uint8_t),	"adv_2500fdx_cap"},

	{ MAC_PROP_EN_2500FDX_CAP, sizeof (uint8_t),	"en_2500fdx_cap"},

	{ MAC_PROP_ADV_100GFDX_CAP, sizeof (uint8_t),	"adv_100gfdx_cap"},

	{ MAC_PROP_EN_100GFDX_CAP, sizeof (uint8_t),	"en_100gfdx_cap"},

	{ MAC_PROP_ADV_50GFDX_CAP, sizeof (uint8_t),	"adv_50gfdx_cap"},

	{ MAC_PROP_EN_50GFDX_CAP, sizeof (uint8_t),	"en_50gfdx_cap"},

	{ MAC_PROP_ADV_40GFDX_CAP, sizeof (uint8_t),	"adv_40gfdx_cap"},

	{ MAC_PROP_EN_40GFDX_CAP, sizeof (uint8_t),	"en_40gfdx_cap"},

	{ MAC_PROP_ADV_25GFDX_CAP, sizeof (uint8_t),	"adv_25gfdx_cap"},

	{ MAC_PROP_EN_25GFDX_CAP, sizeof (uint8_t),	"en_25gfdx_cap"},

	{ MAC_PROP_ADV_10GFDX_CAP, sizeof (uint8_t),	"adv_10gfdx_cap"},

	{ MAC_PROP_EN_10GFDX_CAP, sizeof (uint8_t),	"en_10gfdx_cap"},

	{ MAC_PROP_ADV_1000FDX_CAP, sizeof (uint8_t),	"adv_1000fdx_cap"},

	{ MAC_PROP_EN_1000FDX_CAP, sizeof (uint8_t),	"en_1000fdx_cap"},

	{ MAC_PROP_ADV_1000HDX_CAP, sizeof (uint8_t),	"adv_1000hdx_cap"},

	{ MAC_PROP_EN_1000HDX_CAP, sizeof (uint8_t),	"en_1000hdx_cap"},

	{ MAC_PROP_ADV_100FDX_CAP, sizeof (uint8_t),	"adv_100fdx_cap"},

	{ MAC_PROP_EN_100FDX_CAP, sizeof (uint8_t),	"en_100fdx_cap"},

	{ MAC_PROP_ADV_100HDX_CAP, sizeof (uint8_t),	"adv_100hdx_cap"},

	{ MAC_PROP_EN_100HDX_CAP, sizeof (uint8_t),	"en_100hdx_cap"},

	{ MAC_PROP_ADV_10FDX_CAP, sizeof (uint8_t),	"adv_10fdx_cap"},

	{ MAC_PROP_EN_10FDX_CAP, sizeof (uint8_t),	"en_10fdx_cap"},

	{ MAC_PROP_ADV_10HDX_CAP, sizeof (uint8_t),	"adv_10hdx_cap"},

	{ MAC_PROP_EN_10HDX_CAP, sizeof (uint8_t),	"en_10hdx_cap"},

	{ MAC_PROP_WL_ESSID,	sizeof (wl_linkstatus_t), "essid"},

	{ MAC_PROP_WL_BSSID,	sizeof (wl_bssid_t),	"bssid"},

	{ MAC_PROP_WL_BSSTYPE,	sizeof (wl_bss_type_t),	"bsstype"},

	{ MAC_PROP_WL_LINKSTATUS, sizeof (wl_linkstatus_t), "wl_linkstatus"},

	/* wl_rates_t has variable length */
	{ MAC_PROP_WL_DESIRED_RATES, sizeof (wl_rates_t), "desired_rates"},

	/* wl_rates_t has variable length */
	{ MAC_PROP_WL_SUPPORTED_RATES, sizeof (wl_rates_t), "supported_rates"},

	{ MAC_PROP_WL_AUTH_MODE, sizeof (wl_authmode_t), "authmode"},

	{ MAC_PROP_WL_ENCRYPTION, sizeof (wl_encryption_t), "encryption"},

	{ MAC_PROP_WL_RSSI,	sizeof (wl_rssi_t),	"signal"},

	{ MAC_PROP_WL_PHY_CONFIG, sizeof (wl_phy_conf_t), "phy_conf"},

	{ MAC_PROP_WL_CAPABILITY, sizeof (wl_capability_t), "capability"},

	{ MAC_PROP_WL_WPA,	sizeof (wl_wpa_t),	"wpa"},

	/*  wl_wpa_ess_t has variable length */
	{ MAC_PROP_WL_SCANRESULTS, sizeof (wl_wpa_ess_t), "scan_results"},

	{ MAC_PROP_WL_POWER_MODE, sizeof (wl_ps_mode_t), "powermode"},

	{ MAC_PROP_WL_RADIO,	sizeof (dladm_wlan_radio_t), "wl_radio"},

	{ MAC_PROP_WL_ESS_LIST, sizeof (wl_ess_list_t),	"wl_ess_list"},

	{ MAC_PROP_WL_KEY_TAB,	sizeof (wl_wep_key_tab_t), "wl_wep_key"},

	{ MAC_PROP_WL_CREATE_IBSS, sizeof (wl_create_ibss_t), "createibss"},

	/* wl_wpa_ie_t has variable length */
	{ MAC_PROP_WL_SETOPTIE,	sizeof (wl_wpa_ie_t),	"set_ie"},

	{ MAC_PROP_WL_DELKEY,	sizeof (wl_del_key_t),	"wpa_del_key"},

	{ MAC_PROP_WL_KEY,	sizeof (wl_key_t),	"wl_key"},

	{ MAC_PROP_WL_MLME,	sizeof (wl_mlme_t),	"mlme"},

	{ MAC_PROP_TAGMODE,	sizeof (link_tagmode_t),	"tagmode"},

	{ MAC_PROP_IPTUN_HOPLIMIT, sizeof (uint32_t),	"hoplimit"},

	{ MAC_PROP_IPTUN_ENCAPLIMIT, sizeof (uint32_t),	"encaplimit"},

	{ MAC_PROP_PVID,	sizeof (uint16_t),	"default_tag"},

	{ MAC_PROP_LLIMIT,	sizeof (uint32_t),	"learn_limit"},

	{ MAC_PROP_LDECAY,	sizeof (uint32_t),	"learn_decay"},

	{ MAC_PROP_RESOURCE,	sizeof (mac_resource_props_t),	"resource"},

	{ MAC_PROP_RESOURCE_EFF, sizeof (mac_resource_props_t),
	    "resource-effective"},

	{ MAC_PROP_RXRINGSRANGE, sizeof (mac_propval_range_t),	"rxrings"},

	{ MAC_PROP_TXRINGSRANGE, sizeof (mac_propval_range_t),	"txrings"},

	{ MAC_PROP_MAX_TX_RINGS_AVAIL,	sizeof (uint_t),
	    "txrings-available"},

	{ MAC_PROP_MAX_RX_RINGS_AVAIL,	sizeof (uint_t),
	    "rxrings-available"},

	{ MAC_PROP_MAX_RXHWCLNT_AVAIL,	sizeof (uint_t), "rxhwclnt-available"},

	{ MAC_PROP_MAX_TXHWCLNT_AVAIL,	sizeof (uint_t), "txhwclnt-available"},

	{ MAC_PROP_IB_LINKMODE,	sizeof (uint32_t),	"linkmode"},

	{ MAC_PROP_VN_PROMISC_FILTERED,	sizeof (boolean_t), "promisc-filtered"},

	{ MAC_PROP_SECONDARY_ADDRS, sizeof (mac_secondary_addr_t),
	    "secondary-macs"},

	{ MAC_PROP_MEDIA,	sizeof (uint32_t),	"media" },

	{ MAC_PROP_PRIVATE,	0,			"driver-private"}
};

typedef struct bridge_public_prop_s {
	const char	*bpp_name;
	int		bpp_code;
} bridge_public_prop_t;

static const bridge_public_prop_t bridge_prop[] = {
	{ "stp", PT_CFG_NON_STP },
	{ "stp_priority", PT_CFG_PRIO },
	{ "stp_cost", PT_CFG_COST },
	{ "stp_edge", PT_CFG_EDGE },
	{ "stp_p2p", PT_CFG_P2P },
	{ "stp_mcheck", PT_CFG_MCHECK },
	{ NULL, 0 }
};

static  val_desc_t	link_duplex_vals[] = {
	{ "half",	LINK_DUPLEX_HALF	},
	{ "full",	LINK_DUPLEX_HALF	}
};
static  val_desc_t	link_status_vals[] = {
	{ "up",		LINK_STATE_UP		},
	{ "down",	LINK_STATE_DOWN		}
};
static  val_desc_t	link_01_vals[] = {
	{ "1",		1			},
	{ "0",		0			}
};
static  val_desc_t	link_flow_vals[] = {
	{ "no",		LINK_FLOWCTRL_NONE	},
	{ "tx",		LINK_FLOWCTRL_TX	},
	{ "rx",		LINK_FLOWCTRL_RX	},
	{ "bi",		LINK_FLOWCTRL_BI	}
};
static  val_desc_t	link_fec_vals[] = {
	{ "none",	LINK_FEC_NONE		},
	{ "auto",	LINK_FEC_AUTO		},
	{ "rs",		LINK_FEC_RS		},
	{ "base-r",	LINK_FEC_BASE_R		}
};
static  val_desc_t	link_priority_vals[] = {
	{ "low",	MPL_LOW	},
	{ "medium",	MPL_MEDIUM	},
	{ "high",	MPL_HIGH	}
};

static val_desc_t	link_tagmode_vals[] = {
	{ "normal",	LINK_TAGMODE_NORMAL	},
	{ "vlanonly",	LINK_TAGMODE_VLANONLY	}
};

static  val_desc_t	link_protect_vals[] = {
	{ "mac-nospoof",	MPT_MACNOSPOOF	},
	{ "restricted",		MPT_RESTRICTED	},
	{ "ip-nospoof",		MPT_IPNOSPOOF	},
	{ "dhcp-nospoof",	MPT_DHCPNOSPOOF	},
};

static val_desc_t	link_dynamic_method_vals[] = {
	{ "dhcpv4",	MPT_DYN_DHCPV4	},
	{ "dhcpv6",	MPT_DYN_DHCPV6	},
	{ "slaac",	MPT_DYN_SLAAC	},
	{ "addrconf",	(MPT_DYN_SLAAC | MPT_DYN_DHCPV6)	},
};

static val_desc_t	dladm_bool_vals[] = {
	{ "false",	MPT_FALSE },
	{ "true",	MPT_TRUE },
};

static  val_desc_t	link_promisc_filtered_vals[] = {
	{ "off",	B_FALSE },
	{ "on",		B_TRUE },
};

static val_desc_t	dladm_wlan_radio_vals[] = {
	{ "on",		DLADM_WLAN_RADIO_ON	},
	{ "off",	DLADM_WLAN_RADIO_OFF	}
};

static val_desc_t	dladm_wlan_powermode_vals[] = {
	{ "off",	DLADM_WLAN_PM_OFF	},
	{ "fast",	DLADM_WLAN_PM_FAST	},
	{ "max",	DLADM_WLAN_PM_MAX	}
};

static  val_desc_t	stp_p2p_vals[] = {
	{ "true",	P2P_FORCE_TRUE		},
	{ "false",	P2P_FORCE_FALSE		},
	{ "auto",	P2P_AUTO		}
};

static  val_desc_t	dladm_part_linkmode_vals[] = {
	{ "cm",		DLADM_PART_CM_MODE	},
	{ "ud",		DLADM_PART_UD_MODE	},
};

static	val_desc_t	dladm_ether_media_vals[] = {
	{ "unknown",		ETHER_MEDIA_UNKNOWN },
	{ "none",		ETHER_MEDIA_NONE },
	{ "10BASE-T",		ETHER_MEDIA_10BASE_T },
	{ "100BASE-T4",		ETHER_MEDIA_100BASE_T4 },
	{ "100BASE-X",		ETHER_MEDIA_100BASE_X },
	{ "100BASE-T2",		ETHER_MEDIA_100BASE_T2 },
	{ "1000BASE-X",		ETHER_MEDIA_1000BASE_X },
	{ "1000BASE-T",		ETHER_MEDIA_1000BASE_T },
	{ "1000BASE-KX",	ETHER_MEDIA_1000BASE_KX },
	{ "1000BASE-T1",	ETHER_MEDIA_1000BASE_T1 },
	{ "1000BASE-CX",	ETHER_MEDIA_1000BASE_CX },
	{ "1000BASE-SX",	ETHER_MEDIA_1000BASE_SX },
	{ "1000BASE-LX",	ETHER_MEDIA_1000BASE_LX },
	{ "1000BASE-BX",	ETHER_MEDIA_1000BASE_BX },
	{ "1000-SGMII",		ETHER_MEDIA_1000_SGMII },
	{ "100BASE-TX",		ETHER_MEDIA_100BASE_TX },
	{ "100BASE-FX",		ETHER_MEDIA_100BASE_FX },
	{ "100-SGMII",		ETHER_MEDIA_100_SGMII },
	{ "10BASE-T1",		ETHER_MEDIA_10BASE_T1 },
	{ "100BASE-T1",		ETHER_MEDIA_100BASE_T1 },
	{ "2500BASE-T",		ETHER_MEDIA_2500BASE_T },
	{ "2500BASE-KX",	ETHER_MEDIA_2500BASE_KX },
	{ "2500BASE-X",		ETHER_MEDIA_2500BASE_X },
	{ "5000BASE-T",		ETHER_MEDIA_5000BASE_T },
	{ "5000BASE-KR",	ETHER_MEDIA_5000BASE_KR },
	{ "10GBASE-T",		ETHER_MEDIA_10GBASE_T },
	{ "10GBASE-SR",		ETHER_MEDIA_10GBASE_SR },
	{ "10GBASE-LR",		ETHER_MEDIA_10GBASE_LR },
	{ "10GBASE-LRM",	ETHER_MEDIA_10GBASE_LRM },
	{ "10GBASE-KR",		ETHER_MEDIA_10GBASE_KR },
	{ "10GBASE-CX4",	ETHER_MEDIA_10GBASE_CX4 },
	{ "10GBASE-KX4",	ETHER_MEDIA_10GBASE_KX4 },
	{ "10G-XAUI",		ETHER_MEDIA_10G_XAUI },
	{ "10GBASE-AOC",	ETHER_MEDIA_10GBASE_AOC },
	{ "10GBASE-ACC",	ETHER_MEDIA_10GBASE_ACC },
	{ "10GBASE-CR",		ETHER_MEDIA_10GBASE_CR },
	{ "10GBASE-ER",		ETHER_MEDIA_10GBASE_ER },
	{ "10G-SFI",		ETHER_MEDIA_10G_SFI },
	{ "10G-XFI",		ETHER_MEDIA_10G_XFI },
	{ "25GBASE-T",		ETHER_MEDIA_25GBASE_T },
	{ "25GBASE-SR",		ETHER_MEDIA_25GBASE_SR },
	{ "25GBASE-LR",		ETHER_MEDIA_25GBASE_LR },
	{ "25GBASE-ER",		ETHER_MEDIA_25GBASE_ER },
	{ "25GBASE-KR",		ETHER_MEDIA_25GBASE_KR },
	{ "25GBASE-CR",		ETHER_MEDIA_25GBASE_CR },
	{ "25GBASE-AOC",	ETHER_MEDIA_25GBASE_AOC },
	{ "25GBASE-ACC",	ETHER_MEDIA_25GBASE_ACC },
	{ "25G-AUI",		ETHER_MEDIA_25G_AUI },
	{ "40GBASE-T",		ETHER_MEDIA_40GBASE_T },
	{ "40GBASE-CR4",	ETHER_MEDIA_40GBASE_CR4 },
	{ "40GBASE-KR4",	ETHER_MEDIA_40GBASE_KR4 },
	{ "40GBASE-LR4",	ETHER_MEDIA_40GBASE_LR4 },
	{ "40GBASE-SR4",	ETHER_MEDIA_40GBASE_SR4 },
	{ "40GBASE-ER4",	ETHER_MEDIA_40GBASE_ER4 },
	{ "40GBASE-LM4",	ETHER_MEDIA_40GBASE_LM4 },
	{ "40GBASE-AOC4",	ETHER_MEDIA_40GBASE_AOC4 },
	{ "40GBASE-ACC4",	ETHER_MEDIA_40GBASE_ACC4 },
	{ "40G-XLAUI",		ETHER_MEDIA_40G_XLAUI },
	{ "40G-XLPPI",		ETHER_MEDIA_40G_XLPPI },
	{ "50GBASE-KR2",	ETHER_MEDIA_50GBASE_KR2 },
	{ "50GBASE-CR2",	ETHER_MEDIA_50GBASE_CR2 },
	{ "50GBASE-SR2",	ETHER_MEDIA_50GBASE_SR2 },
	{ "50GBASE-LR2",	ETHER_MEDIA_50GBASE_LR2 },
	{ "50GBASE-AOC2",	ETHER_MEDIA_50GBASE_AOC2 },
	{ "50GBASE-ACC2",	ETHER_MEDIA_50GBASE_ACC2 },
	{ "50GBASE-KR",		ETHER_MEDIA_50GBASE_KR },
	{ "50GBASE-CR",		ETHER_MEDIA_50GBASE_CR },
	{ "50GBASE-SR",		ETHER_MEDIA_50GBASE_SR },
	{ "50GBASE-LR",		ETHER_MEDIA_50GBASE_LR },
	{ "50GBASE-FR",		ETHER_MEDIA_50GBASE_FR },
	{ "50GBASE-ER",		ETHER_MEDIA_50GBASE_ER },
	{ "50GBASE-AOC",	ETHER_MEDIA_50GBASE_AOC },
	{ "50GBASE-ACC",	ETHER_MEDIA_50GBASE_ACC },
	{ "100GBASE-CR10",	ETHER_MEDIA_100GBASE_CR10 },
	{ "100GBASE-SR10",	ETHER_MEDIA_100GBASE_SR10 },
	{ "100GBASE-SR4",	ETHER_MEDIA_100GBASE_SR4 },
	{ "100GBASE-LR4",	ETHER_MEDIA_100GBASE_LR4 },
	{ "100GBASE-ER4",	ETHER_MEDIA_100GBASE_ER4 },
	{ "100GBASE-KR4",	ETHER_MEDIA_100GBASE_KR4 },
	{ "100GBASE-CR4",	ETHER_MEDIA_100GBASE_CR4 },
	{ "100GBASE-CAUI4",	ETHER_MEDIA_100GBASE_CAUI4 },
	{ "100GBASE-AOC4",	ETHER_MEDIA_100GBASE_AOC4 },
	{ "100GBASE-ACC4",	ETHER_MEDIA_100GBASE_ACC4 },
	{ "100GBASE-KR2",	ETHER_MEDIA_100GBASE_KR2 },
	{ "100GBASE-CR2",	ETHER_MEDIA_100GBASE_CR2 },
	{ "100GBASE-SR2",	ETHER_MEDIA_100GBASE_SR2 },
	{ "100GBASE-KR",	ETHER_MEDIA_100GBASE_KR },
	{ "100GBASE-CR",	ETHER_MEDIA_100GBASE_CR },
	{ "100GBASE-SR",	ETHER_MEDIA_100GBASE_SR },
	{ "100GBASE-DR",	ETHER_MEDIA_100GBASE_DR },
	{ "100GBASE-LR",	ETHER_MEDIA_100GBASE_LR },
	{ "100GBASE-FR",	ETHER_MEDIA_100GBASE_FR },
	{ "200GAUI-4",		ETHER_MEDIA_200GAUI_4 },
	{ "200GBASE-CR4",	ETHER_MEDIA_200GBASE_CR4 },
	{ "200GBASE-KR4",	ETHER_MEDIA_200GBASE_KR4 },
	{ "200GBASE-SR4",	ETHER_MEDIA_200GBASE_SR4 },
	{ "200GBASE-DR4",	ETHER_MEDIA_200GBASE_DR4 },
	{ "200GBASE-FR4",	ETHER_MEDIA_200GBASE_FR4 },
	{ "200GBASE-LR4",	ETHER_MEDIA_200GBASE_LR4 },
	{ "200GBASE-ER4",	ETHER_MEDIA_200GBASE_ER4 },
	{ "200GAUI-2",		ETHER_MEDIA_200GAUI_2 },
	{ "200GBASE-KR2",	ETHER_MEDIA_200GBASE_KR2 },
	{ "200GBASE-CR2",	ETHER_MEDIA_200GBASE_CR2 },
	{ "200GBASE-SR2",	ETHER_MEDIA_200GBASE_SR2 },
	{ "400GAUI-8",		ETHER_MEDIA_400GAUI_8 },
	{ "400GBASE-KR8",	ETHER_MEDIA_400GBASE_KR8 },
	{ "400GBASE-FR8",	ETHER_MEDIA_400GBASE_FR8 },
	{ "400GBASE-LR8",	ETHER_MEDIA_400GBASE_LR8 },
	{ "400GBASE-ER8",	ETHER_MEDIA_400GBASE_ER8 },
	{ "400GAUI-4",		ETHER_MEDIA_400GAUI_4 },
	{ "400GBASE-KR4",	ETHER_MEDIA_400GBASE_KR4 },
	{ "400GBASE-CR4",	ETHER_MEDIA_400GBASE_CR4 },
	{ "400GBASE-SR4",	ETHER_MEDIA_400GBASE_SR4 },
	{ "400GBASE-DR4",	ETHER_MEDIA_400GBASE_DR4 },
	{ "400GBASE-FR4",	ETHER_MEDIA_400GBASE_FR4 }
};

#define	VALCNT(vals)    (sizeof ((vals)) / sizeof (val_desc_t))
#define	RESET_VAL	((uintptr_t)-1)
#define	UNSPEC_VAL	((uintptr_t)-2)

/*
 * For the default, if defaults are not defined for the property,
 * pd_defval.vd_name should be null. If the driver has to be contacted for the
 * value, vd_name should be the empty string (""). Otherwise, dladm will
 * just print whatever is in the table.
 */
static prop_desc_t	prop_table[] = {
	{ "channel",	{ NULL, 0 },
	    NULL, 0, NULL, NULL,
	    get_channel, NULL, 0,
	    DATALINK_CLASS_PHYS, DL_WIFI },

	{ "powermode",	{ "off", DLADM_WLAN_PM_OFF },
	    dladm_wlan_powermode_vals, VALCNT(dladm_wlan_powermode_vals),
	    set_powermode, NULL,
	    get_powermode, NULL, 0,
	    DATALINK_CLASS_PHYS, DL_WIFI },

	{ "radio",	{ "on", DLADM_WLAN_RADIO_ON },
	    dladm_wlan_radio_vals, VALCNT(dladm_wlan_radio_vals),
	    set_radio, NULL,
	    get_radio, NULL, 0,
	    DATALINK_CLASS_PHYS, DL_WIFI },

	{ "linkmode",	{ "cm", DLADM_PART_CM_MODE },
	    dladm_part_linkmode_vals, VALCNT(dladm_part_linkmode_vals),
	    set_public_prop, NULL, get_linkmode_prop, NULL, 0,
	    DATALINK_CLASS_PART, DL_IB },

	{ "speed",	{ "", 0 }, NULL, 0,
	    set_rate, get_rate_mod,
	    get_rate, check_rate, 0,
	    DATALINK_CLASS_PHYS, DATALINK_ANY_MEDIATYPE },

	{ "autopush",	{ "", 0 }, NULL, 0,
	    set_public_prop, NULL,
	    get_autopush, check_autopush, PD_CHECK_ALLOC,
	    DATALINK_CLASS_ALL, DATALINK_ANY_MEDIATYPE },

	{ "zone",	{ "", 0 }, NULL, 0,
	    set_zone, NULL,
	    get_zone, check_zone, PD_TEMPONLY|PD_CHECK_ALLOC,
	    DATALINK_CLASS_ALL, DATALINK_ANY_MEDIATYPE },

	{ "duplex",	{ "", 0 },
	    link_duplex_vals, VALCNT(link_duplex_vals),
	    NULL, NULL, get_duplex, NULL,
	    0, DATALINK_CLASS_PHYS, DL_ETHER },

	{ "state",	{ "up", LINK_STATE_UP },
	    link_status_vals, VALCNT(link_status_vals),
	    NULL, NULL, get_link_state, NULL,
	    0, DATALINK_CLASS_ALL, DATALINK_ANY_MEDIATYPE },

	{ "adv_autoneg_cap", { "", 0 },
	    link_01_vals, VALCNT(link_01_vals),
	    set_public_prop, NULL, get_binary, NULL,
	    0, DATALINK_CLASS_PHYS, DL_ETHER },

	{ "mtu", { "", 0 }, NULL, 0,
	    set_public_prop, get_range,
	    get_uint32, check_uint32, 0, DATALINK_CLASS_ALL,
	    DATALINK_ANY_MEDIATYPE },

	{ "flowctrl", { "", 0 },
	    link_flow_vals, VALCNT(link_flow_vals),
	    set_public_prop, NULL, get_flowctl, NULL,
	    0, DATALINK_CLASS_PHYS, DL_ETHER },

	{ "adv_fec_cap", { "", LINK_FEC_AUTO },
	    link_fec_vals, VALCNT(link_fec_vals),
	    NULL, NULL, get_bits, NULL,
	    0, DATALINK_CLASS_PHYS, DL_ETHER },

	{ "en_fec_cap", { "", LINK_FEC_AUTO },
	    link_fec_vals, VALCNT(link_fec_vals),
	    set_public_bitprop, NULL, get_bits, NULL,
	    0, DATALINK_CLASS_PHYS, DL_ETHER },

	{ "secondary-macs", { "--", 0 }, NULL, 0,
	    set_secondary_macs, NULL,
	    get_secondary_macs, check_secondary_macs, PD_CHECK_ALLOC,
	    DATALINK_CLASS_VNIC, DL_ETHER },

	{ "adv_100gfdx_cap", { "", 0 },
	    link_01_vals, VALCNT(link_01_vals),
	    NULL, NULL, get_binary, NULL,
	    0, DATALINK_CLASS_PHYS, DL_ETHER },

	{ "en_100gfdx_cap", { "", 0 },
	    link_01_vals, VALCNT(link_01_vals),
	    set_public_prop, NULL, get_binary, NULL,
	    0, DATALINK_CLASS_PHYS, DL_ETHER },

	{ "adv_50gfdx_cap", { "", 0 },
	    link_01_vals, VALCNT(link_01_vals),
	    NULL, NULL, get_binary, NULL,
	    0, DATALINK_CLASS_PHYS, DL_ETHER },

	{ "en_50gfdx_cap", { "", 0 },
	    link_01_vals, VALCNT(link_01_vals),
	    set_public_prop, NULL, get_binary, NULL,
	    0, DATALINK_CLASS_PHYS, DL_ETHER },

	{ "adv_40gfdx_cap", { "", 0 },
	    link_01_vals, VALCNT(link_01_vals),
	    NULL, NULL, get_binary, NULL,
	    0, DATALINK_CLASS_PHYS, DL_ETHER },

	{ "en_40gfdx_cap", { "", 0 },
	    link_01_vals, VALCNT(link_01_vals),
	    set_public_prop, NULL, get_binary, NULL,
	    0, DATALINK_CLASS_PHYS, DL_ETHER },

	{ "adv_25gfdx_cap", { "", 0 },
	    link_01_vals, VALCNT(link_01_vals),
	    NULL, NULL, get_binary, NULL,
	    0, DATALINK_CLASS_PHYS, DL_ETHER },

	{ "en_25gfdx_cap", { "", 0 },
	    link_01_vals, VALCNT(link_01_vals),
	    set_public_prop, NULL, get_binary, NULL,
	    0, DATALINK_CLASS_PHYS, DL_ETHER },

	{ "adv_10gfdx_cap", { "", 0 },
	    link_01_vals, VALCNT(link_01_vals),
	    NULL, NULL, get_binary, NULL,
	    0, DATALINK_CLASS_PHYS, DL_ETHER },

	{ "en_10gfdx_cap", { "", 0 },
	    link_01_vals, VALCNT(link_01_vals),
	    set_public_prop, NULL, get_binary, NULL,
	    0, DATALINK_CLASS_PHYS, DL_ETHER },

	{ "adv_5000fdx_cap", { "", 0 },
	    link_01_vals, VALCNT(link_01_vals),
	    NULL, NULL, get_binary, NULL,
	    0, DATALINK_CLASS_PHYS, DL_ETHER },

	{ "en_5000fdx_cap", { "", 0 },
	    link_01_vals, VALCNT(link_01_vals),
	    set_public_prop, NULL, get_binary, NULL,
	    0, DATALINK_CLASS_PHYS, DL_ETHER },

	{ "adv_2500fdx_cap", { "", 0 },
	    link_01_vals, VALCNT(link_01_vals),
	    NULL, NULL, get_binary, NULL,
	    0, DATALINK_CLASS_PHYS, DL_ETHER },

	{ "en_2500fdx_cap", { "", 0 },
	    link_01_vals, VALCNT(link_01_vals),
	    set_public_prop, NULL, get_binary, NULL,
	    0, DATALINK_CLASS_PHYS, DL_ETHER },

	{ "adv_1000fdx_cap", { "", 0 },
	    link_01_vals, VALCNT(link_01_vals),
	    NULL, NULL, get_binary, NULL,
	    0, DATALINK_CLASS_PHYS, DL_ETHER },

	{ "en_1000fdx_cap", { "", 0 },
	    link_01_vals, VALCNT(link_01_vals),
	    set_public_prop, NULL, get_binary, NULL,
	    0, DATALINK_CLASS_PHYS, DL_ETHER },

	{ "adv_1000hdx_cap", { "", 0 },
	    link_01_vals, VALCNT(link_01_vals),
	    NULL, NULL, get_binary, NULL,
	    0, DATALINK_CLASS_PHYS, DL_ETHER },

	{ "en_1000hdx_cap", { "", 0 },
	    link_01_vals, VALCNT(link_01_vals),
	    set_public_prop, NULL, get_binary, NULL,
	    0, DATALINK_CLASS_PHYS, DL_ETHER },

	{ "adv_100fdx_cap", { "", 0 },
	    link_01_vals, VALCNT(link_01_vals),
	    NULL, NULL, get_binary, NULL,
	    0, DATALINK_CLASS_PHYS, DL_ETHER },

	{ "en_100fdx_cap", { "", 0 },
	    link_01_vals, VALCNT(link_01_vals),
	    set_public_prop, NULL, get_binary, NULL,
	    0, DATALINK_CLASS_PHYS, DL_ETHER },

	{ "adv_100hdx_cap", { "", 0 },
	    link_01_vals, VALCNT(link_01_vals),
	    NULL, NULL, get_binary, NULL,
	    0, DATALINK_CLASS_PHYS, DL_ETHER },

	{ "en_100hdx_cap", { "", 0 },
	    link_01_vals, VALCNT(link_01_vals),
	    set_public_prop, NULL, get_binary, NULL,
	    0, DATALINK_CLASS_PHYS, DL_ETHER },

	{ "adv_10fdx_cap", { "", 0 },
	    link_01_vals, VALCNT(link_01_vals),
	    NULL, NULL, get_binary, NULL,
	    0, DATALINK_CLASS_PHYS, DL_ETHER },

	{ "en_10fdx_cap", { "", 0 },
	    link_01_vals, VALCNT(link_01_vals),
	    set_public_prop, NULL, get_binary, NULL,
	    0, DATALINK_CLASS_PHYS, DL_ETHER },

	{ "adv_10hdx_cap", { "", 0 },
	    link_01_vals, VALCNT(link_01_vals),
	    NULL, NULL, get_binary, NULL,
	    0, DATALINK_CLASS_PHYS, DL_ETHER },

	{ "en_10hdx_cap", { "", 0 },
	    link_01_vals, VALCNT(link_01_vals),
	    set_public_prop, NULL, get_binary, NULL,
	    0, DATALINK_CLASS_PHYS, DL_ETHER },

	{ "maxbw", { "--", RESET_VAL }, NULL, 0,
	    set_resource, NULL,
	    get_maxbw, check_maxbw, PD_CHECK_ALLOC,
	    DATALINK_CLASS_ALL, DATALINK_ANY_MEDIATYPE },

	{ "cpus", { "--", RESET_VAL }, NULL, 0,
	    set_resource, NULL,
	    get_cpus, check_cpus, 0,
	    DATALINK_CLASS_ALL, DATALINK_ANY_MEDIATYPE },

	{ "cpus-effective", { "--", 0 },
	    NULL, 0, NULL, NULL,
	    get_cpus, 0, 0,
	    DATALINK_CLASS_ALL, DATALINK_ANY_MEDIATYPE },

	{ "pool", { "--", RESET_VAL }, NULL, 0,
	    set_resource, NULL,
	    get_pool, check_pool, 0,
	    DATALINK_CLASS_ALL, DATALINK_ANY_MEDIATYPE },

	{ "pool-effective", { "--", 0 },
	    NULL, 0, NULL, NULL,
	    get_pool, 0, 0,
	    DATALINK_CLASS_ALL, DATALINK_ANY_MEDIATYPE },

	{ "priority", { "high", MPL_RESET },
	    link_priority_vals, VALCNT(link_priority_vals), set_resource,
	    NULL, get_priority, check_prop, 0,
	    DATALINK_CLASS_ALL, DATALINK_ANY_MEDIATYPE },

	{ "tagmode", { "vlanonly", LINK_TAGMODE_VLANONLY },
	    link_tagmode_vals, VALCNT(link_tagmode_vals),
	    set_public_prop, NULL, get_tagmode,
	    NULL, 0,
	    DATALINK_CLASS_PHYS | DATALINK_CLASS_AGGR | DATALINK_CLASS_VNIC,
	    DL_ETHER },

	{ "hoplimit", { "", 0 }, NULL, 0,
	    set_public_prop, get_range, get_uint32,
	    check_hoplimit, 0, DATALINK_CLASS_IPTUN, DATALINK_ANY_MEDIATYPE},

	{ "encaplimit", { "", 0 }, NULL, 0,
	    set_public_prop, get_range, get_uint32,
	    check_encaplim, 0, DATALINK_CLASS_IPTUN, DL_IPV6},

	{ "forward", { "1", 1 },
	    link_01_vals, VALCNT(link_01_vals),
	    set_bridge_forward, NULL, get_bridge_forward, NULL, PD_AFTER_PERM,
	    DATALINK_CLASS_ALL & ~DATALINK_CLASS_VNIC, DL_ETHER },

	{ "default_tag", { "1", 1 }, NULL, 0,
	    set_bridge_pvid, NULL, get_bridge_pvid, check_bridge_pvid,
	    0, DATALINK_CLASS_PHYS|DATALINK_CLASS_AGGR|
	    DATALINK_CLASS_ETHERSTUB|DATALINK_CLASS_SIMNET, DL_ETHER },

	{ "learn_limit", { "1000", 1000 }, NULL, 0,
	    set_public_prop, NULL, get_uint32,
	    check_uint32, 0,
	    DATALINK_CLASS_PHYS|DATALINK_CLASS_AGGR|
	    DATALINK_CLASS_ETHERSTUB|DATALINK_CLASS_SIMNET, DL_ETHER },

	{ "learn_decay", { "200", 200 }, NULL, 0,
	    set_public_prop, NULL, get_uint32,
	    check_uint32, 0,
	    DATALINK_CLASS_PHYS|DATALINK_CLASS_AGGR|
	    DATALINK_CLASS_ETHERSTUB|DATALINK_CLASS_SIMNET, DL_ETHER },

	{ "stp", { "1", 1 },
	    link_01_vals, VALCNT(link_01_vals),
	    set_stp_prop, NULL, get_stp, NULL, PD_AFTER_PERM,
	    DATALINK_CLASS_PHYS|DATALINK_CLASS_AGGR|
	    DATALINK_CLASS_ETHERSTUB|DATALINK_CLASS_SIMNET, DL_ETHER },

	{ "stp_priority", { "128", 128 }, NULL, 0,
	    set_stp_prop, NULL, get_stp, check_stp_prop, PD_AFTER_PERM,
	    DATALINK_CLASS_PHYS|DATALINK_CLASS_AGGR|
	    DATALINK_CLASS_ETHERSTUB|DATALINK_CLASS_SIMNET, DL_ETHER },

	{ "stp_cost", { "auto", 0 }, NULL, 0,
	    set_stp_prop, NULL, get_stp, check_stp_prop, PD_AFTER_PERM,
	    DATALINK_CLASS_PHYS|DATALINK_CLASS_AGGR|
	    DATALINK_CLASS_ETHERSTUB|DATALINK_CLASS_SIMNET, DL_ETHER },

	{ "stp_edge", { "1", 1 },
	    link_01_vals, VALCNT(link_01_vals),
	    set_stp_prop, NULL, get_stp, NULL, PD_AFTER_PERM,
	    DATALINK_CLASS_PHYS|DATALINK_CLASS_AGGR|
	    DATALINK_CLASS_ETHERSTUB|DATALINK_CLASS_SIMNET, DL_ETHER },

	{ "stp_p2p", { "auto", P2P_AUTO },
	    stp_p2p_vals, VALCNT(stp_p2p_vals),
	    set_stp_prop, NULL, get_stp, NULL, PD_AFTER_PERM,
	    DATALINK_CLASS_PHYS|DATALINK_CLASS_AGGR|
	    DATALINK_CLASS_ETHERSTUB|DATALINK_CLASS_SIMNET, DL_ETHER },

	{ "stp_mcheck", { "0", 0 },
	    link_01_vals, VALCNT(link_01_vals),
	    set_stp_prop, NULL, get_stp, check_stp_prop, PD_AFTER_PERM,
	    DATALINK_CLASS_PHYS|DATALINK_CLASS_AGGR|
	    DATALINK_CLASS_ETHERSTUB|DATALINK_CLASS_SIMNET, DL_ETHER },

	{ "protection", { "--", RESET_VAL },
	    link_protect_vals, VALCNT(link_protect_vals),
	    set_resource, NULL, get_protection, check_prop, 0,
	    DATALINK_CLASS_ALL, DATALINK_ANY_MEDIATYPE },

	{ "dynamic-methods", { "--", RESET_VAL },
	    link_dynamic_method_vals, VALCNT(link_dynamic_method_vals),
	    set_resource, NULL, get_dynamic_methods, check_prop, 0,
	    DATALINK_CLASS_ALL, DATALINK_ANY_MEDIATYPE },

	{ "promisc-filtered", { "on", 1 },
	    link_promisc_filtered_vals, VALCNT(link_promisc_filtered_vals),
	    set_promisc_filtered, NULL, get_promisc_filtered, check_prop, 0,
	    DATALINK_CLASS_VNIC, DATALINK_ANY_MEDIATYPE },


	{ "allowed-ips", { "--", 0 },
	    NULL, 0, set_resource, NULL,
	    get_allowedips, check_allowedips, PD_CHECK_ALLOC,
	    DATALINK_CLASS_ALL, DATALINK_ANY_MEDIATYPE },

	{ "allowed-dhcp-cids", { "--", 0 },
	    NULL, 0, set_resource, NULL,
	    get_allowedcids, check_allowedcids, PD_CHECK_ALLOC,
	    DATALINK_CLASS_ALL, DATALINK_ANY_MEDIATYPE },

	{ "allow-all-dhcp-cids", { "false", RESET_VAL },
	    dladm_bool_vals, VALCNT(dladm_bool_vals), set_resource, NULL,
	    get_allowallcids, check_prop, 0,
	    DATALINK_CLASS_ALL, DATALINK_ANY_MEDIATYPE },

	{ "rxrings", { "--", RESET_VAL }, NULL, 0,
	    set_resource, get_rings_range, get_rxrings, check_rings, 0,
	    DATALINK_CLASS_ALL, DATALINK_ANY_MEDIATYPE },

	{ "rxrings-effective", { "--", 0 },
	    NULL, 0, NULL, NULL,
	    get_rxrings, NULL, 0,
	    DATALINK_CLASS_ALL, DATALINK_ANY_MEDIATYPE },

	{ "txrings", { "--", RESET_VAL }, NULL, 0,
	    set_resource, get_rings_range, get_txrings, check_rings, 0,
	    DATALINK_CLASS_ALL, DATALINK_ANY_MEDIATYPE },

	{ "txrings-effective", { "--", 0 },
	    NULL, 0, NULL, NULL,
	    get_txrings, NULL, 0,
	    DATALINK_CLASS_ALL, DATALINK_ANY_MEDIATYPE },

	{ "txrings-available", { "", 0 }, NULL, 0,
	    NULL, NULL, get_cntavail, NULL, 0,
	    DATALINK_CLASS_ALL, DATALINK_ANY_MEDIATYPE },

	{ "rxrings-available", { "", 0 }, NULL, 0,
	    NULL, NULL, get_cntavail, NULL, 0,
	    DATALINK_CLASS_ALL, DATALINK_ANY_MEDIATYPE },

	{ "rxhwclnt-available", { "", 0 }, NULL, 0,
	    NULL, NULL, get_cntavail, NULL, 0,
	    DATALINK_CLASS_ALL, DATALINK_ANY_MEDIATYPE },

	{ "txhwclnt-available", { "", 0 }, NULL, 0,
	    NULL, NULL, get_cntavail, NULL, 0,
	    DATALINK_CLASS_ALL, DATALINK_ANY_MEDIATYPE },

	{ "media", { NULL, 0 }, NULL, 0, NULL, NULL, get_media, NULL, 0,
	    DATALINK_CLASS_PHYS, DATALINK_ANY_MEDIATYPE }
};

#define	DLADM_MAX_PROPS	(sizeof (prop_table) / sizeof (prop_desc_t))

static resource_prop_t rsrc_prop_table[] = {
	{"maxbw",		extract_maxbw},
	{"priority",		extract_priority},
	{"cpus",		extract_cpus},
	{"cpus-effective",	extract_cpus},
	{"pool",		extract_pool},
	{"pool-effective",	extract_pool},
	{"protection",		extract_protection},
	{"dynamic-methods",	extract_dynamic_methods},
	{"allowed-ips",		extract_allowedips},
	{"allowed-dhcp-cids",	extract_allowedcids},
	{"allow-all-dhcp-cids",	extract_allowallcids},
	{"rxrings",		extract_rxrings},
	{"rxrings-effective",	extract_rxrings},
	{"txrings",		extract_txrings},
	{"txrings-effective",	extract_txrings}
};
#define	DLADM_MAX_RSRC_PROP (sizeof (rsrc_prop_table) / \
	sizeof (resource_prop_t))

/*
 * when retrieving  private properties, we pass down a buffer with
 * DLADM_PROP_BUF_CHUNK of space for the driver to return the property value.
 */
#define	DLADM_PROP_BUF_CHUNK	1024

static dladm_status_t	i_dladm_set_linkprop_db(dladm_handle_t, datalink_id_t,
			    const char *, char **, uint_t);
static dladm_status_t	i_dladm_get_linkprop_db(dladm_handle_t, datalink_id_t,
			    const char *, char **, uint_t *);
static dladm_status_t	i_dladm_walk_linkprop_priv_db(dladm_handle_t,
			    datalink_id_t, void *, int (*)(dladm_handle_t,
			    datalink_id_t, const char *, void *));
static dladm_status_t	i_dladm_set_single_prop(dladm_handle_t, datalink_id_t,
			    datalink_class_t, uint32_t, prop_desc_t *, char **,
			    uint_t, uint_t);
static dladm_status_t	i_dladm_set_linkprop(dladm_handle_t, datalink_id_t,
			    const char *, char **, uint_t, uint_t,
			    datalink_class_t, uint32_t);
static dladm_status_t	i_dladm_getset_defval(dladm_handle_t, prop_desc_t *,
			    datalink_id_t, datalink_media_t, uint_t);

/*
 * Unfortunately, MAX_SCAN_SUPPORT_RATES is too small to allow all
 * rates to be retrieved. However, we cannot increase it at this
 * time because it will break binary compatibility with unbundled
 * WiFi drivers and utilities. So for now we define an additional
 * constant, MAX_SUPPORT_RATES, to allow all rates to be retrieved.
 */
#define	MAX_SUPPORT_RATES	64

#define	AP_ANCHOR	"[anchor]"
#define	AP_DELIMITER	'.'

static dladm_status_t
check_prop(dladm_handle_t handle __unused, prop_desc_t *pdp,
    datalink_id_t linkid __unused, char **prop_val, uint_t *val_cntp,
    uint_t flags __unused, val_desc_t **vdpp, datalink_media_t media __unused)
{
	int		i, j;
	uint_t		val_cnt = *val_cntp;
	val_desc_t	*vdp = *vdpp;

	for (j = 0; j < val_cnt; j++) {
		for (i = 0; i < pdp->pd_noptval; i++) {
			if (strcasecmp(prop_val[j],
			    pdp->pd_optval[i].vd_name) == 0) {
				break;
			}
		}
		if (i == pdp->pd_noptval)
			return (DLADM_STATUS_BADVAL);

		(void) memcpy(&vdp[j], &pdp->pd_optval[i], sizeof (val_desc_t));
	}
	return (DLADM_STATUS_OK);
}

static dladm_status_t
i_dladm_set_single_prop(dladm_handle_t handle, datalink_id_t linkid,
    datalink_class_t class, uint32_t media, prop_desc_t *pdp, char **prop_val,
    uint_t val_cnt, uint_t flags)
{
	dladm_status_t	status = DLADM_STATUS_OK;
	val_desc_t	*vdp = NULL;
	boolean_t	needfree = B_FALSE;
	uint_t		cnt, i;

	if (!(pdp->pd_class & class))
		return (DLADM_STATUS_BADARG);

	if (!DATALINK_MEDIA_ACCEPTED(pdp->pd_dmedia, media))
		return (DLADM_STATUS_BADARG);

	if ((flags & DLADM_OPT_PERSIST) && (pdp->pd_flags & PD_TEMPONLY))
		return (DLADM_STATUS_TEMPONLY);

	if (!(flags & DLADM_OPT_ACTIVE))
		return (DLADM_STATUS_OK);

	if (pdp->pd_set == NULL)
		return (DLADM_STATUS_PROPRDONLY);

	if (prop_val != NULL) {
		vdp = calloc(val_cnt, sizeof (val_desc_t));
		if (vdp == NULL)
			return (DLADM_STATUS_NOMEM);

		if (pdp->pd_check != NULL) {
			needfree = ((pdp->pd_flags & PD_CHECK_ALLOC) != 0);
			status = pdp->pd_check(handle, pdp, linkid, prop_val,
			    &val_cnt, flags, &vdp, media);
		} else if (pdp->pd_optval != NULL) {
			status = check_prop(handle, pdp, linkid, prop_val,
			    &val_cnt, flags, &vdp, media);
		} else {
			status = DLADM_STATUS_BADARG;
		}

		if (status != DLADM_STATUS_OK)
			goto done;

		cnt = val_cnt;
	} else {
		boolean_t	defval;

		if (pdp->pd_defval.vd_name == NULL)
			return (DLADM_STATUS_NOTSUP);

		cnt = 1;
		defval = (strlen(pdp->pd_defval.vd_name) > 0);
		if ((pdp->pd_flags & PD_CHECK_ALLOC) == 0 && !defval) {
			status = i_dladm_getset_defval(handle, pdp, linkid,
			    media, flags);
			return (status);
		}

		vdp = calloc(1, sizeof (val_desc_t));
		if (vdp == NULL)
			return (DLADM_STATUS_NOMEM);

		if (defval) {
			(void) memcpy(vdp, &pdp->pd_defval,
			    sizeof (val_desc_t));
		} else if (pdp->pd_check != NULL) {
			needfree = ((pdp->pd_flags & PD_CHECK_ALLOC) != 0);
			status = pdp->pd_check(handle, pdp, linkid, prop_val,
			    &cnt, flags, &vdp, media);
			if (status != DLADM_STATUS_OK)
				goto done;
		}
	}
	if (pdp->pd_flags & PD_AFTER_PERM)
		status = (flags & DLADM_OPT_PERSIST) ? DLADM_STATUS_OK :
		    DLADM_STATUS_PERMONLY;
	else
		status = pdp->pd_set(handle, pdp, linkid, vdp, cnt, flags,
		    media);
	if (needfree) {
		for (i = 0; i < cnt; i++)
			free((void *)((val_desc_t *)vdp + i)->vd_val);
	}
done:
	free(vdp);
	return (status);
}

static dladm_status_t
i_dladm_set_linkprop(dladm_handle_t handle, datalink_id_t linkid,
    const char *prop_name, char **prop_val, uint_t val_cnt, uint_t flags,
    datalink_class_t class, uint32_t media)
{
	int			i;
	boolean_t		found = B_FALSE;
	dladm_status_t		status = DLADM_STATUS_OK;

	for (i = 0; i < DLADM_MAX_PROPS; i++) {
		prop_desc_t	*pdp = &prop_table[i];
		dladm_status_t	s;

		if (prop_name != NULL &&
		    (strcasecmp(prop_name, pdp->pd_name) != 0))
			continue;
		found = B_TRUE;
		s = i_dladm_set_single_prop(handle, linkid, class, media, pdp,
		    prop_val, val_cnt, flags);

		if (prop_name != NULL) {
			status = s;
			break;
		} else {
			/*
			 * Some consumers of this function pass a
			 * prop_name of NULL to indicate that all
			 * properties should reset to their default
			 * value. Some properties don't support a
			 * default value and will return NOTSUP -- for
			 * the purpose of resetting property values we
			 * treat it the same as success. We need the
			 * separate status variable 's' so that we can
			 * record any failed calls in 'status' and
			 * continue resetting the rest of the
			 * properties.
			 */
			if (s != DLADM_STATUS_OK &&
			    s != DLADM_STATUS_NOTSUP)
				status = s;
		}
	}
	if (!found) {
		if (prop_name[0] == '_') {
			/* other private properties */
			status = i_dladm_set_private_prop(handle, linkid,
			    prop_name, prop_val, val_cnt, flags);
		} else  {
			status = DLADM_STATUS_NOTFOUND;
		}
	}
	return (status);
}

/*
 * Set/reset link property for specific link
 */
dladm_status_t
dladm_set_linkprop(dladm_handle_t handle, datalink_id_t linkid,
    const char *prop_name, char **prop_val, uint_t val_cnt, uint_t flags)
{
	dladm_status_t	status = DLADM_STATUS_OK;
	datalink_class_t	class;
	uint32_t		media;
	uint32_t		link_flags;

	if ((linkid == DATALINK_INVALID_LINKID) || (flags == 0) ||
	    (prop_val == NULL && val_cnt > 0) ||
	    (prop_val != NULL && val_cnt == 0) ||
	    (prop_name == NULL && prop_val != NULL)) {
		return (DLADM_STATUS_BADARG);
	}

	/*
	 * For well-known property names, normalize the case.  We can also
	 * save the property name itself, so that we can just do a pointer
	 * equality test later and avoid an extra strcmp.
	 */
	if (prop_name != NULL) {
		int i;
		for (i = 0; i < DLADM_MAX_PROPS; i++) {
			if (strcasecmp(prop_name, prop_table[i].pd_name) == 0) {
				prop_name = prop_table[i].pd_name;
				break;
			}
		}
	}

	/*
	 * Check for valid link property against the flags passed
	 * and set the link property when active flag is passed.
	 */
	status = dladm_datalink_id2info(handle, linkid, &link_flags, &class,
	    &media, NULL, 0);
	if (status != DLADM_STATUS_OK)
		return (status);
	status = i_dladm_set_linkprop(handle, linkid, prop_name, prop_val,
	    val_cnt, flags, class, media);
	if (status != DLADM_STATUS_OK)
		return (status);

	/*
	 * Write an entry to the persistent configuration database if
	 * and only if the user has requested the property to be
	 * persistent and the link is a persistent link.
	 */
	if ((flags & DLADM_OPT_PERSIST) && (link_flags & DLMGMT_PERSIST)) {
		status = i_dladm_set_linkprop_db(handle, linkid, prop_name,
		    prop_val, val_cnt);

		if (status == DLADM_STATUS_OK && (flags & DLADM_OPT_ACTIVE)) {
			prop_desc_t *pdp = prop_table;
			int i;

			for (i = 0; i < DLADM_MAX_PROPS; i++, pdp++) {
				if (!(pdp->pd_flags & PD_AFTER_PERM))
					continue;
				if (prop_name != NULL &&
				    prop_name != pdp->pd_name)
					continue;
				status = pdp->pd_set(handle, pdp, linkid, NULL,
				    0, flags, 0);
			}
		}
	}
	return (status);
}

/*
 * Walk all link properties of the given specific link.
 *
 * Note: this function currently lacks the ability to walk _all_ private
 * properties if the link, because there is no kernel interface to
 * retrieve all known private property names. Once such an interface
 * is added, this function should be fixed accordingly.
 */
dladm_status_t
dladm_walk_linkprop(dladm_handle_t handle, datalink_id_t linkid, void *arg,
    int (*func)(dladm_handle_t, datalink_id_t, const char *, void *))
{
	dladm_status_t		status;
	datalink_class_t	class;
	uint_t			media;
	int			i;

	if (linkid == DATALINK_INVALID_LINKID || func == NULL)
		return (DLADM_STATUS_BADARG);

	status = dladm_datalink_id2info(handle, linkid, NULL, &class, &media,
	    NULL, 0);
	if (status != DLADM_STATUS_OK)
		return (status);

	/* public */
	for (i = 0; i < DLADM_MAX_PROPS; i++) {
		if (!(prop_table[i].pd_class & class))
			continue;

		if (!DATALINK_MEDIA_ACCEPTED(prop_table[i].pd_dmedia, media))
			continue;

		if (func(handle, linkid, prop_table[i].pd_name, arg) ==
		    DLADM_WALK_TERMINATE) {
			break;
		}
	}

	/* private */
	status = i_dladm_walk_linkprop_priv_db(handle, linkid, arg, func);

	return (status);
}

/*
 * Get linkprop of the given specific link.
 */
dladm_status_t
dladm_get_linkprop(dladm_handle_t handle, datalink_id_t linkid,
    dladm_prop_type_t type, const char *prop_name, char **prop_val,
    uint_t *val_cntp)
{
	dladm_status_t		status = DLADM_STATUS_OK;
	datalink_class_t	class;
	uint_t			media;
	prop_desc_t		*pdp;
	uint_t			cnt, dld_flags = 0;
	int			i;
	uint_t			perm_flags;

	if (type == DLADM_PROP_VAL_DEFAULT)
		dld_flags |= DLD_PROP_DEFAULT;
	else if (type == DLADM_PROP_VAL_MODIFIABLE)
		dld_flags |= DLD_PROP_POSSIBLE;

	if (linkid == DATALINK_INVALID_LINKID || prop_name == NULL ||
	    prop_val == NULL || val_cntp == NULL || *val_cntp == 0)
		return (DLADM_STATUS_BADARG);

	for (i = 0; i < DLADM_MAX_PROPS; i++) {
		if (strcasecmp(prop_name, prop_table[i].pd_name) == 0) {
			prop_name = prop_table[i].pd_name;
			break;
		}
	}

	if (i == DLADM_MAX_PROPS) {
		if (prop_name[0] == '_') {
			/*
			 * private property.
			 */
			if (type == DLADM_PROP_VAL_PERSISTENT)
				return (i_dladm_get_linkprop_db(handle, linkid,
				    prop_name, prop_val, val_cntp));
			else
				return (i_dladm_get_priv_prop(handle, linkid,
				    prop_name, prop_val, val_cntp, type,
				    dld_flags));
		} else {
			return (DLADM_STATUS_NOTFOUND);
		}
	}

	pdp = &prop_table[i];

	status = dladm_datalink_id2info(handle, linkid, NULL, &class, &media,
	    NULL, 0);
	if (status != DLADM_STATUS_OK)
		return (status);

	if (!(pdp->pd_class & class))
		return (DLADM_STATUS_BADARG);

	if (!DATALINK_MEDIA_ACCEPTED(pdp->pd_dmedia, media))
		return (DLADM_STATUS_BADARG);

	switch (type) {
	case DLADM_PROP_VAL_CURRENT:
		status = pdp->pd_get(handle, pdp, linkid, prop_val, val_cntp,
		    media, dld_flags, &perm_flags);
		break;

	case DLADM_PROP_VAL_PERM:
		if (pdp->pd_set == NULL) {
			perm_flags = MAC_PROP_PERM_READ;
		} else {
			status = pdp->pd_get(handle, pdp, linkid, prop_val,
			    val_cntp, media, dld_flags, &perm_flags);
		}

		*prop_val[0] = '\0';
		*val_cntp = 1;
		if (status == DLADM_STATUS_OK)
			(void) dladm_perm2str(perm_flags, *prop_val);
		break;

	case DLADM_PROP_VAL_DEFAULT:
		/*
		 * If defaults are not defined for the property,
		 * pd_defval.vd_name should be null. If the driver
		 * has to be contacted for the value, vd_name should
		 * be the empty string (""). Otherwise, dladm will
		 * just print whatever is in the table.
		 */
		if (pdp->pd_defval.vd_name == NULL) {
			status = DLADM_STATUS_NOTSUP;
			break;
		}

		if (strlen(pdp->pd_defval.vd_name) == 0) {
			status = pdp->pd_get(handle, pdp, linkid, prop_val,
			    val_cntp, media, dld_flags, &perm_flags);
		} else {
			(void) strcpy(*prop_val, pdp->pd_defval.vd_name);
		}
		*val_cntp = 1;
		break;

	case DLADM_PROP_VAL_MODIFIABLE:
		if (pdp->pd_getmod != NULL) {
			status = pdp->pd_getmod(handle, pdp, linkid, prop_val,
			    val_cntp, media, dld_flags, &perm_flags);
			break;
		}
		cnt = pdp->pd_noptval;
		if (cnt == 0) {
			status = DLADM_STATUS_NOTSUP;
		} else if (cnt > *val_cntp) {
			status = DLADM_STATUS_TOOSMALL;
		} else {
			for (i = 0; i < cnt; i++) {
				(void) strcpy(prop_val[i],
				    pdp->pd_optval[i].vd_name);
			}
			*val_cntp = cnt;
		}
		break;
	case DLADM_PROP_VAL_PERSISTENT:
		if (pdp->pd_flags & PD_TEMPONLY)
			return (DLADM_STATUS_TEMPONLY);
		status = i_dladm_get_linkprop_db(handle, linkid, prop_name,
		    prop_val, val_cntp);
		break;
	default:
		status = DLADM_STATUS_BADARG;
		break;
	}

	return (status);
}

/*
 * Get linkprop of the given specific link and run any possible conversion
 * of the values using the check function for the property. Fails if the
 * check function doesn't succeed for the property value.
 */
dladm_status_t
dladm_get_linkprop_values(dladm_handle_t handle, datalink_id_t linkid,
    dladm_prop_type_t type, const char *prop_name, uint_t *ret_val,
    uint_t *val_cntp)
{
	dladm_status_t		status;
	datalink_class_t	class;
	uint_t			media;
	prop_desc_t		*pdp;
	uint_t			dld_flags;
	int			valc, i;
	char			**prop_val;
	uint_t			perm_flags;

	if (linkid == DATALINK_INVALID_LINKID || prop_name == NULL ||
	    ret_val == NULL || val_cntp == NULL || *val_cntp == 0)
		return (DLADM_STATUS_BADARG);

	for (pdp = prop_table; pdp < prop_table + DLADM_MAX_PROPS; pdp++) {
		if (strcasecmp(prop_name, pdp->pd_name) == 0) {
			prop_name = pdp->pd_name;
			break;
		}
	}

	if (pdp == prop_table + DLADM_MAX_PROPS)
		return (DLADM_STATUS_NOTFOUND);

	if (pdp->pd_flags & PD_CHECK_ALLOC)
		return (DLADM_STATUS_BADARG);

	status = dladm_datalink_id2info(handle, linkid, NULL, &class, &media,
	    NULL, 0);
	if (status != DLADM_STATUS_OK)
		return (status);

	if (!(pdp->pd_class & class))
		return (DLADM_STATUS_BADARG);

	if (!DATALINK_MEDIA_ACCEPTED(pdp->pd_dmedia, media))
		return (DLADM_STATUS_BADARG);

	prop_val = malloc(*val_cntp * sizeof (*prop_val) +
	    *val_cntp * DLADM_PROP_VAL_MAX);
	if (prop_val == NULL)
		return (DLADM_STATUS_NOMEM);
	for (valc = 0; valc < *val_cntp; valc++)
		prop_val[valc] = (char *)(prop_val + *val_cntp) +
		    valc * DLADM_PROP_VAL_MAX;

	dld_flags = (type == DLADM_PROP_VAL_DEFAULT) ? DLD_PROP_DEFAULT : 0;

	switch (type) {
	case DLADM_PROP_VAL_CURRENT:
		status = pdp->pd_get(handle, pdp, linkid, prop_val, val_cntp,
		    media, dld_flags, &perm_flags);
		break;

	case DLADM_PROP_VAL_DEFAULT:
		/*
		 * If defaults are not defined for the property,
		 * pd_defval.vd_name should be null. If the driver
		 * has to be contacted for the value, vd_name should
		 * be the empty string (""). Otherwise, dladm will
		 * just print whatever is in the table.
		 */
		if (pdp->pd_defval.vd_name == NULL) {
			status = DLADM_STATUS_NOTSUP;
			break;
		}

		if (pdp->pd_defval.vd_name[0] != '\0') {
			*val_cntp = 1;
			*ret_val = pdp->pd_defval.vd_val;
			free(prop_val);
			return (DLADM_STATUS_OK);
		}
		status = pdp->pd_get(handle, pdp, linkid, prop_val, val_cntp,
		    media, dld_flags, &perm_flags);
		break;

	case DLADM_PROP_VAL_PERSISTENT:
		if (pdp->pd_flags & PD_TEMPONLY)
			status = DLADM_STATUS_TEMPONLY;
		else
			status = i_dladm_get_linkprop_db(handle, linkid,
			    prop_name, prop_val, val_cntp);
		break;

	default:
		status = DLADM_STATUS_BADARG;
		break;
	}

	if (status == DLADM_STATUS_OK) {
		if (pdp->pd_check != NULL) {
			val_desc_t *vdp;

			vdp = malloc(sizeof (val_desc_t) * *val_cntp);
			if (vdp == NULL)
				status = DLADM_STATUS_NOMEM;
			else
				status = pdp->pd_check(handle, pdp, linkid,
				    prop_val, val_cntp, 0, &vdp, media);
			if (status == DLADM_STATUS_OK) {
				for (valc = 0; valc < *val_cntp; valc++)
					ret_val[valc] = vdp[valc].vd_val;
			}
			free(vdp);
		} else {
			for (valc = 0; valc < *val_cntp; valc++) {
				for (i = 0; i < pdp->pd_noptval; i++) {
					if (strcmp(pdp->pd_optval[i].vd_name,
					    prop_val[valc]) == 0) {
						ret_val[valc] =
						    pdp->pd_optval[i].vd_val;
						break;
					}
				}
				if (i == pdp->pd_noptval) {
					status = DLADM_STATUS_FAILED;
					break;
				}
			}
		}
	}

	free(prop_val);

	return (status);
}

static int
i_dladm_init_one_prop(dladm_handle_t handle, datalink_id_t linkid,
    const char *prop_name, void *arg)
{
	char			*buf, **propvals;
	uint_t			i, valcnt = DLADM_MAX_PROP_VALCNT;
	dladm_status_t		status;
	dladm_linkprop_args_t	*dla = arg;

	if ((buf = malloc((sizeof (char *) + DLADM_PROP_VAL_MAX) *
	    DLADM_MAX_PROP_VALCNT)) == NULL) {
		return (DLADM_WALK_CONTINUE);
	}

	propvals = (char **)(void *)buf;
	for (i = 0; i < valcnt; i++) {
		propvals[i] = buf +
		    sizeof (char *) * DLADM_MAX_PROP_VALCNT +
		    i * DLADM_PROP_VAL_MAX;
	}

	if (dladm_get_linkprop(handle, linkid, DLADM_PROP_VAL_PERSISTENT,
	    prop_name, propvals, &valcnt) != DLADM_STATUS_OK) {
		goto done;
	}

	status = dladm_set_linkprop(handle, linkid, prop_name, propvals,
	    valcnt, dla->dla_flags | DLADM_OPT_ACTIVE);

	if (status != DLADM_STATUS_OK)
		dla->dla_status = status;

done:
	if (buf != NULL)
		free(buf);

	return (DLADM_WALK_CONTINUE);
}

static int
i_dladm_init_linkprop(dladm_handle_t handle, datalink_id_t linkid,
    void *arg __unused)
{
	datalink_class_t	class;
	dladm_status_t		status;

	status = dladm_datalink_id2info(handle, linkid, NULL, &class, NULL,
	    NULL, 0);
	if (status != DLADM_STATUS_OK)
		return (DLADM_WALK_TERMINATE);

	if ((class & (DATALINK_CLASS_VNIC | DATALINK_CLASS_VLAN)) == 0)
		(void) dladm_init_linkprop(handle, linkid, B_TRUE);

	return (DLADM_WALK_CONTINUE);
}

dladm_status_t
dladm_init_linkprop(dladm_handle_t handle, datalink_id_t linkid,
    boolean_t any_media)
{
	dladm_status_t		status = DLADM_STATUS_OK;
	datalink_media_t	dmedia;
	uint32_t		media;
	dladm_linkprop_args_t	*dla;

	dmedia = any_media ? DATALINK_ANY_MEDIATYPE : DL_WIFI;

	dla = malloc(sizeof (dladm_linkprop_args_t));
	if (dla == NULL)
		return (DLADM_STATUS_NOMEM);
	dla->dla_flags = DLADM_OPT_BOOT;
	dla->dla_status = DLADM_STATUS_OK;

	if (linkid == DATALINK_ALL_LINKID) {
		(void) dladm_walk_datalink_id(i_dladm_init_linkprop, handle,
		    NULL, DATALINK_CLASS_ALL, dmedia, DLADM_OPT_PERSIST);
	} else if (any_media ||
	    ((dladm_datalink_id2info(handle, linkid, NULL, NULL, &media, NULL,
	    0) == DLADM_STATUS_OK) &&
	    DATALINK_MEDIA_ACCEPTED(dmedia, media))) {
		(void) dladm_walk_linkprop(handle, linkid, (void *)dla,
		    i_dladm_init_one_prop);
		status = dla->dla_status;
	}
	free(dla);
	return (status);
}

static dladm_status_t
get_zone(dladm_handle_t handle, prop_desc_t *pdp, datalink_id_t linkid,
    char **prop_val, uint_t *val_cnt, datalink_media_t media __unused,
    uint_t flags, uint_t *perm_flags)
{
	char			zone_name[ZONENAME_MAX];
	zoneid_t		zid;
	dladm_status_t		status;

	if (flags != 0)
		return (DLADM_STATUS_NOTSUP);

	status = i_dladm_get_public_prop(handle, linkid, pdp->pd_name, flags,
	    perm_flags, &zid, sizeof (zid));
	if (status != DLADM_STATUS_OK)
		return (status);

	*val_cnt = 1;
	if (zid != GLOBAL_ZONEID) {
		if (getzonenamebyid(zid, zone_name, sizeof (zone_name)) < 0) {
			return (dladm_errno2status(errno));
		}

		(void) strncpy(*prop_val, zone_name, DLADM_PROP_VAL_MAX);
	} else {
		*prop_val[0] = '\0';
	}

	return (DLADM_STATUS_OK);
}

typedef int (*zone_get_devroot_t)(char *, char *, size_t);

static int
i_dladm_get_zone_dev(char *zone_name, char *dev, size_t devlen)
{
	char			root[MAXPATHLEN];
	zone_get_devroot_t	real_zone_get_devroot;
	void			*dlhandle;
	void			*sym;
	int			ret;

	if ((dlhandle = dlopen("libzonecfg.so.1", RTLD_LAZY)) == NULL)
		return (-1);

	if ((sym = dlsym(dlhandle, "zone_get_devroot")) == NULL) {
		(void) dlclose(dlhandle);
		return (-1);
	}

	real_zone_get_devroot = (zone_get_devroot_t)sym;

	if ((ret = real_zone_get_devroot(zone_name, root, sizeof (root))) == 0)
		(void) snprintf(dev, devlen, "%s%s", root, "/dev");
	(void) dlclose(dlhandle);
	return (ret);
}

static dladm_status_t
i_dladm_update_deventry(dladm_handle_t handle, zoneid_t zid,
    datalink_id_t linkid, boolean_t add)
{
	char		path[MAXPATHLEN];
	char		name[MAXLINKNAMELEN];
	di_prof_t	prof = NULL;
	char		zone_name[ZONENAME_MAX];
	dladm_status_t	status;
	int		ret;

	if (getzonenamebyid(zid, zone_name, sizeof (zone_name)) < 0)
		return (dladm_errno2status(errno));
	if (i_dladm_get_zone_dev(zone_name, path, sizeof (path)) != 0)
		return (dladm_errno2status(errno));
	if (di_prof_init(path, &prof) != 0)
		return (dladm_errno2status(errno));

	status = dladm_linkid2legacyname(handle, linkid, name, MAXLINKNAMELEN);
	if (status != DLADM_STATUS_OK)
		goto cleanup;

	if (add)
		ret = di_prof_add_dev(prof, name);
	else
		ret = di_prof_add_exclude(prof, name);

	if (ret != 0) {
		status = dladm_errno2status(errno);
		goto cleanup;
	}

	if (di_prof_commit(prof) != 0)
		status = dladm_errno2status(errno);
cleanup:
	if (prof)
		di_prof_fini(prof);

	return (status);
}

static dladm_status_t
set_zone(dladm_handle_t handle, prop_desc_t *pdp, datalink_id_t linkid,
    val_desc_t *vdp, uint_t val_cnt, uint_t flags, datalink_media_t media)
{
	dladm_status_t		status = DLADM_STATUS_OK;
	zoneid_t		zid_old, zid_new;
	dld_ioc_zid_t		*dzp;

	if (val_cnt != 1)
		return (DLADM_STATUS_BADVALCNT);

	dzp = (dld_ioc_zid_t *)vdp->vd_val;

	status = i_dladm_get_public_prop(handle, linkid, pdp->pd_name, flags,
	    NULL, &zid_old, sizeof (zid_old));
	if (status != DLADM_STATUS_OK)
		return (status);

	zid_new = dzp->diz_zid;
	if (zid_new == zid_old)
		return (DLADM_STATUS_OK);

	if (flags & DLADM_OPT_TRANSIENT)
		dzp->diz_transient = B_TRUE;

	if ((status = set_public_prop(handle, pdp, linkid, vdp, val_cnt,
	    flags, media)) != DLADM_STATUS_OK)
		return (status);

	/*
	 * It is okay to fail to update the /dev entry (some vanity-named
	 * links do not have a /dev entry).
	 */
	if (zid_old != GLOBAL_ZONEID) {
		(void) i_dladm_update_deventry(handle, zid_old, linkid,
		    B_FALSE);
	}
	if (zid_new != GLOBAL_ZONEID)
		(void) i_dladm_update_deventry(handle, zid_new, linkid, B_TRUE);

	return (DLADM_STATUS_OK);
}

static dladm_status_t
check_zone(dladm_handle_t handle __unused, prop_desc_t *pdp __unused,
    datalink_id_t linkid, char **prop_val, uint_t *val_cntp,
    uint_t flags __unused, val_desc_t **vdpp, datalink_media_t media __unused)
{
	char		*zone_name;
	zoneid_t	zoneid;
	dladm_status_t	status = DLADM_STATUS_OK;
	dld_ioc_zid_t	*dzp;
	uint_t		val_cnt = *val_cntp;
	val_desc_t	*vdp = *vdpp;

	if (val_cnt != 1)
		return (DLADM_STATUS_BADVALCNT);

	dzp = malloc(sizeof (dld_ioc_zid_t));
	if (dzp == NULL)
		return (DLADM_STATUS_NOMEM);

	zone_name = (prop_val != NULL) ? *prop_val : GLOBAL_ZONENAME;
	if ((zoneid = getzoneidbyname(zone_name)) == -1) {
		status = DLADM_STATUS_BADVAL;
		goto done;
	}

	if (zoneid != GLOBAL_ZONEID) {
		ushort_t	flags;

		if (zone_getattr(zoneid, ZONE_ATTR_FLAGS, &flags,
		    sizeof (flags)) < 0) {
			status = dladm_errno2status(errno);
			goto done;
		}

		if (!(flags & ZF_NET_EXCL)) {
			status = DLADM_STATUS_BADVAL;
			goto done;
		}
	}

	(void) memset(dzp, 0, sizeof (dld_ioc_zid_t));

	dzp->diz_zid = zoneid;
	dzp->diz_linkid = linkid;

	vdp->vd_val = (uintptr_t)dzp;
	return (DLADM_STATUS_OK);
done:
	free(dzp);
	return (status);
}

static dladm_status_t
get_maxbw(dladm_handle_t handle, prop_desc_t *pdp __unused,
    datalink_id_t linkid, char **prop_val, uint_t *val_cnt,
    datalink_media_t media __unused, uint_t flags, uint_t *perm_flags)
{
	mac_resource_props_t	mrp;
	dladm_status_t		status;

	status = i_dladm_get_public_prop(handle, linkid, "resource", flags,
	    perm_flags, &mrp, sizeof (mrp));
	if (status != DLADM_STATUS_OK)
		return (status);

	if ((mrp.mrp_mask & MRP_MAXBW) == 0) {
		*val_cnt = 0;
		return (DLADM_STATUS_OK);
	}

	(void) dladm_bw2str(mrp.mrp_maxbw, prop_val[0]);
	*val_cnt = 1;
	return (DLADM_STATUS_OK);
}

static dladm_status_t
check_maxbw(dladm_handle_t handle __unused, prop_desc_t *pdp __unused,
    datalink_id_t linkid __unused, char **prop_val, uint_t *val_cntp,
    uint_t flags __unused, val_desc_t **vdpp, datalink_media_t media __unused)
{
	uint64_t	*maxbw;
	dladm_status_t	status = DLADM_STATUS_OK;
	uint_t		val_cnt = *val_cntp;
	val_desc_t	*vdp = *vdpp;

	if (val_cnt != 1)
		return (DLADM_STATUS_BADVALCNT);

	maxbw = malloc(sizeof (uint64_t));
	if (maxbw == NULL)
		return (DLADM_STATUS_NOMEM);

	status = dladm_str2bw(*prop_val, maxbw);
	if (status != DLADM_STATUS_OK) {
		free(maxbw);
		return (status);
	}

	if ((*maxbw < MRP_MAXBW_MINVAL) && (*maxbw != 0)) {
		free(maxbw);
		return (DLADM_STATUS_MINMAXBW);
	}

	vdp->vd_val = (uintptr_t)maxbw;
	return (DLADM_STATUS_OK);
}

dladm_status_t
extract_maxbw(val_desc_t *vdp, uint_t cnt __unused, void *arg)
{
	mac_resource_props_t *mrp = arg;

	if (vdp->vd_val == RESET_VAL) {
		mrp->mrp_maxbw = MRP_MAXBW_RESETVAL;
	} else {
		bcopy((char *)vdp->vd_val, &mrp->mrp_maxbw, sizeof (uint64_t));
	}
	mrp->mrp_mask |= MRP_MAXBW;

	return (DLADM_STATUS_OK);
}

static dladm_status_t
get_cpus(dladm_handle_t handle, prop_desc_t *pdp, datalink_id_t linkid,
    char **prop_val, uint_t *val_cnt, datalink_media_t media __unused,
    uint_t flags, uint_t *perm_flags)
{
	dladm_status_t		status;
	mac_resource_props_t	mrp;
	mac_propval_range_t	*pv_range;
	int			err;

	if (strcmp(pdp->pd_name, "cpus-effective") == 0) {
		status = i_dladm_get_public_prop(handle, linkid,
		    "resource-effective", flags, perm_flags, &mrp,
		    sizeof (mrp));
	} else {
		status = i_dladm_get_public_prop(handle, linkid,
		    "resource", flags, perm_flags, &mrp, sizeof (mrp));
	}

	if (status != DLADM_STATUS_OK)
		return (status);

	if (mrp.mrp_ncpus > *val_cnt)
		return (DLADM_STATUS_TOOSMALL);

	if (mrp.mrp_ncpus == 0) {
		*val_cnt = 0;
		return (DLADM_STATUS_OK);
	}

	/* Sort CPU list and convert it to a mac_propval_range */
	status = dladm_list2range(mrp.mrp_cpu, mrp.mrp_ncpus,
	    MAC_PROPVAL_UINT32, &pv_range);
	if (status != DLADM_STATUS_OK)
		return (status);

	/* Write CPU ranges and individual CPUs */
	err = dladm_range2strs(pv_range, prop_val);
	if (err != 0) {
		free(pv_range);
		return (dladm_errno2status(err));
	}

	*val_cnt = pv_range->mpr_count;
	free(pv_range);

	return (DLADM_STATUS_OK);
}

static dladm_status_t
check_cpus(dladm_handle_t handle, prop_desc_t *pdp __unused,
    datalink_id_t linkid, char **prop_val, uint_t *val_cntp,
    uint_t flags __unused, val_desc_t **vdpp, datalink_media_t media __unused)
{
	int			i, j, rc;
	long			nproc = sysconf(_SC_NPROCESSORS_CONF);
	mac_resource_props_t	mrp;
	mac_propval_range_t	*pv_range;
	uint_t			perm_flags;
	uint32_t		ncpus;
	uint32_t		*cpus = mrp.mrp_cpu;
	val_desc_t		*vdp = *vdpp;
	val_desc_t		*newvdp = NULL;
	uint_t			val_cnt = *val_cntp;
	dladm_status_t		status = DLADM_STATUS_OK;

	/* Get the current pool property */
	status = i_dladm_get_public_prop(handle, linkid, "resource", 0,
	    &perm_flags, &mrp, sizeof (mrp));

	if (status == DLADM_STATUS_OK) {
		/* Can't set cpus if a pool is set */
		if (strlen(mrp.mrp_pool) != 0)
			return (DLADM_STATUS_POOLCPU);
	}

	/* Read ranges and convert to mac_propval_range */
	status = dladm_strs2range(prop_val, val_cnt, MAC_PROPVAL_UINT32,
	    &pv_range);
	if (status != DLADM_STATUS_OK)
		goto done1;

	/* Convert mac_propval_range to a single CPU list */
	ncpus = MRP_NCPUS;
	status = dladm_range2list(pv_range, cpus, &ncpus);
	if (status != DLADM_STATUS_OK)
		goto done1;

	/*
	 * If a range of CPUs was entered, update value count and reallocate
	 * the array of val_desc_t's.  The array allocated was sized for
	 * indvidual elements, but needs to be reallocated to accomodate the
	 * expanded list of CPUs.
	 */
	if (val_cnt < ncpus) {
		newvdp = calloc(*val_cntp, sizeof (val_desc_t));
		if (newvdp == NULL) {
			status = DLADM_STATUS_NOMEM;
			goto done1;
		}
		vdp = newvdp;
	}

	/* Check if all CPUs in the list are online */
	for (i = 0; i < ncpus; i++) {
		if (cpus[i] >= nproc) {
			status = DLADM_STATUS_BADCPUID;
			goto done2;
		}

		rc = p_online(cpus[i], P_STATUS);
		if (rc < 1) {
			status = DLADM_STATUS_CPUERR;
			goto done2;
		}

		if (rc != P_ONLINE) {
			status = DLADM_STATUS_CPUNOTONLINE;
			goto done2;
		}

		vdp[i].vd_val = (uintptr_t)cpus[i];
	}

	/* Check for duplicate CPUs */
	for (i = 0; i < *val_cntp; i++) {
		for (j = 0; j < *val_cntp; j++) {
			if (i != j && vdp[i].vd_val == vdp[j].vd_val) {
				status = DLADM_STATUS_BADVAL;
				goto done2;
			}
		}
	}

	/* Update *val_cntp and *vdpp if everything was OK */
	if (val_cnt < ncpus) {
		*val_cntp = ncpus;
		free(*vdpp);
		*vdpp = newvdp;
	}

	status = DLADM_STATUS_OK;
	goto done1;

done2:
	free(newvdp);
done1:
	free(pv_range);
	return (status);
}

dladm_status_t
extract_cpus(val_desc_t *vdp, uint_t cnt, void *arg)
{
	mac_resource_props_t	*mrp = arg;
	int			i;

	if (vdp[0].vd_val == RESET_VAL) {
		bzero(&mrp->mrp_cpus, sizeof (mac_cpus_t));
		mrp->mrp_mask |= MRP_CPUS;
		return (DLADM_STATUS_OK);
	}

	for (i = 0; i < cnt; i++)
		mrp->mrp_cpu[i] = (uint32_t)vdp[i].vd_val;

	mrp->mrp_ncpus = cnt;
	mrp->mrp_mask |= (MRP_CPUS|MRP_CPUS_USERSPEC);
	mrp->mrp_fanout_mode = MCM_CPUS;
	mrp->mrp_rx_intr_cpu = -1;

	return (DLADM_STATUS_OK);
}

/*
 * Get the pool datalink property from the kernel.  This is used
 * for both the user specified pool and effective pool properties.
 */
static dladm_status_t
get_pool(dladm_handle_t handle, prop_desc_t *pdp, datalink_id_t linkid,
    char **prop_val, uint_t *val_cnt, datalink_media_t media __unused,
    uint_t flags, uint_t *perm_flags)
{
	mac_resource_props_t	mrp;
	dladm_status_t		status;

	if (strcmp(pdp->pd_name, "pool-effective") == 0) {
		status = i_dladm_get_public_prop(handle, linkid,
		    "resource-effective", flags, perm_flags, &mrp,
		    sizeof (mrp));
	} else {
		status = i_dladm_get_public_prop(handle, linkid,
		    "resource", flags, perm_flags, &mrp, sizeof (mrp));
	}

	if (status != DLADM_STATUS_OK)
		return (status);

	if (strlen(mrp.mrp_pool) == 0) {
		(*prop_val)[0] = '\0';
	} else {
		(void) snprintf(*prop_val, DLADM_PROP_VAL_MAX,
		    "%s", mrp.mrp_pool);
	}
	*val_cnt = 1;

	return (DLADM_STATUS_OK);
}

static dladm_status_t
check_pool(dladm_handle_t handle, prop_desc_t *pdp __unused,
    datalink_id_t linkid, char **prop_val, uint_t *val_cntp __unused,
    uint_t flags, val_desc_t **vdpp, datalink_media_t media __unused)
{
	pool_conf_t		*poolconf;
	pool_t			*pool;
	mac_resource_props_t	mrp;
	dladm_status_t		status;
	uint_t			perm_flags;
	char			*poolname;
	val_desc_t		*vdp = *vdpp;

	/* Get the current cpus property */
	status = i_dladm_get_public_prop(handle, linkid, "resource", 0,
	    &perm_flags, &mrp, sizeof (mrp));

	if (status == DLADM_STATUS_OK) {
		/* Can't set pool if cpus are set */
		if (mrp.mrp_ncpus != 0)
			return (DLADM_STATUS_POOLCPU);
	}

	poolname = malloc(sizeof (mrp.mrp_pool));
	if (poolname == NULL)
		return (DLADM_STATUS_NOMEM);

	/* Check for pool's availability if not booting */
	if ((flags & DLADM_OPT_BOOT) == 0) {

		/* Allocate and open pool configuration */
		if ((poolconf = pool_conf_alloc()) == NULL)
			return (DLADM_STATUS_BADVAL);

		if (pool_conf_open(poolconf, pool_dynamic_location(), PO_RDONLY)
		    != PO_SUCCESS) {
			pool_conf_free(poolconf);
			return (DLADM_STATUS_BADVAL);
		}

		/* Look for pool name */
		if ((pool = pool_get_pool(poolconf, *prop_val)) == NULL) {
			pool_conf_free(poolconf);
			return (DLADM_STATUS_BADVAL);
		}

		pool_conf_free(poolconf);
		free(pool);
	}

	(void) strlcpy(poolname, *prop_val, sizeof (mrp.mrp_pool));
	vdp->vd_val = (uintptr_t)poolname;

	return (DLADM_STATUS_OK);
}

dladm_status_t
extract_pool(val_desc_t *vdp, uint_t cnt __unused, void *arg)
{
	mac_resource_props_t	*mrp = (mac_resource_props_t *)arg;

	if (vdp->vd_val == RESET_VAL) {
		bzero(&mrp->mrp_pool, sizeof (mrp->mrp_pool));
		mrp->mrp_mask |= MRP_POOL;
		return (DLADM_STATUS_OK);
	}

	(void) strlcpy(mrp->mrp_pool, (char *)vdp->vd_val,
	    sizeof (mrp->mrp_pool));
	mrp->mrp_mask |= MRP_POOL;
	/*
	 * Use MCM_CPUS since the fanout count is not user specified
	 * and will be determined by the cpu list generated from the
	 * pool.
	 */
	mrp->mrp_fanout_mode = MCM_CPUS;

	return (DLADM_STATUS_OK);
}

static dladm_status_t
get_priority(dladm_handle_t handle, prop_desc_t *pdp __unused,
    datalink_id_t linkid, char **prop_val, uint_t *val_cnt,
    datalink_media_t media __unused, uint_t flags, uint_t *perm_flags)
{
	mac_resource_props_t	mrp;
	mac_priority_level_t	pri;
	dladm_status_t		status;

	status = i_dladm_get_public_prop(handle, linkid, "resource", flags,
	    perm_flags, &mrp, sizeof (mrp));
	if (status != DLADM_STATUS_OK)
		return (status);

	pri = ((mrp.mrp_mask & MRP_PRIORITY) == 0) ? MPL_HIGH :
	    mrp.mrp_priority;

	(void) dladm_pri2str(pri, prop_val[0]);
	*val_cnt = 1;
	return (DLADM_STATUS_OK);
}

dladm_status_t
extract_priority(val_desc_t *vdp, uint_t cnt, void *arg)
{
	mac_resource_props_t *mrp = arg;

	if (cnt != 1)
		return (DLADM_STATUS_BADVAL);

	mrp->mrp_priority = (mac_priority_level_t)vdp->vd_val;
	mrp->mrp_mask |= MRP_PRIORITY;

	return (DLADM_STATUS_OK);
}

/*
 * Determines the size of the structure that needs to be sent to drivers
 * for retrieving the property range values.
 */
static int
i_dladm_range_size(mac_propval_range_t *r, size_t *sz, uint_t *rcount)
{
	uint_t count = r->mpr_count;

	*sz = sizeof (mac_propval_range_t);
	*rcount = count;
	--count;

	switch (r->mpr_type) {
	case MAC_PROPVAL_UINT32:
		*sz += (count * sizeof (mac_propval_uint32_range_t));
		return (0);
	default:
		break;
	}
	*sz = 0;
	*rcount = 0;
	return (EINVAL);
}


static dladm_status_t
check_rings(dladm_handle_t handle __unused, prop_desc_t *pdp __unused,
    datalink_id_t linkid __unused, char **prop_val, uint_t *val_cntp,
    uint_t flags __unused, val_desc_t **vp, datalink_media_t media __unused)
{
	uint_t		val_cnt = *val_cntp;
	val_desc_t	*v = *vp;

	if (val_cnt != 1)
		return (DLADM_STATUS_BADVAL);
	if (strncasecmp(prop_val[0], "hw", strlen("hw")) == 0) {
		v->vd_val = UNSPEC_VAL;
	} else if (strncasecmp(prop_val[0], "sw", strlen("sw")) == 0) {
		v->vd_val = 0;
	} else {
		v->vd_val = strtoul(prop_val[0], NULL, 0);
		if (v->vd_val == 0)
			return (DLADM_STATUS_BADVAL);
	}
	return (DLADM_STATUS_OK);
}

static dladm_status_t
get_rings_range(dladm_handle_t handle, prop_desc_t *pdp,
    datalink_id_t linkid, char **prop_val, uint_t *val_cnt,
    datalink_media_t media __unused, uint_t flags, uint_t *perm_flags __unused)
{
	dld_ioc_macprop_t *dip;
	dladm_status_t status = DLADM_STATUS_OK;
	mac_propval_range_t *rangep;
	size_t	sz;
	mac_propval_uint32_range_t *ur;

	sz = sizeof (mac_propval_range_t);

	if ((dip = i_dladm_buf_alloc_by_name(sz, linkid, pdp->pd_name, flags,
	    &status)) == NULL)
		return (status);

	status = i_dladm_macprop(handle, dip, B_FALSE);
	if (status != DLADM_STATUS_OK)
		return (status);

	rangep = (mac_propval_range_t *)(void *)&dip->pr_val;
	*val_cnt = 1;
	ur = &rangep->mpr_range_uint32[0];
	/* This is the case where the dev doesn't have any rings/groups */
	if (rangep->mpr_count == 0) {
		(*prop_val)[0] = '\0';
	/*
	 * This is the case where the dev supports rings, but static
	 * grouping.
	 */
	} else if (ur->mpur_min == ur->mpur_max &&
	    ur->mpur_max == 0) {
		(void) snprintf(prop_val[0], DLADM_PROP_VAL_MAX, "sw,hw");
	/*
	 * This is the case where the dev supports rings and dynamic
	 * grouping, but has only one value (say 2 rings and 2 groups).
	 */
	} else if (ur->mpur_min == ur->mpur_max) {
		(void) snprintf(prop_val[0], DLADM_PROP_VAL_MAX, "sw,hw,%d",
		    ur->mpur_min);
	/*
	 * This is the case where the dev supports rings and dynamic
	 * grouping and has a range of rings.
	 */
	} else {
		(void) snprintf(prop_val[0], DLADM_PROP_VAL_MAX,
		    "sw,hw,<%ld-%ld>", ur->mpur_min, ur->mpur_max);
	}
	free(dip);
	return (status);
}


static dladm_status_t
get_rxrings(dladm_handle_t handle, prop_desc_t *pdp, datalink_id_t linkid,
    char **prop_val, uint_t *val_cnt, datalink_media_t media __unused,
    uint_t flags, uint_t *perm_flags)
{
	mac_resource_props_t	mrp;
	dladm_status_t		status;
	uint32_t		nrings = 0;

	/*
	 * Get the number of (effective-)rings from the resource property.
	 */
	if (strcmp(pdp->pd_name, "rxrings-effective") == 0) {
		status = i_dladm_get_public_prop(handle, linkid,
		    "resource-effective", flags, perm_flags, &mrp,
		    sizeof (mrp));
	} else {
		/*
		 * Get the permissions from the "rxrings" property.
		 */
		status = i_dladm_get_public_prop(handle, linkid, "rxrings",
		    flags, perm_flags, NULL, 0);
		if (status != DLADM_STATUS_OK)
			return (status);

		status = i_dladm_get_public_prop(handle, linkid,
		    "resource", flags, NULL, &mrp, sizeof (mrp));
	}

	if (status != DLADM_STATUS_OK)
		return (status);

	if ((mrp.mrp_mask & MRP_RX_RINGS) == 0) {
		*val_cnt = 0;
		return (DLADM_STATUS_OK);
	}
	nrings = mrp.mrp_nrxrings;
	*val_cnt = 1;
	if (mrp.mrp_mask & MRP_RXRINGS_UNSPEC)
		(void) snprintf(*prop_val, DLADM_PROP_VAL_MAX, "hw");
	else if (nrings == 0)
		(void) snprintf(*prop_val, DLADM_PROP_VAL_MAX, "sw");
	else
		(void) snprintf(*prop_val, DLADM_PROP_VAL_MAX, "%ld", nrings);
	return (DLADM_STATUS_OK);
}

dladm_status_t
extract_rxrings(val_desc_t *vdp, uint_t cnt __unused, void *arg)
{
	mac_resource_props_t	*mrp = (mac_resource_props_t *)arg;

	mrp->mrp_nrxrings = 0;
	if (vdp->vd_val == RESET_VAL)
		mrp->mrp_mask = MRP_RINGS_RESET;
	else if (vdp->vd_val == UNSPEC_VAL)
		mrp->mrp_mask = MRP_RXRINGS_UNSPEC;
	else
		mrp->mrp_nrxrings = vdp->vd_val;
	mrp->mrp_mask |= MRP_RX_RINGS;

	return (DLADM_STATUS_OK);
}

static dladm_status_t
get_txrings(dladm_handle_t handle, prop_desc_t *pdp, datalink_id_t linkid,
    char **prop_val, uint_t *val_cnt, datalink_media_t media __unused,
    uint_t flags, uint_t *perm_flags)
{
	mac_resource_props_t	mrp;
	dladm_status_t		status;
	uint32_t		nrings = 0;


	/*
	 * Get the number of (effective-)rings from the resource property.
	 */
	if (strcmp(pdp->pd_name, "txrings-effective") == 0) {
		status = i_dladm_get_public_prop(handle, linkid,
		    "resource-effective", flags, perm_flags, &mrp,
		    sizeof (mrp));
	} else {
		/*
		 * Get the permissions from the "txrings" property.
		 */
		status = i_dladm_get_public_prop(handle, linkid, "txrings",
		    flags, perm_flags, NULL, 0);
		if (status != DLADM_STATUS_OK)
			return (status);

		/*
		 * Get the number of rings from the "resource" property.
		 */
		status = i_dladm_get_public_prop(handle, linkid, "resource",
		    flags, NULL, &mrp, sizeof (mrp));
	}

	if (status != DLADM_STATUS_OK)
		return (status);

	if ((mrp.mrp_mask & MRP_TX_RINGS) == 0) {
		*val_cnt = 0;
		return (DLADM_STATUS_OK);
	}
	nrings = mrp.mrp_ntxrings;
	*val_cnt = 1;
	if (mrp.mrp_mask & MRP_TXRINGS_UNSPEC)
		(void) snprintf(*prop_val, DLADM_PROP_VAL_MAX, "hw");
	else if (nrings == 0)
		(void) snprintf(*prop_val, DLADM_PROP_VAL_MAX, "sw");
	else
		(void) snprintf(*prop_val, DLADM_PROP_VAL_MAX, "%ld", nrings);
	return (DLADM_STATUS_OK);
}

dladm_status_t
extract_txrings(val_desc_t *vdp, uint_t cnt __unused, void *arg)
{
	mac_resource_props_t	*mrp = (mac_resource_props_t *)arg;

	mrp->mrp_ntxrings = 0;
	if (vdp->vd_val == RESET_VAL)
		mrp->mrp_mask = MRP_RINGS_RESET;
	else if (vdp->vd_val == UNSPEC_VAL)
		mrp->mrp_mask = MRP_TXRINGS_UNSPEC;
	else
		mrp->mrp_ntxrings = vdp->vd_val;
	mrp->mrp_mask |= MRP_TX_RINGS;

	return (DLADM_STATUS_OK);
}

static dladm_status_t
get_cntavail(dladm_handle_t handle, prop_desc_t *pdp, datalink_id_t linkid,
    char **prop_val, uint_t *val_cnt, datalink_media_t media, uint_t flags,
    uint_t *perm_flags)
{
	if (flags & DLD_PROP_DEFAULT)
		return (DLADM_STATUS_NOTDEFINED);

	return (get_uint32(handle, pdp, linkid, prop_val, val_cnt, media,
	    flags, perm_flags));
}

static dladm_status_t
set_resource(dladm_handle_t handle, prop_desc_t *pdp __unused,
    datalink_id_t linkid, val_desc_t *vdp, uint_t val_cnt,
    uint_t flags, datalink_media_t media __unused)
{
	mac_resource_props_t	mrp;
	dladm_status_t		status = DLADM_STATUS_OK;
	dld_ioc_macprop_t	*dip;
	int			i;

	bzero(&mrp, sizeof (mac_resource_props_t));
	dip = i_dladm_buf_alloc_by_name(0, linkid, "resource",
	    flags, &status);

	if (dip == NULL)
		return (status);

	for (i = 0; i < DLADM_MAX_RSRC_PROP; i++) {
		resource_prop_t	*rp = &rsrc_prop_table[i];

		if (strcmp(pdp->pd_name, rp->rp_name) != 0)
			continue;

		status = rp->rp_extract(vdp, val_cnt, &mrp);
		if (status != DLADM_STATUS_OK)
			goto done;

		break;
	}

	(void) memcpy(dip->pr_val, &mrp, dip->pr_valsize);
	status = i_dladm_macprop(handle, dip, B_TRUE);

done:
	free(dip);
	return (status);
}

static dladm_status_t
get_protection(dladm_handle_t handle, prop_desc_t *pdp __unused,
    datalink_id_t linkid, char **prop_val, uint_t *val_cnt,
    datalink_media_t media __unused, uint_t flags, uint_t *perm_flags)
{
	mac_resource_props_t	mrp;
	mac_protect_t		*p;
	dladm_status_t		status;
	uint32_t		i, cnt = 0, setbits[32];

	status = i_dladm_get_public_prop(handle, linkid, "resource", flags,
	    perm_flags, &mrp, sizeof (mrp));
	if (status != DLADM_STATUS_OK)
		return (status);

	p = &mrp.mrp_protect;
	if ((mrp.mrp_mask & MRP_PROTECT) == 0) {
		*val_cnt = 0;
		return (DLADM_STATUS_OK);
	}
	dladm_find_setbits32(p->mp_types, setbits, &cnt);
	if (cnt > *val_cnt)
		return (DLADM_STATUS_BADVALCNT);

	for (i = 0; i < cnt; i++)
		(void) dladm_protect2str(setbits[i], prop_val[i]);

	*val_cnt = cnt;
	return (DLADM_STATUS_OK);
}

static dladm_status_t
get_allowedips(dladm_handle_t handle, prop_desc_t *pdp __unused,
    datalink_id_t linkid, char **prop_val, uint_t *val_cnt,
    datalink_media_t media __unused, uint_t flags, uint_t *perm_flags)
{
	mac_resource_props_t	mrp;
	mac_protect_t		*p;
	dladm_status_t		status;
	int			i;

	status = i_dladm_get_public_prop(handle, linkid, "resource", flags,
	    perm_flags, &mrp, sizeof (mrp));
	if (status != DLADM_STATUS_OK)
		return (status);

	p = &mrp.mrp_protect;
	if (p->mp_ipaddrcnt == 0) {
		*val_cnt = 0;
		return (DLADM_STATUS_OK);
	}
	if (p->mp_ipaddrcnt > *val_cnt)
		return (DLADM_STATUS_BADVALCNT);

	for (i = 0; i < p->mp_ipaddrcnt; i++) {
		int len;
		if (p->mp_ipaddrs[i].ip_version == IPV4_VERSION) {
			ipaddr_t	v4addr;

			v4addr = V4_PART_OF_V6(p->mp_ipaddrs[i].ip_addr);
			(void) dladm_ipv4addr2str(&v4addr, prop_val[i]);
		} else {
			(void) dladm_ipv6addr2str(&p->mp_ipaddrs[i].ip_addr,
			    prop_val[i]);
		}
		len = strlen(prop_val[i]);
		(void) sprintf(prop_val[i] + len, "/%d",
		    p->mp_ipaddrs[i].ip_netmask);
	}
	*val_cnt = p->mp_ipaddrcnt;
	return (DLADM_STATUS_OK);
}

dladm_status_t
extract_protection(val_desc_t *vdp, uint_t cnt, void *arg)
{
	mac_resource_props_t	*mrp = arg;
	uint32_t		types = 0;
	int			i;

	for (i = 0; i < cnt; i++)
		types |= (uint32_t)vdp[i].vd_val;

	mrp->mrp_protect.mp_types = types;
	mrp->mrp_mask |= MRP_PROTECT;
	return (DLADM_STATUS_OK);
}

dladm_status_t
extract_allowedips(val_desc_t *vdp, uint_t cnt, void *arg)
{
	mac_resource_props_t	*mrp = arg;
	mac_protect_t		*p = &mrp->mrp_protect;
	int			i;

	if (vdp->vd_val == 0) {
		cnt = (uint_t)-1;
	} else {
		for (i = 0; i < cnt; i++) {
			bcopy((void *)vdp[i].vd_val, &p->mp_ipaddrs[i],
			    sizeof (mac_ipaddr_t));
		}
	}
	p->mp_ipaddrcnt = cnt;
	mrp->mrp_mask |= MRP_PROTECT;
	return (DLADM_STATUS_OK);
}

static dladm_status_t
check_single_ip(char *buf, mac_ipaddr_t *addr)
{
	dladm_status_t	status;
	ipaddr_t	v4addr;
	in6_addr_t	v6addr;
	boolean_t	isv4 = B_TRUE;
	char		*p;
	uint32_t	mask = 0;

	/*
	 * If the IP address is in CIDR format, parse the bits component
	 * seperately. An address in this style will be used to indicate an
	 * entire subnet, so it must be a network number with no host address.
	 */
	if ((p = strchr(buf, '/')) != NULL) {
		char *end = NULL;

		*p++ = '\0';
		if (!isdigit(*p))
			return (DLADM_STATUS_INVALID_IP);
		mask = strtol(p, &end, 10);
		if (end != NULL && *end != '\0')
			return (DLADM_STATUS_INVALID_IP);
		if (mask > 128|| mask < 1)
			return (DLADM_STATUS_INVALID_IP);
	}

	status = dladm_str2ipv4addr(buf, &v4addr);
	if (status == DLADM_STATUS_INVALID_IP) {
		status = dladm_str2ipv6addr(buf, &v6addr);
		if (status == DLADM_STATUS_OK)
			isv4 = B_FALSE;
	}
	if (status != DLADM_STATUS_OK)
		return (status);

	if (isv4) {
		if (v4addr == INADDR_ANY)
			return (DLADM_STATUS_INVALID_IP);

		IN6_IPADDR_TO_V4MAPPED(v4addr, &addr->ip_addr);
		addr->ip_version = IPV4_VERSION;
		if (p != NULL) {
			uint32_t smask;

			/*
			 * Validate the netmask is in the proper range for v4
			 */
			if (mask > 32 || mask < 1)
				return (DLADM_STATUS_INVALID_IP);

			/*
			 * We have a CIDR style address, confirm that only the
			 * network number is set.
			 */
			smask = 0xFFFFFFFFu << (32 - mask);
			if (htonl(v4addr) & ~smask)
				return (DLADM_STATUS_INVALID_IP);
		} else {
			mask = 32;
		}
		addr->ip_netmask = mask;
	} else {
		if (IN6_IS_ADDR_UNSPECIFIED(&v6addr))
			return (DLADM_STATUS_INVALID_IP);

		if (IN6_IS_ADDR_V4MAPPED_ANY(&v6addr))
			return (DLADM_STATUS_INVALID_IP);

		if (p != NULL) {
			int i, off, high;

			/*
			 * Note that the address in our buffer is stored in
			 * network byte order.
			 */
			off = 0;
			for (i = 3; i >= 0; i--) {
				high = ffsl(ntohl(v6addr._S6_un._S6_u32[i]));
				if (high != 0)
					break;
				off += 32;
			}
			off += high;
			if (128 - off >= mask)
				return (DLADM_STATUS_INVALID_IP);
		} else {
			mask = 128;
		}

		addr->ip_addr = v6addr;
		addr->ip_version = IPV6_VERSION;
		addr->ip_netmask = mask;
	}
	return (DLADM_STATUS_OK);
}

static dladm_status_t
check_allowedips(dladm_handle_t handle __unused, prop_desc_t *pdp __unused,
    datalink_id_t linkid __unused, char **prop_val, uint_t *val_cntp,
    uint_t flags __unused, val_desc_t **vdpp, datalink_media_t media __unused)
{
	dladm_status_t	status;
	mac_ipaddr_t	*addr;
	int		i;
	uint_t		val_cnt = *val_cntp;
	val_desc_t	*vdp = *vdpp;

	if (val_cnt > MPT_MAXIPADDR)
		return (DLADM_STATUS_BADVALCNT);

	for (i = 0; i < val_cnt; i++) {
		if ((addr = calloc(1, sizeof (mac_ipaddr_t))) == NULL) {
			status = DLADM_STATUS_NOMEM;
			goto fail;
		}
		vdp[i].vd_val = (uintptr_t)addr;

		status = check_single_ip(prop_val[i], addr);
		if (status != DLADM_STATUS_OK)
			goto fail;
	}
	return (DLADM_STATUS_OK);

fail:
	for (i = 0; i < val_cnt; i++) {
		free((void *)vdp[i].vd_val);
		vdp[i].vd_val = 0;
	}
	return (status);
}

static void
dladm_cid2str(mac_dhcpcid_t *cid, char *buf)
{
	char	tmp_buf[DLADM_STRSIZE];
	uint_t	hexlen;

	switch (cid->dc_form) {
	case CIDFORM_TYPED: {
		uint16_t	duidtype, hwtype;
		uint32_t	timestamp, ennum;
		char		*lladdr;

		if (cid->dc_len < sizeof (duidtype))
			goto fail;

		bcopy(cid->dc_id, &duidtype, sizeof (duidtype));
		duidtype = ntohs(duidtype);
		switch (duidtype) {
		case DHCPV6_DUID_LLT: {
			duid_llt_t	llt;

			if (cid->dc_len < sizeof (llt))
				goto fail;

			bcopy(cid->dc_id, &llt, sizeof (llt));
			hwtype = ntohs(llt.dllt_hwtype);
			timestamp = ntohl(llt.dllt_time);
			lladdr = _link_ntoa(cid->dc_id + sizeof (llt),
			    NULL, cid->dc_len - sizeof (llt), IFT_OTHER);
			if (lladdr == NULL)
				goto fail;

			(void) snprintf(buf, DLADM_STRSIZE, "%d.%d.%d.%s",
			    duidtype, hwtype, timestamp, lladdr);
			free(lladdr);
			break;
		}
		case DHCPV6_DUID_EN: {
			duid_en_t	en;

			if (cid->dc_len < sizeof (en))
				goto fail;

			bcopy(cid->dc_id, &en, sizeof (en));
			ennum = DHCPV6_GET_ENTNUM(&en);
			hexlen = sizeof (tmp_buf);
			if (octet_to_hexascii(cid->dc_id + sizeof (en),
			    cid->dc_len - sizeof (en), tmp_buf, &hexlen) != 0)
				goto fail;

			(void) snprintf(buf, DLADM_STRSIZE, "%d.%d.%s",
			    duidtype, ennum, tmp_buf);
			break;
		}
		case DHCPV6_DUID_LL: {
			duid_ll_t	ll;

			if (cid->dc_len < sizeof (ll))
				goto fail;

			bcopy(cid->dc_id, &ll, sizeof (ll));
			hwtype = ntohs(ll.dll_hwtype);
			lladdr = _link_ntoa(cid->dc_id + sizeof (ll),
			    NULL, cid->dc_len - sizeof (ll), IFT_OTHER);
			if (lladdr == NULL)
				goto fail;

			(void) snprintf(buf, DLADM_STRSIZE, "%d.%d.%s",
			    duidtype, hwtype, lladdr);
			free(lladdr);
			break;
		}
		default: {
			hexlen = sizeof (tmp_buf);
			if (octet_to_hexascii(cid->dc_id + sizeof (duidtype),
			    cid->dc_len - sizeof (duidtype),
			    tmp_buf, &hexlen) != 0)
				goto fail;

			(void) snprintf(buf, DLADM_STRSIZE, "%d.%s",
			    duidtype, tmp_buf);
		}
		}
		break;
	}
	case CIDFORM_HEX: {
		hexlen = sizeof (tmp_buf);
		if (octet_to_hexascii(cid->dc_id, cid->dc_len,
		    tmp_buf, &hexlen) != 0)
			goto fail;

		(void) snprintf(buf, DLADM_STRSIZE, "0x%s", tmp_buf);
		break;
	}
	case CIDFORM_STR: {
		int	i;

		for (i = 0; i < cid->dc_len; i++) {
			if (!isprint(cid->dc_id[i]))
				goto fail;
		}
		(void) snprintf(buf, DLADM_STRSIZE, "%s", cid->dc_id);
		break;
	}
	default:
		goto fail;
	}
	return;

fail:
	(void) snprintf(buf, DLADM_STRSIZE, "<unknown>");
}

static dladm_status_t
dladm_str2cid(char *buf, mac_dhcpcid_t *cid)
{
	char	*ptr = buf;
	char	tmp_buf[DLADM_STRSIZE];
	uint_t	hexlen, cidlen;

	bzero(cid, sizeof (*cid));
	if (isdigit(*ptr) &&
	    ptr[strspn(ptr, "0123456789")] == '.') {
		char	*cp;
		ulong_t	duidtype;
		ulong_t	subtype = 0;
		ulong_t	timestamp;
		uchar_t	*lladdr;
		int	addrlen;

		errno = 0;
		duidtype = strtoul(ptr, &cp, 0);
		if (ptr == cp || errno != 0 || *cp != '.' ||
		    duidtype > USHRT_MAX)
			return (DLADM_STATUS_BADARG);
		ptr = cp + 1;

		if (duidtype != 0 && duidtype <= DHCPV6_DUID_LL) {
			errno = 0;
			subtype = strtoul(ptr, &cp, 0);
			if (ptr == cp || errno != 0 || *cp != '.')
				return (DLADM_STATUS_BADARG);
			ptr = cp + 1;
		}
		switch (duidtype) {
		case DHCPV6_DUID_LLT: {
			duid_llt_t	llt;

			errno = 0;
			timestamp = strtoul(ptr, &cp, 0);
			if (ptr == cp || errno != 0 || *cp != '.')
				return (DLADM_STATUS_BADARG);

			ptr = cp + 1;
			lladdr = _link_aton(ptr, &addrlen);
			if (lladdr == NULL)
				return (DLADM_STATUS_BADARG);

			cidlen = sizeof (llt) + addrlen;
			if (cidlen > sizeof (cid->dc_id)) {
				free(lladdr);
				return (DLADM_STATUS_TOOSMALL);
			}
			llt.dllt_dutype = htons(duidtype);
			llt.dllt_hwtype = htons(subtype);
			llt.dllt_time = htonl(timestamp);
			bcopy(&llt, cid->dc_id, sizeof (llt));
			bcopy(lladdr, cid->dc_id + sizeof (llt), addrlen);
			free(lladdr);
			break;
		}
		case DHCPV6_DUID_LL: {
			duid_ll_t	ll;

			lladdr = _link_aton(ptr, &addrlen);
			if (lladdr == NULL)
				return (DLADM_STATUS_BADARG);

			cidlen = sizeof (ll) + addrlen;
			if (cidlen > sizeof (cid->dc_id)) {
				free(lladdr);
				return (DLADM_STATUS_TOOSMALL);
			}
			ll.dll_dutype = htons(duidtype);
			ll.dll_hwtype = htons(subtype);
			bcopy(&ll, cid->dc_id, sizeof (ll));
			bcopy(lladdr, cid->dc_id + sizeof (ll), addrlen);
			free(lladdr);
			break;
		}
		default: {
			hexlen = sizeof (tmp_buf);
			if (hexascii_to_octet(ptr, strlen(ptr),
			    tmp_buf, &hexlen) != 0)
				return (DLADM_STATUS_BADARG);

			if (duidtype == DHCPV6_DUID_EN) {
				duid_en_t	en;

				en.den_dutype = htons(duidtype);
				DHCPV6_SET_ENTNUM(&en, subtype);

				cidlen = sizeof (en) + hexlen;
				if (cidlen > sizeof (cid->dc_id))
					return (DLADM_STATUS_TOOSMALL);

				bcopy(&en, cid->dc_id, sizeof (en));
				bcopy(tmp_buf, cid->dc_id + sizeof (en),
				    hexlen);
			} else {
				uint16_t	dutype = htons(duidtype);

				cidlen = sizeof (dutype) + hexlen;
				if (cidlen > sizeof (cid->dc_id))
					return (DLADM_STATUS_TOOSMALL);

				bcopy(&dutype, cid->dc_id, sizeof (dutype));
				bcopy(tmp_buf, cid->dc_id + sizeof (dutype),
				    hexlen);
			}
			break;
		}
		}
		cid->dc_form = CIDFORM_TYPED;
	} else if (strncasecmp("0x", ptr, 2) == 0 && ptr[2] != '\0') {
		ptr += 2;
		hexlen = sizeof (tmp_buf);
		if (hexascii_to_octet(ptr, strlen(ptr), tmp_buf,
		    &hexlen) != 0) {
			return (DLADM_STATUS_BADARG);
		}
		cidlen = hexlen;
		if (cidlen > sizeof (cid->dc_id))
			return (DLADM_STATUS_TOOSMALL);

		bcopy(tmp_buf, cid->dc_id, cidlen);
		cid->dc_form = CIDFORM_HEX;
	} else {
		cidlen = strlen(ptr);
		if (cidlen > sizeof (cid->dc_id))
			return (DLADM_STATUS_TOOSMALL);

		bcopy(ptr, cid->dc_id, cidlen);
		cid->dc_form = CIDFORM_STR;
	}
	cid->dc_len = cidlen;
	return (DLADM_STATUS_OK);
}

static dladm_status_t
get_dynamic_methods(dladm_handle_t handle, prop_desc_t *pdp __unused,
    datalink_id_t linkid, char **prop_val, uint_t *val_cnt,
    datalink_media_t media __unused, uint_t flags, uint_t *perm_flags)
{
	mac_resource_props_t	mrp;
	mac_protect_t		*p;
	dladm_status_t		status;
	uint32_t		i, cnt = 0, setbits[32];

	status = i_dladm_get_public_prop(handle, linkid, "resource", flags,
	    perm_flags, &mrp, sizeof (mrp));
	if (status != DLADM_STATUS_OK)
		return (status);

	p = &mrp.mrp_protect;
	dladm_find_setbits32(p->mp_dynamic, setbits, &cnt);
	if (cnt > *val_cnt)
		return (DLADM_STATUS_BADVALCNT);

	for (i = 0; i < cnt; i++)
		(void) dladm_dynamic2str(
		    setbits[i], prop_val[i], DLADM_STRSIZE);

	*val_cnt = cnt;
	return (DLADM_STATUS_OK);
}

dladm_status_t
extract_dynamic_methods(val_desc_t *vdp, uint_t cnt, void *arg)
{
	mac_resource_props_t	*mrp = arg;
	uint32_t		methods = 0;
	int			i;

	for (i = 0; i < cnt; i++)
		methods |= (uint32_t)vdp[i].vd_val;

	mrp->mrp_protect.mp_dynamic = methods;
	mrp->mrp_mask |= MRP_PROTECT;
	return (DLADM_STATUS_OK);
}

static dladm_status_t
get_allowallcids(dladm_handle_t handle, prop_desc_t *pdp __unused,
    datalink_id_t linkid, char **prop_val, uint_t *val_cnt,
    datalink_media_t media __unused, uint_t flags, uint_t *perm_flags)
{
	mac_resource_props_t	mrp;
	mac_protect_t		*p;
	dladm_status_t		status;

	if (*val_cnt < 1)
		return (DLADM_STATUS_BADVALCNT);

	status = i_dladm_get_public_prop(handle, linkid, "resource", flags,
	    perm_flags, &mrp, sizeof (mrp));
	if (status != DLADM_STATUS_OK)
		return (status);

	p = &mrp.mrp_protect;
	(void) snprintf(*prop_val, DLADM_STRSIZE,
	    p->mp_allcids ? "true" : "false");
	*val_cnt = 1;
	return (DLADM_STATUS_OK);
}

dladm_status_t
extract_allowallcids(val_desc_t *vdp, uint_t cnt __unused, void *arg)
{
	mac_resource_props_t	*mrp = arg;
	mac_protect_t		*p = &mrp->mrp_protect;

	if (vdp->vd_val == RESET_VAL || vdp->vd_val == MPT_FALSE) {
		p->mp_allcids = (boolean_t)RESET_VAL;
	} else {
		p->mp_allcids = (boolean_t)vdp->vd_val;
	}
	mrp->mrp_mask |= MRP_PROTECT;
	return (DLADM_STATUS_OK);
}

static dladm_status_t
get_allowedcids(dladm_handle_t handle, prop_desc_t *pdp __unused,
    datalink_id_t linkid, char **prop_val, uint_t *val_cnt,
    datalink_media_t media __unused, uint_t flags, uint_t *perm_flags)
{
	mac_resource_props_t	mrp;
	mac_protect_t		*p;
	dladm_status_t		status;
	int			i;

	status = i_dladm_get_public_prop(handle, linkid, "resource", flags,
	    perm_flags, &mrp, sizeof (mrp));
	if (status != DLADM_STATUS_OK)
		return (status);

	p = &mrp.mrp_protect;
	if (p->mp_cidcnt == 0) {
		*val_cnt = 0;
		return (DLADM_STATUS_OK);
	}
	if (p->mp_cidcnt > *val_cnt)
		return (DLADM_STATUS_BADVALCNT);

	for (i = 0; i < p->mp_cidcnt; i++) {
		mac_dhcpcid_t	*cid = &p->mp_cids[i];

		dladm_cid2str(cid, prop_val[i]);
	}
	*val_cnt = p->mp_cidcnt;
	return (DLADM_STATUS_OK);
}

dladm_status_t
extract_allowedcids(val_desc_t *vdp, uint_t cnt, void *arg)
{
	mac_resource_props_t	*mrp = arg;
	mac_protect_t		*p = &mrp->mrp_protect;
	int			i;

	if (vdp->vd_val == 0) {
		cnt = (uint_t)-1;
	} else {
		for (i = 0; i < cnt; i++) {
			bcopy((void *)vdp[i].vd_val, &p->mp_cids[i],
			    sizeof (mac_dhcpcid_t));
		}
	}
	p->mp_cidcnt = cnt;
	mrp->mrp_mask |= MRP_PROTECT;
	return (DLADM_STATUS_OK);
}

static dladm_status_t
check_allowedcids(dladm_handle_t handle __unused, prop_desc_t *pdp __unused,
    datalink_id_t linkid __unused, char **prop_val, uint_t *val_cntp,
    uint_t flags __unused, val_desc_t **vdpp, datalink_media_t media __unused)
{
	dladm_status_t	status;
	mac_dhcpcid_t	*cid;
	int		i;
	uint_t		val_cnt = *val_cntp;
	val_desc_t	*vdp = *vdpp;

	if (val_cnt > MPT_MAXCID)
		return (DLADM_STATUS_BADVALCNT);

	for (i = 0; i < val_cnt; i++) {
		if ((cid = calloc(1, sizeof (mac_dhcpcid_t))) == NULL) {
			status = DLADM_STATUS_NOMEM;
			goto fail;
		}
		vdp[i].vd_val = (uintptr_t)cid;

		status = dladm_str2cid(prop_val[i], cid);
		if (status != DLADM_STATUS_OK)
			goto fail;
	}
	return (DLADM_STATUS_OK);

fail:
	for (i = 0; i < val_cnt; i++) {
		free((void *)vdp[i].vd_val);
		vdp[i].vd_val = 0;
	}
	return (status);
}

static dladm_status_t
get_secondary_macs(dladm_handle_t handle, prop_desc_t *pdp,
    datalink_id_t linkid, char **prop_val, uint_t *val_cnt,
    datalink_media_t media __unused, uint_t flags, uint_t *perm_flags)
{
	mac_secondary_addr_t	sa;
	dladm_status_t		status;
	int			i;

	status = i_dladm_get_public_prop(handle, linkid, pdp->pd_name, flags,
	    perm_flags, &sa, sizeof (sa));
	if (status != DLADM_STATUS_OK)
		return (status);

	if (sa.ms_addrcnt > *val_cnt)
		return (DLADM_STATUS_BADVALCNT);

	for (i = 0; i < sa.ms_addrcnt; i++) {
		if (dladm_aggr_macaddr2str(
		    (const unsigned char *)&sa.ms_addrs[i], prop_val[i]) ==
		    NULL) {
			*val_cnt = i;
			return (DLADM_STATUS_NOMEM);
		}
	}
	*val_cnt = sa.ms_addrcnt;
	return (DLADM_STATUS_OK);
}

static dladm_status_t
check_secondary_macs(dladm_handle_t handle __unused, prop_desc_t *pdp __unused,
    datalink_id_t linkid __unused, char **prop_val, uint_t *val_cntp,
    uint_t flags __unused, val_desc_t **vdpp, datalink_media_t media __unused)
{
	dladm_status_t	status;
	uchar_t		*addr;
	uint_t		len = 0;
	int		i;
	uint_t		val_cnt = *val_cntp;
	val_desc_t	*vdp = *vdpp;

	if (val_cnt >= MPT_MAXMACADDR)
		return (DLADM_STATUS_BADVALCNT);

	for (i = 0; i < val_cnt; i++) {
		addr = _link_aton(prop_val[i], (int *)&len);
		if (addr == NULL) {
			if (len == (uint_t)-1)
				status = DLADM_STATUS_MACADDRINVAL;
			else
				status = DLADM_STATUS_NOMEM;
			goto fail;
		}

		vdp[i].vd_val = (uintptr_t)addr;
	}
	return (DLADM_STATUS_OK);

fail:
	for (i = 0; i < val_cnt; i++) {
		free((void *)vdp[i].vd_val);
		vdp[i].vd_val = 0;
	}
	return (status);
}

static dladm_status_t
set_secondary_macs(dladm_handle_t handle, prop_desc_t *pd __unused,
    datalink_id_t linkid, val_desc_t *vdp, uint_t val_cnt,
    uint_t flags __unused, datalink_media_t media __unused)
{
	dladm_status_t status;
	dld_ioc_macprop_t *dip;
	int i;
	mac_secondary_addr_t msa;

	dip = i_dladm_buf_alloc_by_name(0, linkid, "secondary-macs", 0,
	    &status);
	if (dip == NULL)
		return (status);

	if (vdp->vd_val == 0) {
		val_cnt = (uint_t)-1;
	} else {
		for (i = 0; i < val_cnt; i++) {
			bcopy((void *)vdp[i].vd_val, msa.ms_addrs[i],
			    MAXMACADDRLEN);
		}
	}
	msa.ms_addrcnt = val_cnt;
	bcopy(&msa, dip->pr_val, dip->pr_valsize);

	status = i_dladm_macprop(handle, dip, B_TRUE);

	free(dip);
	return (status);
}

static dladm_status_t
get_autopush(dladm_handle_t handle, prop_desc_t *pdp, datalink_id_t linkid,
    char **prop_val, uint_t *val_cnt, datalink_media_t media __unused,
    uint_t flags, uint_t *perm_flags)
{
	struct		dlautopush dlap;
	int		i, len;
	dladm_status_t	status;

	if (flags & DLD_PROP_DEFAULT)
		return (DLADM_STATUS_NOTDEFINED);

	status = i_dladm_get_public_prop(handle, linkid, pdp->pd_name, flags,
	    perm_flags, &dlap, sizeof (dlap));
	if (status != DLADM_STATUS_OK)
		return (status);

	if (dlap.dap_npush == 0) {
		*val_cnt = 0;
		return (DLADM_STATUS_OK);
	}
	for (i = 0, len = 0; i < dlap.dap_npush; i++) {
		if (i != 0) {
			(void) snprintf(*prop_val + len,
			    DLADM_PROP_VAL_MAX - len, "%c", AP_DELIMITER);
			len += 1;
		}
		(void) snprintf(*prop_val + len, DLADM_PROP_VAL_MAX - len,
		    "%s", dlap.dap_aplist[i]);
		len += strlen(dlap.dap_aplist[i]);
		if (dlap.dap_anchor - 1 == i) {
			(void) snprintf(*prop_val + len,
			    DLADM_PROP_VAL_MAX - len, "%c%s", AP_DELIMITER,
			    AP_ANCHOR);
			len += (strlen(AP_ANCHOR) + 1);
		}
	}
	*val_cnt = 1;
	return (DLADM_STATUS_OK);
}

/*
 * Add the specified module to the dlautopush structure; returns a
 * DLADM_STATUS_* code.
 */
dladm_status_t
i_dladm_add_ap_module(const char *module, struct dlautopush *dlap)
{
	if ((strlen(module) == 0) || (strlen(module) > FMNAMESZ))
		return (DLADM_STATUS_BADVAL);

	if (strncasecmp(module, AP_ANCHOR, strlen(AP_ANCHOR)) == 0) {
		/*
		 * We don't allow multiple anchors, and the anchor must
		 * be after at least one module.
		 */
		if (dlap->dap_anchor != 0)
			return (DLADM_STATUS_BADVAL);
		if (dlap->dap_npush == 0)
			return (DLADM_STATUS_BADVAL);

		dlap->dap_anchor = dlap->dap_npush;
		return (DLADM_STATUS_OK);
	}
	if (dlap->dap_npush >= MAXAPUSH)
		return (DLADM_STATUS_BADVALCNT);

	(void) strlcpy(dlap->dap_aplist[dlap->dap_npush++], module,
	    FMNAMESZ + 1);

	return (DLADM_STATUS_OK);
}

/*
 * Currently, both '.' and ' '(space) can be used as the delimiters between
 * autopush modules. The former is used in dladm set-linkprop, and the
 * latter is used in the autopush(8) file.
 */
static dladm_status_t
check_autopush(dladm_handle_t handle __unused, prop_desc_t *pdp __unused,
    datalink_id_t linkid __unused, char **prop_val, uint_t *val_cntp,
    uint_t flags __unused, val_desc_t **vdpp, datalink_media_t media __unused)
{
	char			*module;
	struct dlautopush	*dlap;
	dladm_status_t		status;
	char			val[DLADM_PROP_VAL_MAX];
	char			delimiters[4];
	uint_t			val_cnt = *val_cntp;
	val_desc_t		*vdp = *vdpp;

	if (val_cnt != 1)
		return (DLADM_STATUS_BADVALCNT);

	if (prop_val != NULL) {
		dlap = malloc(sizeof (struct dlautopush));
		if (dlap == NULL)
			return (DLADM_STATUS_NOMEM);

		(void) memset(dlap, 0, sizeof (struct dlautopush));
		(void) snprintf(delimiters, 4, " %c\n", AP_DELIMITER);
		bcopy(*prop_val, val, DLADM_PROP_VAL_MAX);
		module = strtok(val, delimiters);
		while (module != NULL) {
			status = i_dladm_add_ap_module(module, dlap);
			if (status != DLADM_STATUS_OK)
				return (status);
			module = strtok(NULL, delimiters);
		}

		vdp->vd_val = (uintptr_t)dlap;
	} else {
		vdp->vd_val = 0;
	}
	return (DLADM_STATUS_OK);
}

#define	WLDP_BUFSIZE (MAX_BUF_LEN - WIFI_BUF_OFFSET)

static dladm_status_t
get_rate_common(dladm_handle_t handle, prop_desc_t *pdp __unused,
    datalink_id_t linkid, char **prop_val, uint_t *val_cnt, uint_t id,
    uint_t *perm_flags)
{
	wl_rates_t	*wrp;
	uint_t		i;
	dladm_status_t	status = DLADM_STATUS_OK;

	wrp = malloc(WLDP_BUFSIZE);
	if (wrp == NULL)
		return (DLADM_STATUS_NOMEM);

	status = i_dladm_wlan_param(handle, linkid, wrp, id, WLDP_BUFSIZE,
	    B_FALSE);
	if (status != DLADM_STATUS_OK)
		goto done;

	if (wrp->wl_rates_num > *val_cnt) {
		status = DLADM_STATUS_TOOSMALL;
		goto done;
	}

	if (wrp->wl_rates_rates[0] == 0) {
		prop_val[0][0] = '\0';
		*val_cnt = 1;
		goto done;
	}

	for (i = 0; i < wrp->wl_rates_num; i++) {
		(void) snprintf(prop_val[i], DLADM_STRSIZE, "%.*f",
		    wrp->wl_rates_rates[i] % 2,
		    (float)wrp->wl_rates_rates[i] / 2);
	}
	*val_cnt = wrp->wl_rates_num;
	*perm_flags = MAC_PROP_PERM_RW;

done:
	free(wrp);
	return (status);
}

static dladm_status_t
get_rate(dladm_handle_t handle, prop_desc_t *pdp, datalink_id_t linkid,
    char **prop_val, uint_t *val_cnt, datalink_media_t media,
    uint_t flags, uint_t *perm_flags)
{
	if (media != DL_WIFI) {
		return (get_speed(handle, pdp, linkid, prop_val,
		    val_cnt, media, flags, perm_flags));
	}

	return (get_rate_common(handle, pdp, linkid, prop_val, val_cnt,
	    MAC_PROP_WL_DESIRED_RATES, perm_flags));
}

static dladm_status_t
get_rate_mod(dladm_handle_t handle, prop_desc_t *pdp, datalink_id_t linkid,
    char **prop_val, uint_t *val_cnt, datalink_media_t media,
    uint_t flags __unused, uint_t *perm_flags)
{
	switch (media) {
	case DL_ETHER:
		/*
		 * Speed for ethernet links is unbounded. E.g., 802.11b
		 * links can have a speed of 5.5 Gbps.
		 */
		return (DLADM_STATUS_NOTSUP);

	case DL_WIFI:
		return (get_rate_common(handle, pdp, linkid, prop_val,
		    val_cnt, MAC_PROP_WL_SUPPORTED_RATES, perm_flags));
	default:
		return (DLADM_STATUS_BADARG);
	}
}

static dladm_status_t
set_wlan_rate(dladm_handle_t handle, datalink_id_t linkid,
    dladm_wlan_rates_t *rates)
{
	int		i;
	uint_t		len;
	wl_rates_t	*wrp;
	dladm_status_t	status = DLADM_STATUS_OK;

	wrp = malloc(WLDP_BUFSIZE);
	if (wrp == NULL)
		return (DLADM_STATUS_NOMEM);

	bzero(wrp, WLDP_BUFSIZE);
	for (i = 0; i < rates->wr_cnt; i++)
		wrp->wl_rates_rates[i] = rates->wr_rates[i];
	wrp->wl_rates_num = rates->wr_cnt;

	len = offsetof(wl_rates_t, wl_rates_rates) +
	    (rates->wr_cnt * sizeof (char)) + WIFI_BUF_OFFSET;
	status = i_dladm_wlan_param(handle, linkid, wrp,
	    MAC_PROP_WL_DESIRED_RATES, len, B_TRUE);

	free(wrp);
	return (status);
}

static dladm_status_t
set_rate(dladm_handle_t handle, prop_desc_t *pdp __unused,
    datalink_id_t linkid, val_desc_t *vdp, uint_t val_cnt,
    uint_t flags __unused, datalink_media_t media)
{
	dladm_wlan_rates_t	rates;
	dladm_status_t		status;

	/*
	 * can currently set rate on WIFI links only.
	 */
	if (media != DL_WIFI)
		return (DLADM_STATUS_PROPRDONLY);

	if (val_cnt != 1)
		return (DLADM_STATUS_BADVALCNT);

	rates.wr_cnt = 1;
	rates.wr_rates[0] = vdp[0].vd_val;

	status = set_wlan_rate(handle, linkid, &rates);

	return (status);
}

static dladm_status_t
check_rate(dladm_handle_t handle, prop_desc_t *pdp __unused,
    datalink_id_t linkid, char **prop_val, uint_t *val_cntp,
    uint_t flags __unused,
    val_desc_t **vdpp, datalink_media_t media)
{
	int		i;
	uint_t		modval_cnt = MAX_SUPPORT_RATES;
	char		*buf, **modval;
	dladm_status_t	status;
	uint_t		perm_flags;
	uint_t		val_cnt = *val_cntp;
	val_desc_t	*vdp = *vdpp;

	if (val_cnt != 1)
		return (DLADM_STATUS_BADVALCNT);

	buf = malloc((sizeof (char *) + DLADM_STRSIZE) *
	    MAX_SUPPORT_RATES);
	if (buf == NULL) {
		status = DLADM_STATUS_NOMEM;
		goto done;
	}

	modval = (char **)(void *)buf;
	for (i = 0; i < MAX_SUPPORT_RATES; i++) {
		modval[i] = buf + sizeof (char *) * MAX_SUPPORT_RATES +
		    i * DLADM_STRSIZE;
	}

	status = get_rate_mod(handle, NULL, linkid, modval, &modval_cnt,
	    media, 0, &perm_flags);
	if (status != DLADM_STATUS_OK)
		goto done;

	for (i = 0; i < modval_cnt; i++) {
		if (strcasecmp(*prop_val, modval[i]) == 0) {
			vdp->vd_val = (uintptr_t)(uint_t)
			    (atof(*prop_val) * 2);
			status = DLADM_STATUS_OK;
			break;
		}
	}
	if (i == modval_cnt)
		status = DLADM_STATUS_BADVAL;
done:
	free(buf);
	return (status);
}

static dladm_status_t
get_phyconf(dladm_handle_t handle, datalink_id_t linkid, void *buf,
    int buflen)
{
	return (i_dladm_wlan_param(handle, linkid, buf, MAC_PROP_WL_PHY_CONFIG,
	    buflen, B_FALSE));
}

static dladm_status_t
get_channel(dladm_handle_t handle, prop_desc_t *pdp __unused,
    datalink_id_t linkid, char **prop_val, uint_t *val_cnt,
    datalink_media_t media __unused, uint_t flags __unused, uint_t *perm_flags)
{
	uint32_t	channel;
	char		buf[WLDP_BUFSIZE];
	dladm_status_t	status;
	wl_phy_conf_t	wl_phy_conf;

	if ((status = get_phyconf(handle, linkid, buf, sizeof (buf)))
	    != DLADM_STATUS_OK)
		return (status);

	(void) memcpy(&wl_phy_conf, buf, sizeof (wl_phy_conf));
	if (!i_dladm_wlan_convert_chan(&wl_phy_conf, &channel))
		return (DLADM_STATUS_NOTFOUND);

	(void) snprintf(*prop_val, DLADM_STRSIZE, "%u", channel);
	*val_cnt = 1;
	*perm_flags = MAC_PROP_PERM_READ;
	return (DLADM_STATUS_OK);
}

static dladm_status_t
get_powermode(dladm_handle_t handle, prop_desc_t *pdp __unused,
    datalink_id_t linkid, char **prop_val, uint_t *val_cnt,
    datalink_media_t media __unused, uint_t flags __unused, uint_t *perm_flags)
{
	wl_ps_mode_t	mode;
	const char	*s;
	char		buf[WLDP_BUFSIZE];
	dladm_status_t	status;

	if ((status = i_dladm_wlan_param(handle, linkid, buf,
	    MAC_PROP_WL_POWER_MODE, sizeof (buf), B_FALSE)) != DLADM_STATUS_OK)
		return (status);

	(void) memcpy(&mode, buf, sizeof (mode));
	switch (mode.wl_ps_mode) {
	case WL_PM_AM:
		s = "off";
		break;
	case WL_PM_MPS:
		s = "max";
		break;
	case WL_PM_FAST:
		s = "fast";
		break;
	default:
		return (DLADM_STATUS_NOTFOUND);
	}
	(void) snprintf(*prop_val, DLADM_STRSIZE, "%s", s);
	*val_cnt = 1;
	*perm_flags = MAC_PROP_PERM_RW;
	return (DLADM_STATUS_OK);
}

static dladm_status_t
set_powermode(dladm_handle_t handle, prop_desc_t *pdp __unused,
    datalink_id_t linkid, val_desc_t *vdp, uint_t val_cnt,
    uint_t flags __unused, datalink_media_t media __unused)
{
	dladm_wlan_powermode_t	powermode = vdp->vd_val;
	wl_ps_mode_t		ps_mode;

	if (val_cnt != 1)
		return (DLADM_STATUS_BADVALCNT);

	(void) memset(&ps_mode, 0xff, sizeof (ps_mode));

	switch (powermode) {
	case DLADM_WLAN_PM_OFF:
		ps_mode.wl_ps_mode = WL_PM_AM;
		break;
	case DLADM_WLAN_PM_MAX:
		ps_mode.wl_ps_mode = WL_PM_MPS;
		break;
	case DLADM_WLAN_PM_FAST:
		ps_mode.wl_ps_mode = WL_PM_FAST;
		break;
	default:
		return (DLADM_STATUS_NOTSUP);
	}
	return (i_dladm_wlan_param(handle, linkid, &ps_mode,
	    MAC_PROP_WL_POWER_MODE, sizeof (ps_mode), B_TRUE));
}

static dladm_status_t
get_radio(dladm_handle_t handle, prop_desc_t *pdp __unused,
    datalink_id_t linkid, char **prop_val, uint_t *val_cnt,
    datalink_media_t media __unused, uint_t flags __unused, uint_t *perm_flags)
{
	wl_radio_t	radio;
	const char	*s;
	char		buf[WLDP_BUFSIZE];
	dladm_status_t	status;

	if ((status = i_dladm_wlan_param(handle, linkid, buf,
	    MAC_PROP_WL_RADIO, sizeof (buf), B_FALSE)) != DLADM_STATUS_OK)
		return (status);

	(void) memcpy(&radio, buf, sizeof (radio));
	switch (radio) {
	case B_TRUE:
		s = "on";
		break;
	case B_FALSE:
		s = "off";
		break;
	default:
		return (DLADM_STATUS_NOTFOUND);
	}
	(void) snprintf(*prop_val, DLADM_STRSIZE, "%s", s);
	*val_cnt = 1;
	*perm_flags = MAC_PROP_PERM_RW;
	return (DLADM_STATUS_OK);
}

static dladm_status_t
set_radio(dladm_handle_t handle, prop_desc_t *pdp __unused,
    datalink_id_t linkid, val_desc_t *vdp, uint_t val_cnt,
    uint_t flags __unused, datalink_media_t media __unused)
{
	dladm_wlan_radio_t	radio = vdp->vd_val;
	wl_radio_t		r;

	if (val_cnt != 1)
		return (DLADM_STATUS_BADVALCNT);

	switch (radio) {
	case DLADM_WLAN_RADIO_ON:
		r = B_TRUE;
		break;
	case DLADM_WLAN_RADIO_OFF:
		r = B_FALSE;
		break;
	default:
		return (DLADM_STATUS_NOTSUP);
	}
	return (i_dladm_wlan_param(handle, linkid, &r, MAC_PROP_WL_RADIO,
	    sizeof (r), B_TRUE));
}

static dladm_status_t
check_hoplimit(dladm_handle_t handle __unused, prop_desc_t *pdp __unused,
    datalink_id_t linkid __unused, char **prop_val, uint_t *val_cntp,
    uint_t flags __unused, val_desc_t **vdpp, datalink_media_t media __unused)
{
	int32_t		hlim;
	char		*ep;
	uint_t		val_cnt = *val_cntp;
	val_desc_t	*vdp = *vdpp;

	if (val_cnt != 1)
		return (DLADM_STATUS_BADVALCNT);

	errno = 0;
	hlim = strtol(*prop_val, &ep, 10);
	if (errno != 0 || ep == *prop_val || hlim < 1 ||
	    hlim > (int32_t)UINT8_MAX)
		return (DLADM_STATUS_BADVAL);
	vdp->vd_val = hlim;
	return (DLADM_STATUS_OK);
}

static dladm_status_t
check_encaplim(dladm_handle_t handle __unused, prop_desc_t *pdp __unused,
    datalink_id_t linkid __unused, char **prop_val, uint_t *val_cntp,
    uint_t flags __unused, val_desc_t **vdpp, datalink_media_t media)
{
	int32_t		elim;
	char		*ep;
	uint_t		val_cnt = *val_cntp;
	val_desc_t	*vdp = *vdpp;

	if (media != DL_IPV6)
		return (DLADM_STATUS_BADARG);

	if (val_cnt != 1)
		return (DLADM_STATUS_BADVALCNT);

	errno = 0;
	elim = strtol(*prop_val, &ep, 10);
	if (errno != 0 || ep == *prop_val || elim < 0 ||
	    elim > (int32_t)UINT8_MAX)
		return (DLADM_STATUS_BADVAL);
	vdp->vd_val = elim;
	return (DLADM_STATUS_OK);
}

static dladm_status_t
i_dladm_set_linkprop_db(dladm_handle_t handle, datalink_id_t linkid,
    const char *prop_name, char **prop_val, uint_t val_cnt)
{
	char		buf[MAXLINELEN];
	int		i;
	dladm_conf_t	conf;
	dladm_status_t	status;

	status = dladm_open_conf(handle, linkid, &conf);
	if (status != DLADM_STATUS_OK)
		return (status);

	/*
	 * reset case.
	 */
	if (val_cnt == 0) {
		status = dladm_unset_conf_field(handle, conf, prop_name);
		if (status == DLADM_STATUS_OK)
			status = dladm_write_conf(handle, conf);
		goto done;
	}

	buf[0] = '\0';
	for (i = 0; i < val_cnt; i++) {
		(void) strlcat(buf, prop_val[i], MAXLINELEN);
		if (i != val_cnt - 1)
			(void) strlcat(buf, ",", MAXLINELEN);
	}

	status = dladm_set_conf_field(handle, conf, prop_name, DLADM_TYPE_STR,
	    buf);
	if (status == DLADM_STATUS_OK)
		status = dladm_write_conf(handle, conf);

done:
	dladm_destroy_conf(handle, conf);
	return (status);
}

static dladm_status_t
i_dladm_get_linkprop_db(dladm_handle_t handle, datalink_id_t linkid,
    const char *prop_name, char **prop_val, uint_t *val_cntp)
{
	char		buf[MAXLINELEN], *str;
	uint_t		cnt = 0;
	dladm_conf_t	conf;
	dladm_status_t	status;

	status = dladm_getsnap_conf(handle, linkid, &conf);
	if (status != DLADM_STATUS_OK)
		return (status);

	status = dladm_get_conf_field(handle, conf, prop_name, buf, MAXLINELEN);
	if (status != DLADM_STATUS_OK)
		goto done;

	str = strtok(buf, ",");
	while (str != NULL) {
		if (cnt == *val_cntp) {
			status = DLADM_STATUS_TOOSMALL;
			goto done;
		}
		(void) strlcpy(prop_val[cnt++], str, DLADM_PROP_VAL_MAX);
		str = strtok(NULL, ",");
	}

	*val_cntp = cnt;

done:
	dladm_destroy_conf(handle, conf);
	return (status);
}

/*
 * Walk persistent private link properties of a link.
 */
static dladm_status_t
i_dladm_walk_linkprop_priv_db(dladm_handle_t handle, datalink_id_t linkid,
    void *arg, int (*func)(dladm_handle_t, datalink_id_t, const char *, void *))
{
	dladm_status_t		status;
	dladm_conf_t		conf;
	char			last_attr[MAXLINKATTRLEN];
	char			attr[MAXLINKATTRLEN];
	char			attrval[MAXLINKATTRVALLEN];
	size_t			attrsz;

	if (linkid == DATALINK_INVALID_LINKID || func == NULL)
		return (DLADM_STATUS_BADARG);

	status = dladm_getsnap_conf(handle, linkid, &conf);
	if (status != DLADM_STATUS_OK)
		return (status);

	last_attr[0] = '\0';
	while ((status = dladm_getnext_conf_linkprop(handle, conf, last_attr,
	    attr, attrval, MAXLINKATTRVALLEN, &attrsz)) == DLADM_STATUS_OK) {
		if (attr[0] == '_') {
			if (func(handle, linkid, attr, arg) ==
			    DLADM_WALK_TERMINATE)
				break;
		}
		(void) strlcpy(last_attr, attr, MAXLINKATTRLEN);
	}

	dladm_destroy_conf(handle, conf);
	return (DLADM_STATUS_OK);
}

static link_attr_t *
dladm_name2prop(const char *prop_name)
{
	link_attr_t *p;

	for (p = link_attr; p->pp_id != MAC_PROP_PRIVATE; p++) {
		if (strcmp(p->pp_name, prop_name) == 0)
			break;
	}
	return (p);
}

static link_attr_t *
dladm_id2prop(mac_prop_id_t propid)
{
	link_attr_t *p;

	for (p = link_attr; p->pp_id != MAC_PROP_PRIVATE; p++) {
		if (p->pp_id == propid)
			break;
	}
	return (p);
}

static dld_ioc_macprop_t *
i_dladm_buf_alloc_impl(size_t valsize, datalink_id_t linkid,
    const char *prop_name, mac_prop_id_t propid, uint_t flags,
    dladm_status_t *status)
{
	int dsize;
	dld_ioc_macprop_t *dip;

	*status = DLADM_STATUS_OK;
	dsize = MAC_PROP_BUFSIZE(valsize);
	dip = malloc(dsize);
	if (dip == NULL) {
		*status = DLADM_STATUS_NOMEM;
		return (NULL);
	}
	bzero(dip, dsize);
	dip->pr_valsize = valsize;
	(void) strlcpy(dip->pr_name, prop_name, sizeof (dip->pr_name));
	dip->pr_linkid = linkid;
	dip->pr_num = propid;
	dip->pr_flags = flags;
	return (dip);
}

static dld_ioc_macprop_t *
i_dladm_buf_alloc_by_name(size_t valsize, datalink_id_t linkid,
    const char *prop_name, uint_t flags, dladm_status_t *status)
{
	link_attr_t *p;

	p = dladm_name2prop(prop_name);
	valsize = MAX(p->pp_valsize, valsize);
	return (i_dladm_buf_alloc_impl(valsize, linkid, prop_name, p->pp_id,
	    flags, status));
}

static dld_ioc_macprop_t *
i_dladm_buf_alloc_by_id(size_t valsize, datalink_id_t linkid,
    mac_prop_id_t propid, uint_t flags, dladm_status_t *status)
{
	link_attr_t *p;

	p = dladm_id2prop(propid);
	valsize = MAX(p->pp_valsize, valsize);
	return (i_dladm_buf_alloc_impl(valsize, linkid, p->pp_name, propid,
	    flags, status));
}

static dladm_status_t
set_public_prop(dladm_handle_t handle, prop_desc_t *pdp,
    datalink_id_t linkid, val_desc_t *vdp, uint_t val_cnt __unused,
    uint_t flags __unused, datalink_media_t media __unused)
{
	dld_ioc_macprop_t	*dip;
	dladm_status_t	status = DLADM_STATUS_OK;
	uint8_t		u8;
	uint16_t	u16;
	uint32_t	u32;
	void		*val;

	dip = i_dladm_buf_alloc_by_name(0, linkid, pdp->pd_name, 0, &status);
	if (dip == NULL)
		return (status);

	if (pdp->pd_flags & PD_CHECK_ALLOC)
		val = (void *)vdp->vd_val;
	else {
		/*
		 * Currently all 1/2/4-byte size properties are byte/word/int.
		 * No need (yet) to distinguish these from arrays of same size.
		 */
		switch (dip->pr_valsize) {
		case 1:
			u8 = vdp->vd_val;
			val = &u8;
			break;
		case 2:
			u16 = vdp->vd_val;
			val = &u16;
			break;
		case 4:
			u32 = vdp->vd_val;
			val = &u32;
			break;
		default:
			val = &vdp->vd_val;
			break;
		}
	}

	if (val != NULL)
		(void) memcpy(dip->pr_val, val, dip->pr_valsize);
	else
		dip->pr_valsize = 0;

	status = i_dladm_macprop(handle, dip, B_TRUE);

	free(dip);
	return (status);
}

static dladm_status_t
set_public_bitprop(dladm_handle_t handle, prop_desc_t *pdp,
    datalink_id_t linkid, val_desc_t *vdp, uint_t val_cnt, uint_t flags,
    datalink_media_t media)
{
	uint_t		i, j;
	val_desc_t	vd = { 0 };

	if ((pdp->pd_flags & PD_CHECK_ALLOC) != 0)
		return (DLADM_STATUS_BADARG);

	for (i = 0; i < val_cnt; i++) {
		for (j = 0; j < pdp->pd_noptval; j++) {
			if (strcasecmp(vdp[i].vd_name,
			    pdp->pd_optval[j].vd_name) == 0) {
				vd.vd_val |= pdp->pd_optval[j].vd_val;
				break;
			}
		}
	}

	if (vd.vd_val == 0)
		return (DLADM_STATUS_BADARG);

	return (set_public_prop(handle, pdp, linkid, &vd, 1, flags, media));
}

dladm_status_t
i_dladm_macprop(dladm_handle_t handle, void *dip, boolean_t set)
{
	dladm_status_t status = DLADM_STATUS_OK;

	if (ioctl(dladm_dld_fd(handle),
	    (set ? DLDIOC_SETMACPROP : DLDIOC_GETMACPROP), dip))
		status = dladm_errno2status(errno);

	return (status);
}

static dladm_status_t
i_dladm_get_public_prop(dladm_handle_t handle, datalink_id_t linkid,
    char *prop_name, uint_t flags, uint_t *perm_flags, void *arg, size_t size)
{
	dld_ioc_macprop_t	*dip;
	dladm_status_t		status;

	dip = i_dladm_buf_alloc_by_name(0, linkid, prop_name, flags, &status);
	if (dip == NULL)
		return (DLADM_STATUS_NOMEM);

	status = i_dladm_macprop(handle, dip, B_FALSE);
	if (status != DLADM_STATUS_OK) {
		free(dip);
		return (status);
	}

	if (perm_flags != NULL)
		*perm_flags = dip->pr_perm_flags;

	if (arg != NULL)
		(void) memcpy(arg, dip->pr_val, size);
	free(dip);
	return (DLADM_STATUS_OK);
}

static dladm_status_t
check_uint32(dladm_handle_t handle __unused, prop_desc_t *pdp __unused,
    datalink_id_t linkid __unused, char **prop_val, uint_t *val_cntp,
    uint_t flags __unused, val_desc_t **vp, datalink_media_t media __unused)
{
	uint_t		val_cnt = *val_cntp;
	val_desc_t	*v = *vp;

	if (val_cnt != 1)
		return (DLADM_STATUS_BADVAL);
	v->vd_val = strtoul(prop_val[0], NULL, 0);
	return (DLADM_STATUS_OK);
}

static dladm_status_t
get_duplex(dladm_handle_t handle, prop_desc_t *pdp __unused,
    datalink_id_t linkid, char **prop_val, uint_t *val_cnt,
    datalink_media_t media __unused, uint_t flags __unused,
    uint_t *perm_flags __unused)
{
	link_duplex_t   link_duplex;
	dladm_status_t  status;

	if ((status = dladm_get_single_mac_stat(handle, linkid, "link_duplex",
	    KSTAT_DATA_UINT32, &link_duplex)) != 0)
		return (status);

	switch (link_duplex) {
	case LINK_DUPLEX_FULL:
		(void) strcpy(*prop_val, "full");
		break;
	case LINK_DUPLEX_HALF:
		(void) strcpy(*prop_val, "half");
		break;
	default:
		(void) strcpy(*prop_val, "unknown");
		break;
	}
	*val_cnt = 1;
	return (DLADM_STATUS_OK);
}

static dladm_status_t
get_speed(dladm_handle_t handle, prop_desc_t *pdp __unused,
    datalink_id_t linkid, char **prop_val, uint_t *val_cnt,
    datalink_media_t media __unused, uint_t flags __unused,
    uint_t *perm_flags)
{
	uint64_t	ifspeed = 0;
	dladm_status_t status;

	if ((status = dladm_get_single_mac_stat(handle, linkid, "ifspeed",
	    KSTAT_DATA_UINT64, &ifspeed)) != 0)
		return (status);

	if ((ifspeed % 1000000) != 0) {
		(void) snprintf(*prop_val, DLADM_PROP_VAL_MAX,
		    "%llf", ifspeed / (float)1000000); /* Mbps */
	} else {
		(void) snprintf(*prop_val, DLADM_PROP_VAL_MAX,
		    "%llu", ifspeed / 1000000); /* Mbps */
	}
	*val_cnt = 1;
	*perm_flags = MAC_PROP_PERM_READ;
	return (DLADM_STATUS_OK);
}

static dladm_status_t
get_link_state(dladm_handle_t handle, prop_desc_t *pdp __unused,
    datalink_id_t linkid, char **prop_val, uint_t *val_cnt,
    datalink_media_t media __unused, uint_t flags __unused, uint_t *perm_flags)
{
	link_state_t		link_state;
	dladm_status_t		status;

	status = dladm_get_state(handle, linkid, &link_state);
	if (status != DLADM_STATUS_OK)
		return (status);

	switch (link_state) {
	case LINK_STATE_UP:
		(void) strcpy(*prop_val, "up");
		break;
	case LINK_STATE_DOWN:
		(void) strcpy(*prop_val, "down");
		break;
	default:
		(void) strcpy(*prop_val, "unknown");
		break;
	}
	*val_cnt = 1;
	*perm_flags = MAC_PROP_PERM_READ;
	return (DLADM_STATUS_OK);
}

static dladm_status_t
get_binary(dladm_handle_t handle, prop_desc_t *pdp,
    datalink_id_t linkid, char **prop_val, uint_t *val_cnt,
    datalink_media_t media __unused, uint_t flags, uint_t *perm_flags)
{
	dladm_status_t	status;
	uint_t		v = 0;

	status = i_dladm_get_public_prop(handle, linkid, pdp->pd_name, flags,
	    perm_flags, &v, sizeof (v));
	if (status != DLADM_STATUS_OK)
		return (status);

	(void) snprintf(*prop_val, DLADM_PROP_VAL_MAX, "%d", (uint_t)(v > 0));
	*val_cnt = 1;
	return (DLADM_STATUS_OK);
}

static dladm_status_t
get_uint32(dladm_handle_t handle, prop_desc_t *pdp,
    datalink_id_t linkid, char **prop_val, uint_t *val_cnt,
    datalink_media_t media __unused, uint_t flags, uint_t *perm_flags)
{
	dladm_status_t	status;
	uint32_t	v = 0;

	status = i_dladm_get_public_prop(handle, linkid, pdp->pd_name, flags,
	    perm_flags, &v, sizeof (v));
	if (status != DLADM_STATUS_OK)
		return (status);

	(void) snprintf(*prop_val, DLADM_PROP_VAL_MAX, "%ld", v);
	*val_cnt = 1;
	return (DLADM_STATUS_OK);
}

static dladm_status_t
get_range(dladm_handle_t handle, prop_desc_t *pdp,
    datalink_id_t linkid, char **prop_val, uint_t *val_cnt,
    datalink_media_t media __unused, uint_t flags, uint_t *perm_flags __unused)
{
	dld_ioc_macprop_t *dip;
	dladm_status_t status = DLADM_STATUS_OK;
	size_t	sz;
	uint_t	rcount;
	mac_propval_range_t *rangep;

	/*
	 * As caller we don't know number of value ranges, the driver
	 * supports. To begin with we assume that number to be 1. If the
	 * buffer size is insufficient, driver returns back with the
	 * actual count of value ranges. See mac.h for more details.
	 */
	sz = sizeof (mac_propval_range_t);
	rcount = 1;
retry:
	if ((dip = i_dladm_buf_alloc_by_name(sz, linkid, pdp->pd_name, flags,
	    &status)) == NULL)
		return (status);

	rangep = (mac_propval_range_t *)(void *)&dip->pr_val;
	rangep->mpr_count = rcount;

	status = i_dladm_macprop(handle, dip, B_FALSE);
	if (status != DLADM_STATUS_OK) {
		if (status == DLADM_STATUS_TOOSMALL) {
			int err;

			if ((err = i_dladm_range_size(rangep, &sz, &rcount))
			    == 0) {
				free(dip);
				goto retry;
			} else {
				status = dladm_errno2status(err);
			}
		}
		free(dip);
		return (status);
	}

	if (rangep->mpr_count == 0) {
		*val_cnt = 1;
		(void) snprintf(prop_val[0], DLADM_PROP_VAL_MAX, "--");
		goto done;
	}

	switch (rangep->mpr_type) {
	case MAC_PROPVAL_UINT32: {
		mac_propval_uint32_range_t *ur;
		uint_t	count = rangep->mpr_count, i;

		ur = &rangep->mpr_range_uint32[0];

		for (i = 0; i < count; i++, ur++) {
			if (ur->mpur_min == ur->mpur_max) {
				(void) snprintf(prop_val[i], DLADM_PROP_VAL_MAX,
				    "%ld", ur->mpur_min);
			} else {
				(void) snprintf(prop_val[i], DLADM_PROP_VAL_MAX,
				    "%ld-%ld", ur->mpur_min, ur->mpur_max);
			}
		}
		*val_cnt = count;
		break;
	}
	default:
		status = DLADM_STATUS_BADARG;
		break;
	}
done:
	free(dip);
	return (status);
}

static dladm_status_t
get_tagmode(dladm_handle_t handle, prop_desc_t *pdp,
    datalink_id_t linkid, char **prop_val, uint_t *val_cnt,
    datalink_media_t media __unused, uint_t flags, uint_t *perm_flags)
{
	link_tagmode_t		mode;
	dladm_status_t		status;

	status = i_dladm_get_public_prop(handle, linkid, pdp->pd_name, flags,
	    perm_flags, &mode, sizeof (mode));
	if (status != DLADM_STATUS_OK)
		return (status);

	switch (mode) {
	case LINK_TAGMODE_NORMAL:
		(void) strlcpy(*prop_val, "normal", DLADM_PROP_VAL_MAX);
		break;
	case LINK_TAGMODE_VLANONLY:
		(void) strlcpy(*prop_val, "vlanonly", DLADM_PROP_VAL_MAX);
		break;
	default:
		(void) strlcpy(*prop_val, "unknown", DLADM_PROP_VAL_MAX);
	}
	*val_cnt = 1;
	return (DLADM_STATUS_OK);
}

static dladm_status_t
get_flowctl(dladm_handle_t handle, prop_desc_t *pdp,
    datalink_id_t linkid, char **prop_val, uint_t *val_cnt,
    datalink_media_t media __unused, uint_t flags, uint_t *perm_flags)
{
	link_flowctrl_t	v;
	dladm_status_t	status;

	status = i_dladm_get_public_prop(handle, linkid, pdp->pd_name, flags,
	    perm_flags, &v, sizeof (v));
	if (status != DLADM_STATUS_OK)
		return (status);

	switch (v) {
	case LINK_FLOWCTRL_NONE:
		(void) sprintf(*prop_val, "no");
		break;
	case LINK_FLOWCTRL_RX:
		(void) sprintf(*prop_val, "rx");
		break;
	case LINK_FLOWCTRL_TX:
		(void) sprintf(*prop_val, "tx");
		break;
	case LINK_FLOWCTRL_BI:
		(void) sprintf(*prop_val, "bi");
		break;
	}
	*val_cnt = 1;
	return (DLADM_STATUS_OK);
}

static dladm_status_t
get_bits(dladm_handle_t handle, prop_desc_t *pdp,
    datalink_id_t linkid, char **prop_val, uint_t *val_cnt,
    datalink_media_t media __unused, uint_t flags, uint_t *perm_flags)
{
	uint32_t	v;
	dladm_status_t	status;
	uint_t		i, cnt;

	status = i_dladm_get_public_prop(handle, linkid, pdp->pd_name, flags,
	    perm_flags, &v, sizeof (v));
	if (status != DLADM_STATUS_OK)
		return (status);

	cnt = 0;
	for (i = 0; cnt < *val_cnt && i < pdp->pd_noptval; i++) {
		if ((v & pdp->pd_optval[i].vd_val) != 0) {
			(void) snprintf(prop_val[cnt++], DLADM_STRSIZE,
			    pdp->pd_optval[i].vd_name);
		}
	}

	if (i < pdp->pd_noptval)
		return (DLADM_STATUS_BADVALCNT);

	*val_cnt = cnt;
	return (DLADM_STATUS_OK);
}

static dladm_status_t
i_dladm_set_private_prop(dladm_handle_t handle, datalink_id_t linkid,
    const char *prop_name, char **prop_val, uint_t val_cnt, uint_t flags)
{
	int		i, slen;
	int		bufsize = 0;
	dld_ioc_macprop_t *dip = NULL;
	uchar_t		*dp;
	link_attr_t *p;
	dladm_status_t	status = DLADM_STATUS_OK;

	if ((prop_name == NULL && prop_val != NULL) ||
	    (prop_val != NULL && val_cnt == 0))
		return (DLADM_STATUS_BADARG);
	p = dladm_name2prop(prop_name);
	if (p->pp_id != MAC_PROP_PRIVATE)
		return (DLADM_STATUS_BADARG);

	if (!(flags & DLADM_OPT_ACTIVE))
		return (DLADM_STATUS_OK);

	/*
	 * private properties: all parsing is done in the kernel.
	 * allocate a enough space for each property + its separator (',').
	 */
	for (i = 0; i < val_cnt; i++) {
		bufsize += strlen(prop_val[i]) + 1;
	}

	if (prop_val == NULL) {
		/*
		 * getting default value. so use more buffer space.
		 */
		bufsize += DLADM_PROP_BUF_CHUNK;
	}

	dip = i_dladm_buf_alloc_by_name(bufsize + 1, linkid, prop_name,
	    (prop_val != NULL ? 0 : DLD_PROP_DEFAULT), &status);
	if (dip == NULL)
		return (status);

	dp = (uchar_t *)dip->pr_val;
	slen = 0;

	if (prop_val == NULL) {
		status = i_dladm_macprop(handle, dip, B_FALSE);
		dip->pr_flags = 0;
	} else {
		for (i = 0; i < val_cnt; i++) {
			int plen = 0;

			plen = strlen(prop_val[i]);
			bcopy(prop_val[i], dp, plen);
			slen += plen;
			/*
			 * add a "," separator and update dp.
			 */
			if (i != (val_cnt -1))
				dp[slen++] = ',';
			dp += (plen + 1);
		}
	}
	if (status == DLADM_STATUS_OK)
		status = i_dladm_macprop(handle, dip, B_TRUE);

	free(dip);
	return (status);
}

static dladm_status_t
i_dladm_get_priv_prop(dladm_handle_t handle, datalink_id_t linkid,
    const char *prop_name, char **prop_val, uint_t *val_cnt,
    dladm_prop_type_t type, uint_t dld_flags)
{
	dladm_status_t	status = DLADM_STATUS_OK;
	dld_ioc_macprop_t *dip = NULL;
	link_attr_t *p;

	if ((prop_name == NULL && prop_val != NULL) ||
	    (prop_val != NULL && val_cnt == 0))
		return (DLADM_STATUS_BADARG);

	p = dladm_name2prop(prop_name);
	if (p->pp_id != MAC_PROP_PRIVATE)
		return (DLADM_STATUS_BADARG);

	/*
	 * private properties: all parsing is done in the kernel.
	 */
	dip = i_dladm_buf_alloc_by_name(DLADM_PROP_BUF_CHUNK, linkid, prop_name,
	    dld_flags, &status);
	if (dip == NULL)
		return (status);

	if ((status = i_dladm_macprop(handle, dip, B_FALSE)) ==
	    DLADM_STATUS_OK) {
		if (type == DLADM_PROP_VAL_PERM) {
			(void) dladm_perm2str(dip->pr_perm_flags, *prop_val);
		} else if (type == DLADM_PROP_VAL_MODIFIABLE) {
			*prop_val[0] = '\0';
		} else {
			(void) strncpy(*prop_val, dip->pr_val,
			    DLADM_PROP_VAL_MAX);
		}
		*val_cnt = 1;
	} else if ((status == DLADM_STATUS_NOTSUP) &&
	    (type == DLADM_PROP_VAL_CURRENT)) {
		status = DLADM_STATUS_NOTFOUND;
	}
	free(dip);
	return (status);
}


static dladm_status_t
i_dladm_getset_defval(dladm_handle_t handle, prop_desc_t *pdp,
    datalink_id_t linkid, datalink_media_t media, uint_t flags)
{
	dladm_status_t status;
	char **prop_vals = NULL, *buf;
	size_t bufsize;
	uint_t cnt;
	int i;
	uint_t perm_flags;

	/*
	 * Allocate buffer needed for prop_vals array. We can have at most
	 * DLADM_MAX_PROP_VALCNT char *prop_vals[] entries, where
	 * each entry has max size DLADM_PROP_VAL_MAX
	 */
	bufsize =
	    (sizeof (char *) + DLADM_PROP_VAL_MAX) * DLADM_MAX_PROP_VALCNT;
	buf = malloc(bufsize);
	prop_vals = (char **)(void *)buf;
	for (i = 0; i < DLADM_MAX_PROP_VALCNT; i++) {
		prop_vals[i] = buf +
		    sizeof (char *) * DLADM_MAX_PROP_VALCNT +
		    i * DLADM_PROP_VAL_MAX;
	}

	/*
	 * For properties which have pdp->pd_defval.vd_name as a non-empty
	 * string, the "" itself is used to reset the property (exceptions
	 * are zone and autopush, which populate vdp->vd_val). So
	 * libdladm can copy pdp->pd_defval over to the val_desc_t passed
	 * down on the setprop using the global values in the table. For
	 * other cases (vd_name is ""), doing reset-linkprop will cause
	 * libdladm to do a getprop to find the default value and then do
	 * a setprop to reset the value to default.
	 */
	status = pdp->pd_get(handle, pdp, linkid, prop_vals, &cnt, media,
	    DLD_PROP_DEFAULT, &perm_flags);
	if (status == DLADM_STATUS_OK) {
		if (perm_flags == MAC_PROP_PERM_RW) {
			status = i_dladm_set_single_prop(handle, linkid,
			    pdp->pd_class, media, pdp, prop_vals, cnt, flags);
		}
		else
			status = DLADM_STATUS_NOTSUP;
	}
	free(buf);
	return (status);
}

static dladm_status_t
get_stp(dladm_handle_t handle, struct prop_desc *pd, datalink_id_t linkid,
    char **prop_val, uint_t *val_cnt, datalink_media_t media __unused,
    uint_t flags, uint_t *perm_flags)
{
	const bridge_public_prop_t *bpp;
	dladm_status_t retv;
	int val, i;

	if (flags != 0)
		return (DLADM_STATUS_NOTSUP);
	*perm_flags = MAC_PROP_PERM_RW;
	*val_cnt = 1;
	for (bpp = bridge_prop; bpp->bpp_name != NULL; bpp++)
		if (strcmp(bpp->bpp_name, pd->pd_name) == 0)
			break;
	retv = dladm_bridge_get_port_cfg(handle, linkid, bpp->bpp_code, &val);
	/* If the daemon isn't running, then return the persistent value */
	if (retv == DLADM_STATUS_NOTFOUND) {
		if (i_dladm_get_linkprop_db(handle, linkid, pd->pd_name,
		    prop_val, val_cnt) != DLADM_STATUS_OK)
			(void) strlcpy(*prop_val, pd->pd_defval.vd_name,
			    DLADM_PROP_VAL_MAX);
		return (DLADM_STATUS_OK);
	}
	if (retv != DLADM_STATUS_OK) {
		(void) strlcpy(*prop_val, "?", DLADM_PROP_VAL_MAX);
		return (retv);
	}
	if (val == pd->pd_defval.vd_val && pd->pd_defval.vd_name[0] != '\0') {
		(void) strlcpy(*prop_val, pd->pd_defval.vd_name,
		    DLADM_PROP_VAL_MAX);
		return (DLADM_STATUS_OK);
	}
	for (i = 0; i < pd->pd_noptval; i++) {
		if (val == pd->pd_optval[i].vd_val) {
			(void) strlcpy(*prop_val, pd->pd_optval[i].vd_name,
			    DLADM_PROP_VAL_MAX);
			return (DLADM_STATUS_OK);
		}
	}
	(void) snprintf(*prop_val, DLADM_PROP_VAL_MAX, "%u", (unsigned)val);
	return (DLADM_STATUS_OK);
}

static dladm_status_t
set_stp_prop(dladm_handle_t handle, prop_desc_t *pd __unused,
    datalink_id_t linkid, val_desc_t *vdp __unused, uint_t val_cnt __unused,
    uint_t flags, datalink_media_t media __unused)
{
	/*
	 * Special case for mcheck: the daemon resets the value to zero, and we
	 * don't want the daemon to refresh itself; it leads to deadlock.
	 */
	if (flags & DLADM_OPT_NOREFRESH)
		return (DLADM_STATUS_OK);

	/* Tell the running daemon, if any */
	return (dladm_bridge_refresh(handle, linkid));
}

/*
 * This is used only for stp_priority, stp_cost, and stp_mcheck.
 */
static dladm_status_t
check_stp_prop(dladm_handle_t handle, struct prop_desc *pd,
    datalink_id_t linkid, char **prop_val, uint_t *val_cntp,
    uint_t flags __unused, val_desc_t **vdpp, datalink_media_t media __unused)
{
	char		*cp;
	boolean_t	iscost = B_FALSE;
	uint_t		val_cnt = *val_cntp;
	val_desc_t	*vdp = *vdpp;

	if (val_cnt != 1)
		return (DLADM_STATUS_BADVALCNT);

	if (prop_val == NULL) {
		vdp->vd_val = 0;
	} else {
		/* Only stp_priority and stp_cost use this function */
		iscost = strcmp(pd->pd_name, "stp_cost") == 0;

		if (iscost && strcmp(prop_val[0], "auto") == 0) {
			/* Illegal value 0 is allowed to mean "automatic" */
			vdp->vd_val = 0;
		} else {
			errno = 0;
			vdp->vd_val = strtoul(prop_val[0], &cp, 0);
			if (errno != 0 || *cp != '\0')
				return (DLADM_STATUS_BADVAL);
		}
	}

	if (iscost) {
		return (vdp->vd_val > 65535 ? DLADM_STATUS_BADVAL :
		    DLADM_STATUS_OK);
	} else {
		if (vdp->vd_val > 255)
			return (DLADM_STATUS_BADVAL);
		/*
		 * If the user is setting stp_mcheck non-zero, then (per the
		 * IEEE management standards and UNH testing) we need to check
		 * whether this link is part of a bridge that is running RSTP.
		 * If it's not, then setting the flag is an error.  Note that
		 * errors are intentionally discarded here; it's the value
		 * that's the problem -- it's not a bad value, merely one that
		 * can't be used now.
		 */
		if (strcmp(pd->pd_name, "stp_mcheck") == 0 &&
		    vdp->vd_val != 0) {
			char bridge[MAXLINKNAMELEN];
			UID_STP_CFG_T cfg;
			dladm_bridge_prot_t brprot;

			if (dladm_bridge_getlink(handle, linkid, bridge,
			    sizeof (bridge)) != DLADM_STATUS_OK ||
			    dladm_bridge_get_properties(bridge, &cfg,
			    &brprot) != DLADM_STATUS_OK)
				return (DLADM_STATUS_FAILED);
			if (cfg.force_version <= 1)
				return (DLADM_STATUS_FAILED);
		}
		return (DLADM_STATUS_OK);
	}
}

static dladm_status_t
get_bridge_forward(dladm_handle_t handle, struct prop_desc *pd,
    datalink_id_t linkid, char **prop_val, uint_t *val_cnt,
    datalink_media_t media __unused, uint_t flags, uint_t *perm_flags)
{
	dladm_status_t retv;
	uint_t val;

	if (flags != 0)
		return (DLADM_STATUS_NOTSUP);
	*perm_flags = MAC_PROP_PERM_RW;
	*val_cnt = 1;
	retv = dladm_bridge_get_forwarding(handle, linkid, &val);
	if (retv == DLADM_STATUS_NOTFOUND) {
		if (i_dladm_get_linkprop_db(handle, linkid, pd->pd_name,
		    prop_val, val_cnt) != DLADM_STATUS_OK)
			(void) strlcpy(*prop_val, pd->pd_defval.vd_name,
			    DLADM_PROP_VAL_MAX);
		return (DLADM_STATUS_OK);
	}
	if (retv == DLADM_STATUS_OK)
		(void) snprintf(*prop_val, DLADM_PROP_VAL_MAX, "%u", val);
	else
		(void) strlcpy(*prop_val, "?", DLADM_PROP_VAL_MAX);
	return (retv);
}

static dladm_status_t
set_bridge_forward(dladm_handle_t handle, prop_desc_t *pd __unused,
    datalink_id_t linkid, val_desc_t *vdp __unused, uint_t val_cnt __unused,
    uint_t flags __unused, datalink_media_t media __unused)
{
	/* Tell the running daemon, if any */
	return (dladm_bridge_refresh(handle, linkid));
}

static dladm_status_t
get_bridge_pvid(dladm_handle_t handle, struct prop_desc *pd __unused,
    datalink_id_t linkid, char **prop_val, uint_t *val_cnt,
    datalink_media_t media __unused, uint_t flags, uint_t *perm_flags)
{
	dladm_status_t status;
	dld_ioc_macprop_t *dip;
	uint16_t pvid;

	if (flags != 0)
		return (DLADM_STATUS_NOTSUP);
	*perm_flags = MAC_PROP_PERM_RW;
	*val_cnt = 1;
	dip = i_dladm_buf_alloc_by_id(sizeof (uint16_t), linkid, MAC_PROP_PVID,
	    0, &status);
	if (dip == NULL)
		return (status);
	status = i_dladm_macprop(handle, dip, B_FALSE);
	if (status == DLADM_STATUS_OK) {
		(void) memcpy(&pvid, dip->pr_val, sizeof (pvid));
		(void) snprintf(*prop_val, DLADM_PROP_VAL_MAX, "%u", pvid);
	} else {
		(void) strlcpy(*prop_val, "?", DLADM_PROP_VAL_MAX);
	}
	free(dip);
	return (status);
}

static dladm_status_t
set_bridge_pvid(dladm_handle_t handle, prop_desc_t *pd __unused,
    datalink_id_t linkid, val_desc_t *vdp, uint_t val_cnt __unused,
    uint_t flags __unused, datalink_media_t media __unused)
{
	dladm_status_t status;
	dld_ioc_macprop_t *dip;
	uint16_t pvid;

	dip = i_dladm_buf_alloc_by_id(sizeof (uint16_t), linkid, MAC_PROP_PVID,
	    0, &status);
	if (dip == NULL)
		return (status);
	pvid = vdp->vd_val;
	(void) memcpy(dip->pr_val, &pvid, sizeof (pvid));
	status = i_dladm_macprop(handle, dip, B_TRUE);
	free(dip);
	if (status != DLADM_STATUS_OK)
		return (status);

	/* Tell the running daemon, if any */
	return (dladm_bridge_refresh(handle, linkid));
}

static dladm_status_t
check_bridge_pvid(dladm_handle_t handle __unused, struct prop_desc *pd __unused,
    datalink_id_t linkid __unused, char **prop_val, uint_t *val_cntp,
    uint_t flags __unused, val_desc_t **vdpp, datalink_media_t media __unused)
{
	char		*cp;
	uint_t		val_cnt = *val_cntp;
	val_desc_t	*vdp = *vdpp;

	if (val_cnt != 1)
		return (DLADM_STATUS_BADVALCNT);

	if (prop_val == NULL) {
		vdp->vd_val = 1;
	} else {
		errno = 0;
		vdp->vd_val = strtoul(prop_val[0], &cp, 0);
		if (errno != 0 || *cp != '\0')
			return (DLADM_STATUS_BADVAL);
	}

	return (vdp->vd_val > VLAN_ID_MAX ? DLADM_STATUS_BADVAL :
	    DLADM_STATUS_OK);
}

dladm_status_t
i_dladm_wlan_param(dladm_handle_t handle, datalink_id_t linkid, void *buf,
    mac_prop_id_t cmd, size_t len, boolean_t set)
{
	uint32_t		flags;
	dladm_status_t		status;
	uint32_t		media;
	dld_ioc_macprop_t	*dip;
	void			*dp;

	if ((status = dladm_datalink_id2info(handle, linkid, &flags, NULL,
	    &media, NULL, 0)) != DLADM_STATUS_OK) {
		return (status);
	}

	if (media != DL_WIFI)
		return (DLADM_STATUS_BADARG);

	if (!(flags & DLADM_OPT_ACTIVE))
		return (DLADM_STATUS_TEMPONLY);

	if (len == (MAX_BUF_LEN - WIFI_BUF_OFFSET))
		len = MAX_BUF_LEN - sizeof (dld_ioc_macprop_t) - 1;

	dip = i_dladm_buf_alloc_by_id(len, linkid, cmd, 0, &status);
	if (dip == NULL)
		return (DLADM_STATUS_NOMEM);

	dp = (uchar_t *)dip->pr_val;
	if (set)
		(void) memcpy(dp, buf, len);

	status = i_dladm_macprop(handle, dip, set);
	if (status == DLADM_STATUS_OK) {
		if (!set)
			(void) memcpy(buf, dp, len);
	}

	free(dip);
	return (status);
}

dladm_status_t
dladm_parse_link_props(char *str, dladm_arg_list_t **listp, boolean_t novalues)
{
	return (dladm_parse_args(str, listp, novalues));
}

/*
 * Retrieve the one link property from the database
 */
static int
i_dladm_get_one_prop(dladm_handle_t handle, datalink_id_t linkid,
    const char *prop_name, void *arg)
{
	dladm_arg_list_t	*proplist = arg;
	dladm_arg_info_t	*aip = NULL;

	aip = &proplist->al_info[proplist->al_count];
	/*
	 * it is fine to point to prop_name since prop_name points to the
	 * prop_table[n].pd_name.
	 */
	aip->ai_name = prop_name;

	(void) dladm_get_linkprop(handle, linkid, DLADM_PROP_VAL_PERSISTENT,
	    prop_name, aip->ai_val, &aip->ai_count);

	if (aip->ai_count != 0)
		proplist->al_count++;

	return (DLADM_WALK_CONTINUE);
}


/*
 * Retrieve all link properties for a link from the database and
 * return a property list.
 */
dladm_status_t
dladm_link_get_proplist(dladm_handle_t handle, datalink_id_t linkid,
    dladm_arg_list_t **listp)
{
	dladm_arg_list_t	*list;
	dladm_status_t		status = DLADM_STATUS_OK;

	list = calloc(1, sizeof (dladm_arg_list_t));
	if (list == NULL)
		return (dladm_errno2status(errno));

	status = dladm_walk_linkprop(handle, linkid, list,
	    i_dladm_get_one_prop);

	*listp = list;
	return (status);
}

/*
 * Retrieve the named property from a proplist, check the value and
 * convert to a kernel structure.
 */
static dladm_status_t
i_dladm_link_proplist_extract_one(dladm_handle_t handle,
    dladm_arg_list_t *proplist, const char *name, uint_t flags, void *arg)
{
	dladm_status_t		status = DLADM_STATUS_OK;
	dladm_arg_info_t	*aip = NULL;
	int			i, j;

	/* Find named property in proplist */
	for (i = 0; i < proplist->al_count; i++) {
		aip = &proplist->al_info[i];
		if (strcasecmp(aip->ai_name, name) == 0)
			break;
	}

	/* Property not in list */
	if (i == proplist->al_count)
		return (status);

	if (aip->ai_val[0] == NULL)
		return (DLADM_STATUS_BADARG);

	for (i = 0; i < DLADM_MAX_PROPS; i++) {
		prop_desc_t	*pdp = &prop_table[i];
		val_desc_t	*vdp;

		vdp = malloc(sizeof (val_desc_t) * aip->ai_count);
		if (vdp == NULL)
			return (DLADM_STATUS_NOMEM);

		if (strcasecmp(aip->ai_name, pdp->pd_name) != 0)
			continue;

		/* Check property value */
		if (pdp->pd_check != NULL) {
			status = pdp->pd_check(handle, pdp, 0, aip->ai_val,
			    &(aip->ai_count), flags, &vdp, 0);
		} else {
			status = DLADM_STATUS_BADARG;
		}

		if (status != DLADM_STATUS_OK)
			return (status);

		for (j = 0; j < DLADM_MAX_RSRC_PROP; j++) {
			resource_prop_t	*rpp = &rsrc_prop_table[j];

			if (strcasecmp(aip->ai_name, rpp->rp_name) != 0)
				continue;

			/* Extract kernel structure */
			if (rpp->rp_extract != NULL) {
				status = rpp->rp_extract(vdp,
				    aip->ai_count, arg);
			} else {
				status = DLADM_STATUS_BADARG;
			}
			break;
		}

		if (status != DLADM_STATUS_OK)
			return (status);

		break;
	}
	return (status);
}

/*
 * Extract properties from a proplist and convert to mac_resource_props_t.
 */
dladm_status_t
dladm_link_proplist_extract(dladm_handle_t handle, dladm_arg_list_t *proplist,
    mac_resource_props_t *mrp, uint_t flags)
{
	dladm_status_t	status;
	int		i;

	for (i = 0; i < DLADM_MAX_RSRC_PROP; i++) {
		status = i_dladm_link_proplist_extract_one(handle,
		    proplist, rsrc_prop_table[i].rp_name, flags, mrp);
		if (status != DLADM_STATUS_OK)
			return (status);
	}
	return (status);
}

static const char *
dladm_perm2str(uint_t perm, char *buf)
{
	(void) snprintf(buf, DLADM_STRSIZE, "%c%c",
	    ((perm & MAC_PROP_PERM_READ) != 0) ? 'r' : '-',
	    ((perm & MAC_PROP_PERM_WRITE) != 0) ? 'w' : '-');
	return (buf);
}

dladm_status_t
dladm_get_state(dladm_handle_t handle, datalink_id_t linkid,
    link_state_t *state)
{
	uint_t			perms;

	return (i_dladm_get_public_prop(handle, linkid, "state", 0,
	    &perms, state, sizeof (*state)));
}

boolean_t
dladm_attr_is_linkprop(const char *name)
{
	/* non-property attribute names */
	const char *nonprop[] = {
		/* dlmgmtd core attributes */
		"name",
		"class",
		"media",
		FPHYMAJ,
		FPHYINST,
		FDEVNAME,

		/* other attributes for vlan, aggr, etc */
		DLADM_ATTR_NAMES
	};
	boolean_t	is_nonprop = B_FALSE;
	int		i;

	for (i = 0; i < sizeof (nonprop) / sizeof (nonprop[0]); i++) {
		if (strcmp(name, nonprop[i]) == 0) {
			is_nonprop = B_TRUE;
			break;
		}
	}

	return (!is_nonprop);
}

dladm_status_t
dladm_linkprop_is_set(dladm_handle_t handle, datalink_id_t linkid,
    dladm_prop_type_t type, const char *prop_name, boolean_t *is_set)
{
	char		*buf, **propvals;
	uint_t		valcnt = DLADM_MAX_PROP_VALCNT;
	int		i;
	dladm_status_t	status = DLADM_STATUS_OK;
	size_t		bufsize;

	*is_set = B_FALSE;

	bufsize = (sizeof (char *) + DLADM_PROP_VAL_MAX) *
	    DLADM_MAX_PROP_VALCNT;
	if ((buf = calloc(1, bufsize)) == NULL)
		return (DLADM_STATUS_NOMEM);

	propvals = (char **)(void *)buf;
	for (i = 0; i < valcnt; i++) {
		propvals[i] = buf +
		    sizeof (char *) * DLADM_MAX_PROP_VALCNT +
		    i * DLADM_PROP_VAL_MAX;
	}

	if (dladm_get_linkprop(handle, linkid, type, prop_name, propvals,
	    &valcnt) != DLADM_STATUS_OK) {
		goto done;
	}

	/*
	 * valcnt is always set to 1 by get_pool(), hence we need to check
	 * for a non-null string to see if it is set. For protection,
	 * secondary-macs and allowed-ips, we can check either the *propval
	 * or the valcnt.
	 */
	if ((strcmp(prop_name, "pool") == 0 ||
	    strcmp(prop_name, "protection") == 0 ||
	    strcmp(prop_name, "secondary-macs") == 0 ||
	    strcmp(prop_name, "allowed-ips") == 0) &&
	    (strlen(*propvals) != 0)) {
		*is_set = B_TRUE;
	} else if ((strcmp(prop_name, "cpus") == 0) && (valcnt != 0)) {
		*is_set = B_TRUE;
	} else if ((strcmp(prop_name, "_softmac") == 0) && (valcnt != 0) &&
	    (strcmp(propvals[0], "true") == 0)) {
		*is_set = B_TRUE;
	}

done:
	if (buf != NULL)
		free(buf);
	return (status);
}

static dladm_status_t
get_linkmode_prop(dladm_handle_t handle, prop_desc_t *pdp,
    datalink_id_t linkid, char **prop_val, uint_t *val_cnt,
    datalink_media_t media __unused, uint_t flags, uint_t *perm_flags)
{
	char			*s;
	uint32_t		v;
	dladm_status_t		status;

	status = i_dladm_get_public_prop(handle, linkid, pdp->pd_name, flags,
	    perm_flags, &v, sizeof (v));
	if (status != DLADM_STATUS_OK)
		return (status);

	switch (v) {
	case DLADM_PART_CM_MODE:
		s = "cm";
		break;
	case DLADM_PART_UD_MODE:
		s = "ud";
		break;
	default:
		s = "";
		break;
	}
	(void) snprintf(prop_val[0], DLADM_STRSIZE, "%s", s);

	*val_cnt = 1;
	return (DLADM_STATUS_OK);
}

static dladm_status_t
get_promisc_filtered(dladm_handle_t handle, prop_desc_t *pdp,
    datalink_id_t linkid, char **prop_val, uint_t *val_cnt,
    datalink_media_t media __unused, uint_t flags, uint_t *perm_flags)
{
	char			*s;
	dladm_status_t		status;
	boolean_t		filt;

	status = i_dladm_get_public_prop(handle, linkid, pdp->pd_name, flags,
	    perm_flags, &filt, sizeof (filt));
	if (status != DLADM_STATUS_OK)
		return (status);

	if (filt != 0)
		s = link_promisc_filtered_vals[1].vd_name;
	else
		s = link_promisc_filtered_vals[0].vd_name;
	(void) snprintf(prop_val[0], DLADM_STRSIZE, "%s", s);

	*val_cnt = 1;
	return (DLADM_STATUS_OK);
}

static dladm_status_t
set_promisc_filtered(dladm_handle_t handle, prop_desc_t *pdp,
    datalink_id_t linkid, val_desc_t *vdp, uint_t val_cnt __unused,
    uint_t flags __unused, datalink_media_t media __unused)
{
	dld_ioc_macprop_t	*dip;
	dladm_status_t		status = DLADM_STATUS_OK;

	dip = i_dladm_buf_alloc_by_name(0, linkid, pdp->pd_name,
	    0, &status);

	if (dip == NULL)
		return (status);

	(void) memcpy(dip->pr_val, &vdp->vd_val, dip->pr_valsize);
	status = i_dladm_macprop(handle, dip, B_TRUE);

	free(dip);
	return (status);
}

static dladm_status_t
get_media(dladm_handle_t handle, prop_desc_t *pdp,
    datalink_id_t linkid, char **prop_val, uint_t *val_cnt,
    datalink_media_t media, uint_t flags, uint_t *perm_flags)
{
	dladm_status_t	status = DLADM_STATUS_OK;
	uint32_t	raw_val;
	val_desc_t	*descs;
	size_t		desc_count;

	if (*val_cnt == 0)
		return (DLADM_STATUS_TOOSMALL);

	status = i_dladm_get_public_prop(handle, linkid, pdp->pd_name, flags,
	    perm_flags, &raw_val, sizeof (raw_val));
	if (status != DLADM_STATUS_OK)
		return (status);

	/*
	 * To translate the property into a string we need to know the actual
	 * datalink_media_t type to use as these values are media-type specific.
	 */
	switch (media) {
	case DL_ETHER:
		descs = dladm_ether_media_vals;
		desc_count = VALCNT(dladm_ether_media_vals);
		break;
	default:
		descs = NULL;
		desc_count = 0;
		break;
	}

	*val_cnt = 1;
	for (size_t i = 0; i < desc_count; i++) {
		if (descs[i].vd_val == raw_val) {
			(void) strlcpy(prop_val[0], descs[i].vd_name,
			    DLADM_PROP_VAL_MAX);
			return (DLADM_STATUS_OK);
		}
	}

	(void) snprintf(prop_val[0], DLADM_STRSIZE, "unknown (0x%x)",
	    raw_val);
	return (DLADM_STATUS_OK);
}<|MERGE_RESOLUTION|>--- conflicted
+++ resolved
@@ -156,15 +156,9 @@
 			get_tagmode, get_range, get_stp, get_bridge_forward,
 			get_bridge_pvid, get_protection, get_rxrings,
 			get_txrings, get_cntavail, get_secondary_macs,
-<<<<<<< HEAD
 			get_allowallcids, get_allowedips, get_allowedcids,
 			get_pool, get_rings_range, get_linkmode_prop, get_bits,
-			get_promisc_filtered, get_dynamic_methods;
-=======
-			get_allowedips, get_allowedcids, get_pool,
-			get_rings_range, get_linkmode_prop, get_bits,
-			get_promisc_filtered, get_media;
->>>>>>> ece8d794
+			get_promisc_filtered, get_media, get_dynamic_methods;
 
 static pd_setf_t	set_zone, set_rate, set_powermode, set_radio,
 			set_public_prop, set_resource, set_stp_prop,
