#
# CDDL HEADER START
#
# The contents of this file are subject to the terms of the
# Common Development and Distribution License (the "License").
# You may not use this file except in compliance with the License.
#
# You can obtain a copy of the license at usr/src/OPENSOLARIS.LICENSE
# or http://www.opensolaris.org/os/licensing.
# See the License for the specific language governing permissions
# and limitations under the License.
#
# When distributing Covered Code, include this CDDL HEADER in each
# file and include the License file at usr/src/OPENSOLARIS.LICENSE.
# If applicable, add the following below this CDDL HEADER, with the
# fields enclosed by brackets "[]" replaced with your own identifying
# information: Portions Copyright [yyyy] [name of copyright owner]
#
# CDDL HEADER END
#
#
# Copyright (c) 2005, 2010, Oracle and/or its affiliates. All rights reserved.
# Copyright 2015, Joyent, Inc.
#
#

include $(SRC)/lib/Makefile.lib

HDRS =		libdladm.h libdladm_impl.h libdllink.h libdlaggr.h	\
		libdlwlan.h libdlwlan_impl.h libdlvnic.h libdlvlan.h	\
		libdlmgmt.h libdlflow.h libdlflow_impl.h libdlstat.h	\
		libdlether.h libdlsim.h libdlbridge.h libdliptun.h	\
		libdlib.h libdloverlay.h

HDRDIR =	common

SUBDIRS =	$(MACH)
$(BUILD64)SUBDIRS += $(MACH64)

POFILE =	libdladm.po
MSGFILES =	common/libdladm.c common/linkprop.c common/secobj.c	\
		common/libdllink.c common/libdlaggr.c	\
		common/libdlwlan.c common/libdlvnic.c	\
		common/libdlvlan.c common/libdlmgmt.c	\
		common/flowattr.c common/flowprop.c	\
		common/propfuncs.c common/libdlflow.c	\
		common/libdlstat.c common/flowattr.c	\
		common/libdlether.c common/libdlsim.c	\
		common/libdlbridge.c common/libdliptun.c\
		common/libdlib.c

XGETFLAGS =     -a -x libdladm.xcl

<<<<<<< HEAD
TYPECHECK_LIB =	libdladm.so.1
TYPELIST =	overlay_ioc_create_t \
		overlay_ioc_activate_t \
		overlay_ioc_delete_t \
		overlay_ioc_nprops_t \
		overlay_ioc_propinfo_t \
		overlay_ioc_prop_t \
		mac_protect_t
=======
TYPECHECK_LIB = libdladm.so.1
TYPELIST = \
	   dlmgmt_door_setattr_t \
	   dlmgmt_door_createid_t \
	   dlmgmt_door_destroyid_t \
	   dlmgmt_door_remapid_t \
	   dlmgmt_door_upid_t \
	   dlmgmt_door_createconf_t \
	   dlmgmt_door_setattr_t \
	   dlmgmt_door_unsetattr_t \
	   dlmgmt_door_writeconf_t \
	   dlmgmt_door_removeconf_t \
	   dlmgmt_door_destroyconf_t \
	   dlmgmt_door_openconf_t \
	   dlmgmt_door_getconfsnapshot_t \
	   dlmgmt_door_getattr_t \
	   dlmgmt_createconf_retval_t \
	   dlmgmt_openconf_retval_t \
	   dlmgmt_getconfsnapshot_retval_t \
	   dlmgmt_door_zoneboot_t \
	   dlmgmt_remapid_retval_t \
	   dlmgmt_createid_retval_t
>>>>>>> 640aa5d6

all :=		TARGET = all
clean :=	TARGET = clean
clobber :=	TARGET = clobber
install :=	TARGET = install

.KEEP_STATE:

all clean clobber install: $(SUBDIRS)

install_h:	$(ROOTHDRS)

check:		$(CHECKHDRS) $(TYPECHECK)

$(POFILE):	pofile_MSGFILES

_msg:		$(MSGDOMAINPOFILE)

$(SUBDIRS): FRC
	@cd $@; pwd; $(MAKE) $(TARGET)

FRC:

include $(SRC)/Makefile.msg.targ
include $(SRC)/lib/Makefile.targ<|MERGE_RESOLUTION|>--- conflicted
+++ resolved
@@ -51,16 +51,6 @@
 
 XGETFLAGS =     -a -x libdladm.xcl
 
-<<<<<<< HEAD
-TYPECHECK_LIB =	libdladm.so.1
-TYPELIST =	overlay_ioc_create_t \
-		overlay_ioc_activate_t \
-		overlay_ioc_delete_t \
-		overlay_ioc_nprops_t \
-		overlay_ioc_propinfo_t \
-		overlay_ioc_prop_t \
-		mac_protect_t
-=======
 TYPECHECK_LIB = libdladm.so.1
 TYPELIST = \
 	   dlmgmt_door_setattr_t \
@@ -83,7 +73,13 @@
 	   dlmgmt_door_zoneboot_t \
 	   dlmgmt_remapid_retval_t \
 	   dlmgmt_createid_retval_t
->>>>>>> 640aa5d6
+	   mac_protect_t
+	   overlay_ioc_create_t \
+	   overlay_ioc_activate_t \
+	   overlay_ioc_delete_t \
+	   overlay_ioc_nprops_t \
+	   overlay_ioc_propinfo_t \
+	   overlay_ioc_prop_t
 
 all :=		TARGET = all
 clean :=	TARGET = clean
