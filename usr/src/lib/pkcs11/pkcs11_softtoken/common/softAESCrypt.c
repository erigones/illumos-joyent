/*
 * CDDL HEADER START
 *
 * The contents of this file are subject to the terms of the
 * Common Development and Distribution License (the "License").
 * You may not use this file except in compliance with the License.
 *
 * You can obtain a copy of the license at usr/src/OPENSOLARIS.LICENSE
 * or http://www.opensolaris.org/os/licensing.
 * See the License for the specific language governing permissions
 * and limitations under the License.
 *
 * When distributing Covered Code, include this CDDL HEADER in each
 * file and include the License file at usr/src/OPENSOLARIS.LICENSE.
 * If applicable, add the following below this CDDL HEADER, with the
 * fields enclosed by brackets "[]" replaced with your own identifying
 * information: Portions Copyright [yyyy] [name of copyright owner]
 *
 * CDDL HEADER END
 */

/*
 * Copyright (c) 2003, 2010, Oracle and/or its affiliates. All rights reserved.
 * Copyright 2014 Nexenta Systems, Inc.  All rights reserved.
 * Copyright 2019 Joyent, Inc.
 * Copyright 2017 Jason King.
 */

#include <pthread.h>
#include <stdlib.h>
#include <string.h>
#include <strings.h>
#include <sys/debug.h>
#include <sys/types.h>
#include <security/cryptoki.h>
#include <aes_impl.h>
#include <cryptoutil.h>
#include "softSession.h"
#include "softObject.h"
#include "softCrypt.h"
#include "softOps.h"

/*
 * Check that the mechanism parameter is present and the correct size if
 * required and allocate an AES context.
 */
static CK_RV
soft_aes_check_mech_param(CK_MECHANISM_PTR mech, aes_ctx_t **ctxp)
{
	void *(*allocf)(int) = NULL;
	size_t param_len = 0;
	boolean_t param_req = B_TRUE;

	switch (mech->mechanism) {
	case CKM_AES_ECB:
		param_req = B_FALSE;
		allocf = ecb_alloc_ctx;
		break;
	case CKM_AES_CMAC:
		param_req = B_FALSE;
		allocf = cmac_alloc_ctx;
		break;
	case CKM_AES_CMAC_GENERAL:
		param_len = sizeof (CK_MAC_GENERAL_PARAMS);
		allocf = cmac_alloc_ctx;
		break;
	case CKM_AES_CBC:
	case CKM_AES_CBC_PAD:
		param_len = AES_BLOCK_LEN;
		allocf = cbc_alloc_ctx;
		break;
	case CKM_AES_CTR:
		param_len = sizeof (CK_AES_CTR_PARAMS);
		allocf = ctr_alloc_ctx;
		break;
	case CKM_AES_CCM:
		param_len = sizeof (CK_CCM_PARAMS);
		allocf = ccm_alloc_ctx;
		break;
	case CKM_AES_GCM:
		param_len = sizeof (CK_GCM_PARAMS);
		allocf = gcm_alloc_ctx;
		break;
	default:
		return (CKR_MECHANISM_INVALID);
	}

	if (param_req && (mech->pParameter == NULL ||
	    mech->ulParameterLen != param_len)) {
		return (CKR_MECHANISM_PARAM_INVALID);
	}

	*ctxp = allocf(0);
	if (*ctxp == NULL) {
		return (CKR_HOST_MEMORY);
	}

	return (CKR_OK);
}

/*
 * Create an AES key schedule for the given AES context from the given key.
 * If the key is not sensitive, cache a copy of the key schedule in the
 * key object and/or use the cached copy of the key schedule.
 *
 * Must be called before the init function for a given mode is called.
 */
static CK_RV
soft_aes_init_key(aes_ctx_t *aes_ctx, soft_object_t *key_p)
{
	void *ks = NULL;
	size_t size = 0;
	CK_RV rv = CKR_OK;

	(void) pthread_mutex_lock(&key_p->object_mutex);

	/*
	 * AES keys should be either 128, 192, or 256 bits long.
	 * soft_object_t stores the key size in bytes, so we check those sizes
	 * in bytes.
	 *
	 * While soft_build_secret_key_object() does these same validations for
	 * keys created by the user, it may be possible that a key loaded from
	 * disk could be invalid or corrupt.  We err on the side of caution
	 * and check again that it's the correct size before performing any
	 * AES operations.
	 */
	switch (OBJ_SEC_VALUE_LEN(key_p)) {
	case AES_MIN_KEY_BYTES:
	case AES_MAX_KEY_BYTES:
	case AES_192_KEY_BYTES:
		break;
	default:
		rv = CKR_KEY_SIZE_RANGE;
		goto done;
	}

	ks = aes_alloc_keysched(&size, 0);
	if (ks == NULL) {
		rv = CKR_HOST_MEMORY;
		goto done;
	}

	/* If this is a sensitive key, always expand the key schedule */
	if (key_p->bool_attr_mask & SENSITIVE_BOOL_ON) {
		/* aes_init_keysched() requires key length in bits.  */
#ifdef	__sparcv9
		/* LINTED */
		aes_init_keysched(OBJ_SEC_VALUE(key_p), (uint_t)
		    (OBJ_SEC_VALUE_LEN(key_p) * NBBY), ks);
#else	/* !__sparcv9 */
		aes_init_keysched(OBJ_SEC_VALUE(key_p),
		    (OBJ_SEC_VALUE_LEN(key_p) * NBBY), ks);
#endif	/* __sparcv9 */

		goto done;
	}

	/* If a non-sensitive key and doesn't have a key schedule, create it */
	if (OBJ_KEY_SCHED(key_p) == NULL) {
		void *obj_ks = NULL;

		obj_ks = aes_alloc_keysched(&size, 0);
		if (obj_ks == NULL) {
			rv = CKR_HOST_MEMORY;
			goto done;
		}

#ifdef	__sparcv9
		/* LINTED */
		aes_init_keysched(OBJ_SEC_VALUE(key_p),
		    (uint_t)(OBJ_SEC_VALUE_LEN(key_p) * 8), obj_ks);
#else	/* !__sparcv9 */
		aes_init_keysched(OBJ_SEC_VALUE(key_p),
		    (OBJ_SEC_VALUE_LEN(key_p) * 8), obj_ks);
#endif	/* __sparcv9 */

		OBJ_KEY_SCHED_LEN(key_p) = size;
		OBJ_KEY_SCHED(key_p) = obj_ks;
	}

	(void) memcpy(ks, OBJ_KEY_SCHED(key_p), OBJ_KEY_SCHED_LEN(key_p));

done:
	(void) pthread_mutex_unlock(&key_p->object_mutex);

	if (rv == CKR_OK) {
		aes_ctx->ac_keysched = ks;
		aes_ctx->ac_keysched_len = size;
	} else {
		freezero(ks, size);
	}

	return (rv);
}

/*
 * Initialize the AES context for the given mode, including allocating and
 * expanding the key schedule if required.
 */
static CK_RV
soft_aes_init_ctx(aes_ctx_t *aes_ctx, CK_MECHANISM_PTR mech_p,
    boolean_t encrypt)
{
	int rc = CRYPTO_SUCCESS;

	switch (mech_p->mechanism) {
	case CKM_AES_ECB:
		aes_ctx->ac_flags |= ECB_MODE;
		break;
	case CKM_AES_CMAC:
	case CKM_AES_CMAC_GENERAL:
		rc = cmac_init_ctx((cbc_ctx_t *)aes_ctx, AES_BLOCK_LEN);
		break;
	case CKM_AES_CBC:
	case CKM_AES_CBC_PAD:
		rc = cbc_init_ctx((cbc_ctx_t *)aes_ctx, mech_p->pParameter,
		    mech_p->ulParameterLen, AES_BLOCK_LEN, aes_copy_block64);
		break;
	case CKM_AES_CTR:
	{
		/*
		 * soft_aes_check_param() verifies this is !NULL and is the
		 * correct size.
		 */
		CK_AES_CTR_PARAMS *pp = (CK_AES_CTR_PARAMS *)mech_p->pParameter;

		rc = ctr_init_ctx((ctr_ctx_t *)aes_ctx, pp->ulCounterBits,
		    pp->cb, aes_encrypt_block, aes_copy_block);
		break;
	}
	case CKM_AES_CCM: {
		CK_CCM_PARAMS *pp = (CK_CCM_PARAMS *)mech_p->pParameter;

		/*
		 * The illumos ccm mode implementation predates the PKCS#11
		 * version that specifies CK_CCM_PARAMS.  As a result, the order
		 * and names of the struct members are different, so we must
		 * translate.  ccm_init_ctx() does not store a ref ccm_params,
		 * so it is safe to allocate on the stack.
		 */
		CK_AES_CCM_PARAMS ccm_params = {
			.ulMACSize = pp->ulMACLen,
			.ulNonceSize = pp->ulNonceLen,
			.ulAuthDataSize = pp->ulAADLen,
			.ulDataSize = pp->ulDataLen,
			.nonce = pp->pNonce,
			.authData = pp->pAAD
		};

		rc = ccm_init_ctx((ccm_ctx_t *)aes_ctx, (char *)&ccm_params, 0,
		    encrypt, AES_BLOCK_LEN, aes_encrypt_block, aes_xor_block);
		break;
	}
	case CKM_AES_GCM:
		/*
		 * Similar to the ccm mode implementation, the gcm mode also
		 * predates PKCS#11 2.40, however in this instance
		 * CK_AES_GCM_PARAMS and CK_GCM_PARAMS are identical except
		 * for the member names, so we can just pass it along.
		 */
		rc = gcm_init_ctx((gcm_ctx_t *)aes_ctx, mech_p->pParameter,
		    AES_BLOCK_LEN, aes_encrypt_block, aes_copy_block,
		    aes_xor_block);
		break;
	}

	return (crypto2pkcs11_error_number(rc));
}

/*
 * Allocate context for the active encryption or decryption operation, and
 * generate AES key schedule to speed up the operation.
 */
CK_RV
soft_aes_crypt_init_common(soft_session_t *session_p,
    CK_MECHANISM_PTR pMechanism, soft_object_t *key_p,
    boolean_t encrypt)
{
	aes_ctx_t *aes_ctx = NULL;
	CK_RV rv = CKR_OK;

	if (key_p->key_type != CKK_AES)
		return (CKR_KEY_TYPE_INCONSISTENT);

	/* C_{Encrypt,Decrypt}Init() validate pMechanism != NULL */
	rv = soft_aes_check_mech_param(pMechanism, &aes_ctx);
	if (rv != CKR_OK) {
		goto done;
	}

	rv = soft_aes_init_key(aes_ctx, key_p);
	if (rv != CKR_OK) {
		goto done;
	}

	rv = soft_aes_init_ctx(aes_ctx, pMechanism, encrypt);
	if (rv != CKR_OK) {
		goto done;
	}

	(void) pthread_mutex_lock(&session_p->session_mutex);
	if (encrypt) {
		/* Called by C_EncryptInit. */
		session_p->encrypt.context = aes_ctx;
		session_p->encrypt.mech.mechanism = pMechanism->mechanism;
	} else {
		/* Called by C_DecryptInit. */
		session_p->decrypt.context = aes_ctx;
		session_p->decrypt.mech.mechanism = pMechanism->mechanism;
	}
	(void) pthread_mutex_unlock(&session_p->session_mutex);

done:
	if (rv != CKR_OK) {
		soft_aes_free_ctx(aes_ctx);
	}

	return (rv);
}


CK_RV
soft_aes_encrypt(soft_session_t *session_p, CK_BYTE_PTR pData,
    CK_ULONG ulDataLen, CK_BYTE_PTR pEncryptedData,
    CK_ULONG_PTR pulEncryptedDataLen)
{
	aes_ctx_t *aes_ctx = session_p->encrypt.context;
	CK_MECHANISM_TYPE mech = session_p->encrypt.mech.mechanism;
	size_t length_needed;
	size_t remainder;
	int rc = CRYPTO_SUCCESS;
	CK_RV rv = CKR_OK;
	crypto_data_t out = {
		.cd_format = CRYPTO_DATA_RAW,
		.cd_offset = 0,
		.cd_length = *pulEncryptedDataLen,
		.cd_raw.iov_base = (char *)pEncryptedData,
		.cd_raw.iov_len = *pulEncryptedDataLen
	};

	/*
	 * A bit unusual, but it's permissible for ccm and gcm modes to not
	 * encrypt any data.  This ends up being equivalent to CKM_AES_CMAC
	 * or CKM_AES_GMAC of the additional authenticated data (AAD).
	 */
	if ((pData == NULL || ulDataLen == 0) &&
	    !(aes_ctx->ac_flags & (CCM_MODE|GCM_MODE|CMAC_MODE))) {
		return (CKR_ARGUMENTS_BAD);
	}

	remainder = ulDataLen % AES_BLOCK_LEN;

	/*
	 * CTR, CCM, CMAC, and GCM modes do not require the plaintext
	 * to be a multiple of the AES block size. CKM_AES_CBC_PAD as the
	 * name suggests pads it's output, so it can also accept any
	 * size plaintext.
	 */
	switch (mech) {
	case CKM_AES_CBC_PAD:
	case CKM_AES_CMAC:
	case CKM_AES_CMAC_GENERAL:
	case CKM_AES_CTR:
	case CKM_AES_CCM:
	case CKM_AES_GCM:
		break;
	default:
		if (remainder != 0) {
			rv = CKR_DATA_LEN_RANGE;
			goto cleanup;
		}
	}

	switch (mech) {
	case CKM_AES_CCM:
		length_needed = ulDataLen + aes_ctx->ac_mac_len;
		break;
	case CKM_AES_GCM:
		length_needed = ulDataLen + aes_ctx->ac_tag_len;
		break;
	case CKM_AES_CMAC:
	case CKM_AES_CMAC_GENERAL:
		length_needed = AES_BLOCK_LEN;
		break;
	case CKM_AES_CBC_PAD:
		/* CKM_AES_CBC_PAD always adds 1..AES_BLOCK_LEN of padding */
		length_needed = ulDataLen + AES_BLOCK_LEN - remainder;
		break;
	default:
		length_needed = ulDataLen;
		break;
	}

	if (pEncryptedData == NULL) {
		/*
		 * The application can ask for the size of the output buffer
		 * with a NULL output buffer (pEncryptedData).
		 * C_Encrypt() guarantees pulEncryptedDataLen != NULL.
		 */
		*pulEncryptedDataLen = length_needed;
		return (CKR_OK);
	}

	if (*pulEncryptedDataLen < length_needed) {
		*pulEncryptedDataLen = length_needed;
		return (CKR_BUFFER_TOO_SMALL);
	}

	if (ulDataLen > 0) {
		rv = soft_aes_encrypt_update(session_p, pData, ulDataLen,
		    pEncryptedData, pulEncryptedDataLen);

		if (rv != CKR_OK) {
			rv = CKR_FUNCTION_FAILED;
			goto cleanup;
		}

		/*
		 * Some modes (e.g. CCM and GCM) will append data such as a MAC
		 * to the ciphertext after the plaintext has been encrypted.
		 * Update out to reflect the amount of data in pEncryptedData
		 * after encryption.
		 */
		out.cd_offset = *pulEncryptedDataLen;
	}

	switch (mech) {
	case CKM_AES_CBC_PAD: {
		/*
		 * aes_encrypt_contiguous_blocks() accumulates plaintext
		 * in aes_ctx until it has at least one full block of
		 * plaintext.  Any partial blocks of data remaining after
		 * encrypting are left for subsequent calls to
		 * aes_encrypt_contiguous_blocks().  If the input happened
		 * to be an exact multiple of AES_BLOCK_LEN, we must still
		 * append a block of padding (a full block in that case) so
		 * that the correct amount of padding to remove is known
		 * during decryption.
		 *
		 * soft_add_pkcs7_padding() is a bit overkill -- we just
		 * create a block filled with the pad amount using memset(),
		 * and encrypt 'amt' bytes of the block to pad out the input.
		 */
		char block[AES_BLOCK_LEN];
		size_t amt = AES_BLOCK_LEN - remainder;

		VERIFY3U(remainder, ==, aes_ctx->ac_remainder_len);

		(void) memset(block, amt & 0xff, sizeof (block));
		rc = aes_encrypt_contiguous_blocks(aes_ctx, block, amt, &out);
		rv = crypto2pkcs11_error_number(rc);
		explicit_bzero(block, sizeof (block));
		break;
	}
	case CKM_AES_CCM:
		rc = ccm_encrypt_final((ccm_ctx_t *)aes_ctx, &out,
		    AES_BLOCK_LEN, aes_encrypt_block, aes_xor_block);
		rv = crypto2pkcs11_error_number(rc);
		break;
	case CKM_AES_GCM:
		rc = gcm_encrypt_final((gcm_ctx_t *)aes_ctx, &out,
		    AES_BLOCK_LEN, aes_encrypt_block, aes_copy_block,
		    aes_xor_block);
		rv = crypto2pkcs11_error_number(rc);
		break;
	case CKM_AES_CMAC:
	case CKM_AES_CMAC_GENERAL:
		rc = cmac_mode_final((cbc_ctx_t *)aes_ctx, &out,
		    aes_encrypt_block, aes_xor_block);
		rv = crypto2pkcs11_error_number(rc);
		aes_ctx->ac_remainder_len = 0;
		break;
	case CKM_AES_CTR:
		/*
		 * As CKM_AES_CTR is a stream cipher, ctr_mode_final is always
		 * invoked in the xx_update() functions, so we do not need to
		 * call it again here.
		 */
		break;
	case CKM_AES_ECB:
	case CKM_AES_CBC:
		/*
		 * These mechanisms do not have nor require a xx_final function.
		 */
		break;
	default:
		rv = CKR_MECHANISM_INVALID;
		break;
	}

cleanup:
	switch (rv) {
	case CKR_OK:
		*pulEncryptedDataLen = out.cd_offset;
		break;
	case CKR_BUFFER_TOO_SMALL:
		/* *pulEncryptedDataLen was set earlier */
		break;
	default:
		/* something else failed */
		*pulEncryptedDataLen = 0;
		break;
	}

	(void) pthread_mutex_lock(&session_p->session_mutex);
	soft_aes_free_ctx(aes_ctx);
	session_p->encrypt.context = NULL;
	(void) pthread_mutex_unlock(&session_p->session_mutex);

	return (rv);
}

static CK_RV
soft_aes_cbc_pad_decrypt(aes_ctx_t *aes_ctx, CK_BYTE_PTR pEncryptedData,
    CK_ULONG ulEncryptedDataLen, crypto_data_t *out_orig)
{
	aes_ctx_t *ctx = aes_ctx;
	uint8_t *buf = NULL;
	uint8_t *outbuf = (uint8_t *)out_orig->cd_raw.iov_base;
	crypto_data_t out = *out_orig;
	size_t i;
	int rc;
	CK_RV rv = CKR_OK;
	uint8_t pad_len;
	boolean_t speculate = B_FALSE;

	/*
	 * Just a query for the output size.  When the output buffer is
	 * NULL, we are allowed to return a size slightly larger than
	 * necessary.  We know the output will never be larger than the
	 * input ciphertext, so we use that as an estimate.
	 */
	if (out_orig->cd_raw.iov_base == NULL) {
		out_orig->cd_length = ulEncryptedDataLen;
		return (CKR_OK);
	}

	/*
	 * The output plaintext size will be 1..AES_BLOCK_LEN bytes
	 * smaller than the input ciphertext.  However we cannot know
	 * exactly how much smaller until we decrypt the entire
	 * input ciphertext.  If we are unsure we have enough output buffer
	 * space, we have to allocate our own memory to hold the output,
	 * then see if we have enough room to hold the result.
	 *
	 * Unfortunately, having an output buffer that's too small does
	 * not terminate the operation, nor are we allowed to return
	 * partial results.  Therefore we must also duplicate the initial
	 * aes_ctx so that this can potentially be run again.
	 */
	if (out_orig->cd_length < ulEncryptedDataLen) {
		void *ks = malloc(aes_ctx->ac_keysched_len);

		ctx = malloc(sizeof (*aes_ctx));
		buf = malloc(ulEncryptedDataLen);
		if (ks == NULL || ctx == NULL || buf == NULL) {
			free(ks);
			free(ctx);
			free(buf);
			return (CKR_HOST_MEMORY);
		}

		bcopy(aes_ctx, ctx, sizeof (*ctx));
		bcopy(aes_ctx->ac_keysched, ks, aes_ctx->ac_keysched_len);
		ctx->ac_keysched = ks;

		out.cd_length = ulEncryptedDataLen;
		out.cd_raw.iov_base = (char *)buf;
		out.cd_raw.iov_len = ulEncryptedDataLen;
		outbuf = buf;

		speculate = B_TRUE;
	}

	rc = aes_decrypt_contiguous_blocks(ctx, (char *)pEncryptedData,
	    ulEncryptedDataLen, &out);
	if (rc != CRYPTO_SUCCESS) {
		out_orig->cd_offset = 0;
		rv = CKR_FUNCTION_FAILED;
		goto done;
	}

	/*
	 * RFC5652 6.3 The amount of padding must be
	 * block_sz - (len mod block_size).  This means
	 * the amount of padding must always be in the
	 * range [1..block_size].
	 */
	pad_len = outbuf[ulEncryptedDataLen - 1];
	if (pad_len == 0 || pad_len > AES_BLOCK_LEN) {
		rv = CKR_ENCRYPTED_DATA_INVALID;
		goto done;
	}
	out.cd_offset -= pad_len;

	/*
	 * Verify pad values, trying to do so in as close to constant
	 * time as possible.
	 */
	for (i = ulEncryptedDataLen - pad_len; i < ulEncryptedDataLen; i++) {
		if (outbuf[i] != pad_len) {
			rv = CKR_ENCRYPTED_DATA_INVALID;
		}
	}
	if (rv != CKR_OK) {
		goto done;
	}

	if (speculate) {
		if (out.cd_offset <= out_orig->cd_length) {
			bcopy(out.cd_raw.iov_base, out_orig->cd_raw.iov_base,
			    out.cd_offset);
		} else {
			rv = CKR_BUFFER_TOO_SMALL;
		}
	}

	/*
	 * No matter what, we report the exact size required.
	 */
	out_orig->cd_offset = out.cd_offset;

done:
	freezero(buf, ulEncryptedDataLen);
	if (ctx != aes_ctx) {
		VERIFY(speculate);
		soft_aes_free_ctx(ctx);
	}

	return (rv);
}

CK_RV
soft_aes_decrypt(soft_session_t *session_p, CK_BYTE_PTR pEncryptedData,
    CK_ULONG ulEncryptedDataLen, CK_BYTE_PTR pData, CK_ULONG_PTR pulDataLen)
{
	aes_ctx_t *aes_ctx = session_p->decrypt.context;
	CK_MECHANISM_TYPE mech = session_p->decrypt.mech.mechanism;
	size_t length_needed;
	size_t remainder;
	int rc = CRYPTO_SUCCESS;
	CK_RV rv = CKR_OK;
	crypto_data_t out = {
		.cd_format = CRYPTO_DATA_RAW,
		.cd_offset = 0,
		.cd_length = *pulDataLen,
		.cd_raw.iov_base = (char *)pData,
		.cd_raw.iov_len = *pulDataLen
	};

	/*
	 * A bit unusual, but it's permissible for ccm and gcm modes to not
	 * decrypt any data.  This ends up being equivalent to CKM_AES_CMAC
	 * or CKM_AES_GMAC of the additional authenticated data (AAD).
	 */
	if ((pEncryptedData == NULL || ulEncryptedDataLen == 0) &&
	    !(aes_ctx->ac_flags & (CCM_MODE|GCM_MODE))) {
		return (CKR_ARGUMENTS_BAD);
	}

	remainder = ulEncryptedDataLen % AES_BLOCK_LEN;

	/*
	 * CTR, CCM, CMAC, and GCM modes do not require the ciphertext
	 * to be a multiple of the AES block size.  Note that while
	 * CKM_AES_CBC_PAD accepts an arbitrary sized plaintext, the
	 * ciphertext is always a multiple of the AES block size
	 */
	switch (mech) {
	case CKM_AES_CMAC:
	case CKM_AES_CMAC_GENERAL:
	case CKM_AES_CTR:
	case CKM_AES_CCM:
	case CKM_AES_GCM:
		break;
	default:
		if (remainder != 0) {
			rv = CKR_DATA_LEN_RANGE;
			goto cleanup;
		}
	}

	if (mech == CKM_AES_CBC_PAD) {
		rv = soft_aes_cbc_pad_decrypt(aes_ctx, pEncryptedData,
		    ulEncryptedDataLen, &out);
		if (pData == NULL || rv == CKR_BUFFER_TOO_SMALL) {
			*pulDataLen = out.cd_offset;
			return (rv);
		}
		goto cleanup;
	}

	switch (aes_ctx->ac_flags & (CCM_MODE|GCM_MODE)) {
	case CCM_MODE:
		length_needed = aes_ctx->ac_processed_data_len;
		break;
	case GCM_MODE:
		length_needed = ulEncryptedDataLen - aes_ctx->ac_tag_len;
		break;
	default:
		/*
		 * Note: for CKM_AES_CBC_PAD, we cannot know exactly how much
		 * space is needed for the plaintext until after we decrypt it.
		 * However, it is permissible to return a value 'somewhat'
		 * larger than necessary (PKCS#11 Base Specification, sec 5.2).
		 *
		 * Since CKM_AES_CBC_PAD adds at most AES_BLOCK_LEN bytes to
		 * the plaintext, we report the ciphertext length as the
		 * required plaintext length.  This means we specify at most
		 * AES_BLOCK_LEN additional bytes of memory for the plaintext.
		 *
		 * This behavior is slightly different from the earlier
		 * version of this code which returned the value of
		 * (ulEncryptedDataLen - AES_BLOCK_LEN), which was only ever
		 * correct when the original plaintext was already a multiple
		 * of AES_BLOCK_LEN (i.e. when AES_BLOCK_LEN of padding was
		 * added).  This should not be a concern for existing
		 * consumers -- if they were previously using the value of
		 * *pulDataLen to size the outbut buffer, the resulting
		 * plaintext would be truncated anytime the original plaintext
		 * wasn't a multiple of AES_BLOCK_LEN.  No consumer should
		 * be relying on such wrong behavior.  More likely they are
		 * using the size of the ciphertext or larger for the
		 * buffer to hold the decrypted plaintext (which is always
		 * acceptable).
		 */
		length_needed = ulEncryptedDataLen;
	}

	if (pData == NULL) {
		/*
		 * The application can ask for the size of the output buffer
		 * with a NULL output buffer (pData).
		 * C_Decrypt() guarantees pulDataLen != NULL.
		 */
		*pulDataLen = length_needed;
		return (CKR_OK);
	}

	if (*pulDataLen < length_needed) {
		*pulDataLen = length_needed;
		return (CKR_BUFFER_TOO_SMALL);
	}

	if (ulEncryptedDataLen > 0) {
		rv = soft_aes_decrypt_update(session_p, pEncryptedData,
		    ulEncryptedDataLen, pData, pulDataLen);
	}

	if (rv != CKR_OK) {
		rv = CKR_FUNCTION_FAILED;
		goto cleanup;
	}

	/*
	 * Some modes (e.g. CCM and GCM) will output additional data
	 * after the plaintext (such as the MAC).  Update out to
	 * reflect the amount of data in pData for the _final() functions.
	 */
	out.cd_offset = *pulDataLen;

	/*
	 * As CKM_AES_CTR is a stream cipher, ctr_mode_final is always
	 * invoked in the _update() functions, so we do not need to call it
	 * here.
	 */
	if (aes_ctx->ac_flags & CCM_MODE) {
		ASSERT3U(aes_ctx->ac_processed_data_len, ==,
		    aes_ctx->ac_data_len);
		ASSERT3U(aes_ctx->ac_processed_mac_len, ==,
		    aes_ctx->ac_mac_len);

		rc = ccm_decrypt_final((ccm_ctx_t *)aes_ctx, &out,
		    AES_BLOCK_LEN, aes_encrypt_block, aes_copy_block,
		    aes_xor_block);
		rv = crypto2pkcs11_error_number(rc);
	} else if (aes_ctx->ac_flags & GCM_MODE) {
		rc = gcm_decrypt_final((gcm_ctx_t *)aes_ctx, &out,
		    AES_BLOCK_LEN, aes_encrypt_block, aes_xor_block);
		rv = crypto2pkcs11_error_number(rc);
	}

cleanup:
	if (rv == CKR_OK) {
		*pulDataLen = out.cd_offset;
	} else {
		*pulDataLen = 0;
	}

	(void) pthread_mutex_lock(&session_p->session_mutex);
	soft_aes_free_ctx(aes_ctx);
	session_p->decrypt.context = NULL;
	(void) pthread_mutex_unlock(&session_p->session_mutex);

	return (rv);
}

CK_RV
soft_aes_encrypt_update(soft_session_t *session_p, CK_BYTE_PTR pData,
    CK_ULONG ulDataLen, CK_BYTE_PTR pEncryptedData,
    CK_ULONG_PTR pulEncryptedDataLen)
{
	aes_ctx_t *aes_ctx = session_p->encrypt.context;
	crypto_data_t out = {
		.cd_format = CRYPTO_DATA_RAW,
		.cd_offset = 0,
		.cd_length = *pulEncryptedDataLen,
		.cd_raw.iov_base = (char *)pEncryptedData,
		.cd_raw.iov_len = *pulEncryptedDataLen
	};
	CK_MECHANISM_TYPE mech = session_p->encrypt.mech.mechanism;
	CK_RV rv = CKR_OK;
	size_t out_len;
	int rc;

	/* Check size of the output buffer */
<<<<<<< HEAD
	switch (mech) {
	case CKM_AES_CMAC:
=======
	if (aes_ctx->ac_flags & CMAC_MODE) {
>>>>>>> 4941d7e2
		/*
		 * The underlying CMAC implementation handles the storing of
		 * extra bytes and does not output any data until *_final,
		 * so do not bother looking at the size of the output
		 * buffer at this time.
		 */
		out_len = 0;
		break;
	case CKM_AES_CTR:
		/*
		 * CTR mode is a stream cipher, so we always output exactly as
		 * much ciphertext as input plaintext
		 */
		out_len = ulDataLen;
		break;
	default:
		out_len = aes_ctx->ac_remainder_len + ulDataLen;

		/*
		 * The number of complete blocks we can encrypt right now.
		 * The underlying implementation will buffer any remaining data
		 * until the next *_update call.
		 */
		out_len &= ~(AES_BLOCK_LEN - 1);
		break;
	}

	if (pEncryptedData == NULL) {
		*pulEncryptedDataLen = out_len;
		return (CKR_OK);
	}

	if (*pulEncryptedDataLen < out_len) {
		*pulEncryptedDataLen = out_len;
		return (CKR_BUFFER_TOO_SMALL);
	}

	rc = aes_encrypt_contiguous_blocks(aes_ctx, (char *)pData, ulDataLen,
	    &out);

	/*
	 * Since out.cd_offset is set to 0 initially and the underlying
	 * implementation increments out.cd_offset by the amount of output
	 * written, so we can just use the value as the amount written.
	 */
	*pulEncryptedDataLen = out.cd_offset;

	if (rc != CRYPTO_SUCCESS) {
		return (CKR_FUNCTION_FAILED);
<<<<<<< HEAD
	}

=======
	}

	/*
	 * Since AES counter mode is a stream cipher, we call ctr_mode_final()
	 * to pick up any remaining bytes.  It is an internal function that
	 * does not destroy the context like *normal* final routines.
	 */
	if ((aes_ctx->ac_flags & CTR_MODE) && (aes_ctx->ac_remainder_len > 0)) {
		rc = ctr_mode_final((ctr_ctx_t *)aes_ctx, &out,
		    aes_encrypt_block);
	}
>>>>>>> 4941d7e2
	rv = crypto2pkcs11_error_number(rc);

	return (rv);
}

CK_RV
soft_aes_decrypt_update(soft_session_t *session_p, CK_BYTE_PTR pEncryptedData,
    CK_ULONG ulEncryptedDataLen, CK_BYTE_PTR pData, CK_ULONG_PTR pulDataLen)
{
	aes_ctx_t *aes_ctx = session_p->decrypt.context;
	uint8_t *buffer_block = NULL;
	crypto_data_t out = {
		.cd_format = CRYPTO_DATA_RAW,
		.cd_offset = 0,
		.cd_length = *pulDataLen,
		.cd_raw.iov_base = (char *)pData,
		.cd_raw.iov_len = *pulDataLen
	};
	CK_MECHANISM_TYPE mech = session_p->decrypt.mech.mechanism;
	CK_RV rv = CKR_OK;
	size_t in_len = ulEncryptedDataLen;
	size_t out_len;
	int rc = CRYPTO_SUCCESS;

	switch (mech) {
	case CKM_AES_CCM:
	case CKM_AES_GCM:
		out_len = 0;
		break;
	case CKM_AES_CBC_PAD:
		/*
		 * For CKM_AES_CBC_PAD, we use the existing code for CBC
		 * mode in libsoftcrypto (which itself uses the code in
		 * usr/src/common/crypto/modes for CBC mode).  For
		 * non-padding AES CBC mode, aes_decrypt_contiguous_blocks()
		 * will accumulate ciphertext in aes_ctx->ac_remainder until
		 * there is at least AES_BLOCK_LEN bytes of ciphertext available
		 * to decrypt.  At that point, as many blocks of AES_BLOCK_LEN
		 * sized ciphertext blocks are decrypted.  Any remainder is
		 * copied into aes_ctx->ac_remainder for decryption in
		 * subsequent calls to aes_decrypt_contiguous_blocks().
		 *
		 * When PKCS#7 padding is used, the buffering
		 * aes_decrypt_contigous_blocks() performs is insufficient.
		 * PKCS#7 padding always adds [1..AES_BLOCK_LEN] bytes of
		 * padding to plaintext, so the resulting ciphertext is always
		 * larger than the input plaintext.  However we cannot know
		 * which block is the final block (and needs its padding
		 * stripped) until C_DecryptFinal() is called.  Additionally,
		 * it is permissible for a caller to use buffers sized to the
		 * output plaintext -- i.e. smaller than the input ciphertext.
		 * This leads to a more complicated buffering/accumulation
		 * strategy than what aes_decrypt_contiguous_blocks() provides
		 * us.
		 *
		 * Our buffering strategy works as follows:
		 *  For each call to C_DecryptUpdate, we calculate the
		 *  total amount of ciphertext available (buffered plus what's
		 *  passed in) as the initial output size (out_len). Based
		 *  on the value of out_len, there are three possibilties:
		 *
		 *  1. We have less than AES_BLOCK_LEN + 1 bytes of
		 *  ciphertext available. Accumulate the ciphertext in
		 *  aes_ctx->ac_remainder. Note that while we could let
		 *  aes_decrypt_contiguous_blocks() buffer the input for us
		 *  when we have less than AES_BLOCK_LEN bytes, we would still
		 *  need to buffer when we have exactly AES_BLOCK_LEN
		 *  bytes available, so we just handle both situations with
		 *  one if clause.
		 *
		 *  2. We have at least AES_BLOCK_LEN + 1 bytes of
		 *  ciphertext, and the total amount available is also an
		 *  exact multiple of AES_BLOCK_LEN. We cannot know if the
		 *  last block of input is the final block (yet), but we
		 *  are an exact multiple of AES_BLOCK_LEN, and we have
		 *  at least AES_BLOCK_LEN + 1 bytes available, therefore
		 *  there must be at least 2 * AES_BLOCK_LEN bytes of input
		 *  ciphertext available. It also means there's at least one
		 *  full block of input ciphertext that can be decrypted. We
		 *  reduce the size of the input (in_len) given to
		 *  aes_decrypt_contiguous_bytes() by AES_BLOCK_LEN to prevent
		 *  it from decrypting the last full block of data.
		 *  aes_decrypt_contiguous_blocks() will when decrypt any
		 *  buffered data in aex_ctx->ac_remainder, and then any
		 *  input data passed. Since we have an exact multiple of
		 *  AES_BLOCK_LEN, aes_ctx->ac_remainder will be empty
		 *  (aes_ctx->ac_remainder_len == 0), once
		 *  aes_decrypt_contiguout_block() completes, and we can
		 *  copy the last block of data into aes_ctx->ac_remainder.
		 *
		 *  3. We have at least AES_BLOCK_LEN + 1 bytes of
		 *  ciphertext, but the total amount available is not an
		 *  exact multiple of AES_BLOCK_LEN. We decrypt all of
		 *  full blocks of data we have. The remainder will be
		 *  less than AES_BLOCK_LEN bytes. We let
		 *  aes_decrypt_contiguous_blocks() buffer the remainder
		 *  for us since it would normally do this anyway. Since there
		 *  is a remainder, the full blocks that are present cannot
		 *  be the last block, so we can safey decrypt all of them.
		 *
		 * Some things to note:
		 *  - The above semantics will cause aes_ctx->ac_remainder to
<<<<<<< HEAD
		 *  never accumulate more than AES_BLOCK_LEN bytes of ciphertext.
		 *  Once we reach at least AES_BLOCK_LEN + 1 bytes, we will
		 *  decrypt the contents of aes_ctx->ac_remainder by one of
		 *  the last two scenarios described above.
=======
		 *  never accumulate more than AES_BLOCK_LEN bytes of
		 *  ciphertext. Once we reach at least AES_BLOCK_LEN + 1 bytes,
		 *  we will decrypt the contents of aes_ctx->ac_remainder by one
		 *  of the last two scenarios described above.
>>>>>>> 4941d7e2
		 *
		 *  - We must always end up with AES_BLOCK_LEN bytes of data
		 *  in aes_ctx->ac_remainder when C_DecryptFinal() is called.
		 *  The first and third scenarios above may leave
		 *  aes_ctx->ac_remainder with less than AES_BLOCK_LEN bytes,
		 *  however the total size of the input ciphertext that's
		 *  been decrypted must end up a multiple of AES_BLOCK_LEN.
		 *  Therefore, we can always assume when there is a
		 *  remainder that more data is coming.  If we do end up
		 *  with a remainder that's not AES_BLOCK_LEN bytes long
		 *  when C_DecryptFinal() is called, the input is assumed
		 *  invalid and we return CKR_DATA_LEN_RANGE (see
		 *  soft_aes_decrypt_final()).
		 */

		VERIFY3U(aes_ctx->ac_remainder_len, <=, AES_BLOCK_LEN);
		if (in_len >= SIZE_MAX - AES_BLOCK_LEN)
			return (CKR_ENCRYPTED_DATA_LEN_RANGE);
<<<<<<< HEAD

		out_len = aes_ctx->ac_remainder_len + in_len;

=======

		out_len = aes_ctx->ac_remainder_len + in_len;

>>>>>>> 4941d7e2
		if (out_len <= AES_BLOCK_LEN) {
			/*
			 * The first scenario detailed above, accumulate
			 * ciphertext in ac_remainder_len and return.
			 */
			uint8_t *dest = (uint8_t *)aes_ctx->ac_remainder +
			    aes_ctx->ac_remainder_len;

			bcopy(pEncryptedData, dest, in_len);
			aes_ctx->ac_remainder_len += in_len;
			*pulDataLen = 0;

			/*
			 * Since we aren't writing an output, and are returning
			 * here, we don't need to adjust out_len -- we never
			 * reach the output buffer size checks after the
			 * switch statement.
			 */
			return (CKR_OK);
		} else if (out_len % AES_BLOCK_LEN == 0) {
			/*
			 * The second scenario decribed above. The total amount
			 * available is a multiple of AES_BLOCK_LEN, and
			 * we have more than one block.  We reduce the
			 * input size (in_len) by AES_BLOCK_LEN. We also
			 * reduce the output size (out_len) by AES_BLOCK_LEN
			 * for the output buffer size checks that follow
			 * the switch statement. In certain situations,
			 * PKCS#11 requires this to be an exact value, so
			 * the size check cannot occur for CKM_AES_CBC_PAD
			 * until after we've determine which scenario we
			 * have.
			 *
			 * Because we never accumulate more than AES_BLOCK_LEN
			 * bytes in aes_ctx->ac_remainder, when we are in
			 * this scenario, the following VERIFYs should always
			 * be true (and serve as a final safeguard against
			 * underflow).
			 */
			VERIFY3U(in_len, >=, AES_BLOCK_LEN);

			buffer_block = pEncryptedData + in_len - AES_BLOCK_LEN;

			in_len -= AES_BLOCK_LEN;

			/*
			 * This else clause explicity checks
			 * out_len > AES_BLOCK_LEN, so this is also safe.
			 */
			out_len -= AES_BLOCK_LEN;
		} else {
			/*
			 * The third scenario above.  We have at least
			 * AES_BLOCK_LEN + 1 bytes, but the total amount of
			 * input ciphertext available is not an exact
			 * multiple of AES_BLOCK_LEN.  Let
			 * aes_decrypt_contiguous_blocks() handle the
			 * buffering of the remainder.  Update the
			 * output size to reflect the actual amount of output
			 * we want to emit for the checks after the switch
			 * statement.
			 */
			out_len &= ~(AES_BLOCK_LEN - 1);
		}
		break;
<<<<<<< HEAD
	case CKM_AES_CTR:
		/*
		 * CKM_AES_CTR is a stream cipher, so we always output
		 * exactly as much output plaintext as input ciphertext
		 */
		out_len = in_len;
		break;
=======
>>>>>>> 4941d7e2
	default:
		out_len = aes_ctx->ac_remainder_len + in_len;
		out_len &= ~(AES_BLOCK_LEN - 1);
		break;
	}

	/*
	 * C_DecryptUpdate() verifies that pulDataLen is not NULL prior
	 * to calling soft_decrypt_common() (which calls us).
	 */

	if (pData == NULL) {
		/*
		 * If the output buffer (pData) is NULL, that means the
		 * caller is inquiring about the size buffer needed to
		 * complete the C_DecryptUpdate() request.  While we are
		 * permitted to set *pulDataLen to an estimated value that can
		 * be 'slightly' larger than the actual value required,
		 * since we know the exact size we need, we stick with the
		 * exact size.
		 */
		*pulDataLen = out_len;
		return (CKR_OK);
	}

	if (*pulDataLen < out_len) {
		/*
		 * Not an inquiry, but the output buffer isn't large enough.
		 * PKCS#11 requires that this scenario not fail fatally (as
		 * well as return a different error value). This situation
		 * also requires us to set *pulDataLen to the _exact_ size
		 * required.
		 */
		*pulDataLen = out_len;
		return (CKR_BUFFER_TOO_SMALL);
	}

	rc = aes_decrypt_contiguous_blocks(aes_ctx, (char *)pEncryptedData,
	    in_len, &out);

	if (rc != CRYPTO_SUCCESS) {
		rv = CKR_FUNCTION_FAILED;
		goto done;
	}

	*pulDataLen = out.cd_offset;

	switch (mech) {
<<<<<<< HEAD
=======
	case CKM_AES_CTR:
		if (aes_ctx->ac_remainder_len == 0) {
			break;
		}
		rc = ctr_mode_final((ctr_ctx_t *)aes_ctx, &out,
		    aes_encrypt_block);
		rv = crypto2pkcs11_error_number(rc);
		break;
>>>>>>> 4941d7e2
	case CKM_AES_CBC_PAD:
		if (buffer_block == NULL) {
			break;
		}

		VERIFY0(aes_ctx->ac_remainder_len);

		/*
		 * We had multiple blocks of data to decrypt with nothing
		 * left over and deferred decrypting the last block of data.
		 * Copy it into aes_ctx->ac_remainder to decrypt on the
		 * next update call (or final).
		 */
		bcopy(buffer_block, aes_ctx->ac_remainder, AES_BLOCK_LEN);
		aes_ctx->ac_remainder_len = AES_BLOCK_LEN;
		break;
	}

done:
	return (rv);
}

CK_RV
soft_aes_encrypt_final(soft_session_t *session_p,
    CK_BYTE_PTR pLastEncryptedPart, CK_ULONG_PTR pulLastEncryptedPartLen)
{
	aes_ctx_t *aes_ctx = session_p->encrypt.context;
	crypto_data_t data = {
		.cd_format = CRYPTO_DATA_RAW,
		.cd_offset = 0,
		.cd_length = *pulLastEncryptedPartLen,
		.cd_raw.iov_base = (char *)pLastEncryptedPart,
		.cd_raw.iov_len = *pulLastEncryptedPartLen
	};
	CK_MECHANISM_TYPE mech = session_p->encrypt.mech.mechanism;
	CK_RV rv = CKR_OK;
	size_t out_len;
	int rc = CRYPTO_SUCCESS;
<<<<<<< HEAD

	switch (mech) {
	case CKM_AES_CBC_PAD:
		/*
		 * We always add 1..AES_BLOCK_LEN of padding to the input
		 * plaintext to round up to a multiple of AES_BLOCK_LEN.
		 * During encryption, we never output a partially encrypted
		 * block (that is the amount encrypted by each call of
		 * C_EncryptUpdate() is always either 0 or n * AES_BLOCK_LEN).
		 * As a result, at the end of the encryption operation, we
		 * output AES_BLOCK_LEN bytes of data -- this could be a full
		 * block of padding, or a combination of data + padding.
		 */
		out_len = AES_BLOCK_LEN;
		break;
	case CKM_AES_CTR:
		/*
		 * Since CKM_AES_CTR is a stream cipher, we never buffer any
		 * input, so we always have 0 remaining bytes of output.
		 */
		out_len = 0;
		break;
	case CKM_AES_CCM:
		out_len = aes_ctx->ac_remainder_len +
		    aes_ctx->acu.acu_ccm.ccm_mac_len;
		break;
	case CKM_AES_GCM:
		out_len = aes_ctx->ac_remainder_len +
		    aes_ctx->acu.acu_gcm.gcm_tag_len;
		break;
	case CKM_AES_CMAC:
	case CKM_AES_CMAC_GENERAL:
		out_len = AES_BLOCK_LEN;
		break;
	default:
		/*
		 * Everything other AES mechansism requires full blocks of
		 * input.  If the input was not an exact multiple of
		 * AES_BLOCK_LEN, it is a fatal error.
		 */
		if (aes_ctx->ac_remainder_len > 0) {
			rv = CKR_DATA_LEN_RANGE;
			goto done;
		}
		out_len = 0;
	}

	if (*pulLastEncryptedPartLen < out_len || pLastEncryptedPart == NULL) {
		*pulLastEncryptedPartLen = out_len;
		return ((pLastEncryptedPart == NULL) ?
		    CKR_OK : CKR_BUFFER_TOO_SMALL);
	}

	switch (mech) {
=======

	switch (mech) {
	case CKM_AES_CBC_PAD:
		/*
		 * We always add 1..AES_BLOCK_LEN of padding to the input
		 * plaintext to round up to a multiple of AES_BLOCK_LEN.
		 * During encryption, we never output a partially encrypted
		 * block (that is the amount encrypted by each call of
		 * C_EncryptUpdate() is always either 0 or n * AES_BLOCK_LEN).
		 * As a result, at the end of the encryption operation, we
		 * output AES_BLOCK_LEN bytes of data -- this could be a full
		 * block of padding, or a combination of data + padding.
		 */
		out_len = AES_BLOCK_LEN;
		break;
	case CKM_AES_CTR:
		out_len = aes_ctx->ac_remainder_len;
		break;
	case CKM_AES_CCM:
		out_len = aes_ctx->ac_remainder_len +
		    aes_ctx->acu.acu_ccm.ccm_mac_len;
		break;
	case CKM_AES_GCM:
		out_len = aes_ctx->ac_remainder_len +
		    aes_ctx->acu.acu_gcm.gcm_tag_len;
		break;
	case CKM_AES_CMAC:
	case CKM_AES_CMAC_GENERAL:
		out_len = AES_BLOCK_LEN;
		break;
	default:
		/*
		 * Everything other AES mechansism requires full blocks of
		 * input.  If the input was not an exact multiple of
		 * AES_BLOCK_LEN, it is a fatal error.
		 */
		if (aes_ctx->ac_remainder_len > 0) {
			rv = CKR_DATA_LEN_RANGE;
			goto done;
		}
		out_len = 0;
	}

	if (*pulLastEncryptedPartLen < out_len || pLastEncryptedPart == NULL) {
		*pulLastEncryptedPartLen = out_len;
		return ((pLastEncryptedPart == NULL) ?
		    CKR_OK : CKR_BUFFER_TOO_SMALL);
	}

	switch (mech) {
>>>>>>> 4941d7e2
	case CKM_AES_CBC_PAD: {
		char block[AES_BLOCK_LEN] = { 0 };
		size_t padlen = AES_BLOCK_LEN - aes_ctx->ac_remainder_len;

		if (padlen == 0) {
			padlen = AES_BLOCK_LEN;
		}

		(void) memset(block, padlen & 0xff, sizeof (block));
		rc = aes_encrypt_contiguous_blocks(aes_ctx, block,
		    padlen, &data);
		explicit_bzero(block, sizeof (block));
		break;
	}
	case CKM_AES_CTR:
<<<<<<< HEAD
		/*
		 * Since CKM_AES_CTR is a stream cipher, we never
		 * buffer any data, and thus have no remaining data
		 * to output at the end
		 */
=======
		if (aes_ctx->ac_remainder_len == 0) {
			break;
		}

		rc = ctr_mode_final((ctr_ctx_t *)aes_ctx, &data,
		    aes_encrypt_block);
>>>>>>> 4941d7e2
		break;
	case CKM_AES_CCM:
		rc = ccm_encrypt_final((ccm_ctx_t *)aes_ctx, &data,
		    AES_BLOCK_LEN, aes_encrypt_block, aes_xor_block);
		break;
	case CKM_AES_GCM:
		rc = gcm_encrypt_final((gcm_ctx_t *)aes_ctx, &data,
		    AES_BLOCK_LEN, aes_encrypt_block, aes_copy_block,
		    aes_xor_block);
		break;
	case CKM_AES_CMAC:
	case CKM_AES_CMAC_GENERAL:
		rc = cmac_mode_final((cbc_ctx_t *)aes_ctx, &data,
		    aes_encrypt_block, aes_xor_block);
		break;
	default:
		break;
	}
	rv = crypto2pkcs11_error_number(rc);

done:
	if (rv == CKR_OK) {
		*pulLastEncryptedPartLen = data.cd_offset;
	}

	soft_aes_free_ctx(aes_ctx);
	session_p->encrypt.context = NULL;
	return (rv);
}

CK_RV
soft_aes_decrypt_final(soft_session_t *session_p, CK_BYTE_PTR pLastPart,
    CK_ULONG_PTR pulLastPartLen)
{
	aes_ctx_t *aes_ctx = session_p->decrypt.context;
	CK_MECHANISM_TYPE mech = session_p->decrypt.mech.mechanism;
	CK_RV rv = CKR_OK;
	int rc = CRYPTO_SUCCESS;
	size_t out_len;
	crypto_data_t out = {
		.cd_format = CRYPTO_DATA_RAW,
		.cd_offset = 0,
		.cd_length = *pulLastPartLen,
		.cd_raw.iov_base = (char *)pLastPart,
		.cd_raw.iov_len = *pulLastPartLen
	};

	switch (mech) {
	case CKM_AES_CBC_PAD:
		/*
		 * PKCS#11 requires that a caller can discover the size of
		 * the output buffer required by calling
		 * C_DecryptFinal(hSession, NULL, &len) which sets
		 * *pulLastPartLen to the size required.  However, it also
		 * allows if one calls C_DecryptFinal with a buffer (i.e.
		 * pLastPart != NULL) that is too small, to return
		 * CKR_BUFFER_TOO_SMALL with *pulLastPartLen set to the
		 * _exact_ size required (when pLastPart is NULL, the
		 * implementation is allowed to set a 'sightly' larger
		 * value than is strictly necessary.  In either case, the
		 * caller is allowed to retry the operation (the operation
		 * is not terminated).
		 *
		 * With PKCS#7 padding, we cannot determine the exact size of
		 * the output until we decrypt the final block.  As such, the
		 * first time for a given decrypt operation we are called,
		 * we decrypt the final block and stash it in the aes_ctx
		 * remainder block.  On any subsequent calls in the
		 * current decrypt operation, we then can use the decrypted
		 * block as necessary to provide the correct semantics.
		 *
		 * The cleanup of aes_ctx when the operation terminates
		 * will take care of clearing out aes_ctx->ac_remainder_len.
		 */
		if ((aes_ctx->ac_flags & P11_DECRYPTED) == 0) {
			uint8_t block[AES_BLOCK_LEN] = { 0 };
			crypto_data_t block_out = {
				.cd_format = CRYPTO_DATA_RAW,
				.cd_offset = 0,
				.cd_length = sizeof (block),
				.cd_raw.iov_base = (char *)block,
				.cd_raw.iov_len = sizeof (block)
			};
			size_t amt, i;
			uint8_t pad_len;

			if (aes_ctx->ac_remainder_len != AES_BLOCK_LEN) {
				return (CKR_DATA_LEN_RANGE);
			}

			rc = aes_decrypt_contiguous_blocks(aes_ctx,
			    (char *)block, 0, &block_out);
			if (rc != CRYPTO_SUCCESS) {
				explicit_bzero(block, sizeof (block));
				return (CKR_FUNCTION_FAILED);
			}

			pad_len = block[AES_BLOCK_LEN - 1];

			/*
			 * RFC5652 6.3 The amount of padding must be
			 * block_sz - (len mod block_size).  This means
			 * the amount of padding must always be in the
			 * range [1..block_size].
			 */
			if (pad_len == 0 || pad_len > AES_BLOCK_LEN) {
				rv = CKR_ENCRYPTED_DATA_INVALID;
				explicit_bzero(block, sizeof (block));
				goto done;
			}
			amt = AES_BLOCK_LEN - pad_len;

			/*
			 * Verify the padding is correct.  Try to do so
			 * in as constant a time as possible.
			 */
			for (i = amt; i < AES_BLOCK_LEN; i++) {
				if (block[i] != pad_len) {
					rv = CKR_ENCRYPTED_DATA_INVALID;
				}
			}
			if (rv != CKR_OK) {
				explicit_bzero(block, sizeof (block));
				goto done;
			}

			bcopy(block, aes_ctx->ac_remainder, amt);
			explicit_bzero(block, sizeof (block));

			aes_ctx->ac_flags |= P11_DECRYPTED;
			aes_ctx->ac_remainder_len = amt;
		}

		out_len = aes_ctx->ac_remainder_len;
		break;
	case CKM_AES_CTR:
<<<<<<< HEAD
		/*
		 * Since CKM_AES_CTR is a stream cipher, we never have
		 * any remaining bytes to output.
		 */
		out_len = 0;
		break;
	case CKM_AES_CCM:
		out_len = aes_ctx->ac_data_len;
		break;
	case CKM_AES_GCM:
		out_len = aes_ctx->acu.acu_gcm.gcm_processed_data_len -
		    aes_ctx->acu.acu_gcm.gcm_tag_len;
		break;
	default:
		/*
		 * The remaining mechanims require an exact multiple of
		 * AES_BLOCK_LEN of ciphertext.  Any other value is an error.
		 */
=======
		out_len = aes_ctx->ac_remainder_len;
		break;
	case CKM_AES_CCM:
		out_len = aes_ctx->ac_data_len;
		break;
	case CKM_AES_GCM:
		out_len = aes_ctx->acu.acu_gcm.gcm_processed_data_len -
		    aes_ctx->acu.acu_gcm.gcm_tag_len;
		break;
	default:
		/*
		 * The remaining mechanims require an exact multiple of
		 * AES_BLOCK_LEN of ciphertext.  Any other value is an error.
		 */
>>>>>>> 4941d7e2
		if (aes_ctx->ac_remainder_len > 0) {
			rv = CKR_DATA_LEN_RANGE;
			goto done;
		}
		out_len = 0;
		break;
	}

	if (*pulLastPartLen < out_len || pLastPart == NULL) {
		*pulLastPartLen = out_len;
		return ((pLastPart == NULL) ? CKR_OK : CKR_BUFFER_TOO_SMALL);
	}

	switch (mech) {
	case CKM_AES_CBC_PAD:
		*pulLastPartLen = out_len;
		if (out_len == 0) {
			break;
		}
		bcopy(aes_ctx->ac_remainder, pLastPart, out_len);
		out.cd_offset += out_len;
		break;
	case CKM_AES_CCM:
		ASSERT3U(aes_ctx->ac_processed_data_len, ==, out_len);
		ASSERT3U(aes_ctx->ac_processed_mac_len, ==,
		    aes_ctx->ac_mac_len);

		rc = ccm_decrypt_final((ccm_ctx_t *)aes_ctx, &out,
		    AES_BLOCK_LEN, aes_encrypt_block, aes_copy_block,
		    aes_xor_block);
		break;
	case CKM_AES_GCM:
		rc = gcm_decrypt_final((gcm_ctx_t *)aes_ctx, &out,
		    AES_BLOCK_LEN, aes_encrypt_block, aes_xor_block);
		break;
	default:
		break;
	}

	VERIFY3U(out.cd_offset, ==, out_len);
	rv = crypto2pkcs11_error_number(rc);

done:
	if (rv == CKR_OK) {
		*pulLastPartLen = out.cd_offset;
	}

	soft_aes_free_ctx(aes_ctx);
	session_p->decrypt.context = NULL;

	return (rv);
}

/*
 * Allocate and initialize AES contexts for sign and verify operations
 * (including the underlying encryption context needed to sign or verify) --
 * called by C_SignInit() and C_VerifyInit() to perform the CKM_AES_* MAC
 * mechanisms. For general-length AES MAC, also validate the MAC length.
 */
CK_RV
soft_aes_sign_verify_init_common(soft_session_t *session_p,
    CK_MECHANISM_PTR pMechanism, soft_object_t *key_p, boolean_t sign_op)
{
	soft_aes_sign_ctx_t	*ctx = NULL;
	/* For AES CMAC (the only AES MAC currently), iv is always 0 */
	CK_BYTE		iv[AES_BLOCK_LEN] = { 0 };
	CK_MECHANISM	encrypt_mech = {
		.mechanism = CKM_AES_CMAC,
		.pParameter = iv,
		.ulParameterLen = sizeof (iv)
	};
	CK_RV		rv;
	size_t		mac_len = AES_BLOCK_LEN;

	if (key_p->key_type != CKK_AES)
		return (CKR_KEY_TYPE_INCONSISTENT);

	/* C_{Sign,Verify}Init() validate pMechanism != NULL */
	if (pMechanism->mechanism == CKM_AES_CMAC_GENERAL) {
		if (pMechanism->pParameter == NULL) {
			return (CKR_MECHANISM_PARAM_INVALID);
		}

		mac_len = *(CK_MAC_GENERAL_PARAMS *)pMechanism->pParameter;

		if (mac_len > AES_BLOCK_LEN) {
			return (CKR_MECHANISM_PARAM_INVALID);
		}
	}

	ctx = calloc(1, sizeof (*ctx));
	if (ctx == NULL) {
		return (CKR_HOST_MEMORY);
	}

	rv = soft_aes_check_mech_param(pMechanism, &ctx->aes_ctx);
	if (rv != CKR_OK) {
		soft_aes_free_ctx(ctx->aes_ctx);
		goto done;
	}

	if ((rv = soft_encrypt_init_internal(session_p, &encrypt_mech,
	    key_p)) != CKR_OK) {
		soft_aes_free_ctx(ctx->aes_ctx);
		goto done;
	}

	ctx->mac_len = mac_len;

	(void) pthread_mutex_lock(&session_p->session_mutex);

	if (sign_op) {
		session_p->sign.context = ctx;
		session_p->sign.mech.mechanism = pMechanism->mechanism;
	} else {
		session_p->verify.context = ctx;
		session_p->verify.mech.mechanism = pMechanism->mechanism;
	}

	(void) pthread_mutex_unlock(&session_p->session_mutex);

done:
	if (rv != CKR_OK) {
		soft_aes_free_ctx(ctx->aes_ctx);
		free(ctx);
	}

	return (rv);
}

CK_RV
soft_aes_sign_verify_common(soft_session_t *session_p, CK_BYTE_PTR pData,
    CK_ULONG ulDataLen, CK_BYTE_PTR pSigned, CK_ULONG_PTR pulSignedLen,
    boolean_t sign_op, boolean_t Final)
{
	soft_aes_sign_ctx_t	*soft_aes_ctx_sign_verify;
	CK_RV			rv;
	CK_BYTE			*pEncrypted = NULL;
	CK_ULONG		ulEncryptedLen = AES_BLOCK_LEN;
	CK_BYTE			last_block[AES_BLOCK_LEN];

	if (sign_op) {
		soft_aes_ctx_sign_verify =
		    (soft_aes_sign_ctx_t *)session_p->sign.context;

		if (soft_aes_ctx_sign_verify->mac_len == 0) {
			*pulSignedLen = 0;
			goto clean_exit;
		}

		/* Application asks for the length of the output buffer. */
		if (pSigned == NULL) {
			*pulSignedLen = soft_aes_ctx_sign_verify->mac_len;
			return (CKR_OK);
		}

		/* Is the application-supplied buffer large enough? */
		if (*pulSignedLen < soft_aes_ctx_sign_verify->mac_len) {
			*pulSignedLen = soft_aes_ctx_sign_verify->mac_len;
			return (CKR_BUFFER_TOO_SMALL);
		}
	} else {
		soft_aes_ctx_sign_verify =
		    (soft_aes_sign_ctx_t *)session_p->verify.context;
	}

	if (Final) {
		rv = soft_encrypt_final(session_p, last_block,
		    &ulEncryptedLen);
	} else {
		rv = soft_encrypt(session_p, pData, ulDataLen,
		    last_block, &ulEncryptedLen);
	}

	if (rv == CKR_OK) {
		*pulSignedLen = soft_aes_ctx_sign_verify->mac_len;

		/* the leftmost mac_len bytes of last_block is our MAC */
		(void) memcpy(pSigned, last_block, *pulSignedLen);
	}

clean_exit:

	(void) pthread_mutex_lock(&session_p->session_mutex);

	/* soft_encrypt_common() has freed the encrypt context */
	if (sign_op) {
		free(session_p->sign.context);
		session_p->sign.context = NULL;
	} else {
		free(session_p->verify.context);
		session_p->verify.context = NULL;
	}
	session_p->encrypt.flags = 0;

	(void) pthread_mutex_unlock(&session_p->session_mutex);

	if (pEncrypted) {
		free(pEncrypted);
	}

	return (rv);
}

/*
 * Called by soft_sign_update()
 */
CK_RV
soft_aes_mac_sign_verify_update(soft_session_t *session_p, CK_BYTE_PTR pPart,
    CK_ULONG ulPartLen)
{
	CK_BYTE		buf[AES_BLOCK_LEN];
	CK_ULONG	ulEncryptedLen = AES_BLOCK_LEN;
	CK_RV		rv;

	rv = soft_encrypt_update(session_p, pPart, ulPartLen,
	    buf, &ulEncryptedLen);
	explicit_bzero(buf, sizeof (buf));

	return (rv);
}

void
soft_aes_free_ctx(aes_ctx_t *ctx)
{
	size_t len = 0;

	if (ctx == NULL)
		return;

	if (ctx->ac_flags & ECB_MODE) {
		len = sizeof (ecb_ctx_t);
	} else if (ctx->ac_flags & (CBC_MODE|CMAC_MODE)) {
		len = sizeof (cbc_ctx_t);
	} else if (ctx->ac_flags & CTR_MODE) {
		len = sizeof (ctr_ctx_t);
	} else if (ctx->ac_flags & CCM_MODE) {
		len = sizeof (ccm_ctx_t);
	} else if (ctx->ac_flags & GCM_MODE) {
		len = sizeof (gcm_ctx_t);
	}

	freezero(ctx->ac_keysched, ctx->ac_keysched_len);
	freezero(ctx, len);
}<|MERGE_RESOLUTION|>--- conflicted
+++ resolved
@@ -815,12 +815,8 @@
 	int rc;
 
 	/* Check size of the output buffer */
-<<<<<<< HEAD
 	switch (mech) {
 	case CKM_AES_CMAC:
-=======
-	if (aes_ctx->ac_flags & CMAC_MODE) {
->>>>>>> 4941d7e2
 		/*
 		 * The underlying CMAC implementation handles the storing of
 		 * extra bytes and does not output any data until *_final,
@@ -870,22 +866,8 @@
 
 	if (rc != CRYPTO_SUCCESS) {
 		return (CKR_FUNCTION_FAILED);
-<<<<<<< HEAD
-	}
-
-=======
-	}
-
-	/*
-	 * Since AES counter mode is a stream cipher, we call ctr_mode_final()
-	 * to pick up any remaining bytes.  It is an internal function that
-	 * does not destroy the context like *normal* final routines.
-	 */
-	if ((aes_ctx->ac_flags & CTR_MODE) && (aes_ctx->ac_remainder_len > 0)) {
-		rc = ctr_mode_final((ctr_ctx_t *)aes_ctx, &out,
-		    aes_encrypt_block);
-	}
->>>>>>> 4941d7e2
+	}
+
 	rv = crypto2pkcs11_error_number(rc);
 
 	return (rv);
@@ -988,17 +970,10 @@
 		 *
 		 * Some things to note:
 		 *  - The above semantics will cause aes_ctx->ac_remainder to
-<<<<<<< HEAD
-		 *  never accumulate more than AES_BLOCK_LEN bytes of ciphertext.
-		 *  Once we reach at least AES_BLOCK_LEN + 1 bytes, we will
-		 *  decrypt the contents of aes_ctx->ac_remainder by one of
-		 *  the last two scenarios described above.
-=======
 		 *  never accumulate more than AES_BLOCK_LEN bytes of
 		 *  ciphertext. Once we reach at least AES_BLOCK_LEN + 1 bytes,
 		 *  we will decrypt the contents of aes_ctx->ac_remainder by one
 		 *  of the last two scenarios described above.
->>>>>>> 4941d7e2
 		 *
 		 *  - We must always end up with AES_BLOCK_LEN bytes of data
 		 *  in aes_ctx->ac_remainder when C_DecryptFinal() is called.
@@ -1017,15 +992,9 @@
 		VERIFY3U(aes_ctx->ac_remainder_len, <=, AES_BLOCK_LEN);
 		if (in_len >= SIZE_MAX - AES_BLOCK_LEN)
 			return (CKR_ENCRYPTED_DATA_LEN_RANGE);
-<<<<<<< HEAD
 
 		out_len = aes_ctx->ac_remainder_len + in_len;
 
-=======
-
-		out_len = aes_ctx->ac_remainder_len + in_len;
-
->>>>>>> 4941d7e2
 		if (out_len <= AES_BLOCK_LEN) {
 			/*
 			 * The first scenario detailed above, accumulate
@@ -1091,7 +1060,6 @@
 			out_len &= ~(AES_BLOCK_LEN - 1);
 		}
 		break;
-<<<<<<< HEAD
 	case CKM_AES_CTR:
 		/*
 		 * CKM_AES_CTR is a stream cipher, so we always output
@@ -1099,8 +1067,6 @@
 		 */
 		out_len = in_len;
 		break;
-=======
->>>>>>> 4941d7e2
 	default:
 		out_len = aes_ctx->ac_remainder_len + in_len;
 		out_len &= ~(AES_BLOCK_LEN - 1);
@@ -1149,8 +1115,6 @@
 	*pulDataLen = out.cd_offset;
 
 	switch (mech) {
-<<<<<<< HEAD
-=======
 	case CKM_AES_CTR:
 		if (aes_ctx->ac_remainder_len == 0) {
 			break;
@@ -1159,7 +1123,6 @@
 		    aes_encrypt_block);
 		rv = crypto2pkcs11_error_number(rc);
 		break;
->>>>>>> 4941d7e2
 	case CKM_AES_CBC_PAD:
 		if (buffer_block == NULL) {
 			break;
@@ -1198,7 +1161,6 @@
 	CK_RV rv = CKR_OK;
 	size_t out_len;
 	int rc = CRYPTO_SUCCESS;
-<<<<<<< HEAD
 
 	switch (mech) {
 	case CKM_AES_CBC_PAD:
@@ -1253,58 +1215,6 @@
 	}
 
 	switch (mech) {
-=======
-
-	switch (mech) {
-	case CKM_AES_CBC_PAD:
-		/*
-		 * We always add 1..AES_BLOCK_LEN of padding to the input
-		 * plaintext to round up to a multiple of AES_BLOCK_LEN.
-		 * During encryption, we never output a partially encrypted
-		 * block (that is the amount encrypted by each call of
-		 * C_EncryptUpdate() is always either 0 or n * AES_BLOCK_LEN).
-		 * As a result, at the end of the encryption operation, we
-		 * output AES_BLOCK_LEN bytes of data -- this could be a full
-		 * block of padding, or a combination of data + padding.
-		 */
-		out_len = AES_BLOCK_LEN;
-		break;
-	case CKM_AES_CTR:
-		out_len = aes_ctx->ac_remainder_len;
-		break;
-	case CKM_AES_CCM:
-		out_len = aes_ctx->ac_remainder_len +
-		    aes_ctx->acu.acu_ccm.ccm_mac_len;
-		break;
-	case CKM_AES_GCM:
-		out_len = aes_ctx->ac_remainder_len +
-		    aes_ctx->acu.acu_gcm.gcm_tag_len;
-		break;
-	case CKM_AES_CMAC:
-	case CKM_AES_CMAC_GENERAL:
-		out_len = AES_BLOCK_LEN;
-		break;
-	default:
-		/*
-		 * Everything other AES mechansism requires full blocks of
-		 * input.  If the input was not an exact multiple of
-		 * AES_BLOCK_LEN, it is a fatal error.
-		 */
-		if (aes_ctx->ac_remainder_len > 0) {
-			rv = CKR_DATA_LEN_RANGE;
-			goto done;
-		}
-		out_len = 0;
-	}
-
-	if (*pulLastEncryptedPartLen < out_len || pLastEncryptedPart == NULL) {
-		*pulLastEncryptedPartLen = out_len;
-		return ((pLastEncryptedPart == NULL) ?
-		    CKR_OK : CKR_BUFFER_TOO_SMALL);
-	}
-
-	switch (mech) {
->>>>>>> 4941d7e2
 	case CKM_AES_CBC_PAD: {
 		char block[AES_BLOCK_LEN] = { 0 };
 		size_t padlen = AES_BLOCK_LEN - aes_ctx->ac_remainder_len;
@@ -1320,20 +1230,11 @@
 		break;
 	}
 	case CKM_AES_CTR:
-<<<<<<< HEAD
 		/*
 		 * Since CKM_AES_CTR is a stream cipher, we never
 		 * buffer any data, and thus have no remaining data
 		 * to output at the end
 		 */
-=======
-		if (aes_ctx->ac_remainder_len == 0) {
-			break;
-		}
-
-		rc = ctr_mode_final((ctr_ctx_t *)aes_ctx, &data,
-		    aes_encrypt_block);
->>>>>>> 4941d7e2
 		break;
 	case CKM_AES_CCM:
 		rc = ccm_encrypt_final((ccm_ctx_t *)aes_ctx, &data,
@@ -1470,7 +1371,6 @@
 		out_len = aes_ctx->ac_remainder_len;
 		break;
 	case CKM_AES_CTR:
-<<<<<<< HEAD
 		/*
 		 * Since CKM_AES_CTR is a stream cipher, we never have
 		 * any remaining bytes to output.
@@ -1489,22 +1389,6 @@
 		 * The remaining mechanims require an exact multiple of
 		 * AES_BLOCK_LEN of ciphertext.  Any other value is an error.
 		 */
-=======
-		out_len = aes_ctx->ac_remainder_len;
-		break;
-	case CKM_AES_CCM:
-		out_len = aes_ctx->ac_data_len;
-		break;
-	case CKM_AES_GCM:
-		out_len = aes_ctx->acu.acu_gcm.gcm_processed_data_len -
-		    aes_ctx->acu.acu_gcm.gcm_tag_len;
-		break;
-	default:
-		/*
-		 * The remaining mechanims require an exact multiple of
-		 * AES_BLOCK_LEN of ciphertext.  Any other value is an error.
-		 */
->>>>>>> 4941d7e2
 		if (aes_ctx->ac_remainder_len > 0) {
 			rv = CKR_DATA_LEN_RANGE;
 			goto done;
