--- conflicted
+++ resolved
@@ -1004,13 +1004,9 @@
 	[VM_CAP_HALT_EXIT]  = "hlt_exit",
 	[VM_CAP_MTRAP_EXIT] = "mtrap_exit",
 	[VM_CAP_PAUSE_EXIT] = "pause_exit",
-<<<<<<< HEAD
-	[VM_CAP_UNRESTRICTED_GUEST] = "unrestricted_guest",
-=======
 #ifdef __FreeBSD__
 	[VM_CAP_UNRESTRICTED_GUEST] = "unrestricted_guest",
 #endif
->>>>>>> 8dcdeda1
 	[VM_CAP_ENABLE_INVPCID] = "enable_invpcid",
 	[VM_CAP_BPT_EXIT] = "bpt_exit",
 };
