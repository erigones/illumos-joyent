--- conflicted
+++ resolved
@@ -60,16 +60,7 @@
 
 LIBS +=		$(LINTLIB)
 LDLIBS +=	-lnvpair -lresolv -lnsl -lsocket -ldevinfo -ldhcputil \
-<<<<<<< HEAD
-		-linetutil -lc
-
-# libcrypto and libssl have no lint library, so we can only use it when
-# building
-$(DYNLIB) := LDLIBS += -lsunw_crypto -lsunw_ssl
-
-=======
-		-linetutil -lc -lcrypto -lssl
->>>>>>> d00075c7
+		-linetutil -lc -lsunw_crypto -lsunw_ssl
 CPPFLAGS =	-I$(SRC)/common/net/wanboot/crypt $(CPPFLAGS.master)
 CERRWARN +=	-_gcc=-Wno-switch
 CERRWARN +=	-_gcc=-Wno-parentheses
