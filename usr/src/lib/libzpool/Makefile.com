#
# CDDL HEADER START
#
# The contents of this file are subject to the terms of the
# Common Development and Distribution License (the "License").
# You may not use this file except in compliance with the License.
#
# You can obtain a copy of the license at usr/src/OPENSOLARIS.LICENSE
# or http://www.opensolaris.org/os/licensing.
# See the License for the specific language governing permissions
# and limitations under the License.
#
# When distributing Covered Code, include this CDDL HEADER in each
# file and include the License file at usr/src/OPENSOLARIS.LICENSE.
# If applicable, add the following below this CDDL HEADER, with the
# fields enclosed by brackets "[]" replaced with your own identifying
# information: Portions Copyright [yyyy] [name of copyright owner]
#
# CDDL HEADER END
#
#
# Copyright (c) 2005, 2010, Oracle and/or its affiliates. All rights reserved.
# Copyright (c) 2013, 2016 by Delphix. All rights reserved.
# Copyright 2020 Joyent, Inc.
# Copyright 2023 OmniOS Community Edition (OmniOSce) Association.
#

LIBRARY= libzpool.a
VERS= .1

# include the list of ZFS sources
include ../../../uts/common/Makefile.files
KERNEL_OBJS = kernel.o util.o
DTRACE_OBJS = zfs.o

OBJECTS=$(LUA_OBJS) $(ZFS_COMMON_OBJS) $(ZFS_SHARED_OBJS) $(KERNEL_OBJS)

# include library definitions
include ../../Makefile.lib

LUA_SRCS=		$(LUA_OBJS:%.o=../../../uts/common/fs/zfs/lua/%.c)
ZFS_COMMON_SRCS=	$(ZFS_COMMON_OBJS:%.o=../../../uts/common/fs/zfs/%.c)
ZFS_SHARED_SRCS=	$(ZFS_SHARED_OBJS:%.o=../../../common/zfs/%.c)
KERNEL_SRCS=		$(KERNEL_OBJS:%.o=../common/%.c)

SRCS=$(LUA_SRCS) $(ZFS_COMMON_SRCS) $(ZFS_SHARED_SRCS) $(KERNEL_SRCS)
SRCDIR=		../common

# There should be a mapfile here
MAPFILES =

LIBS +=		$(DYNLIB)

INCS += -I../common
INCS += -I../../../uts/common/fs/zfs
INCS += -I../../../uts/common/fs/zfs/lua
INCS += -I../../../common/zfs
INCS += -I../../../common
INCS += -I../../libzutil/common


CLEANFILES += ../common/zfs.h
CLEANFILES += $(EXTPICS)

$(LIBS): ../common/zfs.h

CSTD=	$(CSTD_GNU99)

CFLAGS +=	$(CCGDEBUG) $(CCVERBOSE) $(CNOGLOBAL)
CFLAGS64 +=	$(CCGDEBUG) $(CCVERBOSE) $(CNOGLOBAL)
LDLIBS +=	-lcmdutils -lumem -lavl -lnvpair -lz -lc -lmd \
		-lfakekernel -lzutil
NATIVE_LIBS +=	libz.so
CPPFLAGS.first =	-I$(SRC)/lib/libfakekernel/common
# The in-gate lz4 headers must take precedence over any that may appear in an
# adjunct.
CPPFLAGS.first +=	-I$(SRC)/common/lz4
CPPFLAGS +=	$(INCS)	-DDEBUG -D_FAKE_KERNEL

<<<<<<< HEAD

# The following is needed to fix the SmartOS build; see OS-6582. We cannot do
# a conditional appendage to INCS, since that breaks the lint build.
CFLAGS += -isystem $(ROOT)/usr/include
CFLAGS64 += -isystem $(ROOT)/usr/include

=======
>>>>>>> 85fe9a71
CERRWARN +=	-_gcc=-Wno-parentheses
CERRWARN +=	-_gcc=-Wno-switch
CERRWARN +=	-_gcc=-Wno-type-limits
CERRWARN +=	-_gcc=-Wno-unused-variable
CERRWARN +=	-_gcc=-Wno-empty-body
CERRWARN +=	-_gcc=-Wno-unused-function
CERRWARN +=	-_gcc=-Wno-unused-label

# not linted
SMATCH=off

.KEEP_STATE:

all: $(LIBS)

include ../../Makefile.targ

EXTPICS= $(DTRACE_OBJS:%=pics/%)

pics/%.o: ../../../uts/common/fs/zfs/%.c ../common/zfs.h
	$(COMPILE.c) -o $@ $<
	$(POST_PROCESS_O)

pics/%.o: ../../../uts/common/fs/zfs/lua/%.c
	$(COMPILE.c) -o $@ $<
	$(POST_PROCESS_O)

pics/%.o: ../../../common/zfs/%.c ../common/zfs.h
	$(COMPILE.c) -o $@ $<
	$(POST_PROCESS_O)

pics/%.o: ../../../common/lz4/%.c ../common/zfs.h
	$(COMPILE.c) -o $@ $<
	$(POST_PROCESS_O)

pics/%.o: ../common/%.d $(PICS)
	$(COMPILE.d) -C -s $< -o $@ $(PICS)
	$(POST_PROCESS_O)

../common/%.h: ../common/%.d
	$(DTRACE) -xnolibs -h -s $< -o $@<|MERGE_RESOLUTION|>--- conflicted
+++ resolved
@@ -77,15 +77,11 @@
 CPPFLAGS.first +=	-I$(SRC)/common/lz4
 CPPFLAGS +=	$(INCS)	-DDEBUG -D_FAKE_KERNEL
 
-<<<<<<< HEAD
-
 # The following is needed to fix the SmartOS build; see OS-6582. We cannot do
 # a conditional appendage to INCS, since that breaks the lint build.
 CFLAGS += -isystem $(ROOT)/usr/include
 CFLAGS64 += -isystem $(ROOT)/usr/include
 
-=======
->>>>>>> 85fe9a71
 CERRWARN +=	-_gcc=-Wno-parentheses
 CERRWARN +=	-_gcc=-Wno-switch
 CERRWARN +=	-_gcc=-Wno-type-limits
