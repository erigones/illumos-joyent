--- conflicted
+++ resolved
@@ -158,14 +158,10 @@
 	libinstzones	\
 	libpkg		\
 	libpcidb	\
-<<<<<<< HEAD
-	libvnd
-=======
 	libm1		\
 	libm		\
-	libmvec
-
->>>>>>> 25c28e83
+	libmvec		\
+	libvnd
 
 SUBDIRS += \
 	passwdutil	\
