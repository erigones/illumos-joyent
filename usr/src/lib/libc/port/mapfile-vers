--- conflicted
+++ resolved
@@ -78,8 +78,6 @@
 $add amd64
 $endif
 
-<<<<<<< HEAD
-=======
 SYMBOL_VERSION ILLUMOS_0.35 {
     protected:
 	qsort_r;
@@ -91,7 +89,6 @@
 	lutimes;
 } ILLUMOS_0.33;
 
->>>>>>> 8dcdeda1
 SYMBOL_VERSION ILLUMOS_0.33 {
     protected:
 	c16rtomb;
