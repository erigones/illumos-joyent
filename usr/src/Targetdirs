--- conflicted
+++ resolved
@@ -51,13 +51,10 @@
 	/boot/grub		\
 	/boot/grub/bin		\
 	/platform/i86pc		\
-<<<<<<< HEAD
-	/usr/lib/brand/lx \
+	/lib/libmvec		\
+	/usr/lib/brand/lx	\
 	/usr/lib/brand/lx/amd64 \
 	/usr/lib/brand/lx/distros \
-=======
-	/lib/libmvec		\
->>>>>>> 25c28e83
 	/usr/lib/xen		\
 	/usr/lib/xen/bin
 
