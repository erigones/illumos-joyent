--- conflicted
+++ resolved
@@ -88,11 +88,7 @@
 }
 
 void
-<<<<<<< HEAD
 chacha_ivsetup(chacha_ctx_t *x,const u8 *iv, const u8 *counter)
-=======
-chacha_ivsetup(chacha_ctx_t *x, const u8 *iv)
->>>>>>> 4a38094c
 {
   x->chacha_input[12] = counter == NULL ? 0 : U8TO32_LITTLE(counter + 0);
   x->chacha_input[13] = counter == NULL ? 0 : U8TO32_LITTLE(counter + 4);
