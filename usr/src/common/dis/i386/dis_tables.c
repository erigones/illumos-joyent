/*
 *
 * CDDL HEADER START
 *
 * The contents of this file are subject to the terms of the
 * Common Development and Distribution License (the "License").
 * You may not use this file except in compliance with the License.
 *
 * You can obtain a copy of the license at usr/src/OPENSOLARIS.LICENSE
 * or http://www.opensolaris.org/os/licensing.
 * See the License for the specific language governing permissions
 * and limitations under the License.
 *
 * When distributing Covered Code, include this CDDL HEADER in each
 * file and include the License file at usr/src/OPENSOLARIS.LICENSE.
 * If applicable, add the following below this CDDL HEADER, with the
 * fields enclosed by brackets "[]" replaced with your own identifying
 * information: Portions Copyright [yyyy] [name of copyright owner]
 *
 * CDDL HEADER END
 */
/*
 * Copyright (c) 2003, 2010, Oracle and/or its affiliates. All rights reserved.
 * Copyright 2019 Joyent, Inc.
<<<<<<< HEAD
=======
 * Copyright 2020 Robert Mustacchi
>>>>>>> 17abec59
 */

/*
 * Copyright (c) 2010, Intel Corporation.
 * All rights reserved.
 */

/*	Copyright (c) 1988 AT&T	*/
/*	  All Rights Reserved	*/

#include	"dis_tables.h"

/* BEGIN CSTYLED */

/*
 * Disassembly begins in dis_distable, which is equivalent to the One-byte
 * Opcode Map in the Intel IA32 ISA Reference (page A-6 in my copy).  The
 * decoding loops then traverse out through the other tables as necessary to
 * decode a given instruction.
 *
 * The behavior of this file can be controlled by one of the following flags:
 *
 *	DIS_TEXT	Include text for disassembly
 *	DIS_MEM		Include memory-size calculations
 *
 * Either or both of these can be defined.
 *
 * This file is not, and will never be, cstyled.  If anything, the tables should
 * be taken out another tab stop or two so nothing overlaps.
 */

/*
 * These functions must be provided for the consumer to do disassembly.
 */
#ifdef DIS_TEXT
extern char *strncpy(char *, const char *, size_t);
extern size_t strlen(const char *);
extern int strcmp(const char *, const char *);
extern int strncmp(const char *, const char *, size_t);
extern size_t strlcat(char *, const char *, size_t);
#endif


#define		TERM	0	/* used to indicate that the 'indirect' */
				/* field terminates - no pointer.	*/

/* Used to decode instructions. */
typedef struct	instable {
	struct instable	*it_indirect;	/* for decode op codes */
	uchar_t		it_adrmode;
#ifdef DIS_TEXT
	char		it_name[NCPS];
	uint_t		it_suffix:1;		/* mnem + "w", "l", or "d" */
#endif
#ifdef DIS_MEM
	uint_t		it_size:16;
#endif
	uint_t		it_invalid64:1;		/* opcode invalid in amd64 */
	uint_t		it_always64:1;		/* 64 bit when in 64 bit mode */
	uint_t		it_invalid32:1;		/* invalid in IA32 */
	uint_t		it_stackop:1;		/* push/pop stack operation */
	uint_t		it_vexwoxmm:1;		/* VEX instructions that don't use XMM/YMM */
	uint_t		it_avxsuf:2;		/* AVX2/AVX512 suffix rqd. */
	uint_t		it_vexopmask:1;		/* VEX inst. that use opmask */
} instable_t;

/*
 * Instruction formats.
 */
enum {
	UNKNOWN,
	MRw,
	IMlw,
	IMw,
	IR,
	OA,
	AO,
	MS,
	SM,
	Mv,
	Mw,
	M,		/* register or memory */
	MG9,		/* register or memory in group 9 (prefix optional) */
	Mb,		/* register or memory, always byte sized */
	MO,		/* memory only (no registers) */
	PREF,
	SWAPGS_RDTSCP,
	MONITOR_MWAIT,
	R,
	RA,
	SEG,
	MR,
	RM,
	RM_66r,		/* RM, but with a required 0x66 prefix */
	IA,
	MA,
	SD,
	AD,
	SA,
	D,
	INM,
	SO,
	BD,
	I,
	P,
	V,
	DSHIFT,		/* for double shift that has an 8-bit immediate */
	U,
	OVERRIDE,
	NORM,		/* instructions w/o ModR/M byte, no memory access */
	IMPLMEM,	/* instructions w/o ModR/M byte, implicit mem access */
	O,		/* for call	*/
	JTAB,		/* jump table	*/
	IMUL,		/* for 186 iimul instr  */
	CBW,		/* so data16 can be evaluated for cbw and variants */
	MvI,		/* for 186 logicals */
	ENTER,		/* for 186 enter instr  */
	RMw,		/* for 286 arpl instr */
	Ib,		/* for push immediate byte */
	F,		/* for 287 instructions */
	FF,		/* for 287 instructions */
	FFC,		/* for 287 instructions */
	DM,		/* 16-bit data */
	AM,		/* 16-bit addr */
	LSEG,		/* for 3-bit seg reg encoding */
	MIb,		/* for 386 logicals */
	SREG,		/* for 386 special registers */
	PREFIX,		/* a REP instruction prefix */
	LOCK,		/* a LOCK instruction prefix */
	INT3,		/* The int 3 instruction, which has a fake operand */
	INTx,		/* The normal int instruction, with explicit int num */
	DSHIFTcl,	/* for double shift that implicitly uses %cl */
	CWD,		/* so data16 can be evaluated for cwd and variants */
	RET,		/* single immediate 16-bit operand */
	MOVZ,		/* for movs and movz, with different size operands */
	CRC32,		/* for crc32, with different size operands */
	XADDB,		/* for xaddb */
	MOVSXZ,		/* AMD64 mov sign extend 32 to 64 bit instruction */
	MOVBE,		/* movbe instruction */

/*
 * MMX/SIMD addressing modes.
 */

	MMO,		/* Prefixable MMX/SIMD-Int	mm/mem	-> mm */
	MMOIMPL,	/* Prefixable MMX/SIMD-Int	mm	-> mm (mem) */
	MMO3P,		/* Prefixable MMX/SIMD-Int	mm	-> r32,imm8 */
	MMOM3,		/* Prefixable MMX/SIMD-Int	mm	-> r32	*/
	MMOS,		/* Prefixable MMX/SIMD-Int	mm	-> mm/mem */
	MMOMS,		/* Prefixable MMX/SIMD-Int	mm	-> mem */
	MMOPM,		/* MMX/SIMD-Int			mm/mem	-> mm,imm8 */
	MMOPM_66o,	/* MMX/SIMD-Int 0x66 optional	mm/mem	-> mm,imm8 */
	MMOPRM,		/* Prefixable MMX/SIMD-Int	r32/mem	-> mm,imm8 */
	MMOSH,		/* Prefixable MMX		mm,imm8	*/
	MM,		/* MMX/SIMD-Int			mm/mem	-> mm	*/
	MMS,		/* MMX/SIMD-Int			mm	-> mm/mem */
	MMSH,		/* MMX				mm,imm8 */
	XMMO,		/* Prefixable SIMD		xmm/mem	-> xmm */
	XMMOS,		/* Prefixable SIMD		xmm	-> xmm/mem */
	XMMOPM,		/* Prefixable SIMD		xmm/mem	w/to xmm,imm8 */
	XMMOMX,		/* Prefixable SIMD		mm/mem	-> xmm */
	XMMOX3,		/* Prefixable SIMD		xmm	-> r32 */
	XMMOXMM,	/* Prefixable SIMD		xmm/mem	-> mm	*/
	XMMOM,		/* Prefixable SIMD		xmm	-> mem */
	XMMOMS,		/* Prefixable SIMD		mem	-> xmm */
	XMM,		/* SIMD				xmm/mem	-> xmm */
	XMM_66r,	/* SIMD 0x66 prefix required	xmm/mem	-> xmm */
	XMM_66o,	/* SIMD 0x66 prefix optional	xmm/mem	-> xmm */
	XMMXIMPL,	/* SIMD				xmm	-> xmm (mem) */
	XMM3P,		/* SIMD				xmm	-> r32,imm8 */
	XMM3PM_66r,	/* SIMD 0x66 prefix required	xmm	-> r32/mem,imm8 */
	XMMP,		/* SIMD				xmm/mem w/to xmm,imm8 */
	XMMP_66o,	/* SIMD 0x66 prefix optional	xmm/mem w/to xmm,imm8 */
	XMMP_66r,	/* SIMD 0x66 prefix required	xmm/mem w/to xmm,imm8 */
	XMMPRM,		/* SIMD				r32/mem -> xmm,imm8 */
	XMMPRM_66r,	/* SIMD 0x66 prefix required	r32/mem -> xmm,imm8 */
	XMMS,		/* SIMD				xmm	-> xmm/mem */
	XMMM,		/* SIMD				mem	-> xmm */
	XMMM_66r,	/* SIMD	0x66 prefix required	mem	-> xmm */
	XMMMS,		/* SIMD				xmm	-> mem */
	XMM3MX,		/* SIMD				r32/mem -> xmm */
	XMM3MXS,	/* SIMD				xmm	-> r32/mem */
	XMMSH,		/* SIMD				xmm,imm8 */
	XMMXM3,		/* SIMD				xmm/mem -> r32 */
	XMMX3,		/* SIMD				xmm	-> r32 */
	XMMXMM,		/* SIMD				xmm/mem	-> mm */
	XMMMX,		/* SIMD				mm	-> xmm */
	XMMXM,		/* SIMD				xmm	-> mm */
	XMMX2I,		/* SIMD				xmm -> xmm, imm, imm */
	XMM2I,		/* SIMD				xmm, imm, imm */
	XMMFENCE,	/* SIMD lfence or mfence */
	XMMSFNC,	/* SIMD sfence (none or mem) */
	FSGS,		/* FSGSBASE if reg */
	XGETBV_XSETBV,
	VEX_NONE,	/* VEX  no operand */
	VEX_MO,		/* VEX	mod_rm		               -> implicit reg */
	VEX_RMrX,	/* VEX  VEX.vvvv, mod_rm               -> mod_reg */
	VEX_VRMrX,	/* VEX  mod_rm, VEX.vvvv               -> mod_rm */
	VEX_RRX,	/* VEX  VEX.vvvv, mod_reg              -> mod_rm */
	VEX_RMRX,	/* VEX  VEX.vvvv, mod_rm, imm8[7:4]    -> mod_reg */
	VEX_MX,		/* VEX  mod_rm                         -> mod_reg */
	VEX_MXI,	/* VEX  mod_rm, imm8                   -> mod_reg */
	VEX_XXI,	/* VEX  mod_rm, imm8                   -> VEX.vvvv */
	VEX_MR,		/* VEX  mod_rm                         -> mod_reg */
	VEX_RRI,	/* VEX  mod_reg, mod_rm                -> implicit(eflags/r32) */
	VEX_RX,		/* VEX  mod_reg                        -> mod_rm */
	VEX_KRR,	/* VEX  mod_rm                         -> mod_reg */
	VEX_KMR,	/* VEX  mod_reg                        -> mod_rm */
	VEX_KRM,	/* VEX  mod_rm                         -> mod_reg */
	VEX_RR,		/* VEX  mod_rm                         -> mod_reg */
	VEX_RRi,	/* VEX  mod_rm, imm8                   -> mod_reg */
	VEX_RM,		/* VEX  mod_reg                        -> mod_rm */
	VEX_RIM,	/* VEX  mod_reg, imm8                  -> mod_rm */
	VEX_RRM,	/* VEX  VEX.vvvv, mod_reg              -> mod_rm */
	VEX_RMX,	/* VEX  VEX.vvvv, mod_rm               -> mod_reg */
	VEX_SbVM,	/* VEX  SIB, VEX.vvvv                  -> mod_rm */
	VMx,		/* vmcall/vmlaunch/vmresume/vmxoff */
	VMxo,		/* VMx instruction with optional prefix */
	SVM,		/* AMD SVM instructions */
	BLS,		/* BLSR, BLSMSK, BLSI */
	FMA,		/* FMA instructions, all VEX_RMrX */
	ADX,		/* ADX instructions, support REX.w, mod_rm->mod_reg */
	EVEX_RX,	/* EVEX  mod_reg                      -> mod_rm */
	EVEX_MX,	/* EVEX  mod_rm                       -> mod_reg */
	EVEX_RMrX,	/* EVEX  EVEX.vvvv, mod_rm            -> mod_reg */
	EVEX_RMRX	/* EVEX  EVEX.vvvv, mod_rm, imm8      -> mod_reg */
};

/*
 * VEX prefixes
 */
#define VEX_2bytes	0xC5	/* the first byte of two-byte form */
#define VEX_3bytes	0xC4	/* the first byte of three-byte form */

#define	FILL	0x90	/* Fill byte used for alignment (nop)	*/

/*
** Register numbers for the i386
*/
#define	EAX_REGNO 0
#define	ECX_REGNO 1
#define	EDX_REGNO 2
#define	EBX_REGNO 3
#define	ESP_REGNO 4
#define	EBP_REGNO 5
#define	ESI_REGNO 6
#define	EDI_REGNO 7

/*
 * modes for immediate values
 */
#define	MODE_NONE	0
#define	MODE_IPREL	1	/* signed IP relative value */
#define	MODE_SIGNED	2	/* sign extended immediate */
#define	MODE_IMPLIED	3	/* constant value implied from opcode */
#define	MODE_OFFSET	4	/* offset part of an address */
#define	MODE_RIPREL	5	/* like IPREL, but from %rip (amd64) */

/*
 * The letters used in these macros are:
 *   IND - indirect to another to another table
 *   "T" - means to Terminate indirections (this is the final opcode)
 *   "S" - means "operand length suffix required"
 *   "Sa" - means AVX2 suffix (q/d) required
 *   "Sq" - means AVX512 suffix (q/d) required
 *   "Sd" - means AVX512 suffix (d/s) required
 *   "NS" - means "no suffix" which is the operand length suffix of the opcode
 *   "Z" - means instruction size arg required
 *   "u" - means the opcode is invalid in IA32 but valid in amd64
 *   "x" - means the opcode is invalid in amd64, but not IA32
 *   "y" - means the operand size is always 64 bits in 64 bit mode
 *   "p" - means push/pop stack operation
 *   "vr" - means VEX instruction that operates on normal registers, not fpu
 *   "vo" - means VEX instruction that operates on opmask registers, not fpu
 */

#define	AVS2	(uint_t)1	/* it_avxsuf: AVX2 q/d suffix handling */
#define	AVS5Q	(uint_t)2	/* it_avxsuf: AVX512 q/d suffix handling */
#define	AVS5D	(uint_t)3	/* it_avxsuf: AVX512 d/s suffix handling */

#if defined(DIS_TEXT) && defined(DIS_MEM)
#define	IND(table)		{(instable_t *)table, 0, "", 0, 0, 0, 0, 0, 0}
#define	INDx(table)		{(instable_t *)table, 0, "", 0, 0, 1, 0, 0, 0}
#define	TNS(name, amode)	{TERM, amode, name, 0, 0, 0, 0, 0, 0}
#define	TNSu(name, amode)	{TERM, amode, name, 0, 0, 0, 0, 1, 0}
#define	TNSx(name, amode)	{TERM, amode, name, 0, 0, 1, 0, 0, 0}
#define	TNSy(name, amode)	{TERM, amode, name, 0, 0, 0, 1, 0, 0}
#define	TNSyp(name, amode)	{TERM, amode, name, 0, 0, 0, 1, 0, 1}
#define	TNSZ(name, amode, sz)	{TERM, amode, name, 0, sz, 0, 0, 0, 0}
#define	TNSZy(name, amode, sz)	{TERM, amode, name, 0, sz, 0, 1, 0, 0}
#define	TNSZvr(name, amode, sz)	{TERM, amode, name, 0, sz, 0, 0, 0, 0, 1}
#define	TSvo(name, amode)	{TERM, amode, name, 1,  0, 0, 0, 0, 0, 0, 0, 1}
#define	TS(name, amode)		{TERM, amode, name, 1, 0, 0, 0, 0, 0}
#define	TSx(name, amode)	{TERM, amode, name, 1, 0, 1, 0, 0, 0}
#define	TSy(name, amode)	{TERM, amode, name, 1, 0, 0, 1, 0, 0}
#define	TSp(name, amode)	{TERM, amode, name, 1, 0, 0, 0, 0, 1}
#define	TSZ(name, amode, sz)	{TERM, amode, name, 1, sz, 0, 0, 0, 0}
#define	TSaZ(name, amode, sz)	{TERM, amode, name, 1, sz, 0, 0, 0, 0, 0, AVS2}
#define	TSq(name, amode)	{TERM, amode, name, 0, 0, 0, 0, 0, 0, 0, AVS5Q}
#define	TSd(name, amode)	{TERM, amode, name, 0, 0, 0, 0, 0, 0, 0, AVS5D}
#define	TSZx(name, amode, sz)	{TERM, amode, name, 1, sz, 1, 0, 0, 0}
#define	TSZy(name, amode, sz)	{TERM, amode, name, 1, sz, 0, 1, 0, 0}
#define	INVALID			{TERM, UNKNOWN, "", 0, 0, 0, 0, 0}
#elif defined(DIS_TEXT)
#define	IND(table)		{(instable_t *)table, 0, "", 0, 0, 0, 0, 0}
#define	INDx(table)		{(instable_t *)table, 0, "", 0, 1, 0, 0, 0}
#define	TNS(name, amode)	{TERM, amode, name, 0, 0, 0, 0, 0}
#define	TNSu(name, amode)	{TERM, amode, name, 0, 0, 0, 1, 0}
#define	TNSx(name, amode)	{TERM, amode, name, 0, 1, 0, 0, 0}
#define	TNSy(name, amode)	{TERM, amode, name, 0, 0, 1, 0, 0}
#define	TNSyp(name, amode)	{TERM, amode, name, 0, 0, 1, 0, 1}
#define	TNSZ(name, amode, sz)	{TERM, amode, name, 0, 0, 0, 0, 0}
#define	TNSZy(name, amode, sz)	{TERM, amode, name, 0, 0, 1, 0, 0}
#define	TNSZvr(name, amode, sz)	{TERM, amode, name, 0, 0, 0, 0, 0, 1}
#define	TSvo(name, amode)	{TERM, amode, name, 1, 0, 0, 0, 0, 0, 0, 1}
#define	TS(name, amode)		{TERM, amode, name, 1, 0, 0, 0, 0}
#define	TSx(name, amode)	{TERM, amode, name, 1, 1, 0, 0, 0}
#define	TSy(name, amode)	{TERM, amode, name, 1, 0, 1, 0, 0}
#define	TSp(name, amode)	{TERM, amode, name, 1, 0, 0, 0, 1}
#define	TSZ(name, amode, sz)	{TERM, amode, name, 1, 0, 0, 0, 0}
#define	TSaZ(name, amode, sz)	{TERM, amode, name, 1, 0, 0, 0, 0, 0, AVS2}
#define	TSq(name, amode)	{TERM, amode, name, 0, 0, 0, 0, 0, 0, AVS5Q}
#define	TSZx(name, amode, sz)	{TERM, amode, name, 1, 1, 0, 0, 0}
#define	TSZy(name, amode, sz)	{TERM, amode, name, 1, 0, 1, 0, 0}
#define	INVALID			{TERM, UNKNOWN, "", 0, 0, 0, 0, 0}
#elif defined(DIS_MEM)
#define	IND(table)		{(instable_t *)table, 0, 0, 0, 0, 0, 0}
#define	INDx(table)		{(instable_t *)table, 0, 0, 1, 0, 0, 0}
#define	TNS(name, amode)	{TERM, amode,  0, 0, 0, 0, 0}
#define	TNSu(name, amode)	{TERM, amode,  0, 0, 0, 1, 0}
#define	TNSy(name, amode)	{TERM, amode,  0, 0, 1, 0, 0}
#define	TNSyp(name, amode)	{TERM, amode,  0, 0, 1, 0, 1}
#define	TNSx(name, amode)	{TERM, amode,  0, 1, 0, 0, 0}
#define	TNSZ(name, amode, sz)	{TERM, amode, sz, 0, 0, 0, 0}
#define	TNSZy(name, amode, sz)	{TERM, amode, sz, 0, 1, 0, 0}
#define	TNSZvr(name, amode, sz)	{TERM, amode, sz, 0, 0, 0, 0, 1}
#define	TSvo(name, amode)	{TERM, amode,  0, 0, 0, 0, 0, 0, 0, 1}
#define	TS(name, amode)		{TERM, amode,  0, 0, 0, 0, 0}
#define	TSx(name, amode)	{TERM, amode,  0, 1, 0, 0, 0}
#define	TSy(name, amode)	{TERM, amode,  0, 0, 1, 0, 0}
#define	TSp(name, amode)	{TERM, amode,  0, 0, 0, 0, 1}
#define	TSZ(name, amode, sz)	{TERM, amode, sz, 0, 0, 0, 0}
#define	TSaZ(name, amode, sz)	{TERM, amode, sz, 0, 0, 0, 0, 0, AVS2}
#define	TSq(name, amode)	{TERM, amode, 0, 0, 0, 0, 0, 0, AVS5Q}
#define	TSZx(name, amode, sz)	{TERM, amode, sz, 1, 0, 0, 0}
#define	TSZy(name, amode, sz)	{TERM, amode, sz, 0, 1, 0, 0}
#define	INVALID			{TERM, UNKNOWN, 0, 0, 0, 0, 0}
#else
#define	IND(table)		{(instable_t *)table, 0, 0, 0, 0, 0}
#define	INDx(table)		{(instable_t *)table, 0, 1, 0, 0, 0}
#define	TNS(name, amode)	{TERM, amode,  0, 0, 0, 0}
#define	TNSu(name, amode)	{TERM, amode,  0, 0, 1, 0}
#define	TNSy(name, amode)	{TERM, amode,  0, 1, 0, 0}
#define	TNSyp(name, amode)	{TERM, amode,  0, 1, 0, 1}
#define	TNSx(name, amode)	{TERM, amode,  1, 0, 0, 0}
#define	TNSZ(name, amode, sz)	{TERM, amode,  0, 0, 0, 0}
#define	TNSZy(name, amode, sz)	{TERM, amode,  0, 1, 0, 0}
#define	TNSZvr(name, amode, sz)	{TERM, amode,  0, 0, 0, 0, 1}
#define	TSvo(name, amode)	{TERM, amode,  0, 0, 0, 0, 0, 0, 1}
#define	TS(name, amode)		{TERM, amode,  0, 0, 0, 0}
#define	TSx(name, amode)	{TERM, amode,  1, 0, 0, 0}
#define	TSy(name, amode)	{TERM, amode,  0, 1, 0, 0}
#define	TSp(name, amode)	{TERM, amode,  0, 0, 0, 1}
#define	TSZ(name, amode, sz)	{TERM, amode,  0, 0, 0, 0}
#define	TSaZ(name, amode, sz)	{TERM, amode,  0, 0, 0, 0, 0, AVS2}
#define	TSq(name, amode)	{TERM, amode,  0, 0, 0, 0, 0, AVS5Q}
#define	TSd(name, amode)	{TERM, amode,  0, 0, 0, 0, 0, AVS5D}
#define	TSZx(name, amode, sz)	{TERM, amode,  1, 0, 0, 0}
#define	TSZy(name, amode, sz)	{TERM, amode,  0, 1, 0, 0}
#define	INVALID			{TERM, UNKNOWN, 0, 0, 0, 0}
#endif

#ifdef DIS_TEXT
/*
 * this decodes the r_m field for mode's 0, 1, 2 in 16 bit mode
 */
const char *const dis_addr16[3][8] = {
"(%bx,%si)", "(%bx,%di)", "(%bp,%si)", "(%bp,%di)", "(%si)", "(%di)", "",
									"(%bx)",
"(%bx,%si)", "(%bx,%di)", "(%bp,%si)", "(%bp,%di)", "(%si)", "(%di", "(%bp)",
									"(%bx)",
"(%bx,%si)", "(%bx,%di)", "(%bp,%si)", "(%bp,%di)", "(%si)", "(%di)", "(%bp)",
									"(%bx)",
};


/*
 * This decodes 32 bit addressing mode r_m field for modes 0, 1, 2
 */
const char *const dis_addr32_mode0[16] = {
  "(%eax)", "(%ecx)", "(%edx)",  "(%ebx)",  "", "",        "(%esi)",  "(%edi)",
  "(%r8d)", "(%r9d)", "(%r10d)", "(%r11d)", "", "",        "(%r14d)", "(%r15d)"
};

const char *const dis_addr32_mode12[16] = {
  "(%eax)", "(%ecx)", "(%edx)",  "(%ebx)",  "", "(%ebp)",  "(%esi)",  "(%edi)",
  "(%r8d)", "(%r9d)", "(%r10d)", "(%r11d)", "", "(%r13d)", "(%r14d)", "(%r15d)"
};

/*
 * This decodes 64 bit addressing mode r_m field for modes 0, 1, 2
 */
const char *const dis_addr64_mode0[16] = {
 "(%rax)", "(%rcx)", "(%rdx)", "(%rbx)", "",       "(%rip)", "(%rsi)", "(%rdi)",
 "(%r8)",  "(%r9)",  "(%r10)", "(%r11)", "(%r12)", "(%rip)", "(%r14)", "(%r15)"
};
const char *const dis_addr64_mode12[16] = {
 "(%rax)", "(%rcx)", "(%rdx)", "(%rbx)", "",       "(%rbp)", "(%rsi)", "(%rdi)",
 "(%r8)",  "(%r9)",  "(%r10)", "(%r11)", "(%r12)", "(%r13)", "(%r14)", "(%r15)"
};

/*
 * decode for scale from SIB byte
 */
const char *const dis_scale_factor[4] = { ")", ",2)", ",4)", ",8)" };

/*
 * decode for scale from VSIB byte, note that we always include the scale factor
 * to match gas.
 */
const char *const dis_vscale_factor[4] = { ",1)", ",2)", ",4)", ",8)" };

/*
 * register decoding for normal references to registers (ie. not addressing)
 */
const char *const dis_REG8[16] = {
	"%al",  "%cl",  "%dl",   "%bl",   "%ah",   "%ch",   "%dh",   "%bh",
	"%r8b", "%r9b", "%r10b", "%r11b", "%r12b", "%r13b", "%r14b", "%r15b"
};

const char *const dis_REG8_REX[16] = {
	"%al",  "%cl",  "%dl",   "%bl",   "%spl",  "%bpl",  "%sil",  "%dil",
	"%r8b", "%r9b", "%r10b", "%r11b", "%r12b", "%r13b", "%r14b", "%r15b"
};

const char *const dis_REG16[16] = {
	"%ax",  "%cx",  "%dx",   "%bx",   "%sp",   "%bp",   "%si",   "%di",
	"%r8w", "%r9w", "%r10w", "%r11w", "%r12w", "%r13w", "%r14w", "%r15w"
};

const char *const dis_REG32[16] = {
	"%eax", "%ecx", "%edx",  "%ebx",  "%esp",  "%ebp",  "%esi",  "%edi",
	"%r8d", "%r9d", "%r10d", "%r11d", "%r12d", "%r13d", "%r14d", "%r15d"
};

const char *const dis_REG64[16] = {
	"%rax", "%rcx", "%rdx",  "%rbx", "%rsp", "%rbp", "%rsi", "%rdi",
	"%r8",  "%r9",  "%r10",  "%r11", "%r12", "%r13", "%r14", "%r15"
};

const char *const dis_DEBUGREG[16] = {
	"%db0", "%db1", "%db2",  "%db3",  "%db4",  "%db5",  "%db6",  "%db7",
	"%db8", "%db9", "%db10", "%db11", "%db12", "%db13", "%db14", "%db15"
};

const char *const dis_CONTROLREG[16] = {
    "%cr0", "%cr1", "%cr2", "%cr3", "%cr4", "%cr5?", "%cr6?", "%cr7?",
    "%cr8", "%cr9?", "%cr10?", "%cr11?", "%cr12?", "%cr13?", "%cr14?", "%cr15?"
};

const char *const dis_TESTREG[16] = {
	"%tr0?", "%tr1?", "%tr2?", "%tr3", "%tr4", "%tr5", "%tr6", "%tr7",
	"%tr0?", "%tr1?", "%tr2?", "%tr3", "%tr4", "%tr5", "%tr6", "%tr7"
};

const char *const dis_MMREG[16] = {
	"%mm0", "%mm1", "%mm2", "%mm3", "%mm4", "%mm5", "%mm6", "%mm7",
	"%mm0", "%mm1", "%mm2", "%mm3", "%mm4", "%mm5", "%mm6", "%mm7"
};

const char *const dis_XMMREG[32] = {
    "%xmm0", "%xmm1", "%xmm2", "%xmm3",
    "%xmm4", "%xmm5", "%xmm6", "%xmm7",
    "%xmm8", "%xmm9", "%xmm10", "%xmm11",
    "%xmm12", "%xmm13", "%xmm14", "%xmm15",
    "%xmm16", "%xmm17", "%xmm18", "%xmm19",
    "%xmm20", "%xmm21", "%xmm22", "%xmm23",
    "%xmm24", "%xmm25", "%xmm26", "%xmm27",
    "%xmm28", "%xmm29", "%xmm30", "%xmm31",
};

const char *const dis_YMMREG[32] = {
    "%ymm0", "%ymm1", "%ymm2", "%ymm3",
    "%ymm4", "%ymm5", "%ymm6", "%ymm7",
    "%ymm8", "%ymm9", "%ymm10", "%ymm11",
    "%ymm12", "%ymm13", "%ymm14", "%ymm15",
    "%ymm16", "%ymm17", "%ymm18", "%ymm19",
    "%ymm20", "%ymm21", "%ymm22", "%ymm23",
    "%ymm24", "%ymm25", "%ymm26", "%ymm27",
    "%ymm28", "%ymm29", "%ymm30", "%ymm31",
};

const char *const dis_ZMMREG[32] = {
    "%zmm0", "%zmm1", "%zmm2", "%zmm3",
    "%zmm4", "%zmm5", "%zmm6", "%zmm7",
    "%zmm8", "%zmm9", "%zmm10", "%zmm11",
    "%zmm12", "%zmm13", "%zmm14", "%zmm15",
    "%zmm16", "%zmm17", "%zmm18", "%zmm19",
    "%zmm20", "%zmm21", "%zmm22", "%zmm23",
    "%zmm24", "%zmm25", "%zmm26", "%zmm27",
    "%zmm28", "%zmm29", "%zmm30", "%zmm31",
};

const char *const dis_KOPMASKREG[8] = {
    "%k0", "%k1", "%k2", "%k3", "%k4", "%k5", "%k6", "%k7"
};

const char *const dis_SEGREG[16] = {
	"%es", "%cs", "%ss", "%ds", "%fs", "%gs", "<reserved>", "<reserved>",
	"%es", "%cs", "%ss", "%ds", "%fs", "%gs", "<reserved>", "<reserved>"
};

/*
 * SIMD predicate suffixes
 */
const char *const dis_PREDSUFFIX[8] = {
	"eq", "lt", "le", "unord", "neq", "nlt", "nle", "ord"
};

const char *const dis_AVXvgrp7[3][8] = {
	/*0	1	2		3		4		5	6		7*/
/*71*/	{"",	"",	"vpsrlw",	"",		"vpsraw",	"",	"vpsllw",	""},
/*72*/	{"",	"",	"vpsrld",	"",		"vpsrad",	"",	"vpslld",	""},
/*73*/	{"",	"",	"vpsrlq",	"vpsrldq",	"",		"",	"vpsllq",	"vpslldq"}
};

#endif	/* DIS_TEXT */

/*
 *	"decode table" for 64 bit mode MOVSXD instruction (opcode 0x63)
 */
const instable_t dis_opMOVSLD = TNS("movslq",MOVSXZ);

/*
 *	"decode table" for pause and clflush instructions
 */
const instable_t dis_opPause = TNS("pause", NORM);

/*
 *	"decode table" for wbnoinvd instruction
 */
const instable_t dis_opWbnoinvd = TNS("wbnoinvd", NORM);

/*
 *	Decode table for 0x0F00 opcodes
 */
const instable_t dis_op0F00[8] = {

/*  [0]  */	TNS("sldt",M),		TNS("str",M),		TNSy("lldt",M),		TNSy("ltr",M),
/*  [4]  */	TNSZ("verr",M,2),	TNSZ("verw",M,2),	INVALID,		INVALID,
};


/*
 *	Decode table for 0x0F01 opcodes
 */
const instable_t dis_op0F01[8] = {

/*  [0]  */	TNSZ("sgdt",VMx,6),	TNSZ("sidt",MONITOR_MWAIT,6),	TNSZ("lgdt",XGETBV_XSETBV,6),	TNSZ("lidt",SVM,6),
/*  [4]  */	TNSZ("smsw",M,2),	INVALID,		TNSZ("lmsw",M,2),	TNS("invlpg",SWAPGS_RDTSCP),
};

/*
 *	Decode table for 0x0F18 opcodes -- SIMD prefetch
 */
const instable_t dis_op0F18[8] = {

/*  [0]  */	TNS("prefetchnta",PREF),TNS("prefetcht0",PREF),	TNS("prefetcht1",PREF),	TNS("prefetcht2",PREF),
/*  [4]  */	INVALID,		INVALID,		INVALID,		INVALID,
};

/*
 *	Decode table for 0x0FAE opcodes -- SIMD state save/restore
 */
const instable_t dis_op0FAE[8] = {
/*  [0]  */	TNSZ("fxsave",FSGS,512),TNSZ("fxrstor",FSGS,512),TNS("ldmxcsr",FSGS),	TNS("stmxcsr",FSGS),
/*  [4]  */	TNSZ("xsave",M,512),	TNS("lfence",XMMFENCE), TNS("mfence",XMMFENCE),	TNS("sfence",XMMSFNC),
};

/*
 *	Decode table for 0xF30FAE opcodes -- FSGSBASE
 */
const instable_t dis_opF30FAE[8] = {
/*  [0]  */	TNSx("rdfsbase",FSGS),	TNSx("rdgsbase",FSGS),	TNSx("wrfsbase",FSGS),	TNSx("wrgsbase",FSGS),
/*  [4]  */	INVALID,		INVALID,		INVALID,		INVALID,
};

/*
 *	Decode table for 0x0FBA opcodes
 */

const instable_t dis_op0FBA[8] = {

/*  [0]  */	INVALID,		INVALID,		INVALID,		INVALID,
/*  [4]  */	TS("bt",MIb),		TS("bts",MIb),		TS("btr",MIb),		TS("btc",MIb),
};

/*
 *	Decode table for 0x0FC7 opcode (group 9)
 */

const instable_t dis_op0FC7[8] = {

/*  [0]  */	INVALID,		TNS("cmpxchg8b",M),	INVALID,		TNS("xrstors",MG9),
/*  [4]  */	TNS("xsavec",MG9),	TNS("xsaves",MG9),		TNS("vmptrld",MG9),	TNS("vmptrst",MG9),
};

/*
 *	Decode table for 0x0FC7 opcode (group 9) mode 3
 */

const instable_t dis_op0FC7m3[8] = {

/*  [0]  */	INVALID,		INVALID,	INVALID,		INVALID,
/*  [4]  */	INVALID,		INVALID,	TNS("rdrand",MG9),	TNS("rdseed", MG9),
};

/*
 *	Decode table for 0x0FC7 opcode with 0x66 prefix
 */

const instable_t dis_op660FC7[8] = {

/*  [0]  */	INVALID,		INVALID,		INVALID,		INVALID,
/*  [4]  */	INVALID,		INVALID,		TNS("vmclear",M),	INVALID,
};

/*
 *	Decode table for 0x0FC7 opcode with 0xF3 prefix
 */

const instable_t dis_opF30FC7[8] = {

/*  [0]  */	INVALID,		INVALID,		INVALID,		INVALID,
/*  [4]  */	INVALID,		INVALID,		TNS("vmxon",M),		INVALID,
};

/*
 *	Decode table for 0x0FC8 opcode -- 486 bswap instruction
 *
 *bit pattern: 0000 1111 1100 1reg
 */
const instable_t dis_op0FC8[4] = {
/*  [0]  */	TNS("bswap",R),		INVALID,		INVALID,		INVALID,
};

/*
 *	Decode table for 0x0F71, 0x0F72, and 0x0F73 opcodes -- MMX instructions
 */
const instable_t dis_op0F7123[4][8] = {
{
/*  [70].0 */	INVALID,		INVALID,		INVALID,		INVALID,
/*      .4 */	INVALID,		INVALID,		INVALID,		INVALID,
}, {
/*  [71].0 */	INVALID,		INVALID,		TNS("psrlw",MMOSH),	INVALID,
/*      .4 */	TNS("psraw",MMOSH),	INVALID,		TNS("psllw",MMOSH),	INVALID,
}, {
/*  [72].0 */	INVALID,		INVALID,		TNS("psrld",MMOSH),	INVALID,
/*      .4 */	TNS("psrad",MMOSH),	INVALID,		TNS("pslld",MMOSH),	INVALID,
}, {
/*  [73].0 */	INVALID,		INVALID,		TNS("psrlq",MMOSH),	TNS("INVALID",MMOSH),
/*      .4 */	INVALID,		INVALID,		TNS("psllq",MMOSH),	TNS("INVALID",MMOSH),
} };

/*
 *	Decode table for SIMD extensions to above 0x0F71-0x0F73 opcodes.
 */
const instable_t dis_opSIMD7123[32] = {
/* [70].0 */	INVALID,		INVALID,		INVALID,		INVALID,
/*     .4 */	INVALID,		INVALID,		INVALID,		INVALID,

/* [71].0 */	INVALID,		INVALID,		TNS("psrlw",XMMSH),	INVALID,
/*     .4 */	TNS("psraw",XMMSH),	INVALID,		TNS("psllw",XMMSH),	INVALID,

/* [72].0 */	INVALID,		INVALID,		TNS("psrld",XMMSH),	INVALID,
/*     .4 */	TNS("psrad",XMMSH),	INVALID,		TNS("pslld",XMMSH),	INVALID,

/* [73].0 */	INVALID,		INVALID,		TNS("psrlq",XMMSH),	TNS("psrldq",XMMSH),
/*     .4 */	INVALID,		INVALID,		TNS("psllq",XMMSH),	TNS("pslldq",XMMSH),
};

/*
 *	SIMD instructions have been wedged into the existing IA32 instruction
 *	set through the use of prefixes.  That is, while 0xf0 0x58 may be
 *	addps, 0xf3 0xf0 0x58 (literally, repz addps) is a completely different
 *	instruction - addss.  At present, three prefixes have been coopted in
 *	this manner - address size (0x66), repnz (0xf2) and repz (0xf3).  The
 *	following tables are used to provide the prefixed instruction names.
 *	The arrays are sparse, but they're fast.
 */

/*
 *	Decode table for SIMD instructions with the address size (0x66) prefix.
 */
const instable_t dis_opSIMDdata16[256] = {
/*  [00]  */	INVALID,		INVALID,		INVALID,		INVALID,
/*  [04]  */	INVALID,		INVALID,		INVALID,		INVALID,
/*  [08]  */	INVALID,		INVALID,		INVALID,		INVALID,
/*  [0C]  */	INVALID,		INVALID,		INVALID,		INVALID,

/*  [10]  */	TNSZ("movupd",XMM,16),	TNSZ("movupd",XMMS,16),	TNSZ("movlpd",XMMM,8),	TNSZ("movlpd",XMMMS,8),
/*  [14]  */	TNSZ("unpcklpd",XMM,16),TNSZ("unpckhpd",XMM,16),TNSZ("movhpd",XMMM,8),	TNSZ("movhpd",XMMMS,8),
/*  [18]  */	INVALID,		INVALID,		INVALID,		INVALID,
/*  [1C]  */	INVALID,		INVALID,		INVALID,		INVALID,

/*  [20]  */	INVALID,		INVALID,		INVALID,		INVALID,
/*  [24]  */	INVALID,		INVALID,		INVALID,		INVALID,
/*  [28]  */	TNSZ("movapd",XMM,16),	TNSZ("movapd",XMMS,16),	TNSZ("cvtpi2pd",XMMOMX,8),TNSZ("movntpd",XMMOMS,16),
/*  [2C]  */	TNSZ("cvttpd2pi",XMMXMM,16),TNSZ("cvtpd2pi",XMMXMM,16),TNSZ("ucomisd",XMM,8),TNSZ("comisd",XMM,8),

/*  [30]  */	INVALID,		INVALID,		INVALID,		INVALID,
/*  [34]  */	INVALID,		INVALID,		INVALID,		INVALID,
/*  [38]  */	INVALID,		INVALID,		INVALID,		INVALID,
/*  [3C]  */	INVALID,		INVALID,		INVALID,		INVALID,

/*  [40]  */	INVALID,		INVALID,		INVALID,		INVALID,
/*  [44]  */	INVALID,		INVALID,		INVALID,		INVALID,
/*  [48]  */	INVALID,		INVALID,		INVALID,		INVALID,
/*  [4C]  */	INVALID,		INVALID,		INVALID,		INVALID,

/*  [50]  */	TNS("movmskpd",XMMOX3),	TNSZ("sqrtpd",XMM,16),	INVALID,		INVALID,
/*  [54]  */	TNSZ("andpd",XMM,16),	TNSZ("andnpd",XMM,16),	TNSZ("orpd",XMM,16),	TNSZ("xorpd",XMM,16),
/*  [58]  */	TNSZ("addpd",XMM,16),	TNSZ("mulpd",XMM,16),	TNSZ("cvtpd2ps",XMM,16),TNSZ("cvtps2dq",XMM,16),
/*  [5C]  */	TNSZ("subpd",XMM,16),	TNSZ("minpd",XMM,16),	TNSZ("divpd",XMM,16),	TNSZ("maxpd",XMM,16),

/*  [60]  */	TNSZ("punpcklbw",XMM,16),TNSZ("punpcklwd",XMM,16),TNSZ("punpckldq",XMM,16),TNSZ("packsswb",XMM,16),
/*  [64]  */	TNSZ("pcmpgtb",XMM,16),	TNSZ("pcmpgtw",XMM,16),	TNSZ("pcmpgtd",XMM,16),	TNSZ("packuswb",XMM,16),
/*  [68]  */	TNSZ("punpckhbw",XMM,16),TNSZ("punpckhwd",XMM,16),TNSZ("punpckhdq",XMM,16),TNSZ("packssdw",XMM,16),
/*  [6C]  */	TNSZ("punpcklqdq",XMM,16),TNSZ("punpckhqdq",XMM,16),TNSZ("movd",XMM3MX,4),TNSZ("movdqa",XMM,16),

/*  [70]  */	TNSZ("pshufd",XMMP,16),	INVALID,		INVALID,		INVALID,
/*  [74]  */	TNSZ("pcmpeqb",XMM,16),	TNSZ("pcmpeqw",XMM,16),	TNSZ("pcmpeqd",XMM,16),	INVALID,
/*  [78]  */	TNSZ("extrq",XMM2I,16),	TNSZ("extrq",XMM,16), INVALID,		INVALID,
/*  [7C]  */	TNSZ("haddpd",XMM,16),	TNSZ("hsubpd",XMM,16),	TNSZ("movd",XMM3MXS,4),	TNSZ("movdqa",XMMS,16),

/*  [80]  */	INVALID,		INVALID,		INVALID,		INVALID,
/*  [84]  */	INVALID,		INVALID,		INVALID,		INVALID,
/*  [88]  */	INVALID,		INVALID,		INVALID,		INVALID,
/*  [8C]  */	INVALID,		INVALID,		INVALID,		INVALID,

/*  [90]  */	INVALID,		INVALID,		INVALID,		INVALID,
/*  [94]  */	INVALID,		INVALID,		INVALID,		INVALID,
/*  [98]  */	INVALID,		INVALID,		INVALID,		INVALID,
/*  [9C]  */	INVALID,		INVALID,		INVALID,		INVALID,

/*  [A0]  */	INVALID,		INVALID,		INVALID,		INVALID,
/*  [A4]  */	INVALID,		INVALID,		INVALID,		INVALID,
/*  [A8]  */	INVALID,		INVALID,		INVALID,		INVALID,
/*  [AC]  */	INVALID,		INVALID,		INVALID,		INVALID,

/*  [B0]  */	INVALID,		INVALID,		INVALID,		INVALID,
/*  [B4]  */	INVALID,		INVALID,		INVALID,		INVALID,
/*  [B8]  */	INVALID,		INVALID,		INVALID,		INVALID,
/*  [BC]  */	INVALID,		INVALID,		INVALID,		INVALID,

/*  [C0]  */	INVALID,		INVALID,		TNSZ("cmppd",XMMP,16),	INVALID,
/*  [C4]  */	TNSZ("pinsrw",XMMPRM,2),TNS("pextrw",XMM3P),	TNSZ("shufpd",XMMP,16),	INVALID,
/*  [C8]  */	INVALID,		INVALID,		INVALID,		INVALID,
/*  [CC]  */	INVALID,		INVALID,		INVALID,		INVALID,

/*  [D0]  */	TNSZ("addsubpd",XMM,16),TNSZ("psrlw",XMM,16),	TNSZ("psrld",XMM,16),	TNSZ("psrlq",XMM,16),
/*  [D4]  */	TNSZ("paddq",XMM,16),	TNSZ("pmullw",XMM,16),	TNSZ("movq",XMMS,8),	TNS("pmovmskb",XMMX3),
/*  [D8]  */	TNSZ("psubusb",XMM,16),	TNSZ("psubusw",XMM,16),	TNSZ("pminub",XMM,16),	TNSZ("pand",XMM,16),
/*  [DC]  */	TNSZ("paddusb",XMM,16),	TNSZ("paddusw",XMM,16),	TNSZ("pmaxub",XMM,16),	TNSZ("pandn",XMM,16),

/*  [E0]  */	TNSZ("pavgb",XMM,16),	TNSZ("psraw",XMM,16),	TNSZ("psrad",XMM,16),	TNSZ("pavgw",XMM,16),
/*  [E4]  */	TNSZ("pmulhuw",XMM,16),	TNSZ("pmulhw",XMM,16),	TNSZ("cvttpd2dq",XMM,16),TNSZ("movntdq",XMMS,16),
/*  [E8]  */	TNSZ("psubsb",XMM,16),	TNSZ("psubsw",XMM,16),	TNSZ("pminsw",XMM,16),	TNSZ("por",XMM,16),
/*  [EC]  */	TNSZ("paddsb",XMM,16),	TNSZ("paddsw",XMM,16),	TNSZ("pmaxsw",XMM,16),	TNSZ("pxor",XMM,16),

/*  [F0]  */	INVALID,		TNSZ("psllw",XMM,16),	TNSZ("pslld",XMM,16),	TNSZ("psllq",XMM,16),
/*  [F4]  */	TNSZ("pmuludq",XMM,16),	TNSZ("pmaddwd",XMM,16),	TNSZ("psadbw",XMM,16),	TNSZ("maskmovdqu", XMMXIMPL,16),
/*  [F8]  */	TNSZ("psubb",XMM,16),	TNSZ("psubw",XMM,16),	TNSZ("psubd",XMM,16),	TNSZ("psubq",XMM,16),
/*  [FC]  */	TNSZ("paddb",XMM,16),	TNSZ("paddw",XMM,16),	TNSZ("paddd",XMM,16),	INVALID,
};

const instable_t dis_opAVX660F[256] = {
/*  [00]  */	INVALID,		INVALID,		INVALID,		INVALID,
/*  [04]  */	INVALID,		INVALID,		INVALID,		INVALID,
/*  [08]  */	INVALID,		INVALID,		INVALID,		INVALID,
/*  [0C]  */	INVALID,		INVALID,		INVALID,		INVALID,

/*  [10]  */	TNSZ("vmovupd",VEX_MX,16),	TNSZ("vmovupd",VEX_RX,16),	TNSZ("vmovlpd",VEX_RMrX,8),	TNSZ("vmovlpd",VEX_RM,8),
/*  [14]  */	TNSZ("vunpcklpd",VEX_RMrX,16),TNSZ("vunpckhpd",VEX_RMrX,16),TNSZ("vmovhpd",VEX_RMrX,8),	TNSZ("vmovhpd",VEX_RM,8),
/*  [18]  */	INVALID,		INVALID,		INVALID,		INVALID,
/*  [1C]  */	INVALID,		INVALID,		INVALID,		INVALID,

/*  [20]  */	INVALID,		INVALID,		INVALID,		INVALID,
/*  [24]  */	INVALID,		INVALID,		INVALID,		INVALID,
/*  [28]  */	TNSZ("vmovapd",VEX_MX,16),	TNSZ("vmovapd",VEX_RX,16),	INVALID,		TNSZ("vmovntpd",VEX_RM,16),
/*  [2C]  */	INVALID,		INVALID,		TNSZ("vucomisd",VEX_MX,8),TNSZ("vcomisd",VEX_MX,8),

/*  [30]  */	INVALID,		INVALID,		INVALID,		INVALID,
/*  [34]  */	INVALID,		INVALID,		INVALID,		INVALID,
/*  [38]  */	INVALID,		INVALID,		INVALID,		INVALID,
/*  [3C]  */	INVALID,		INVALID,		INVALID,		INVALID,

/*  [40]  */	INVALID,		TSvo("kand",VEX_RMX),	TSvo("kandn",VEX_RMX),		INVALID,
/*  [44]  */	TSvo("knot",VEX_MX),	TSvo("kor",VEX_RMX),	TSvo("kxnor",VEX_RMX),		TSvo("kxor",VEX_RMX),
/*  [48]  */	INVALID,		INVALID,		TSvo("kadd",VEX_RMX),		TSvo("kunpck",VEX_RMX),
/*  [4C]  */	INVALID,		INVALID,		INVALID,		INVALID,

/*  [50]  */	TNS("vmovmskpd",VEX_MR),	TNSZ("vsqrtpd",VEX_MX,16),	INVALID,		INVALID,
/*  [54]  */	TNSZ("vandpd",VEX_RMrX,16),	TNSZ("vandnpd",VEX_RMrX,16),	TNSZ("vorpd",VEX_RMrX,16),	TNSZ("vxorpd",VEX_RMrX,16),
/*  [58]  */	TNSZ("vaddpd",VEX_RMrX,16),	TNSZ("vmulpd",VEX_RMrX,16),	TNSZ("vcvtpd2ps",VEX_MX,16),TNSZ("vcvtps2dq",VEX_MX,16),
/*  [5C]  */	TNSZ("vsubpd",VEX_RMrX,16),	TNSZ("vminpd",VEX_RMrX,16),	TNSZ("vdivpd",VEX_RMrX,16),	TNSZ("vmaxpd",VEX_RMrX,16),

/*  [60]  */	TNSZ("vpunpcklbw",VEX_RMrX,16),TNSZ("vpunpcklwd",VEX_RMrX,16),TNSZ("vpunpckldq",VEX_RMrX,16),TNSZ("vpacksswb",VEX_RMrX,16),
/*  [64]  */	TNSZ("vpcmpgtb",VEX_RMrX,16),	TNSZ("vpcmpgtw",VEX_RMrX,16),	TNSZ("vpcmpgtd",VEX_RMrX,16),	TNSZ("vpackuswb",VEX_RMrX,16),
/*  [68]  */	TNSZ("vpunpckhbw",VEX_RMrX,16),TNSZ("vpunpckhwd",VEX_RMrX,16),TNSZ("vpunpckhdq",VEX_RMrX,16),TNSZ("vpackssdw",VEX_RMrX,16),
/*  [6C]  */	TNSZ("vpunpcklqdq",VEX_RMrX,16),TNSZ("vpunpckhqdq",VEX_RMrX,16),TNSZ("vmovd",VEX_MX,4),TNSZ("vmovdqa",VEX_MX,16),

/*  [70]  */	TNSZ("vpshufd",VEX_MXI,16),	TNSZ("vgrp71",VEX_XXI,16),	TNSZ("vgrp72",VEX_XXI,16),		TNSZ("vgrp73",VEX_XXI,16),
/*  [74]  */	TNSZ("vpcmpeqb",VEX_RMrX,16),	TNSZ("vpcmpeqw",VEX_RMrX,16),	TNSZ("vpcmpeqd",VEX_RMrX,16),	INVALID,
/*  [78]  */	INVALID,		INVALID,		INVALID,		INVALID,
/*  [7C]  */	TNSZ("vhaddpd",VEX_RMrX,16),	TNSZ("vhsubpd",VEX_RMrX,16),	TNSZ("vmovd",VEX_RR,4),	TNSZ("vmovdqa",VEX_RX,16),

/*  [80]  */	INVALID,		INVALID,		INVALID,		INVALID,
/*  [84]  */	INVALID,		INVALID,		INVALID,		INVALID,
/*  [88]  */	INVALID,		INVALID,		INVALID,		INVALID,
/*  [8C]  */	INVALID,		INVALID,		INVALID,		INVALID,

/*  [90]  */	TSvo("kmov",VEX_KRM),	TSvo("kmov",VEX_KMR),	TSvo("kmov",VEX_KRR),		TSvo("kmov",VEX_MR),
/*  [94]  */	INVALID,		INVALID,		INVALID,		INVALID,
/*  [98]  */	TSvo("kortest",VEX_MX),	TSvo("ktest",VEX_MX),	INVALID,		INVALID,
/*  [9C]  */	INVALID,		INVALID,		INVALID,		INVALID,

/*  [A0]  */	INVALID,		INVALID,		INVALID,		INVALID,
/*  [A4]  */	INVALID,		INVALID,		INVALID,		INVALID,
/*  [A8]  */	INVALID,		INVALID,		INVALID,		INVALID,
/*  [AC]  */	INVALID,		INVALID,		INVALID,		INVALID,

/*  [B0]  */	INVALID,		INVALID,		INVALID,		INVALID,
/*  [B4]  */	INVALID,		INVALID,		INVALID,		INVALID,
/*  [B8]  */	INVALID,		INVALID,		INVALID,		INVALID,
/*  [BC]  */	INVALID,		INVALID,		INVALID,		INVALID,

/*  [C0]  */	INVALID,		INVALID,		TNSZ("vcmppd",VEX_RMRX,16),	INVALID,
/*  [C4]  */	TNSZ("vpinsrw",VEX_RMRX,2),TNS("vpextrw",VEX_MR),	TNSZ("vshufpd",VEX_RMRX,16),	INVALID,
/*  [C8]  */	INVALID,		INVALID,		INVALID,		INVALID,
/*  [CC]  */	INVALID,		INVALID,		INVALID,		INVALID,

/*  [D0]  */	TNSZ("vaddsubpd",VEX_RMrX,16),TNSZ("vpsrlw",VEX_RMrX,16),	TNSZ("vpsrld",VEX_RMrX,16),	TNSZ("vpsrlq",VEX_RMrX,16),
/*  [D4]  */	TNSZ("vpaddq",VEX_RMrX,16),	TNSZ("vpmullw",VEX_RMrX,16),	TNSZ("vmovq",VEX_RX,8),	TNS("vpmovmskb",VEX_MR),
/*  [D8]  */	TNSZ("vpsubusb",VEX_RMrX,16),	TNSZ("vpsubusw",VEX_RMrX,16),	TNSZ("vpminub",VEX_RMrX,16),	TNSZ("vpand",VEX_RMrX,16),
/*  [DC]  */	TNSZ("vpaddusb",VEX_RMrX,16),	TNSZ("vpaddusw",VEX_RMrX,16),	TNSZ("vpmaxub",VEX_RMrX,16),	TNSZ("vpandn",VEX_RMrX,16),

/*  [E0]  */	TNSZ("vpavgb",VEX_RMrX,16),	TNSZ("vpsraw",VEX_RMrX,16),	TNSZ("vpsrad",VEX_RMrX,16),	TNSZ("vpavgw",VEX_RMrX,16),
/*  [E4]  */	TNSZ("vpmulhuw",VEX_RMrX,16),	TNSZ("vpmulhw",VEX_RMrX,16),	TNSZ("vcvttpd2dq",VEX_MX,16),TNSZ("vmovntdq",VEX_RM,16),
/*  [E8]  */	TNSZ("vpsubsb",VEX_RMrX,16),	TNSZ("vpsubsw",VEX_RMrX,16),	TNSZ("vpminsw",VEX_RMrX,16),	TNSZ("vpor",VEX_RMrX,16),
/*  [EC]  */	TNSZ("vpaddsb",VEX_RMrX,16),	TNSZ("vpaddsw",VEX_RMrX,16),	TNSZ("vpmaxsw",VEX_RMrX,16),	TNSZ("vpxor",VEX_RMrX,16),

/*  [F0]  */	INVALID,		TNSZ("vpsllw",VEX_RMrX,16),	TNSZ("vpslld",VEX_RMrX,16),	TNSZ("vpsllq",VEX_RMrX,16),
/*  [F4]  */	TNSZ("vpmuludq",VEX_RMrX,16),	TNSZ("vpmaddwd",VEX_RMrX,16),	TNSZ("vpsadbw",VEX_RMrX,16),	TNS("vmaskmovdqu",VEX_MX),
/*  [F8]  */	TNSZ("vpsubb",VEX_RMrX,16),	TNSZ("vpsubw",VEX_RMrX,16),	TNSZ("vpsubd",VEX_RMrX,16),	TNSZ("vpsubq",VEX_RMrX,16),
/*  [FC]  */	TNSZ("vpaddb",VEX_RMrX,16),	TNSZ("vpaddw",VEX_RMrX,16),	TNSZ("vpaddd",VEX_RMrX,16),	INVALID,
};

/*
 *	Decode table for SIMD instructions with the repnz (0xf2) prefix.
 */
const instable_t dis_opSIMDrepnz[256] = {
/*  [00]  */	INVALID,		INVALID,		INVALID,		INVALID,
/*  [04]  */	INVALID,		INVALID,		INVALID,		INVALID,
/*  [08]  */	INVALID,		INVALID,		INVALID,		INVALID,
/*  [0C]  */	INVALID,		INVALID,		INVALID,		INVALID,

/*  [10]  */	TNSZ("movsd",XMM,8),	TNSZ("movsd",XMMS,8),	TNSZ("movddup",XMM,8),	INVALID,
/*  [14]  */	INVALID,		INVALID,		INVALID,		INVALID,
/*  [18]  */	INVALID,		INVALID,		INVALID,		INVALID,
/*  [1C]  */	INVALID,		INVALID,		INVALID,		INVALID,

/*  [20]  */	INVALID,		INVALID,		INVALID,		INVALID,
/*  [24]  */	INVALID,		INVALID,		INVALID,		INVALID,
/*  [28]  */	INVALID,		INVALID,		TNSZ("cvtsi2sd",XMM3MX,4),TNSZ("movntsd",XMMMS,8),
/*  [2C]  */	TNSZ("cvttsd2si",XMMXM3,8),TNSZ("cvtsd2si",XMMXM3,8),INVALID,		INVALID,

/*  [30]  */	INVALID,		INVALID,		INVALID,		INVALID,
/*  [34]  */	INVALID,		INVALID,		INVALID,		INVALID,
/*  [38]  */	INVALID,		INVALID,		INVALID,		INVALID,
/*  [3C]  */	INVALID,		INVALID,		INVALID,		INVALID,

/*  [40]  */	INVALID,		INVALID,		INVALID,		INVALID,
/*  [44]  */	INVALID,		INVALID,		INVALID,		INVALID,
/*  [48]  */	INVALID,		INVALID,		INVALID,		INVALID,
/*  [4C]  */	INVALID,		INVALID,		INVALID,		INVALID,

/*  [50]  */	INVALID,		TNSZ("sqrtsd",XMM,8),	INVALID,		INVALID,
/*  [54]  */	INVALID,		INVALID,		INVALID,		INVALID,
/*  [58]  */	TNSZ("addsd",XMM,8),	TNSZ("mulsd",XMM,8),	TNSZ("cvtsd2ss",XMM,8),	INVALID,
/*  [5C]  */	TNSZ("subsd",XMM,8),	TNSZ("minsd",XMM,8),	TNSZ("divsd",XMM,8),	TNSZ("maxsd",XMM,8),

/*  [60]  */	INVALID,		INVALID,		INVALID,		INVALID,
/*  [64]  */	INVALID,		INVALID,		INVALID,		INVALID,
/*  [68]  */	INVALID,		INVALID,		INVALID,		INVALID,
/*  [6C]  */	INVALID,		INVALID,		INVALID,		INVALID,

/*  [70]  */	TNSZ("pshuflw",XMMP,16),INVALID,		INVALID,		INVALID,
/*  [74]  */	INVALID,		INVALID,		INVALID,		INVALID,
/*  [78]  */	TNSZ("insertq",XMMX2I,16),TNSZ("insertq",XMM,8),INVALID,		INVALID,
/*  [7C]  */	TNSZ("haddps",XMM,16),	TNSZ("hsubps",XMM,16),	INVALID,		INVALID,

/*  [80]  */	INVALID,		INVALID,		INVALID,		INVALID,
/*  [84]  */	INVALID,		INVALID,		INVALID,		INVALID,
/*  [88]  */	INVALID,		INVALID,		INVALID,		INVALID,
/*  [0C]  */	INVALID,		INVALID,		INVALID,		INVALID,

/*  [90]  */	INVALID,		INVALID,		INVALID,		INVALID,
/*  [94]  */	INVALID,		INVALID,		INVALID,		INVALID,
/*  [98]  */	INVALID,		INVALID,		INVALID,		INVALID,
/*  [9C]  */	INVALID,		INVALID,		INVALID,		INVALID,

/*  [A0]  */	INVALID,		INVALID,		INVALID,		INVALID,
/*  [A4]  */	INVALID,		INVALID,		INVALID,		INVALID,
/*  [A8]  */	INVALID,		INVALID,		INVALID,		INVALID,
/*  [AC]  */	INVALID,		INVALID,		INVALID,		INVALID,

/*  [B0]  */	INVALID,		INVALID,		INVALID,		INVALID,
/*  [B4]  */	INVALID,		INVALID,		INVALID,		INVALID,
/*  [B8]  */	INVALID,		INVALID,		INVALID,		INVALID,
/*  [BC]  */	INVALID,		INVALID,		INVALID,		INVALID,

/*  [C0]  */	INVALID,		INVALID,		TNSZ("cmpsd",XMMP,8),	INVALID,
/*  [C4]  */	INVALID,		INVALID,		INVALID,		INVALID,
/*  [C8]  */	INVALID,		INVALID,		INVALID,		INVALID,
/*  [CC]  */	INVALID,		INVALID,		INVALID,		INVALID,

/*  [D0]  */	TNSZ("addsubps",XMM,16),INVALID,		INVALID,		INVALID,
/*  [D4]  */	INVALID,		INVALID,		TNS("movdq2q",XMMXM),	INVALID,
/*  [D8]  */	INVALID,		INVALID,		INVALID,		INVALID,
/*  [DC]  */	INVALID,		INVALID,		INVALID,		INVALID,

/*  [E0]  */	INVALID,		INVALID,		INVALID,		INVALID,
/*  [E4]  */	INVALID,		INVALID,		TNSZ("cvtpd2dq",XMM,16),INVALID,
/*  [E8]  */	INVALID,		INVALID,		INVALID,		INVALID,
/*  [EC]  */	INVALID,		INVALID,		INVALID,		INVALID,

/*  [F0]  */	TNS("lddqu",XMMM),	INVALID,		INVALID,		INVALID,
/*  [F4]  */	INVALID,		INVALID,		INVALID,		INVALID,
/*  [F8]  */	INVALID,		INVALID,		INVALID,		INVALID,
/*  [FC]  */	INVALID,		INVALID,		INVALID,		INVALID,
};

const instable_t dis_opAVXF20F[256] = {
/*  [00]  */	INVALID,		INVALID,		INVALID,		INVALID,
/*  [04]  */	INVALID,		INVALID,		INVALID,		INVALID,
/*  [08]  */	INVALID,		INVALID,		INVALID,		INVALID,
/*  [0C]  */	INVALID,		INVALID,		INVALID,		INVALID,

/*  [10]  */	TNSZ("vmovsd",VEX_RMrX,8),	TNSZ("vmovsd",VEX_RRX,8),	TNSZ("vmovddup",VEX_MX,8),	INVALID,
/*  [14]  */	INVALID,		INVALID,		INVALID,		INVALID,
/*  [18]  */	INVALID,		INVALID,		INVALID,		INVALID,
/*  [1C]  */	INVALID,		INVALID,		INVALID,		INVALID,

/*  [20]  */	INVALID,		INVALID,		INVALID,		INVALID,
/*  [24]  */	INVALID,		INVALID,		INVALID,		INVALID,
/*  [28]  */	INVALID,		INVALID,		TNSZ("vcvtsi2sd",VEX_RMrX,4),INVALID,
/*  [2C]  */	TNSZ("vcvttsd2si",VEX_MR,8),TNSZ("vcvtsd2si",VEX_MR,8),INVALID,		INVALID,

/*  [30]  */	INVALID,		INVALID,		INVALID,		INVALID,
/*  [34]  */	INVALID,		INVALID,		INVALID,		INVALID,
/*  [38]  */	INVALID,		INVALID,		INVALID,		INVALID,
/*  [3C]  */	INVALID,		INVALID,		INVALID,		INVALID,

/*  [40]  */	INVALID,		INVALID,		INVALID,		INVALID,
/*  [44]  */	INVALID,		INVALID,		INVALID,		INVALID,
/*  [48]  */	INVALID,		INVALID,		INVALID,		INVALID,
/*  [4C]  */	INVALID,		INVALID,		INVALID,		INVALID,

/*  [50]  */	INVALID,		TNSZ("vsqrtsd",VEX_RMrX,8),	INVALID,		INVALID,
/*  [54]  */	INVALID,		INVALID,		INVALID,		INVALID,
/*  [58]  */	TNSZ("vaddsd",VEX_RMrX,8),	TNSZ("vmulsd",VEX_RMrX,8),	TNSZ("vcvtsd2ss",VEX_RMrX,8),	INVALID,
/*  [5C]  */	TNSZ("vsubsd",VEX_RMrX,8),	TNSZ("vminsd",VEX_RMrX,8),	TNSZ("vdivsd",VEX_RMrX,8),	TNSZ("vmaxsd",VEX_RMrX,8),

/*  [60]  */	INVALID,		INVALID,		INVALID,		INVALID,
/*  [64]  */	INVALID,		INVALID,		INVALID,		INVALID,
/*  [68]  */	INVALID,		INVALID,		INVALID,		INVALID,
/*  [6C]  */	INVALID,		INVALID,		INVALID,		INVALID,

/*  [70]  */	TNSZ("vpshuflw",VEX_MXI,16),INVALID,		INVALID,		INVALID,
/*  [74]  */	INVALID,		INVALID,		INVALID,		INVALID,
/*  [78]  */	INVALID,		INVALID,		INVALID,		INVALID,
/*  [7C]  */	TNSZ("vhaddps",VEX_RMrX,8),	TNSZ("vhsubps",VEX_RMrX,8),	INVALID,		INVALID,

/*  [80]  */	INVALID,		INVALID,		INVALID,		INVALID,
/*  [84]  */	INVALID,		INVALID,		INVALID,		INVALID,
/*  [88]  */	INVALID,		INVALID,		INVALID,		INVALID,
/*  [0C]  */	INVALID,		INVALID,		INVALID,		INVALID,

/*  [90]  */	INVALID,		INVALID,		TSvo("kmov",VEX_KRR),		TSvo("kmov",VEX_MR),
/*  [94]  */	INVALID,		INVALID,		INVALID,		INVALID,
/*  [98]  */	INVALID,		INVALID,		INVALID,		INVALID,
/*  [9C]  */	INVALID,		INVALID,		INVALID,		INVALID,

/*  [A0]  */	INVALID,		INVALID,		INVALID,		INVALID,
/*  [A4]  */	INVALID,		INVALID,		INVALID,		INVALID,
/*  [A8]  */	INVALID,		INVALID,		INVALID,		INVALID,
/*  [AC]  */	INVALID,		INVALID,		INVALID,		INVALID,

/*  [B0]  */	INVALID,		INVALID,		INVALID,		INVALID,
/*  [B4]  */	INVALID,		INVALID,		INVALID,		INVALID,
/*  [B8]  */	INVALID,		INVALID,		INVALID,		INVALID,
/*  [BC]  */	INVALID,		INVALID,		INVALID,		INVALID,

/*  [C0]  */	INVALID,		INVALID,		TNSZ("vcmpsd",VEX_RMRX,8),	INVALID,
/*  [C4]  */	INVALID,		INVALID,		INVALID,		INVALID,
/*  [C8]  */	INVALID,		INVALID,		INVALID,		INVALID,
/*  [CC]  */	INVALID,		INVALID,		INVALID,		INVALID,

/*  [D0]  */	TNSZ("vaddsubps",VEX_RMrX,8),	INVALID,		INVALID,		INVALID,
/*  [D4]  */	INVALID,		INVALID,		INVALID,		INVALID,
/*  [D8]  */	INVALID,		INVALID,		INVALID,		INVALID,
/*  [DC]  */	INVALID,		INVALID,		INVALID,		INVALID,

/*  [E0]  */	INVALID,		INVALID,		INVALID,		INVALID,
/*  [E4]  */	INVALID,		INVALID,		TNSZ("vcvtpd2dq",VEX_MX,16),INVALID,
/*  [E8]  */	INVALID,		INVALID,		INVALID,		INVALID,
/*  [EC]  */	INVALID,		INVALID,		INVALID,		INVALID,

/*  [F0]  */	TNSZ("vlddqu",VEX_MX,16),	INVALID,		INVALID,		INVALID,
/*  [F4]  */	INVALID,		INVALID,		INVALID,		INVALID,
/*  [F8]  */	INVALID,		INVALID,		INVALID,		INVALID,
/*  [FC]  */	INVALID,		INVALID,		INVALID,		INVALID,
};

const instable_t dis_opAVXF20F3A[256] = {
/*  [00]  */	INVALID,		INVALID,		INVALID,		INVALID,
/*  [04]  */	INVALID,		INVALID,		INVALID,		INVALID,
/*  [08]  */	INVALID,		INVALID,		INVALID,		INVALID,
/*  [0C]  */	INVALID,		INVALID,		INVALID,		INVALID,

/*  [10]  */	INVALID,		INVALID,		INVALID,		INVALID,
/*  [14]  */	INVALID,		INVALID,		INVALID,		INVALID,
/*  [18]  */	INVALID,		INVALID,		INVALID,		INVALID,
/*  [1C]  */	INVALID,		INVALID,		INVALID,		INVALID,

/*  [20]  */	INVALID,		INVALID,		INVALID,		INVALID,
/*  [24]  */	INVALID,		INVALID,		INVALID,		INVALID,
/*  [28]  */	INVALID,		INVALID,		INVALID,		INVALID,
/*  [2C]  */	INVALID,		INVALID,		INVALID,		INVALID,

/*  [30]  */	INVALID,		INVALID,		INVALID,		INVALID,
/*  [34]  */	INVALID,		INVALID,		INVALID,		INVALID,
/*  [38]  */	INVALID,		INVALID,		INVALID,		INVALID,
/*  [3C]  */	INVALID,		INVALID,		INVALID,		INVALID,

/*  [40]  */	INVALID,		INVALID,		INVALID,		INVALID,
/*  [44]  */	INVALID,		INVALID,		INVALID,		INVALID,
/*  [48]  */	INVALID,		INVALID,		INVALID,		INVALID,
/*  [4C]  */	INVALID,		INVALID,		INVALID,		INVALID,

/*  [50]  */	INVALID,		INVALID,		INVALID,		INVALID,
/*  [54]  */	INVALID,		INVALID,		INVALID,		INVALID,
/*  [58]  */	INVALID,		INVALID,		INVALID,		INVALID,
/*  [5C]  */	INVALID,		INVALID,		INVALID,		INVALID,

/*  [60]  */	INVALID,		INVALID,		INVALID,		INVALID,
/*  [64]  */	INVALID,		INVALID,		INVALID,		INVALID,
/*  [68]  */	INVALID,		INVALID,		INVALID,		INVALID,
/*  [6C]  */	INVALID,		INVALID,		INVALID,		INVALID,

/*  [70]  */	INVALID,		INVALID,		INVALID,		INVALID,
/*  [74]  */	INVALID,		INVALID,		INVALID,		INVALID,
/*  [78]  */	INVALID,		INVALID,		INVALID,		INVALID,
/*  [7C]  */	INVALID,		INVALID,		INVALID,		INVALID,

/*  [80]  */	INVALID,		INVALID,		INVALID,		INVALID,
/*  [84]  */	INVALID,		INVALID,		INVALID,		INVALID,
/*  [88]  */	INVALID,		INVALID,		INVALID,		INVALID,
/*  [0C]  */	INVALID,		INVALID,		INVALID,		INVALID,

/*  [90]  */	INVALID,		INVALID,		INVALID,		INVALID,
/*  [94]  */	INVALID,		INVALID,		INVALID,		INVALID,
/*  [98]  */	INVALID,		INVALID,		INVALID,		INVALID,
/*  [9C]  */	INVALID,		INVALID,		INVALID,		INVALID,

/*  [A0]  */	INVALID,		INVALID,		INVALID,		INVALID,
/*  [A4]  */	INVALID,		INVALID,		INVALID,		INVALID,
/*  [A8]  */	INVALID,		INVALID,		INVALID,		INVALID,
/*  [AC]  */	INVALID,		INVALID,		INVALID,		INVALID,

/*  [B0]  */	INVALID,		INVALID,		INVALID,		INVALID,
/*  [B4]  */	INVALID,		INVALID,		INVALID,		INVALID,
/*  [B8]  */	INVALID,		INVALID,		INVALID,		INVALID,
/*  [BC]  */	INVALID,		INVALID,		INVALID,		INVALID,

/*  [C0]  */	INVALID,		INVALID,		INVALID,		INVALID,
/*  [C4]  */	INVALID,		INVALID,		INVALID,		INVALID,
/*  [C8]  */	INVALID,		INVALID,		INVALID,		INVALID,
/*  [CC]  */	INVALID,		INVALID,		INVALID,		INVALID,

/*  [D0]  */	INVALID,		INVALID,		INVALID,		INVALID,
/*  [D4]  */	INVALID,		INVALID,		INVALID,		INVALID,
/*  [D8]  */	INVALID,		INVALID,		INVALID,		INVALID,
/*  [DC]  */	INVALID,		INVALID,		INVALID,		INVALID,

/*  [E0]  */	INVALID,		INVALID,		INVALID,		INVALID,
/*  [E4]  */	INVALID,		INVALID,		INVALID,		INVALID,
/*  [E8]  */	INVALID,		INVALID,		INVALID,		INVALID,
/*  [EC]  */	INVALID,		INVALID,		INVALID,		INVALID,

/*  [F0]  */	TNSZvr("rorx",VEX_MXI,6),INVALID,		INVALID,		INVALID,
/*  [F4]  */	INVALID,		INVALID,		INVALID,		INVALID,
/*  [F8]  */	INVALID,		INVALID,		INVALID,		INVALID,
/*  [FC]  */	INVALID,		INVALID,		INVALID,		INVALID,
};

const instable_t dis_opAVXF20F38[256] = {
/*  [00]  */	INVALID,		INVALID,		INVALID,		INVALID,
/*  [04]  */	INVALID,		INVALID,		INVALID,		INVALID,
/*  [08]  */	INVALID,		INVALID,		INVALID,		INVALID,
/*  [0C]  */	INVALID,		INVALID,		INVALID,		INVALID,

/*  [10]  */	INVALID,		INVALID,		INVALID,		INVALID,
/*  [14]  */	INVALID,		INVALID,		INVALID,		INVALID,
/*  [18]  */	INVALID,		INVALID,		INVALID,		INVALID,
/*  [1C]  */	INVALID,		INVALID,		INVALID,		INVALID,

/*  [20]  */	INVALID,		INVALID,		INVALID,		INVALID,
/*  [24]  */	INVALID,		INVALID,		INVALID,		INVALID,
/*  [28]  */	INVALID,		INVALID,		INVALID,		INVALID,
/*  [2C]  */	INVALID,		INVALID,		INVALID,		INVALID,

/*  [30]  */	INVALID,		INVALID,		INVALID,		INVALID,
/*  [34]  */	INVALID,		INVALID,		INVALID,		INVALID,
/*  [38]  */	INVALID,		INVALID,		INVALID,		INVALID,
/*  [3C]  */	INVALID,		INVALID,		INVALID,		INVALID,

/*  [40]  */	INVALID,		INVALID,		INVALID,		INVALID,
/*  [44]  */	INVALID,		INVALID,		INVALID,		INVALID,
/*  [48]  */	INVALID,		INVALID,		INVALID,		INVALID,
/*  [4C]  */	INVALID,		INVALID,		INVALID,		INVALID,

/*  [50]  */	INVALID,		INVALID,		INVALID,		INVALID,
/*  [54]  */	INVALID,		INVALID,		INVALID,		INVALID,
/*  [58]  */	INVALID,		INVALID,		INVALID,		INVALID,
/*  [5C]  */	INVALID,		INVALID,		INVALID,		INVALID,

/*  [60]  */	INVALID,		INVALID,		INVALID,		INVALID,
/*  [64]  */	INVALID,		INVALID,		INVALID,		INVALID,
/*  [68]  */	INVALID,		INVALID,		INVALID,		INVALID,
/*  [6C]  */	INVALID,		INVALID,		INVALID,		INVALID,

/*  [70]  */	INVALID,		INVALID,		INVALID,		INVALID,
/*  [74]  */	INVALID,		INVALID,		INVALID,		INVALID,
/*  [78]  */	INVALID,		INVALID,		INVALID,		INVALID,
/*  [7C]  */	INVALID,		INVALID,		INVALID,		INVALID,

/*  [80]  */	INVALID,		INVALID,		INVALID,		INVALID,
/*  [84]  */	INVALID,		INVALID,		INVALID,		INVALID,
/*  [88]  */	INVALID,		INVALID,		INVALID,		INVALID,
/*  [0C]  */	INVALID,		INVALID,		INVALID,		INVALID,

/*  [90]  */	INVALID,		INVALID,		INVALID,		INVALID,
/*  [94]  */	INVALID,		INVALID,		INVALID,		INVALID,
/*  [98]  */	INVALID,		INVALID,		INVALID,		INVALID,
/*  [9C]  */	INVALID,		INVALID,		INVALID,		INVALID,

/*  [A0]  */	INVALID,		INVALID,		INVALID,		INVALID,
/*  [A4]  */	INVALID,		INVALID,		INVALID,		INVALID,
/*  [A8]  */	INVALID,		INVALID,		INVALID,		INVALID,
/*  [AC]  */	INVALID,		INVALID,		INVALID,		INVALID,

/*  [B0]  */	INVALID,		INVALID,		INVALID,		INVALID,
/*  [B4]  */	INVALID,		INVALID,		INVALID,		INVALID,
/*  [B8]  */	INVALID,		INVALID,		INVALID,		INVALID,
/*  [BC]  */	INVALID,		INVALID,		INVALID,		INVALID,

/*  [C0]  */	INVALID,		INVALID,		INVALID,		INVALID,
/*  [C4]  */	INVALID,		INVALID,		INVALID,		INVALID,
/*  [C8]  */	INVALID,		INVALID,		INVALID,		INVALID,
/*  [CC]  */	INVALID,		INVALID,		INVALID,		INVALID,

/*  [D0]  */	INVALID,		INVALID,		INVALID,		INVALID,
/*  [D4]  */	INVALID,		INVALID,		INVALID,		INVALID,
/*  [D8]  */	INVALID,		INVALID,		INVALID,		INVALID,
/*  [DC]  */	INVALID,		INVALID,		INVALID,		INVALID,

/*  [E0]  */	INVALID,		INVALID,		INVALID,		INVALID,
/*  [E4]  */	INVALID,		INVALID,		INVALID,		INVALID,
/*  [E8]  */	INVALID,		INVALID,		INVALID,		INVALID,
/*  [EC]  */	INVALID,		INVALID,		INVALID,		INVALID,

/*  [F0]  */	INVALID,		INVALID,		INVALID,		INVALID,
/*  [F4]  */	INVALID,		TNSZvr("pdep",VEX_RMrX,5),TNSZvr("mulx",VEX_RMrX,5),TNSZvr("shrx",VEX_VRMrX,5),
/*  [F8]  */	INVALID,		INVALID,		INVALID,		INVALID,
/*  [FC]  */	INVALID,		INVALID,		INVALID,		INVALID,
};

const instable_t dis_opAVXF30F38[256] = {
/*  [00]  */	INVALID,		INVALID,		INVALID,		INVALID,
/*  [04]  */	INVALID,		INVALID,		INVALID,		INVALID,
/*  [08]  */	INVALID,		INVALID,		INVALID,		INVALID,
/*  [0C]  */	INVALID,		INVALID,		INVALID,		INVALID,

/*  [10]  */	INVALID,		INVALID,		INVALID,		INVALID,
/*  [14]  */	INVALID,		INVALID,		INVALID,		INVALID,
/*  [18]  */	INVALID,		INVALID,		INVALID,		INVALID,
/*  [1C]  */	INVALID,		INVALID,		INVALID,		INVALID,

/*  [20]  */	INVALID,		INVALID,		INVALID,		INVALID,
/*  [24]  */	INVALID,		INVALID,		INVALID,		INVALID,
/*  [28]  */	INVALID,		INVALID,		INVALID,		INVALID,
/*  [2C]  */	INVALID,		INVALID,		INVALID,		INVALID,

/*  [30]  */	INVALID,		INVALID,		INVALID,		INVALID,
/*  [34]  */	INVALID,		INVALID,		INVALID,		INVALID,
/*  [38]  */	INVALID,		INVALID,		INVALID,		INVALID,
/*  [3C]  */	INVALID,		INVALID,		INVALID,		INVALID,

/*  [40]  */	INVALID,		INVALID,		INVALID,		INVALID,
/*  [44]  */	INVALID,		INVALID,		INVALID,		INVALID,
/*  [48]  */	INVALID,		INVALID,		INVALID,		INVALID,
/*  [4C]  */	INVALID,		INVALID,		INVALID,		INVALID,

/*  [50]  */	INVALID,		INVALID,		INVALID,		INVALID,
/*  [54]  */	INVALID,		INVALID,		INVALID,		INVALID,
/*  [58]  */	INVALID,		INVALID,		INVALID,		INVALID,
/*  [5C]  */	INVALID,		INVALID,		INVALID,		INVALID,

/*  [60]  */	INVALID,		INVALID,		INVALID,		INVALID,
/*  [64]  */	INVALID,		INVALID,		INVALID,		INVALID,
/*  [68]  */	INVALID,		INVALID,		INVALID,		INVALID,
/*  [6C]  */	INVALID,		INVALID,		INVALID,		INVALID,

/*  [70]  */	INVALID,		INVALID,		INVALID,		INVALID,
/*  [74]  */	INVALID,		INVALID,		INVALID,		INVALID,
/*  [78]  */	INVALID,		INVALID,		INVALID,		INVALID,
/*  [7C]  */	INVALID,		INVALID,		INVALID,		INVALID,

/*  [80]  */	INVALID,		INVALID,		INVALID,		INVALID,
/*  [84]  */	INVALID,		INVALID,		INVALID,		INVALID,
/*  [88]  */	INVALID,		INVALID,		INVALID,		INVALID,
/*  [0C]  */	INVALID,		INVALID,		INVALID,		INVALID,

/*  [90]  */	INVALID,		INVALID,		INVALID,		INVALID,
/*  [94]  */	INVALID,		INVALID,		INVALID,		INVALID,
/*  [98]  */	INVALID,		INVALID,		INVALID,		INVALID,
/*  [9C]  */	INVALID,		INVALID,		INVALID,		INVALID,

/*  [A0]  */	INVALID,		INVALID,		INVALID,		INVALID,
/*  [A4]  */	INVALID,		INVALID,		INVALID,		INVALID,
/*  [A8]  */	INVALID,		INVALID,		INVALID,		INVALID,
/*  [AC]  */	INVALID,		INVALID,		INVALID,		INVALID,

/*  [B0]  */	INVALID,		INVALID,		INVALID,		INVALID,
/*  [B4]  */	INVALID,		INVALID,		INVALID,		INVALID,
/*  [B8]  */	INVALID,		INVALID,		INVALID,		INVALID,
/*  [BC]  */	INVALID,		INVALID,		INVALID,		INVALID,

/*  [C0]  */	INVALID,		INVALID,		INVALID,		INVALID,
/*  [C4]  */	INVALID,		INVALID,		INVALID,		INVALID,
/*  [C8]  */	INVALID,		INVALID,		INVALID,		INVALID,
/*  [CC]  */	INVALID,		INVALID,		INVALID,		INVALID,

/*  [D0]  */	INVALID,		INVALID,		INVALID,		INVALID,
/*  [D4]  */	INVALID,		INVALID,		INVALID,		INVALID,
/*  [D8]  */	INVALID,		INVALID,		INVALID,		INVALID,
/*  [DC]  */	INVALID,		INVALID,		INVALID,		INVALID,

/*  [E0]  */	INVALID,		INVALID,		INVALID,		INVALID,
/*  [E4]  */	INVALID,		INVALID,		INVALID,		INVALID,
/*  [E8]  */	INVALID,		INVALID,		INVALID,		INVALID,
/*  [EC]  */	INVALID,		INVALID,		INVALID,		INVALID,

/*  [F0]  */	INVALID,		INVALID,		INVALID,		INVALID,
/*  [F4]  */	INVALID,		TNSZvr("pext",VEX_RMrX,5),INVALID,		TNSZvr("sarx",VEX_VRMrX,5),
/*  [F8]  */	INVALID,		INVALID,		INVALID,		INVALID,
/*  [FC]  */	INVALID,		INVALID,		INVALID,		INVALID,
};
/*
 *	Decode table for SIMD instructions with the repz (0xf3) prefix.
 */
const instable_t dis_opSIMDrepz[256] = {
/*  [00]  */	INVALID,		INVALID,		INVALID,		INVALID,
/*  [04]  */	INVALID,		INVALID,		INVALID,		INVALID,
/*  [08]  */	INVALID,		INVALID,		INVALID,		INVALID,
/*  [0C]  */	INVALID,		INVALID,		INVALID,		INVALID,

/*  [10]  */	TNSZ("movss",XMM,4),	TNSZ("movss",XMMS,4),	TNSZ("movsldup",XMM,16),INVALID,
/*  [14]  */	INVALID,		INVALID,		TNSZ("movshdup",XMM,16),INVALID,
/*  [18]  */	INVALID,		INVALID,		INVALID,		INVALID,
/*  [1C]  */	INVALID,		INVALID,		INVALID,		INVALID,

/*  [20]  */	INVALID,		INVALID,		INVALID,		INVALID,
/*  [24]  */	INVALID,		INVALID,		INVALID,		INVALID,
/*  [28]  */	INVALID,		INVALID,		TNSZ("cvtsi2ss",XMM3MX,4),TNSZ("movntss",XMMMS,4),
/*  [2C]  */	TNSZ("cvttss2si",XMMXM3,4),TNSZ("cvtss2si",XMMXM3,4),INVALID,		INVALID,

/*  [30]  */	INVALID,		INVALID,		INVALID,		INVALID,
/*  [34]  */	INVALID,		INVALID,		INVALID,		INVALID,
/*  [38]  */	INVALID,		INVALID,		INVALID,		INVALID,
/*  [3C]  */	INVALID,		INVALID,		INVALID,		INVALID,

/*  [40]  */	INVALID,		INVALID,		INVALID,		INVALID,
/*  [44]  */	INVALID,		INVALID,		INVALID,		INVALID,
/*  [48]  */	INVALID,		INVALID,		INVALID,		INVALID,
/*  [4C]  */	INVALID,		INVALID,		INVALID,		INVALID,

/*  [50]  */	INVALID,		TNSZ("sqrtss",XMM,4),	TNSZ("rsqrtss",XMM,4),	TNSZ("rcpss",XMM,4),
/*  [54]  */	INVALID,		INVALID,		INVALID,		INVALID,
/*  [58]  */	TNSZ("addss",XMM,4),	TNSZ("mulss",XMM,4),	TNSZ("cvtss2sd",XMM,4),	TNSZ("cvttps2dq",XMM,16),
/*  [5C]  */	TNSZ("subss",XMM,4),	TNSZ("minss",XMM,4),	TNSZ("divss",XMM,4),	TNSZ("maxss",XMM,4),

/*  [60]  */	INVALID,		INVALID,		INVALID,		INVALID,
/*  [64]  */	INVALID,		INVALID,		INVALID,		INVALID,
/*  [68]  */	INVALID,		INVALID,		INVALID,		INVALID,
/*  [6C]  */	INVALID,		INVALID,		INVALID,		TNSZ("movdqu",XMM,16),

/*  [70]  */	TNSZ("pshufhw",XMMP,16),INVALID,		INVALID,		INVALID,
/*  [74]  */	INVALID,		INVALID,		INVALID,		INVALID,
/*  [78]  */	INVALID,		INVALID,		INVALID,		INVALID,
/*  [7C]  */	INVALID,		INVALID,		TNSZ("movq",XMM,8),	TNSZ("movdqu",XMMS,16),

/*  [80]  */	INVALID,		INVALID,		INVALID,		INVALID,
/*  [84]  */	INVALID,		INVALID,		INVALID,		INVALID,
/*  [88]  */	INVALID,		INVALID,		INVALID,		INVALID,
/*  [0C]  */	INVALID,		INVALID,		INVALID,		INVALID,

/*  [90]  */	INVALID,		INVALID,		INVALID,		INVALID,
/*  [94]  */	INVALID,		INVALID,		INVALID,		INVALID,
/*  [98]  */	INVALID,		INVALID,		INVALID,		INVALID,
/*  [9C]  */	INVALID,		INVALID,		INVALID,		INVALID,

/*  [A0]  */	INVALID,		INVALID,		INVALID,		INVALID,
/*  [A4]  */	INVALID,		INVALID,		INVALID,		INVALID,
/*  [A8]  */	INVALID,		INVALID,		INVALID,		INVALID,
/*  [AC]  */	INVALID,		INVALID,		INVALID,		INVALID,

/*  [B0]  */	INVALID,		INVALID,		INVALID,		INVALID,
/*  [B4]  */	INVALID,		INVALID,		INVALID,		INVALID,
/*  [B8]  */	TS("popcnt",MRw),	INVALID,		INVALID,		INVALID,
/*  [BC]  */	TNSZ("tzcnt",MRw,5),	TS("lzcnt",MRw),	INVALID,		INVALID,

/*  [C0]  */	INVALID,		INVALID,		TNSZ("cmpss",XMMP,4),	INVALID,
/*  [C4]  */	INVALID,		INVALID,		INVALID,		INVALID,
/*  [C8]  */	INVALID,		INVALID,		INVALID,		INVALID,
/*  [CC]  */	INVALID,		INVALID,		INVALID,		INVALID,

/*  [D0]  */	INVALID,		INVALID,		INVALID,		INVALID,
/*  [D4]  */	INVALID,		INVALID,		TNS("movq2dq",XMMMX),	INVALID,
/*  [D8]  */	INVALID,		INVALID,		INVALID,		INVALID,
/*  [DC]  */	INVALID,		INVALID,		INVALID,		INVALID,

/*  [E0]  */	INVALID,		INVALID,		INVALID,		INVALID,
/*  [E4]  */	INVALID,		INVALID,		TNSZ("cvtdq2pd",XMM,8),	INVALID,
/*  [E8]  */	INVALID,		INVALID,		INVALID,		INVALID,
/*  [EC]  */	INVALID,		INVALID,		INVALID,		INVALID,

/*  [F0]  */	INVALID,		INVALID,		INVALID,		INVALID,
/*  [F4]  */	INVALID,		INVALID,		INVALID,		INVALID,
/*  [F8]  */	INVALID,		INVALID,		INVALID,		INVALID,
/*  [FC]  */	INVALID,		INVALID,		INVALID,		INVALID,
};

const instable_t dis_opAVXF30F[256] = {
/*  [00]  */	INVALID,		INVALID,		INVALID,		INVALID,
/*  [04]  */	INVALID,		INVALID,		INVALID,		INVALID,
/*  [08]  */	INVALID,		INVALID,		INVALID,		INVALID,
/*  [0C]  */	INVALID,		INVALID,		INVALID,		INVALID,

/*  [10]  */	TNSZ("vmovss",VEX_RMrX,4),	TNSZ("vmovss",VEX_RRX,4),	TNSZ("vmovsldup",VEX_MX,4),	INVALID,
/*  [14]  */	INVALID,		INVALID,		TNSZ("vmovshdup",VEX_MX,4),	INVALID,
/*  [18]  */	INVALID,		INVALID,		INVALID,		INVALID,
/*  [1C]  */	INVALID,		INVALID,		INVALID,		INVALID,

/*  [20]  */	INVALID,		INVALID,		INVALID,		INVALID,
/*  [24]  */	INVALID,		INVALID,		INVALID,		INVALID,
/*  [28]  */	INVALID,		INVALID,		TNSZ("vcvtsi2ss",VEX_RMrX,4),INVALID,
/*  [2C]  */	TNSZ("vcvttss2si",VEX_MR,4),TNSZ("vcvtss2si",VEX_MR,4),INVALID,		INVALID,

/*  [30]  */	INVALID,		INVALID,		INVALID,		INVALID,
/*  [34]  */	INVALID,		INVALID,		INVALID,		INVALID,
/*  [38]  */	INVALID,		INVALID,		INVALID,		INVALID,
/*  [3C]  */	INVALID,		INVALID,		INVALID,		INVALID,

/*  [40]  */	INVALID,		INVALID,		INVALID,		INVALID,
/*  [44]  */	INVALID,		INVALID,		INVALID,		INVALID,
/*  [48]  */	INVALID,		INVALID,		INVALID,		INVALID,
/*  [4C]  */	INVALID,		INVALID,		INVALID,		INVALID,

/*  [50]  */	INVALID,		TNSZ("vsqrtss",VEX_RMrX,4),	TNSZ("vrsqrtss",VEX_RMrX,4),	TNSZ("vrcpss",VEX_RMrX,4),
/*  [54]  */	INVALID,		INVALID,		INVALID,		INVALID,
/*  [58]  */	TNSZ("vaddss",VEX_RMrX,4),	TNSZ("vmulss",VEX_RMrX,4),	TNSZ("vcvtss2sd",VEX_RMrX,4),	TNSZ("vcvttps2dq",VEX_MX,16),
/*  [5C]  */	TNSZ("vsubss",VEX_RMrX,4),	TNSZ("vminss",VEX_RMrX,4),	TNSZ("vdivss",VEX_RMrX,4),	TNSZ("vmaxss",VEX_RMrX,4),

/*  [60]  */	INVALID,		INVALID,		INVALID,		INVALID,
/*  [64]  */	INVALID,		INVALID,		INVALID,		INVALID,
/*  [68]  */	INVALID,		INVALID,		INVALID,		INVALID,
/*  [6C]  */	INVALID,		INVALID,		INVALID,		TNSZ("vmovdqu",VEX_MX,16),

/*  [70]  */	TNSZ("vpshufhw",VEX_MXI,16),INVALID,		INVALID,		INVALID,
/*  [74]  */	INVALID,		INVALID,		INVALID,		INVALID,
/*  [78]  */	INVALID,		INVALID,		INVALID,		INVALID,
/*  [7C]  */	INVALID,		INVALID,		TNSZ("vmovq",VEX_MX,8),	TNSZ("vmovdqu",VEX_RX,16),

/*  [80]  */	INVALID,		INVALID,		INVALID,		INVALID,
/*  [84]  */	INVALID,		INVALID,		INVALID,		INVALID,
/*  [88]  */	INVALID,		INVALID,		INVALID,		INVALID,
/*  [0C]  */	INVALID,		INVALID,		INVALID,		INVALID,

/*  [90]  */	INVALID,		INVALID,		INVALID,		INVALID,
/*  [94]  */	INVALID,		INVALID,		INVALID,		INVALID,
/*  [98]  */	INVALID,		INVALID,		INVALID,		INVALID,
/*  [9C]  */	INVALID,		INVALID,		INVALID,		INVALID,

/*  [A0]  */	INVALID,		INVALID,		INVALID,		INVALID,
/*  [A4]  */	INVALID,		INVALID,		INVALID,		INVALID,
/*  [A8]  */	INVALID,		INVALID,		INVALID,		INVALID,
/*  [AC]  */	INVALID,		INVALID,		INVALID,		INVALID,

/*  [B0]  */	INVALID,		INVALID,		INVALID,		INVALID,
/*  [B4]  */	INVALID,		INVALID,		INVALID,		INVALID,
/*  [B8]  */	INVALID,		INVALID,		INVALID,		INVALID,
/*  [BC]  */	INVALID,		INVALID,		INVALID,		INVALID,

/*  [C0]  */	INVALID,		INVALID,		TNSZ("vcmpss",VEX_RMRX,4),	INVALID,
/*  [C4]  */	INVALID,		INVALID,		INVALID,		INVALID,
/*  [C8]  */	INVALID,		INVALID,		INVALID,		INVALID,
/*  [CC]  */	INVALID,		INVALID,		INVALID,		INVALID,

/*  [D0]  */	INVALID,		INVALID,		INVALID,		INVALID,
/*  [D4]  */	INVALID,		INVALID,		INVALID,		INVALID,
/*  [D8]  */	INVALID,		INVALID,		INVALID,		INVALID,
/*  [DC]  */	INVALID,		INVALID,		INVALID,		INVALID,

/*  [E0]  */	INVALID,		INVALID,		INVALID,		INVALID,
/*  [E4]  */	INVALID,		INVALID,		TNSZ("vcvtdq2pd",VEX_MX,8),	INVALID,
/*  [E8]  */	INVALID,		INVALID,		INVALID,		INVALID,
/*  [EC]  */	INVALID,		INVALID,		INVALID,		INVALID,

/*  [F0]  */	INVALID,		INVALID,		INVALID,		INVALID,
/*  [F4]  */	INVALID,		INVALID,		INVALID,		INVALID,
/*  [F8]  */	INVALID,		INVALID,		INVALID,		INVALID,
/*  [FC]  */	INVALID,		INVALID,		INVALID,		INVALID,
};

/*
 * Table for instructions with an EVEX prefix followed by 0F.
 */
const instable_t dis_opEVEX0F[256] = {
/*  [00]  */	INVALID,		INVALID,		INVALID,		INVALID,
/*  [04]  */	INVALID,		INVALID,		INVALID,		INVALID,
/*  [08]  */	INVALID,		INVALID,		INVALID,		INVALID,
/*  [0C]  */	INVALID,		INVALID,		INVALID,		INVALID,

/*  [10]  */	TNS("vmovups",EVEX_MX),	TNS("vmovups",EVEX_RX),	INVALID,		INVALID,
/*  [14]  */	INVALID,		INVALID,		INVALID,		INVALID,
/*  [18]  */	INVALID,		INVALID,		INVALID,		INVALID,
/*  [1C]  */	INVALID,		INVALID,		INVALID,		INVALID,

/*  [20]  */	INVALID,		INVALID,		INVALID,		INVALID,
/*  [24]  */	INVALID,		INVALID,		INVALID,		INVALID,
/*  [28]  */	TNS("vmovaps",EVEX_MX),	TNS("vmovaps",EVEX_RX),	INVALID,		INVALID,
/*  [2C]  */	INVALID,		INVALID,		INVALID,		INVALID,

/*  [30]  */	INVALID,		INVALID,		INVALID,		INVALID,
/*  [34]  */	INVALID,		INVALID,		INVALID,		INVALID,
/*  [38]  */	INVALID,		INVALID,		INVALID,		INVALID,
/*  [3C]  */	INVALID,		INVALID,		INVALID,		INVALID,

/*  [40]  */	INVALID,		INVALID,		INVALID,		INVALID,
/*  [44]  */	INVALID,		INVALID,		INVALID,		INVALID,
/*  [48]  */	INVALID,		INVALID,		INVALID,		INVALID,
/*  [4C]  */	INVALID,		INVALID,		INVALID,		INVALID,

/*  [50]  */	INVALID,		INVALID,		INVALID,		INVALID,
/*  [54]  */	TNS("vandps",EVEX_RMrX),TNS("vandnps",EVEX_RMrX),TNS("vorps",EVEX_RMrX),TNS("vxorps",EVEX_RMrX),
/*  [58]  */	INVALID,		INVALID,		INVALID,		INVALID,
/*  [5C]  */	INVALID,		INVALID,		INVALID,		INVALID,

/*  [60]  */	INVALID,		INVALID,		INVALID,		INVALID,
/*  [64]  */	INVALID,		INVALID,		INVALID,		INVALID,
/*  [68]  */	INVALID,		INVALID,		INVALID,		INVALID,
/*  [6C]  */	INVALID,		INVALID,		INVALID,		INVALID,

/*  [70]  */	INVALID,		INVALID,		INVALID,		INVALID,
/*  [74]  */	INVALID,		INVALID,		INVALID,		INVALID,
/*  [78]  */	INVALID,		INVALID,		INVALID,		INVALID,
/*  [7C]  */	INVALID,		INVALID,		INVALID,		INVALID,

/*  [80]  */	INVALID,		INVALID,		INVALID,		INVALID,
/*  [84]  */	INVALID,		INVALID,		INVALID,		INVALID,
/*  [88]  */	INVALID,		INVALID,		INVALID,		INVALID,
/*  [0C]  */	INVALID,		INVALID,		INVALID,		INVALID,

/*  [90]  */	INVALID,		INVALID,		INVALID,		INVALID,
/*  [94]  */	INVALID,		INVALID,		INVALID,		INVALID,
/*  [98]  */	INVALID,		INVALID,		INVALID,		INVALID,
/*  [9C]  */	INVALID,		INVALID,		INVALID,		INVALID,

/*  [A0]  */	INVALID,		INVALID,		INVALID,		INVALID,
/*  [A4]  */	INVALID,		INVALID,		INVALID,		INVALID,
/*  [A8]  */	INVALID,		INVALID,		INVALID,		INVALID,
/*  [AC]  */	INVALID,		INVALID,		INVALID,		INVALID,

/*  [B0]  */	INVALID,		INVALID,		INVALID,		INVALID,
/*  [B4]  */	INVALID,		INVALID,		INVALID,		INVALID,
/*  [B8]  */	INVALID,		INVALID,		INVALID,		INVALID,
/*  [BC]  */	INVALID,		INVALID,		INVALID,		INVALID,

/*  [C0]  */	INVALID,		INVALID,		INVALID,		INVALID,
/*  [C4]  */	INVALID,		INVALID,		INVALID,		INVALID,
/*  [C8]  */	INVALID,		INVALID,		INVALID,		INVALID,
/*  [CC]  */	INVALID,		INVALID,		INVALID,		INVALID,

/*  [D0]  */	INVALID,		INVALID,		INVALID,		INVALID,
/*  [D4]  */	INVALID,		INVALID,		INVALID,		INVALID,
/*  [D8]  */	INVALID,		INVALID,		INVALID,		INVALID,
/*  [DC]  */	INVALID,		INVALID,		INVALID,		INVALID,

/*  [E0]  */	INVALID,		INVALID,		INVALID,		INVALID,
/*  [E4]  */	INVALID,		INVALID,		INVALID,		INVALID,
/*  [E8]  */	INVALID,		INVALID,		INVALID,		INVALID,
/*  [EC]  */	INVALID,		INVALID,		INVALID,		INVALID,

/*  [F0]  */	INVALID,		INVALID,		INVALID,		INVALID,
/*  [F4]  */	INVALID,		INVALID,		INVALID,		INVALID,
/*  [F8]  */	INVALID,		INVALID,		INVALID,		INVALID,
/*  [FC]  */	INVALID,		INVALID,		INVALID,		INVALID,
};

/*
 * Decode tables for EVEX 66 0F
 */
const instable_t dis_opEVEX660F[256] = {
/*  [00]  */	INVALID,		INVALID,		INVALID,		INVALID,
/*  [04]  */	INVALID,		INVALID,		INVALID,		INVALID,
/*  [08]  */	INVALID,		INVALID,		INVALID,		INVALID,
/*  [0C]  */	INVALID,		INVALID,		INVALID,		INVALID,

/*  [10]  */	TNS("vmovupd",EVEX_MX),	TNS("vmovupd",EVEX_RX),	INVALID,		INVALID,
/*  [14]  */	INVALID,		INVALID,		INVALID,		INVALID,
/*  [18]  */	INVALID,		INVALID,		INVALID,		INVALID,
/*  [1C]  */	INVALID,		INVALID,		INVALID,		INVALID,

/*  [20]  */	INVALID,		INVALID,		INVALID,		INVALID,
/*  [24]  */	INVALID,		INVALID,		INVALID,		INVALID,
/*  [28]  */	TNS("vmovapd",EVEX_MX),	TNS("vmovapd",EVEX_RX),	INVALID,		INVALID,
/*  [2C]  */	INVALID,		INVALID,		INVALID,		INVALID,

/*  [30]  */	INVALID,		INVALID,		INVALID,		INVALID,
/*  [34]  */	INVALID,		INVALID,		INVALID,		INVALID,
/*  [38]  */	INVALID,		INVALID,		INVALID,		INVALID,
/*  [3C]  */	INVALID,		INVALID,		INVALID,		INVALID,

/*  [40]  */	INVALID,		INVALID,		INVALID,		INVALID,
/*  [44]  */	INVALID,		INVALID,		INVALID,		INVALID,
/*  [48]  */	INVALID,		INVALID,		INVALID,		INVALID,
/*  [4C]  */	INVALID,		INVALID,		INVALID,		INVALID,

/*  [50]  */	INVALID,		INVALID,		INVALID,		INVALID,
/*  [54]  */	TNS("vandpd",EVEX_RMrX),TNS("vandnpd",EVEX_RMrX),TNS("vorpd",EVEX_RMrX),TNS("vxorpd",EVEX_RMrX),
/*  [58]  */	INVALID,		INVALID,		INVALID,		INVALID,
/*  [5C]  */	INVALID,		INVALID,		INVALID,		INVALID,

/*  [60]  */	INVALID,		INVALID,		INVALID,		INVALID,
/*  [64]  */	INVALID,		INVALID,		INVALID,		INVALID,
/*  [68]  */	INVALID,		INVALID,		INVALID,		INVALID,
/*  [6C]  */	INVALID,		INVALID,		INVALID,		TNS("vmovdqa",EVEX_MX),

/*  [70]  */	INVALID,		INVALID,		INVALID,		INVALID,
/*  [74]  */	INVALID,		INVALID,		INVALID,		INVALID,
/*  [78]  */	INVALID,		INVALID,		INVALID,		INVALID,
/*  [7C]  */	INVALID,		INVALID,		INVALID,		TNS("vmovdqa",EVEX_RX),

/*  [80]  */	INVALID,		INVALID,		INVALID,		INVALID,
/*  [84]  */	INVALID,		INVALID,		INVALID,		INVALID,
/*  [88]  */	INVALID,		INVALID,		INVALID,		INVALID,
/*  [0C]  */	INVALID,		INVALID,		INVALID,		INVALID,

/*  [90]  */	INVALID,		INVALID,		INVALID,		INVALID,
/*  [94]  */	INVALID,		INVALID,		INVALID,		INVALID,
/*  [98]  */	INVALID,		INVALID,		INVALID,		INVALID,
/*  [9C]  */	INVALID,		INVALID,		INVALID,		INVALID,

/*  [A0]  */	INVALID,		INVALID,		INVALID,		INVALID,
/*  [A4]  */	INVALID,		INVALID,		INVALID,		INVALID,
/*  [A8]  */	INVALID,		INVALID,		INVALID,		INVALID,
/*  [AC]  */	INVALID,		INVALID,		INVALID,		INVALID,

/*  [B0]  */	INVALID,		INVALID,		INVALID,		INVALID,
/*  [B4]  */	INVALID,		INVALID,		INVALID,		INVALID,
/*  [B8]  */	INVALID,		INVALID,		INVALID,		INVALID,
/*  [BC]  */	INVALID,		INVALID,		INVALID,		INVALID,

/*  [C0]  */	INVALID,		INVALID,		INVALID,		INVALID,
/*  [C4]  */	INVALID,		INVALID,		INVALID,		INVALID,
/*  [C8]  */	INVALID,		INVALID,		INVALID,		INVALID,
/*  [CC]  */	INVALID,		INVALID,		INVALID,		INVALID,

/*  [D0]  */	INVALID,		INVALID,		INVALID,		INVALID,
/*  [D4]  */	INVALID,		INVALID,		INVALID,		INVALID,
/*  [D8]  */	INVALID,		INVALID,		INVALID,		TSq("vpand",EVEX_RMrX),
/*  [DC]  */	INVALID,		INVALID,		INVALID,		TSq("vpandn",EVEX_RMrX),

/*  [E0]  */	INVALID,		INVALID,		INVALID,		INVALID,
/*  [E4]  */	INVALID,		INVALID,		INVALID,		INVALID,
/*  [E8]  */	INVALID,		INVALID,		INVALID,		TSq("vpor",EVEX_RMrX),
/*  [EC]  */	INVALID,		INVALID,		INVALID,		TSq("vpxor",EVEX_RMrX),

/*  [F0]  */	INVALID,		INVALID,		INVALID,		INVALID,
/*  [F4]  */	INVALID,		INVALID,		INVALID,		INVALID,
/*  [F8]  */	INVALID,		INVALID,		INVALID,		INVALID,
/*  [FC]  */	INVALID,		INVALID,		INVALID,		INVALID,
};

const instable_t dis_opEVEX660F38[256] = {
/*  [00]  */	INVALID,		INVALID,		INVALID,		INVALID,
/*  [04]  */	INVALID,		INVALID,		INVALID,		INVALID,
/*  [08]  */	INVALID,		INVALID,		INVALID,		INVALID,
/*  [0C]  */	INVALID,		INVALID,		INVALID,		INVALID,

/*  [10]  */	INVALID,		INVALID,		INVALID,		INVALID,
/*  [14]  */	INVALID,		INVALID,		INVALID,		INVALID,
/*  [18]  */	INVALID,		INVALID,		INVALID,		INVALID,
/*  [1C]  */	INVALID,		INVALID,		INVALID,		INVALID,

/*  [20]  */	INVALID,		INVALID,		INVALID,		INVALID,
/*  [24]  */	INVALID,		INVALID,		INVALID,		INVALID,
/*  [28]  */	INVALID,		INVALID,		INVALID,		INVALID,
/*  [2C]  */	INVALID,		INVALID,		INVALID,		INVALID,

/*  [30]  */	INVALID,		INVALID,		INVALID,		INVALID,
/*  [34]  */	INVALID,		INVALID,		INVALID,		INVALID,
/*  [38]  */	INVALID,		INVALID,		INVALID,		INVALID,
/*  [3C]  */	INVALID,		INVALID,		INVALID,		INVALID,

/*  [40]  */	INVALID,		INVALID,		INVALID,		INVALID,
/*  [44]  */	INVALID,		INVALID,		INVALID,		INVALID,
/*  [48]  */	INVALID,		INVALID,		INVALID,		INVALID,
/*  [4C]  */	INVALID,		INVALID,		INVALID,		INVALID,

/*  [50]  */	TNSZ("vpdpbusd",EVEX_RMrX,16),TNSZ("vpdpbusds",EVEX_RMrX,16),TNSZ("vpdpwssd",EVEX_RMrX,16),TNSZ("vpdpwssds",EVEX_RMrX,16),
/*  [54]  */	INVALID,		INVALID,		INVALID,		INVALID,
/*  [58]  */	INVALID,		INVALID,		INVALID,		INVALID,
/*  [5C]  */	INVALID,		INVALID,		INVALID,		INVALID,

/*  [60]  */	INVALID,		INVALID,		INVALID,		INVALID,
/*  [64]  */	INVALID,		INVALID,		INVALID,		INVALID,
/*  [68]  */	INVALID,		INVALID,		INVALID,		INVALID,
/*  [6C]  */	INVALID,		INVALID,		INVALID,		INVALID,

/*  [70]  */	INVALID,		INVALID,		INVALID,		INVALID,
/*  [74]  */	INVALID,		INVALID,		INVALID,		INVALID,
/*  [78]  */	INVALID,		INVALID,		INVALID,		INVALID,
/*  [7C]  */	INVALID,		INVALID,		INVALID,		INVALID,

/*  [80]  */	INVALID,		INVALID,		INVALID,		INVALID,
/*  [84]  */	INVALID,		INVALID,		INVALID,		INVALID,
/*  [88]  */	INVALID,		INVALID,		INVALID,		INVALID,
/*  [8C]  */	INVALID,		INVALID,		INVALID,		INVALID,

/*  [90]  */	INVALID,		INVALID,		INVALID,		INVALID,
/*  [94]  */	INVALID,		INVALID,		INVALID,		INVALID,
/*  [98]  */	INVALID,		INVALID,		INVALID,		INVALID,
/*  [9C]  */	INVALID,		INVALID,		INVALID,		INVALID,

/*  [A0]  */	INVALID,		INVALID,		INVALID,		INVALID,
/*  [A4]  */	INVALID,		INVALID,		INVALID,		INVALID,
/*  [A8]  */	INVALID,		INVALID,		INVALID,		INVALID,
/*  [AC]  */	INVALID,		INVALID,		INVALID,		INVALID,

/*  [B0]  */	INVALID,		INVALID,		INVALID,		INVALID,
/*  [B4]  */	INVALID,		INVALID,		INVALID,		INVALID,
/*  [B8]  */	INVALID,		INVALID,		INVALID,		INVALID,
/*  [BC]  */	INVALID,		INVALID,		INVALID,		INVALID,

/*  [C0]  */	INVALID,		INVALID,		INVALID,		INVALID,
/*  [C4]  */	INVALID,		INVALID,		INVALID,		INVALID,
/*  [C8]  */	INVALID,		INVALID,		INVALID,		INVALID,
/*  [CC]  */	INVALID,		INVALID,		INVALID,		TNS("vgf2p8mulb",EVEX_RMrX),

/*  [D0]  */	INVALID,		INVALID,		INVALID,		INVALID,
/*  [D4]  */	INVALID,		INVALID,		INVALID,		INVALID,
/*  [D8]  */	INVALID,		INVALID,		INVALID,		INVALID,
/*  [DC]  */	TNSZ("vaesenc",EVEX_RMrX,16),TNSZ("vaesenclast",EVEX_RMrX,16),TNSZ("vaesdec",EVEX_RMrX,16),TNSZ("vaesdeclast",EVEX_RMrX,16),

/*  [E0]  */	INVALID,		INVALID,		INVALID,		INVALID,
/*  [E4]  */	INVALID,		INVALID,		INVALID,		INVALID,
/*  [E8]  */	INVALID,		INVALID,		INVALID,		INVALID,
/*  [EC]  */	INVALID,		INVALID,		INVALID,		INVALID,

/*  [F0]  */	INVALID,		INVALID,		INVALID,		INVALID,
/*  [F4]  */	INVALID,		INVALID,		INVALID,		INVALID,
/*  [F8]  */	INVALID,		INVALID,		INVALID,		INVALID,
/*  [FC]  */	INVALID,		INVALID,		INVALID,		INVALID,
};

const instable_t dis_opEVEX660F3A[256] = {
/*  [00]  */	INVALID,		INVALID,		INVALID,		INVALID,
/*  [04]  */	INVALID,		INVALID,		INVALID,		INVALID,
/*  [08]  */	INVALID,		INVALID,		INVALID,		INVALID,
/*  [0C]  */	INVALID,		INVALID,		INVALID,		INVALID,

/*  [10]  */	INVALID,		INVALID,		INVALID,		INVALID,
/*  [14]  */	INVALID,		INVALID,		INVALID,		INVALID,
/*  [18]  */	INVALID,		INVALID,		INVALID,		INVALID,
/*  [1C]  */	INVALID,		INVALID,		INVALID,		INVALID,

/*  [20]  */	INVALID,		INVALID,		INVALID,		INVALID,
/*  [24]  */	INVALID,		INVALID,		INVALID,		INVALID,
/*  [28]  */	INVALID,		INVALID,		INVALID,		INVALID,
/*  [2C]  */	INVALID,		INVALID,		INVALID,		INVALID,

/*  [30]  */	INVALID,		INVALID,		INVALID,		INVALID,
/*  [34]  */	INVALID,		INVALID,		INVALID,		INVALID,
/*  [38]  */	INVALID,		INVALID,		INVALID,		INVALID,
/*  [3C]  */	INVALID,		INVALID,		INVALID,		INVALID,

/*  [40]  */	INVALID,		INVALID,		INVALID,		INVALID,
/*  [44]  */	TNSZ("vpclmulqdq",EVEX_RMRX,16),INVALID,		INVALID,		INVALID,
/*  [48]  */	INVALID,		INVALID,		INVALID,		INVALID,
/*  [4C]  */	INVALID,		INVALID,		INVALID,		INVALID,

/*  [50]  */	INVALID,		INVALID,		INVALID,		INVALID,
/*  [54]  */	INVALID,		INVALID,		INVALID,		INVALID,
/*  [58]  */	INVALID,		INVALID,		INVALID,		INVALID,
/*  [5C]  */	INVALID,		INVALID,		INVALID,		INVALID,

/*  [60]  */	INVALID,		INVALID,		INVALID,		INVALID,
/*  [64]  */	INVALID,		INVALID,		INVALID,		INVALID,
/*  [68]  */	INVALID,		INVALID,		INVALID,		INVALID,
/*  [6C]  */	INVALID,		INVALID,		INVALID,		INVALID,

/*  [70]  */	INVALID,		INVALID,		INVALID,		INVALID,
/*  [74]  */	INVALID,		INVALID,		INVALID,		INVALID,
/*  [78]  */	INVALID,		INVALID,		INVALID,		INVALID,
/*  [7C]  */	INVALID,		INVALID,		INVALID,		INVALID,

/*  [80]  */	INVALID,		INVALID,		INVALID,		INVALID,
/*  [84]  */	INVALID,		INVALID,		INVALID,		INVALID,
/*  [88]  */	INVALID,		INVALID,		INVALID,		INVALID,
/*  [8C]  */	INVALID,		INVALID,		INVALID,		INVALID,

/*  [90]  */	INVALID,		INVALID,		INVALID,		INVALID,
/*  [94]  */	INVALID,		INVALID,		INVALID,		INVALID,
/*  [98]  */	INVALID,		INVALID,		INVALID,		INVALID,
/*  [9C]  */	INVALID,		INVALID,		INVALID,		INVALID,

/*  [A0]  */	INVALID,		INVALID,		INVALID,		INVALID,
/*  [A4]  */	INVALID,		INVALID,		INVALID,		INVALID,
/*  [A8]  */	INVALID,		INVALID,		INVALID,		INVALID,
/*  [AC]  */	INVALID,		INVALID,		INVALID,		INVALID,

/*  [B0]  */	INVALID,		INVALID,		INVALID,		INVALID,
/*  [B4]  */	INVALID,		INVALID,		INVALID,		INVALID,
/*  [B8]  */	INVALID,		INVALID,		INVALID,		INVALID,
/*  [BC]  */	INVALID,		INVALID,		INVALID,		INVALID,

/*  [C0]  */	INVALID,		INVALID,		INVALID,		INVALID,
/*  [C4]  */	INVALID,		INVALID,		INVALID,		INVALID,
/*  [C8]  */	INVALID,		INVALID,		INVALID,		INVALID,
/*  [CC]  */	INVALID,		INVALID,		TNS("vgf2p8affineqb",EVEX_RMRX),TNS("vgf2p8affineinvqb",EVEX_RMRX),

/*  [D0]  */	INVALID,		INVALID,		INVALID,		INVALID,
/*  [D4]  */	INVALID,		INVALID,		INVALID,		INVALID,
/*  [D8]  */	INVALID,		INVALID,		INVALID,		INVALID,
/*  [DC]  */	INVALID,		INVALID,		INVALID,		INVALID,

/*  [E0]  */	INVALID,		INVALID,		INVALID,		INVALID,
/*  [E4]  */	INVALID,		INVALID,		INVALID,		INVALID,
/*  [E8]  */	INVALID,		INVALID,		INVALID,		INVALID,
/*  [EC]  */	INVALID,		INVALID,		INVALID,		INVALID,

/*  [F0]  */	INVALID,		INVALID,		INVALID,		INVALID,
/*  [F4]  */	INVALID,		INVALID,		INVALID,		INVALID,
/*  [F8]  */	INVALID,		INVALID,		INVALID,		INVALID,
/*  [FC]  */	INVALID,		INVALID,		INVALID,		INVALID,
};


const instable_t dis_opEVEXF20F[256] = {
/*  [00]  */	INVALID,		INVALID,		INVALID,		INVALID,
/*  [04]  */	INVALID,		INVALID,		INVALID,		INVALID,
/*  [08]  */	INVALID,		INVALID,		INVALID,		INVALID,
/*  [0C]  */	INVALID,		INVALID,		INVALID,		INVALID,

/*  [10]  */	INVALID,		INVALID,		INVALID,		INVALID,
/*  [14]  */	INVALID,		INVALID,		INVALID,		INVALID,
/*  [18]  */	INVALID,		INVALID,		INVALID,		INVALID,
/*  [1C]  */	INVALID,		INVALID,		INVALID,		INVALID,

/*  [20]  */	INVALID,		INVALID,		INVALID,		INVALID,
/*  [24]  */	INVALID,		INVALID,		INVALID,		INVALID,
/*  [28]  */	INVALID,		INVALID,		INVALID,		INVALID,
/*  [2C]  */	INVALID,		INVALID,		INVALID,		INVALID,

/*  [30]  */	INVALID,		INVALID,		INVALID,		INVALID,
/*  [34]  */	INVALID,		INVALID,		INVALID,		INVALID,
/*  [38]  */	INVALID,		INVALID,		INVALID,		INVALID,
/*  [3C]  */	INVALID,		INVALID,		INVALID,		INVALID,

/*  [40]  */	INVALID,		INVALID,		INVALID,		INVALID,
/*  [44]  */	INVALID,		INVALID,		INVALID,		INVALID,
/*  [48]  */	INVALID,		INVALID,		INVALID,		INVALID,
/*  [4C]  */	INVALID,		INVALID,		INVALID,		INVALID,

/*  [50]  */	INVALID,		INVALID,		INVALID,		INVALID,
/*  [54]  */	INVALID,		INVALID,		INVALID,		INVALID,
/*  [58]  */	INVALID,		INVALID,		INVALID,		INVALID,
/*  [5C]  */	INVALID,		INVALID,		INVALID,		INVALID,

/*  [60]  */	INVALID,		INVALID,		INVALID,		INVALID,
/*  [64]  */	INVALID,		INVALID,		INVALID,		INVALID,
/*  [68]  */	INVALID,		INVALID,		INVALID,		INVALID,
/*  [6C]  */	INVALID,		INVALID,		INVALID,		TNS("vmovdqu",EVEX_MX),

/*  [70]  */	INVALID,		INVALID,		INVALID,		INVALID,
/*  [74]  */	INVALID,		INVALID,		INVALID,		INVALID,
/*  [78]  */	INVALID,		INVALID,		INVALID,		INVALID,
/*  [7C]  */	INVALID,		INVALID,		INVALID,		TNS("vmovdqu",EVEX_RX),

/*  [80]  */	INVALID,		INVALID,		INVALID,		INVALID,
/*  [84]  */	INVALID,		INVALID,		INVALID,		INVALID,
/*  [88]  */	INVALID,		INVALID,		INVALID,		INVALID,
/*  [0C]  */	INVALID,		INVALID,		INVALID,		INVALID,

/*  [90]  */	INVALID,		INVALID,		INVALID,		INVALID,
/*  [94]  */	INVALID,		INVALID,		INVALID,		INVALID,
/*  [98]  */	INVALID,		INVALID,		INVALID,		INVALID,
/*  [9C]  */	INVALID,		INVALID,		INVALID,		INVALID,

/*  [A0]  */	INVALID,		INVALID,		INVALID,		INVALID,
/*  [A4]  */	INVALID,		INVALID,		INVALID,		INVALID,
/*  [A8]  */	INVALID,		INVALID,		INVALID,		INVALID,
/*  [AC]  */	INVALID,		INVALID,		INVALID,		INVALID,

/*  [B0]  */	INVALID,		INVALID,		INVALID,		INVALID,
/*  [B4]  */	INVALID,		INVALID,		INVALID,		INVALID,
/*  [B8]  */	INVALID,		INVALID,		INVALID,		INVALID,
/*  [BC]  */	INVALID,		INVALID,		INVALID,		INVALID,

/*  [C0]  */	INVALID,		INVALID,		INVALID,		INVALID,
/*  [C4]  */	INVALID,		INVALID,		INVALID,		INVALID,
/*  [C8]  */	INVALID,		INVALID,		INVALID,		INVALID,
/*  [CC]  */	INVALID,		INVALID,		INVALID,		INVALID,

/*  [D0]  */	INVALID,		INVALID,		INVALID,		INVALID,
/*  [D4]  */	INVALID,		INVALID,		INVALID,		INVALID,
/*  [D8]  */	INVALID,		INVALID,		INVALID,		INVALID,
/*  [DC]  */	INVALID,		INVALID,		INVALID,		INVALID,

/*  [E0]  */	INVALID,		INVALID,		INVALID,		INVALID,
/*  [E4]  */	INVALID,		INVALID,		INVALID,		INVALID,
/*  [E8]  */	INVALID,		INVALID,		INVALID,		INVALID,
/*  [EC]  */	INVALID,		INVALID,		INVALID,		INVALID,

/*  [F0]  */	INVALID,		INVALID,		INVALID,		INVALID,
/*  [F4]  */	INVALID,		INVALID,		INVALID,		INVALID,
/*  [F8]  */	INVALID,		INVALID,		INVALID,		INVALID,
/*  [FC]  */	INVALID,		INVALID,		INVALID,		INVALID,
};

const instable_t dis_opEVEXF30F[256] = {
/*  [00]  */	INVALID,		INVALID,		INVALID,		INVALID,
/*  [04]  */	INVALID,		INVALID,		INVALID,		INVALID,
/*  [08]  */	INVALID,		INVALID,		INVALID,		INVALID,
/*  [0C]  */	INVALID,		INVALID,		INVALID,		INVALID,

/*  [10]  */	INVALID,		INVALID,		INVALID,		INVALID,
/*  [14]  */	INVALID,		INVALID,		INVALID,		INVALID,
/*  [18]  */	INVALID,		INVALID,		INVALID,		INVALID,
/*  [1C]  */	INVALID,		INVALID,		INVALID,		INVALID,

/*  [20]  */	INVALID,		INVALID,		INVALID,		INVALID,
/*  [24]  */	INVALID,		INVALID,		INVALID,		INVALID,
/*  [28]  */	INVALID,		INVALID,		INVALID,		INVALID,
/*  [2C]  */	INVALID,		INVALID,		INVALID,		INVALID,

/*  [30]  */	INVALID,		INVALID,		INVALID,		INVALID,
/*  [34]  */	INVALID,		INVALID,		INVALID,		INVALID,
/*  [38]  */	INVALID,		INVALID,		INVALID,		INVALID,
/*  [3C]  */	INVALID,		INVALID,		INVALID,		INVALID,

/*  [40]  */	INVALID,		INVALID,		INVALID,		INVALID,
/*  [44]  */	INVALID,		INVALID,		INVALID,		INVALID,
/*  [48]  */	INVALID,		INVALID,		INVALID,		INVALID,
/*  [4C]  */	INVALID,		INVALID,		INVALID,		INVALID,

/*  [50]  */	INVALID,		INVALID,		INVALID,		INVALID,
/*  [54]  */	INVALID,		INVALID,		INVALID,		INVALID,
/*  [58]  */	INVALID,		INVALID,		INVALID,		INVALID,
/*  [5C]  */	INVALID,		INVALID,		INVALID,		INVALID,

/*  [60]  */	INVALID,		INVALID,		INVALID,		INVALID,
/*  [64]  */	INVALID,		INVALID,		INVALID,		INVALID,
/*  [68]  */	INVALID,		INVALID,		INVALID,		INVALID,
/*  [6C]  */	INVALID,		INVALID,		INVALID,		TNS("vmovdqu",EVEX_MX),

/*  [70]  */	INVALID,		INVALID,		INVALID,		INVALID,
/*  [74]  */	INVALID,		INVALID,		INVALID,		INVALID,
/*  [78]  */	INVALID,		INVALID,		INVALID,		INVALID,
/*  [7C]  */	INVALID,		INVALID,		INVALID,		TNS("vmovdqu",EVEX_RX),

/*  [80]  */	INVALID,		INVALID,		INVALID,		INVALID,
/*  [84]  */	INVALID,		INVALID,		INVALID,		INVALID,
/*  [88]  */	INVALID,		INVALID,		INVALID,		INVALID,
/*  [0C]  */	INVALID,		INVALID,		INVALID,		INVALID,

/*  [90]  */	INVALID,		INVALID,		INVALID,		INVALID,
/*  [94]  */	INVALID,		INVALID,		INVALID,		INVALID,
/*  [98]  */	INVALID,		INVALID,		INVALID,		INVALID,
/*  [9C]  */	INVALID,		INVALID,		INVALID,		INVALID,

/*  [A0]  */	INVALID,		INVALID,		INVALID,		INVALID,
/*  [A4]  */	INVALID,		INVALID,		INVALID,		INVALID,
/*  [A8]  */	INVALID,		INVALID,		INVALID,		INVALID,
/*  [AC]  */	INVALID,		INVALID,		INVALID,		INVALID,

/*  [B0]  */	INVALID,		INVALID,		INVALID,		INVALID,
/*  [B4]  */	INVALID,		INVALID,		INVALID,		INVALID,
/*  [B8]  */	INVALID,		INVALID,		INVALID,		INVALID,
/*  [BC]  */	INVALID,		INVALID,		INVALID,		INVALID,

/*  [C0]  */	INVALID,		INVALID,		INVALID,		INVALID,
/*  [C4]  */	INVALID,		INVALID,		INVALID,		INVALID,
/*  [C8]  */	INVALID,		INVALID,		INVALID,		INVALID,
/*  [CC]  */	INVALID,		INVALID,		INVALID,		INVALID,

/*  [D0]  */	INVALID,		INVALID,		INVALID,		INVALID,
/*  [D4]  */	INVALID,		INVALID,		INVALID,		INVALID,
/*  [D8]  */	INVALID,		INVALID,		INVALID,		INVALID,
/*  [DC]  */	INVALID,		INVALID,		INVALID,		INVALID,

/*  [E0]  */	INVALID,		INVALID,		INVALID,		INVALID,
/*  [E4]  */	INVALID,		INVALID,		INVALID,		INVALID,
/*  [E8]  */	INVALID,		INVALID,		INVALID,		INVALID,
/*  [EC]  */	INVALID,		INVALID,		INVALID,		INVALID,

/*  [F0]  */	INVALID,		INVALID,		INVALID,		INVALID,
/*  [F4]  */	INVALID,		INVALID,		INVALID,		INVALID,
/*  [F8]  */	INVALID,		INVALID,		INVALID,		INVALID,
/*  [FC]  */	INVALID,		INVALID,		INVALID,		INVALID,
};
/*
 * The following two tables are used to encode crc32 and movbe
 * since they share the same opcodes.
 */
const instable_t dis_op0F38F0[2] = {
/*  [00]  */	TNS("crc32b",CRC32),
		TS("movbe",MOVBE),
};

const instable_t dis_op0F38F1[2] = {
/*  [00]  */	TS("crc32",CRC32),
		TS("movbe",MOVBE),
};

/*
 * The following table is used to distinguish between adox and adcx which share
 * the same opcodes.
 */
const instable_t dis_op0F38F6[2] = {
/*  [00]  */	TNS("adcx",ADX),
		TNS("adox",ADX),
};

const instable_t dis_op0F38[256] = {
/*  [00]  */	TNSZ("pshufb",XMM_66o,16),TNSZ("phaddw",XMM_66o,16),TNSZ("phaddd",XMM_66o,16),TNSZ("phaddsw",XMM_66o,16),
/*  [04]  */	TNSZ("pmaddubsw",XMM_66o,16),TNSZ("phsubw",XMM_66o,16),	TNSZ("phsubd",XMM_66o,16),TNSZ("phsubsw",XMM_66o,16),
/*  [08]  */	TNSZ("psignb",XMM_66o,16),TNSZ("psignw",XMM_66o,16),TNSZ("psignd",XMM_66o,16),TNSZ("pmulhrsw",XMM_66o,16),
/*  [0C]  */	INVALID,		INVALID,		INVALID,		INVALID,

/*  [10]  */	TNSZ("pblendvb",XMM_66r,16),INVALID,		INVALID,		INVALID,
/*  [14]  */	TNSZ("blendvps",XMM_66r,16),TNSZ("blendvpd",XMM_66r,16),INVALID,	TNSZ("ptest",XMM_66r,16),
/*  [18]  */	INVALID,		INVALID,		INVALID,		INVALID,
/*  [1C]  */	TNSZ("pabsb",XMM_66o,16),TNSZ("pabsw",XMM_66o,16),TNSZ("pabsd",XMM_66o,16),INVALID,

/*  [20]  */	TNSZ("pmovsxbw",XMM_66r,16),TNSZ("pmovsxbd",XMM_66r,16),TNSZ("pmovsxbq",XMM_66r,16),TNSZ("pmovsxwd",XMM_66r,16),
/*  [24]  */	TNSZ("pmovsxwq",XMM_66r,16),TNSZ("pmovsxdq",XMM_66r,16),INVALID,	INVALID,
/*  [28]  */	TNSZ("pmuldq",XMM_66r,16),TNSZ("pcmpeqq",XMM_66r,16),TNSZ("movntdqa",XMMM_66r,16),TNSZ("packusdw",XMM_66r,16),
/*  [2C]  */	INVALID,		INVALID,		INVALID,		INVALID,

/*  [30]  */	TNSZ("pmovzxbw",XMM_66r,16),TNSZ("pmovzxbd",XMM_66r,16),TNSZ("pmovzxbq",XMM_66r,16),TNSZ("pmovzxwd",XMM_66r,16),
/*  [34]  */	TNSZ("pmovzxwq",XMM_66r,16),TNSZ("pmovzxdq",XMM_66r,16),INVALID,	TNSZ("pcmpgtq",XMM_66r,16),
/*  [38]  */	TNSZ("pminsb",XMM_66r,16),TNSZ("pminsd",XMM_66r,16),TNSZ("pminuw",XMM_66r,16),TNSZ("pminud",XMM_66r,16),
/*  [3C]  */	TNSZ("pmaxsb",XMM_66r,16),TNSZ("pmaxsd",XMM_66r,16),TNSZ("pmaxuw",XMM_66r,16),TNSZ("pmaxud",XMM_66r,16),

/*  [40]  */	TNSZ("pmulld",XMM_66r,16),TNSZ("phminposuw",XMM_66r,16),INVALID,	INVALID,
/*  [44]  */	INVALID,		INVALID,		INVALID,		INVALID,
/*  [48]  */	INVALID,		INVALID,		INVALID,		INVALID,
/*  [4C]  */	INVALID,		INVALID,		INVALID,		INVALID,

/*  [50]  */	INVALID,		INVALID,		INVALID,		INVALID,
/*  [54]  */	INVALID,		INVALID,		INVALID,		INVALID,
/*  [58]  */	INVALID,		INVALID,		INVALID,		INVALID,
/*  [5C]  */	INVALID,		INVALID,		INVALID,		INVALID,

/*  [60]  */	INVALID,		INVALID,		INVALID,		INVALID,
/*  [64]  */	INVALID,		INVALID,		INVALID,		INVALID,
/*  [68]  */	INVALID,		INVALID,		INVALID,		INVALID,
/*  [6C]  */	INVALID,		INVALID,		INVALID,		INVALID,

/*  [70]  */	INVALID,		INVALID,		INVALID,		INVALID,
/*  [74]  */	INVALID,		INVALID,		INVALID,		INVALID,
/*  [78]  */	INVALID,		INVALID,		INVALID,		INVALID,
/*  [7C]  */	INVALID,		INVALID,		INVALID,		INVALID,

/*  [80]  */	TNSy("invept", RM_66r),	TNSy("invvpid", RM_66r),TNSy("invpcid", RM_66r),INVALID,
/*  [84]  */	INVALID,		INVALID,		INVALID,		INVALID,
/*  [88]  */	INVALID,		INVALID,		INVALID,		INVALID,
/*  [8C]  */	INVALID,		INVALID,		INVALID,		INVALID,

/*  [90]  */	INVALID,		INVALID,		INVALID,		INVALID,
/*  [94]  */	INVALID,		INVALID,		INVALID,		INVALID,
/*  [98]  */	INVALID,		INVALID,		INVALID,		INVALID,
/*  [9C]  */	INVALID,		INVALID,		INVALID,		INVALID,

/*  [A0]  */	INVALID,		INVALID,		INVALID,		INVALID,
/*  [A4]  */	INVALID,		INVALID,		INVALID,		INVALID,
/*  [A8]  */	INVALID,		INVALID,		INVALID,		INVALID,
/*  [AC]  */	INVALID,		INVALID,		INVALID,		INVALID,

/*  [B0]  */	INVALID,		INVALID,		INVALID,		INVALID,
/*  [B4]  */	INVALID,		INVALID,		INVALID,		INVALID,
/*  [B8]  */	INVALID,		INVALID,		INVALID,		INVALID,
/*  [BC]  */	INVALID,		INVALID,		INVALID,		INVALID,

/*  [C0]  */	INVALID,		INVALID,		INVALID,		INVALID,
/*  [C4]  */	INVALID,		INVALID,		INVALID,		INVALID,
/*  [C8]  */	TNSZ("sha1nexte",XMM,16),TNSZ("sha1msg1",XMM,16),TNSZ("sha1msg2",XMM,16),TNSZ("sha256rnds2",XMM,16),
/*  [CC]  */	TNSZ("sha256msg1",XMM,16),TNSZ("sha256msg2",XMM,16),INVALID,		TNS("gf2p8mulb",XMM_66r),

/*  [D0]  */	INVALID,		INVALID,		INVALID,		INVALID,
/*  [D4]  */	INVALID,		INVALID,		INVALID,		INVALID,
/*  [D8]  */	INVALID,		INVALID,		INVALID,		TNSZ("aesimc",XMM_66r,16),
/*  [DC]  */	TNSZ("aesenc",XMM_66r,16),TNSZ("aesenclast",XMM_66r,16),TNSZ("aesdec",XMM_66r,16),TNSZ("aesdeclast",XMM_66r,16),

/*  [E0]  */	INVALID,		INVALID,		INVALID,		INVALID,
/*  [E4]  */	INVALID,		INVALID,		INVALID,		INVALID,
/*  [E8]  */	INVALID,		INVALID,		INVALID,		INVALID,
/*  [EC]  */	INVALID,		INVALID,		INVALID,		INVALID,
/*  [F0]  */	IND(dis_op0F38F0),	IND(dis_op0F38F1),	INVALID,		INVALID,
/*  [F4]  */	INVALID,		INVALID,		IND(dis_op0F38F6),	INVALID,
/*  [F8]  */	INVALID,		INVALID,		INVALID,		INVALID,
/*  [FC]  */	INVALID,		INVALID,		INVALID,		INVALID,
};

const instable_t dis_opAVX660F38[256] = {
/*  [00]  */	TNSZ("vpshufb",VEX_RMrX,16),TNSZ("vphaddw",VEX_RMrX,16),TNSZ("vphaddd",VEX_RMrX,16),TNSZ("vphaddsw",VEX_RMrX,16),
/*  [04]  */	TNSZ("vpmaddubsw",VEX_RMrX,16),TNSZ("vphsubw",VEX_RMrX,16),	TNSZ("vphsubd",VEX_RMrX,16),TNSZ("vphsubsw",VEX_RMrX,16),
/*  [08]  */	TNSZ("vpsignb",VEX_RMrX,16),TNSZ("vpsignw",VEX_RMrX,16),TNSZ("vpsignd",VEX_RMrX,16),TNSZ("vpmulhrsw",VEX_RMrX,16),
/*  [0C]  */	TNSZ("vpermilps",VEX_RMrX,8),TNSZ("vpermilpd",VEX_RMrX,16),TNSZ("vtestps",VEX_RRI,8),	TNSZ("vtestpd",VEX_RRI,16),

/*  [10]  */	INVALID,		INVALID,		INVALID,		TNSZ("vcvtph2ps",VEX_MX,16),
/*  [14]  */	INVALID,		INVALID,		TNSZ("vpermps",VEX_RMrX,16),TNSZ("vptest",VEX_RRI,16),
/*  [18]  */	TNSZ("vbroadcastss",VEX_MX,4),TNSZ("vbroadcastsd",VEX_MX,8),TNSZ("vbroadcastf128",VEX_MX,16),INVALID,
/*  [1C]  */	TNSZ("vpabsb",VEX_MX,16),TNSZ("vpabsw",VEX_MX,16),TNSZ("vpabsd",VEX_MX,16),INVALID,

/*  [20]  */	TNSZ("vpmovsxbw",VEX_MX,16),TNSZ("vpmovsxbd",VEX_MX,16),TNSZ("vpmovsxbq",VEX_MX,16),TNSZ("vpmovsxwd",VEX_MX,16),
/*  [24]  */	TNSZ("vpmovsxwq",VEX_MX,16),TNSZ("vpmovsxdq",VEX_MX,16),INVALID,	INVALID,
/*  [28]  */	TNSZ("vpmuldq",VEX_RMrX,16),TNSZ("vpcmpeqq",VEX_RMrX,16),TNSZ("vmovntdqa",VEX_MX,16),TNSZ("vpackusdw",VEX_RMrX,16),
/*  [2C]  */	TNSZ("vmaskmovps",VEX_RMrX,8),TNSZ("vmaskmovpd",VEX_RMrX,16),TNSZ("vmaskmovps",VEX_RRM,8),TNSZ("vmaskmovpd",VEX_RRM,16),

/*  [30]  */	TNSZ("vpmovzxbw",VEX_MX,16),TNSZ("vpmovzxbd",VEX_MX,16),TNSZ("vpmovzxbq",VEX_MX,16),TNSZ("vpmovzxwd",VEX_MX,16),
/*  [34]  */	TNSZ("vpmovzxwq",VEX_MX,16),TNSZ("vpmovzxdq",VEX_MX,16),TNSZ("vpermd",VEX_RMrX,16),TNSZ("vpcmpgtq",VEX_RMrX,16),
/*  [38]  */	TNSZ("vpminsb",VEX_RMrX,16),TNSZ("vpminsd",VEX_RMrX,16),TNSZ("vpminuw",VEX_RMrX,16),TNSZ("vpminud",VEX_RMrX,16),
/*  [3C]  */	TNSZ("vpmaxsb",VEX_RMrX,16),TNSZ("vpmaxsd",VEX_RMrX,16),TNSZ("vpmaxuw",VEX_RMrX,16),TNSZ("vpmaxud",VEX_RMrX,16),

/*  [40]  */	TNSZ("vpmulld",VEX_RMrX,16),TNSZ("vphminposuw",VEX_MX,16),INVALID,	INVALID,
/*  [44]  */	INVALID,		TSaZ("vpsrlv",VEX_RMrX,16),TNSZ("vpsravd",VEX_RMrX,16),TSaZ("vpsllv",VEX_RMrX,16),
/*  [48]  */	INVALID,		INVALID,		INVALID,		INVALID,
/*  [4C]  */	INVALID,		INVALID,		INVALID,		INVALID,

/*  [50]  */	INVALID,		INVALID,		INVALID,		INVALID,
/*  [54]  */	INVALID,		INVALID,		INVALID,		INVALID,
/*  [58]  */	TNSZ("vpbroadcastd",VEX_MX,16),TNSZ("vpbroadcastq",VEX_MX,16),TNSZ("vbroadcasti128",VEX_MX,16),INVALID,
/*  [5C]  */	INVALID,		INVALID,		INVALID,		INVALID,

/*  [60]  */	INVALID,		INVALID,		INVALID,		INVALID,
/*  [64]  */	INVALID,		INVALID,		INVALID,		INVALID,
/*  [68]  */	INVALID,		INVALID,		INVALID,		INVALID,
/*  [6C]  */	INVALID,		INVALID,		INVALID,		INVALID,

/*  [70]  */	INVALID,		INVALID,		INVALID,		INVALID,
/*  [74]  */	INVALID,		INVALID,		INVALID,		INVALID,
/*  [78]  */	TNSZ("vpbroadcastb",VEX_MX,16),TNSZ("vpbroadcastw",VEX_MX,16),INVALID,	INVALID,
/*  [7C]  */	INVALID,		INVALID,		INVALID,		INVALID,

/*  [80]  */	INVALID,		INVALID,		INVALID,		INVALID,
/*  [84]  */	INVALID,		INVALID,		INVALID,		INVALID,
/*  [88]  */	INVALID,		INVALID,		INVALID,		INVALID,
/*  [8C]  */	TSaZ("vpmaskmov",VEX_RMrX,16),INVALID,		TSaZ("vpmaskmov",VEX_RRM,16),INVALID,

/*  [90]  */	TNSZ("vpgatherd",VEX_SbVM,16),TNSZ("vpgatherq",VEX_SbVM,16),TNSZ("vgatherdp",VEX_SbVM,16),TNSZ("vgatherqp",VEX_SbVM,16),
/*  [94]  */	INVALID,		INVALID,		TNSZ("vfmaddsub132p",FMA,16),TNSZ("vfmsubadd132p",FMA,16),
/*  [98]  */	TNSZ("vfmadd132p",FMA,16),TNSZ("vfmadd132s",FMA,16),TNSZ("vfmsub132p",FMA,16),TNSZ("vfmsub132s",FMA,16),
/*  [9C]  */	TNSZ("vfnmadd132p",FMA,16),TNSZ("vfnmadd132s",FMA,16),TNSZ("vfnmsub132p",FMA,16),TNSZ("vfnmsub132s",FMA,16),

/*  [A0]  */	INVALID,		INVALID,		INVALID,		INVALID,
/*  [A4]  */	INVALID,		INVALID,		TNSZ("vfmaddsub213p",FMA,16),TNSZ("vfmsubadd213p",FMA,16),
/*  [A8]  */	TNSZ("vfmadd213p",FMA,16),TNSZ("vfmadd213s",FMA,16),TNSZ("vfmsub213p",FMA,16),TNSZ("vfmsub213s",FMA,16),
/*  [AC]  */	TNSZ("vfnmadd213p",FMA,16),TNSZ("vfnmadd213s",FMA,16),TNSZ("vfnmsub213p",FMA,16),TNSZ("vfnmsub213s",FMA,16),

/*  [B0]  */	INVALID,		INVALID,		INVALID,		INVALID,
/*  [B4]  */	INVALID,		INVALID,		TNSZ("vfmaddsub231p",FMA,16),TNSZ("vfmsubadd231p",FMA,16),
/*  [B8]  */	TNSZ("vfmadd231p",FMA,16),TNSZ("vfmadd231s",FMA,16),TNSZ("vfmsub231p",FMA,16),TNSZ("vfmsub231s",FMA,16),
/*  [BC]  */	TNSZ("vfnmadd231p",FMA,16),TNSZ("vfnmadd231s",FMA,16),TNSZ("vfnmsub231p",FMA,16),TNSZ("vfnmsub231s",FMA,16),

/*  [C0]  */	INVALID,		INVALID,		INVALID,		INVALID,
/*  [C4]  */	INVALID,		INVALID,		INVALID,		INVALID,
/*  [C8]  */	INVALID,		INVALID,		INVALID,		INVALID,
/*  [CC]  */	INVALID,		INVALID,		INVALID,		TNS("vgf2p8mulb",VEX_RMrX),

/*  [D0]  */	INVALID,		INVALID,		INVALID,		INVALID,
/*  [D4]  */	INVALID,		INVALID,		INVALID,		INVALID,
/*  [D8]  */	INVALID,		INVALID,		INVALID,		TNSZ("vaesimc",VEX_MX,16),
/*  [DC]  */	TNSZ("vaesenc",VEX_RMrX,16),TNSZ("vaesenclast",VEX_RMrX,16),TNSZ("vaesdec",VEX_RMrX,16),TNSZ("vaesdeclast",VEX_RMrX,16),

/*  [E0]  */	INVALID,		INVALID,		INVALID,		INVALID,
/*  [E4]  */	INVALID,		INVALID,		INVALID,		INVALID,
/*  [E8]  */	INVALID,		INVALID,		INVALID,		INVALID,
/*  [EC]  */	INVALID,		INVALID,		INVALID,		INVALID,
/*  [F0]  */	IND(dis_op0F38F0),	IND(dis_op0F38F1),	INVALID,		INVALID,
/*  [F4]  */	INVALID,		INVALID,		INVALID,		TNSZvr("shlx",VEX_VRMrX,5),
/*  [F8]  */	INVALID,		INVALID,		INVALID,		INVALID,
/*  [FC]  */	INVALID,		INVALID,		INVALID,		INVALID,
};

const instable_t dis_op0F3A[256] = {
/*  [00]  */	INVALID,		INVALID,		INVALID,		INVALID,
/*  [04]  */	INVALID,		INVALID,		INVALID,		INVALID,
/*  [08]  */	TNSZ("roundps",XMMP_66r,16),TNSZ("roundpd",XMMP_66r,16),TNSZ("roundss",XMMP_66r,16),TNSZ("roundsd",XMMP_66r,16),
/*  [0C]  */	TNSZ("blendps",XMMP_66r,16),TNSZ("blendpd",XMMP_66r,16),TNSZ("pblendw",XMMP_66r,16),TNSZ("palignr",XMMP_66o,16),

/*  [10]  */	INVALID,		INVALID,		INVALID,		INVALID,
/*  [14]  */	TNSZ("pextrb",XMM3PM_66r,8),TNSZ("pextrw",XMM3PM_66r,16),TSZ("pextr",XMM3PM_66r,16),TNSZ("extractps",XMM3PM_66r,16),
/*  [18]  */	INVALID,		INVALID,		INVALID,		INVALID,
/*  [1C]  */	INVALID,		INVALID,		INVALID,		INVALID,

/*  [20]  */	TNSZ("pinsrb",XMMPRM_66r,8),TNSZ("insertps",XMMP_66r,16),TSZ("pinsr",XMMPRM_66r,16),INVALID,
/*  [24]  */	INVALID,		INVALID,		INVALID,		INVALID,
/*  [28]  */	INVALID,		INVALID,		INVALID,		INVALID,
/*  [2C]  */	INVALID,		INVALID,		INVALID,		INVALID,

/*  [30]  */	INVALID,		INVALID,		INVALID,		INVALID,
/*  [34]  */	INVALID,		INVALID,		INVALID,		INVALID,
/*  [38]  */	INVALID,		INVALID,		INVALID,		INVALID,
/*  [3C]  */	INVALID,		INVALID,		INVALID,		INVALID,

/*  [40]  */	TNSZ("dpps",XMMP_66r,16),TNSZ("dppd",XMMP_66r,16),TNSZ("mpsadbw",XMMP_66r,16),INVALID,
/*  [44]  */	TNSZ("pclmulqdq",XMMP_66r,16),INVALID,		INVALID,		INVALID,
/*  [48]  */	INVALID,		INVALID,		INVALID,		INVALID,
/*  [4C]  */	INVALID,		INVALID,		INVALID,		INVALID,

/*  [50]  */	INVALID,		INVALID,		INVALID,		INVALID,
/*  [54]  */	INVALID,		INVALID,		INVALID,		INVALID,
/*  [58]  */	INVALID,		INVALID,		INVALID,		INVALID,
/*  [5C]  */	INVALID,		INVALID,		INVALID,		INVALID,

/*  [60]  */	TNSZ("pcmpestrm",XMMP_66r,16),TNSZ("pcmpestri",XMMP_66r,16),TNSZ("pcmpistrm",XMMP_66r,16),TNSZ("pcmpistri",XMMP_66r,16),
/*  [64]  */	INVALID,		INVALID,		INVALID,		INVALID,
/*  [68]  */	INVALID,		INVALID,		INVALID,		INVALID,
/*  [6C]  */	INVALID,		INVALID,		INVALID,		INVALID,

/*  [70]  */	INVALID,		INVALID,		INVALID,		INVALID,
/*  [74]  */	INVALID,		INVALID,		INVALID,		INVALID,
/*  [78]  */	INVALID,		INVALID,		INVALID,		INVALID,
/*  [7C]  */	INVALID,		INVALID,		INVALID,		INVALID,

/*  [80]  */	INVALID,		INVALID,		INVALID,		INVALID,
/*  [84]  */	INVALID,		INVALID,		INVALID,		INVALID,
/*  [88]  */	INVALID,		INVALID,		INVALID,		INVALID,
/*  [8C]  */	INVALID,		INVALID,		INVALID,		INVALID,

/*  [90]  */	INVALID,		INVALID,		INVALID,		INVALID,
/*  [94]  */	INVALID,		INVALID,		INVALID,		INVALID,
/*  [98]  */	INVALID,		INVALID,		INVALID,		INVALID,
/*  [9C]  */	INVALID,		INVALID,		INVALID,		INVALID,

/*  [A0]  */	INVALID,		INVALID,		INVALID,		INVALID,
/*  [A4]  */	INVALID,		INVALID,		INVALID,		INVALID,
/*  [A8]  */	INVALID,		INVALID,		INVALID,		INVALID,
/*  [AC]  */	INVALID,		INVALID,		INVALID,		INVALID,

/*  [B0]  */	INVALID,		INVALID,		INVALID,		INVALID,
/*  [B4]  */	INVALID,		INVALID,		INVALID,		INVALID,
/*  [B8]  */	INVALID,		INVALID,		INVALID,		INVALID,
/*  [BC]  */	INVALID,		INVALID,		INVALID,		INVALID,

/*  [C0]  */	INVALID,		INVALID,		INVALID,		INVALID,
/*  [C4]  */	INVALID,		INVALID,		INVALID,		INVALID,
/*  [C8]  */	INVALID,		INVALID,		INVALID,		INVALID,
/*  [CC]  */	TNSZ("sha1rnds4",XMMP,16),INVALID,		TNS("gf2p8affineqb",XMMP_66r),TNS("gf2p8affineinvqb",XMMP_66r),

/*  [D0]  */	INVALID,		INVALID,		INVALID,		INVALID,
/*  [D4]  */	INVALID,		INVALID,		INVALID,		INVALID,
/*  [D8]  */	INVALID,		INVALID,		INVALID,		INVALID,
/*  [DC]  */	INVALID,		INVALID,		INVALID,		TNSZ("aeskeygenassist",XMMP_66r,16),

/*  [E0]  */	INVALID,		INVALID,		INVALID,		INVALID,
/*  [E4]  */	INVALID,		INVALID,		INVALID,		INVALID,
/*  [E8]  */	INVALID,		INVALID,		INVALID,		INVALID,
/*  [EC]  */	INVALID,		INVALID,		INVALID,		INVALID,

/*  [F0]  */	INVALID,		INVALID,		INVALID,		INVALID,
/*  [F4]  */	INVALID,		INVALID,		INVALID,		INVALID,
/*  [F8]  */	INVALID,		INVALID,		INVALID,		INVALID,
/*  [FC]  */	INVALID,		INVALID,		INVALID,		INVALID,
};

const instable_t dis_opAVX660F3A[256] = {
/*  [00]  */	TNSZ("vpermq",VEX_MXI,16),TNSZ("vpermpd",VEX_MXI,16),TNSZ("vpblendd",VEX_RMRX,16),INVALID,
/*  [04]  */	TNSZ("vpermilps",VEX_MXI,8),TNSZ("vpermilpd",VEX_MXI,16),TNSZ("vperm2f128",VEX_RMRX,16),INVALID,
/*  [08]  */	TNSZ("vroundps",VEX_MXI,16),TNSZ("vroundpd",VEX_MXI,16),TNSZ("vroundss",VEX_RMRX,16),TNSZ("vroundsd",VEX_RMRX,16),
/*  [0C]  */	TNSZ("vblendps",VEX_RMRX,16),TNSZ("vblendpd",VEX_RMRX,16),TNSZ("vpblendw",VEX_RMRX,16),TNSZ("vpalignr",VEX_RMRX,16),

/*  [10]  */	INVALID,		INVALID,		INVALID,		INVALID,
/*  [14]  */	TNSZ("vpextrb",VEX_RRi,8),TNSZ("vpextrw",VEX_RRi,16),TNSZ("vpextrd",VEX_RRi,16),TNSZ("vextractps",VEX_RM,16),
/*  [18]  */	TNSZ("vinsertf128",VEX_RMRX,16),TNSZ("vextractf128",VEX_RX,16),INVALID,		INVALID,
/*  [1C]  */	INVALID,		TNSZ("vcvtps2ph",VEX_RX,16),		INVALID,		INVALID,

/*  [20]  */	TNSZ("vpinsrb",VEX_RMRX,8),TNSZ("vinsertps",VEX_RMRX,16),TNSZ("vpinsrd",VEX_RMRX,16),INVALID,
/*  [24]  */	INVALID,		INVALID,		INVALID,		INVALID,
/*  [28]  */	INVALID,		INVALID,		INVALID,		INVALID,
/*  [2C]  */	INVALID,		INVALID,		INVALID,		INVALID,

/*  [30]  */	TSvo("kshiftr",VEX_MXI),	TSvo("kshiftr",VEX_MXI),	TSvo("kshiftl",VEX_MXI),	TSvo("kshiftl",VEX_MXI),
/*  [34]  */	INVALID,		INVALID,		INVALID,		INVALID,
/*  [38]  */	TNSZ("vinserti128",VEX_RMRX,16),TNSZ("vextracti128",VEX_RIM,16),INVALID,		INVALID,
/*  [3C]  */	INVALID,		INVALID,		INVALID,		INVALID,

/*  [40]  */	TNSZ("vdpps",VEX_RMRX,16),TNSZ("vdppd",VEX_RMRX,16),TNSZ("vmpsadbw",VEX_RMRX,16),INVALID,
/*  [44]  */	TNSZ("vpclmulqdq",VEX_RMRX,16),INVALID,		TNSZ("vperm2i128",VEX_RMRX,16),INVALID,
/*  [48]  */	INVALID,		INVALID,		TNSZ("vblendvps",VEX_RMRX,8),	TNSZ("vblendvpd",VEX_RMRX,16),
/*  [4C]  */	TNSZ("vpblendvb",VEX_RMRX,16),INVALID,		INVALID,		INVALID,

/*  [50]  */	INVALID,		INVALID,		INVALID,		INVALID,
/*  [54]  */	INVALID,		INVALID,		INVALID,		INVALID,
/*  [58]  */	INVALID,		INVALID,		INVALID,		INVALID,
/*  [5C]  */	INVALID,		INVALID,		INVALID,		INVALID,

/*  [60]  */	TNSZ("vpcmpestrm",VEX_MXI,16),TNSZ("vpcmpestri",VEX_MXI,16),TNSZ("vpcmpistrm",VEX_MXI,16),TNSZ("vpcmpistri",VEX_MXI,16),
/*  [64]  */	INVALID,		INVALID,		INVALID,		INVALID,
/*  [68]  */	INVALID,		INVALID,		INVALID,		INVALID,
/*  [6C]  */	INVALID,		INVALID,		INVALID,		INVALID,

/*  [70]  */	INVALID,		INVALID,		INVALID,		INVALID,
/*  [74]  */	INVALID,		INVALID,		INVALID,		INVALID,
/*  [78]  */	INVALID,		INVALID,		INVALID,		INVALID,
/*  [7C]  */	INVALID,		INVALID,		INVALID,		INVALID,

/*  [80]  */	INVALID,		INVALID,		INVALID,		INVALID,
/*  [84]  */	INVALID,		INVALID,		INVALID,		INVALID,
/*  [88]  */	INVALID,		INVALID,		INVALID,		INVALID,
/*  [8C]  */	INVALID,		INVALID,		INVALID,		INVALID,

/*  [90]  */	INVALID,		INVALID,		INVALID,		INVALID,
/*  [94]  */	INVALID,		INVALID,		INVALID,		INVALID,
/*  [98]  */	INVALID,		INVALID,		INVALID,		INVALID,
/*  [9C]  */	INVALID,		INVALID,		INVALID,		INVALID,

/*  [A0]  */	INVALID,		INVALID,		INVALID,		INVALID,
/*  [A4]  */	INVALID,		INVALID,		INVALID,		INVALID,
/*  [A8]  */	INVALID,		INVALID,		INVALID,		INVALID,
/*  [AC]  */	INVALID,		INVALID,		INVALID,		INVALID,

/*  [B0]  */	INVALID,		INVALID,		INVALID,		INVALID,
/*  [B4]  */	INVALID,		INVALID,		INVALID,		INVALID,
/*  [B8]  */	INVALID,		INVALID,		INVALID,		INVALID,
/*  [BC]  */	INVALID,		INVALID,		INVALID,		INVALID,

/*  [C0]  */	INVALID,		INVALID,		INVALID,		INVALID,
/*  [C4]  */	INVALID,		INVALID,		INVALID,		INVALID,
/*  [C8]  */	INVALID,		INVALID,		INVALID,		INVALID,
/*  [CC]  */	INVALID,		INVALID,		TNS("vgf2p8affineqb",VEX_RMRX),TNS("vgf2p8affineinvqb",VEX_RMRX),

/*  [D0]  */	INVALID,		INVALID,		INVALID,		INVALID,
/*  [D4]  */	INVALID,		INVALID,		INVALID,		INVALID,
/*  [D8]  */	INVALID,		INVALID,		INVALID,		INVALID,
/*  [DC]  */	INVALID,		INVALID,		INVALID,		TNSZ("vaeskeygenassist",VEX_MXI,16),

/*  [E0]  */	INVALID,		INVALID,		INVALID,		INVALID,
/*  [E4]  */	INVALID,		INVALID,		INVALID,		INVALID,
/*  [E8]  */	INVALID,		INVALID,		INVALID,		INVALID,
/*  [EC]  */	INVALID,		INVALID,		INVALID,		INVALID,

/*  [F0]  */	INVALID,		INVALID,		INVALID,		INVALID,
/*  [F4]  */	INVALID,		INVALID,		INVALID,		INVALID,
/*  [F8]  */	INVALID,		INVALID,		INVALID,		INVALID,
/*  [FC]  */	INVALID,		INVALID,		INVALID,		INVALID,
};

/*
 *	Decode table for 0x0F0D which uses the first byte of the mod_rm to
 *	indicate a sub-code.
 */
const instable_t dis_op0F0D[8] = {
/*  [00]  */	INVALID,		TNS("prefetchw",PREF),	TNS("prefetchwt1",PREF),INVALID,
/*  [04]  */	INVALID,		INVALID,		INVALID,		INVALID,
};

/*
 *	Decode table for 0x0F opcodes
 */

const instable_t dis_op0F[16][16] = {
{
/*  [00]  */	IND(dis_op0F00),	IND(dis_op0F01),	TNS("lar",MR),		TNS("lsl",MR),
/*  [04]  */	INVALID,		TNS("syscall",NORM),	TNS("clts",NORM),	TNS("sysret",NORM),
/*  [08]  */	TNS("invd",NORM),	TNS("wbinvd",NORM),	INVALID,		TNS("ud2",NORM),
/*  [0C]  */	INVALID,		IND(dis_op0F0D),	INVALID,		INVALID,
}, {
/*  [10]  */	TNSZ("movups",XMMO,16),	TNSZ("movups",XMMOS,16),TNSZ("movlps",XMMO,8),	TNSZ("movlps",XMMOS,8),
/*  [14]  */	TNSZ("unpcklps",XMMO,16),TNSZ("unpckhps",XMMO,16),TNSZ("movhps",XMMOM,8),TNSZ("movhps",XMMOMS,8),
/*  [18]  */	IND(dis_op0F18),	INVALID,		INVALID,		INVALID,
/*  [1C]  */	INVALID,		INVALID,		INVALID,		TS("nop",Mw),
}, {
/*  [20]  */	TSy("mov",SREG),	TSy("mov",SREG),	TSy("mov",SREG),	TSy("mov",SREG),
/*  [24]  */	TSx("mov",SREG),	INVALID,		TSx("mov",SREG),	INVALID,
/*  [28]  */	TNSZ("movaps",XMMO,16),	TNSZ("movaps",XMMOS,16),TNSZ("cvtpi2ps",XMMOMX,8),TNSZ("movntps",XMMOS,16),
/*  [2C]  */	TNSZ("cvttps2pi",XMMOXMM,8),TNSZ("cvtps2pi",XMMOXMM,8),TNSZ("ucomiss",XMMO,4),TNSZ("comiss",XMMO,4),
}, {
/*  [30]  */	TNS("wrmsr",NORM),	TNS("rdtsc",NORM),	TNS("rdmsr",NORM),	TNS("rdpmc",NORM),
/*  [34]  */	TNS("sysenter",NORM),	TNS("sysexit",NORM),	INVALID,		INVALID,
/*  [38]  */	INVALID,		INVALID,		INVALID,		INVALID,
/*  [3C]  */	INVALID,		INVALID,		INVALID,		INVALID,
}, {
/*  [40]  */	TS("cmovx.o",MR),	TS("cmovx.no",MR),	TS("cmovx.b",MR),	TS("cmovx.ae",MR),
/*  [44]  */	TS("cmovx.e",MR),	TS("cmovx.ne",MR),	TS("cmovx.be",MR),	TS("cmovx.a",MR),
/*  [48]  */	TS("cmovx.s",MR),	TS("cmovx.ns",MR),	TS("cmovx.pe",MR),	TS("cmovx.po",MR),
/*  [4C]  */	TS("cmovx.l",MR),	TS("cmovx.ge",MR),	TS("cmovx.le",MR),	TS("cmovx.g",MR),
}, {
/*  [50]  */	TNS("movmskps",XMMOX3),	TNSZ("sqrtps",XMMO,16),	TNSZ("rsqrtps",XMMO,16),TNSZ("rcpps",XMMO,16),
/*  [54]  */	TNSZ("andps",XMMO,16),	TNSZ("andnps",XMMO,16),	TNSZ("orps",XMMO,16),	TNSZ("xorps",XMMO,16),
/*  [58]  */	TNSZ("addps",XMMO,16),	TNSZ("mulps",XMMO,16),	TNSZ("cvtps2pd",XMMO,8),TNSZ("cvtdq2ps",XMMO,16),
/*  [5C]  */	TNSZ("subps",XMMO,16),	TNSZ("minps",XMMO,16),	TNSZ("divps",XMMO,16),	TNSZ("maxps",XMMO,16),
}, {
/*  [60]  */	TNSZ("punpcklbw",MMO,4),TNSZ("punpcklwd",MMO,4),TNSZ("punpckldq",MMO,4),TNSZ("packsswb",MMO,8),
/*  [64]  */	TNSZ("pcmpgtb",MMO,8),	TNSZ("pcmpgtw",MMO,8),	TNSZ("pcmpgtd",MMO,8),	TNSZ("packuswb",MMO,8),
/*  [68]  */	TNSZ("punpckhbw",MMO,8),TNSZ("punpckhwd",MMO,8),TNSZ("punpckhdq",MMO,8),TNSZ("packssdw",MMO,8),
/*  [6C]  */	TNSZ("INVALID",MMO,0),	TNSZ("INVALID",MMO,0),	TNSZ("movd",MMO,4),	TNSZ("movq",MMO,8),
}, {
/*  [70]  */	TNSZ("pshufw",MMOPM,8),	TNS("psrXXX",MR),	TNS("psrXXX",MR),	TNS("psrXXX",MR),
/*  [74]  */	TNSZ("pcmpeqb",MMO,8),	TNSZ("pcmpeqw",MMO,8),	TNSZ("pcmpeqd",MMO,8),	TNS("emms",NORM),
/*  [78]  */	TNSy("vmread",RM),	TNSy("vmwrite",MR),	INVALID,		INVALID,
/*  [7C]  */	INVALID,		INVALID,		TNSZ("movd",MMOS,4),	TNSZ("movq",MMOS,8),
}, {
/*  [80]  */	TNS("jo",D),		TNS("jno",D),		TNS("jb",D),		TNS("jae",D),
/*  [84]  */	TNS("je",D),		TNS("jne",D),		TNS("jbe",D),		TNS("ja",D),
/*  [88]  */	TNS("js",D),		TNS("jns",D),		TNS("jp",D),		TNS("jnp",D),
/*  [8C]  */	TNS("jl",D),		TNS("jge",D),		TNS("jle",D),		TNS("jg",D),
}, {
/*  [90]  */	TNS("seto",Mb),		TNS("setno",Mb),	TNS("setb",Mb),		TNS("setae",Mb),
/*  [94]  */	TNS("sete",Mb),		TNS("setne",Mb),	TNS("setbe",Mb),	TNS("seta",Mb),
/*  [98]  */	TNS("sets",Mb),		TNS("setns",Mb),	TNS("setp",Mb),		TNS("setnp",Mb),
/*  [9C]  */	TNS("setl",Mb),		TNS("setge",Mb),	TNS("setle",Mb),	TNS("setg",Mb),
}, {
/*  [A0]  */	TSp("push",LSEG),	TSp("pop",LSEG),	TNS("cpuid",NORM),	TS("bt",RMw),
/*  [A4]  */	TS("shld",DSHIFT),	TS("shld",DSHIFTcl),	INVALID,		INVALID,
/*  [A8]  */	TSp("push",LSEG),	TSp("pop",LSEG),	TNS("rsm",NORM),	TS("bts",RMw),
/*  [AC]  */	TS("shrd",DSHIFT),	TS("shrd",DSHIFTcl),	IND(dis_op0FAE),	TS("imul",MRw),
}, {
/*  [B0]  */	TNS("cmpxchgb",RMw),	TS("cmpxchg",RMw),	TS("lss",MR),		TS("btr",RMw),
/*  [B4]  */	TS("lfs",MR),		TS("lgs",MR),		TS("movzb",MOVZ),	TNS("movzwl",MOVZ),
/*  [B8]  */	TNS("INVALID",MRw),	INVALID,		IND(dis_op0FBA),	TS("btc",RMw),
/*  [BC]  */	TS("bsf",MRw),		TS("bsr",MRw),		TS("movsb",MOVZ),	TNS("movswl",MOVZ),
}, {
/*  [C0]  */	TNS("xaddb",XADDB),	TS("xadd",RMw),		TNSZ("cmpps",XMMOPM,16),TNS("movnti",RM),
/*  [C4]  */	TNSZ("pinsrw",MMOPRM,2),TNS("pextrw",MMO3P),	TNSZ("shufps",XMMOPM,16),IND(dis_op0FC7),
/*  [C8]  */	INVALID,		INVALID,		INVALID,		INVALID,
/*  [CC]  */	INVALID,		INVALID,		INVALID,		INVALID,
}, {
/*  [D0]  */	INVALID,		TNSZ("psrlw",MMO,8),	TNSZ("psrld",MMO,8),	TNSZ("psrlq",MMO,8),
/*  [D4]  */	TNSZ("paddq",MMO,8),	TNSZ("pmullw",MMO,8),	TNSZ("INVALID",MMO,0),	TNS("pmovmskb",MMOM3),
/*  [D8]  */	TNSZ("psubusb",MMO,8),	TNSZ("psubusw",MMO,8),	TNSZ("pminub",MMO,8),	TNSZ("pand",MMO,8),
/*  [DC]  */	TNSZ("paddusb",MMO,8),	TNSZ("paddusw",MMO,8),	TNSZ("pmaxub",MMO,8),	TNSZ("pandn",MMO,8),
}, {
/*  [E0]  */	TNSZ("pavgb",MMO,8),	TNSZ("psraw",MMO,8),	TNSZ("psrad",MMO,8),	TNSZ("pavgw",MMO,8),
/*  [E4]  */	TNSZ("pmulhuw",MMO,8),	TNSZ("pmulhw",MMO,8),	TNS("INVALID",XMMO),	TNSZ("movntq",MMOMS,8),
/*  [E8]  */	TNSZ("psubsb",MMO,8),	TNSZ("psubsw",MMO,8),	TNSZ("pminsw",MMO,8),	TNSZ("por",MMO,8),
/*  [EC]  */	TNSZ("paddsb",MMO,8),	TNSZ("paddsw",MMO,8),	TNSZ("pmaxsw",MMO,8),	TNSZ("pxor",MMO,8),
}, {
/*  [F0]  */	INVALID,		TNSZ("psllw",MMO,8),	TNSZ("pslld",MMO,8),	TNSZ("psllq",MMO,8),
/*  [F4]  */	TNSZ("pmuludq",MMO,8),	TNSZ("pmaddwd",MMO,8),	TNSZ("psadbw",MMO,8),	TNSZ("maskmovq",MMOIMPL,8),
/*  [F8]  */	TNSZ("psubb",MMO,8),	TNSZ("psubw",MMO,8),	TNSZ("psubd",MMO,8),	TNSZ("psubq",MMO,8),
/*  [FC]  */	TNSZ("paddb",MMO,8),	TNSZ("paddw",MMO,8),	TNSZ("paddd",MMO,8),	INVALID,
} };

const instable_t dis_opAVX0F[16][16] = {
{
/*  [00]  */	INVALID,		INVALID,		INVALID,		INVALID,
/*  [04]  */	INVALID,		INVALID,		INVALID,		INVALID,
/*  [08]  */	INVALID,		INVALID,		INVALID,		INVALID,
/*  [0C]  */	INVALID,		INVALID,		INVALID,		INVALID,
}, {
/*  [10]  */	TNSZ("vmovups",VEX_MX,16),	TNSZ("vmovups",VEX_RM,16),TNSZ("vmovlps",VEX_RMrX,8),	TNSZ("vmovlps",VEX_RM,8),
/*  [14]  */	TNSZ("vunpcklps",VEX_RMrX,16),TNSZ("vunpckhps",VEX_RMrX,16),TNSZ("vmovhps",VEX_RMrX,8),TNSZ("vmovhps",VEX_RM,8),
/*  [18]  */	INVALID,		INVALID,		INVALID,		INVALID,
/*  [1C]  */	INVALID,		INVALID,		INVALID,		INVALID,
}, {
/*  [20]  */	INVALID,		INVALID,		INVALID,		INVALID,
/*  [24]  */	INVALID,		INVALID,		INVALID,		INVALID,
/*  [28]  */	TNSZ("vmovaps",VEX_MX,16),	TNSZ("vmovaps",VEX_RX,16),INVALID,		TNSZ("vmovntps",VEX_RM,16),
/*  [2C]  */	INVALID,		INVALID,		TNSZ("vucomiss",VEX_MX,4),TNSZ("vcomiss",VEX_MX,4),
}, {
/*  [30]  */	INVALID,		INVALID,		INVALID,		INVALID,
/*  [34]  */	INVALID,		INVALID,		INVALID,		INVALID,
/*  [38]  */	INVALID,		INVALID,		INVALID,		INVALID,
/*  [3C]  */	INVALID,		INVALID,		INVALID,		INVALID,
}, {
/*  [40]  */	INVALID,		TSvo("kand",VEX_RMX),	TSvo("kandn",VEX_RMX),		INVALID,
/*  [44]  */	TSvo("knot",VEX_MX),	TSvo("kor",VEX_RMX),	TSvo("kxnor",VEX_RMX),		TSvo("kxor",VEX_RMX),
/*  [48]  */	INVALID,		INVALID,		TSvo("kadd",VEX_RMX),		TSvo("kunpck",VEX_RMX),
/*  [4C]  */	INVALID,		INVALID,		INVALID,		INVALID,
}, {
/*  [50]  */	TNS("vmovmskps",VEX_MR),	TNSZ("vsqrtps",VEX_MX,16),	TNSZ("vrsqrtps",VEX_MX,16),TNSZ("vrcpps",VEX_MX,16),
/*  [54]  */	TNSZ("vandps",VEX_RMrX,16),	TNSZ("vandnps",VEX_RMrX,16),	TNSZ("vorps",VEX_RMrX,16),	TNSZ("vxorps",VEX_RMrX,16),
/*  [58]  */	TNSZ("vaddps",VEX_RMrX,16),	TNSZ("vmulps",VEX_RMrX,16),	TNSZ("vcvtps2pd",VEX_MX,8),TNSZ("vcvtdq2ps",VEX_MX,16),
/*  [5C]  */	TNSZ("vsubps",VEX_RMrX,16),	TNSZ("vminps",VEX_RMrX,16),	TNSZ("vdivps",VEX_RMrX,16),	TNSZ("vmaxps",VEX_RMrX,16),
}, {
/*  [60]  */	INVALID,		INVALID,		INVALID,		INVALID,
/*  [64]  */	INVALID,		INVALID,		INVALID,		INVALID,
/*  [68]  */	INVALID,		INVALID,		INVALID,		INVALID,
/*  [6C]  */	INVALID,		INVALID,		INVALID,		INVALID,
}, {
/*  [70]  */	INVALID,		INVALID,		INVALID,		INVALID,
/*  [74]  */	INVALID,		INVALID,		INVALID,		TNS("vzeroupper", VEX_NONE),
/*  [78]  */	INVALID,		INVALID,		INVALID,		INVALID,
/*  [7C]  */	INVALID,		INVALID,		INVALID,		INVALID,
}, {
/*  [80]  */	INVALID,		INVALID,		INVALID,		INVALID,
/*  [84]  */	INVALID,		INVALID,		INVALID,		INVALID,
/*  [88]  */	INVALID,		INVALID,		INVALID,		INVALID,
/*  [8C]  */	INVALID,		INVALID,		INVALID,		INVALID,
}, {
/*  [90]  */	TSvo("kmov",VEX_KRM),	TSvo("kmov",VEX_KMR),	TSvo("kmov",VEX_KRR),		TSvo("kmov",VEX_MR),
/*  [94]  */	INVALID,		INVALID,		INVALID,		INVALID,
/*  [98]  */	TSvo("kortest",VEX_MX),	TSvo("ktest",VEX_MX),	INVALID,		INVALID,
/*  [9C]  */	INVALID,		INVALID,		INVALID,		INVALID,
}, {
/*  [A0]  */	INVALID,		INVALID,		INVALID,		INVALID,
/*  [A4]  */	INVALID,		INVALID,		INVALID,		INVALID,
/*  [A8]  */	INVALID,		INVALID,		INVALID,		INVALID,
/*  [AC]  */	INVALID,		INVALID,		TNSZ("vldmxcsr",VEX_MO,2),		INVALID,
}, {
/*  [B0]  */	INVALID,		INVALID,		INVALID,		INVALID,
/*  [B4]  */	INVALID,		INVALID,		INVALID,		INVALID,
/*  [B8]  */	INVALID,		INVALID,		INVALID,		INVALID,
/*  [BC]  */	INVALID,		INVALID,		INVALID,		INVALID,
}, {
/*  [C0]  */	INVALID,		INVALID,		TNSZ("vcmpps",VEX_RMRX,16),INVALID,
/*  [C4]  */	INVALID,		INVALID,		TNSZ("vshufps",VEX_RMRX,16),INVALID,
/*  [C8]  */	INVALID,		INVALID,		INVALID,		INVALID,
/*  [CC]  */	INVALID,		INVALID,		INVALID,		INVALID,
}, {
/*  [D0]  */	INVALID,		INVALID,		INVALID,		INVALID,
/*  [D4]  */	INVALID,		INVALID,		INVALID,		INVALID,
/*  [D8]  */	INVALID,		INVALID,		INVALID,		INVALID,
/*  [DC]  */	INVALID,		INVALID,		INVALID,		INVALID,
}, {
/*  [E0]  */	INVALID,		INVALID,		INVALID,		INVALID,
/*  [E4]  */	INVALID,		INVALID,		INVALID,		INVALID,
/*  [E8]  */	INVALID,		INVALID,		INVALID,		INVALID,
/*  [EC]  */	INVALID,		INVALID,		INVALID,		INVALID,
}, {
/*  [F0]  */	INVALID,		INVALID,		TNSZvr("andn",VEX_RMrX,5),TNSZvr("bls",BLS,5),
/*  [F4]  */	INVALID,		TNSZvr("bzhi",VEX_VRMrX,5),INVALID,		TNSZvr("bextr",VEX_VRMrX,5),
/*  [F8]  */	INVALID,		INVALID,		INVALID,		INVALID,
/*  [FC]  */	INVALID,		INVALID,		INVALID,		INVALID,
} };

/*
 *	Decode table for 0x80 opcodes
 */

const instable_t dis_op80[8] = {

/*  [0]  */	TNS("addb",IMlw),	TNS("orb",IMw),		TNS("adcb",IMlw),	TNS("sbbb",IMlw),
/*  [4]  */	TNS("andb",IMw),	TNS("subb",IMlw),	TNS("xorb",IMw),	TNS("cmpb",IMlw),
};


/*
 *	Decode table for 0x81 opcodes.
 */

const instable_t dis_op81[8] = {

/*  [0]  */	TS("add",IMlw),		TS("or",IMw),		TS("adc",IMlw),		TS("sbb",IMlw),
/*  [4]  */	TS("and",IMw),		TS("sub",IMlw),		TS("xor",IMw),		TS("cmp",IMlw),
};


/*
 *	Decode table for 0x82 opcodes.
 */

const instable_t dis_op82[8] = {

/*  [0]  */	TNSx("addb",IMlw),	TNSx("orb",IMlw),	TNSx("adcb",IMlw),	TNSx("sbbb",IMlw),
/*  [4]  */	TNSx("andb",IMlw),	TNSx("subb",IMlw),	TNSx("xorb",IMlw),	TNSx("cmpb",IMlw),
};
/*
 *	Decode table for 0x83 opcodes.
 */

const instable_t dis_op83[8] = {

/*  [0]  */	TS("add",IMlw),		TS("or",IMlw),		TS("adc",IMlw),		TS("sbb",IMlw),
/*  [4]  */	TS("and",IMlw),		TS("sub",IMlw),		TS("xor",IMlw),		TS("cmp",IMlw),
};

/*
 *	Decode table for 0xC0 opcodes.
 */

const instable_t dis_opC0[8] = {

/*  [0]  */	TNS("rolb",MvI),	TNS("rorb",MvI),	TNS("rclb",MvI),	TNS("rcrb",MvI),
/*  [4]  */	TNS("shlb",MvI),	TNS("shrb",MvI),	INVALID,		TNS("sarb",MvI),
};

/*
 *	Decode table for 0xD0 opcodes.
 */

const instable_t dis_opD0[8] = {

/*  [0]  */	TNS("rolb",Mv),		TNS("rorb",Mv),		TNS("rclb",Mv),		TNS("rcrb",Mv),
/*  [4]  */	TNS("shlb",Mv),		TNS("shrb",Mv),		TNS("salb",Mv),		TNS("sarb",Mv),
};

/*
 *	Decode table for 0xC1 opcodes.
 *	186 instruction set
 */

const instable_t dis_opC1[8] = {

/*  [0]  */	TS("rol",MvI),		TS("ror",MvI),		TS("rcl",MvI),		TS("rcr",MvI),
/*  [4]  */	TS("shl",MvI),		TS("shr",MvI),		TS("sal",MvI),		TS("sar",MvI),
};

/*
 *	Decode table for 0xD1 opcodes.
 */

const instable_t dis_opD1[8] = {

/*  [0]  */	TS("rol",Mv),		TS("ror",Mv),		TS("rcl",Mv),		TS("rcr",Mv),
/*  [4]  */	TS("shl",Mv),		TS("shr",Mv),		TS("sal",Mv),		TS("sar",Mv),
};


/*
 *	Decode table for 0xD2 opcodes.
 */

const instable_t dis_opD2[8] = {

/*  [0]  */	TNS("rolb",Mv),		TNS("rorb",Mv),		TNS("rclb",Mv),		TNS("rcrb",Mv),
/*  [4]  */	TNS("shlb",Mv),		TNS("shrb",Mv),		TNS("salb",Mv),		TNS("sarb",Mv),
};
/*
 *	Decode table for 0xD3 opcodes.
 */

const instable_t dis_opD3[8] = {

/*  [0]  */	TS("rol",Mv),		TS("ror",Mv),		TS("rcl",Mv),		TS("rcr",Mv),
/*  [4]  */	TS("shl",Mv),		TS("shr",Mv),		TS("salb",Mv),		TS("sar",Mv),
};


/*
 *	Decode table for 0xF6 opcodes.
 */

const instable_t dis_opF6[8] = {

/*  [0]  */	TNS("testb",IMw),	TNS("testb",IMw),	TNS("notb",Mw),		TNS("negb",Mw),
/*  [4]  */	TNS("mulb",MA),		TNS("imulb",MA),	TNS("divb",MA),		TNS("idivb",MA),
};


/*
 *	Decode table for 0xF7 opcodes.
 */

const instable_t dis_opF7[8] = {

/*  [0]  */	TS("test",IMw),		TS("test",IMw),		TS("not",Mw),		TS("neg",Mw),
/*  [4]  */	TS("mul",MA),		TS("imul",MA),		TS("div",MA),		TS("idiv",MA),
};


/*
 *	Decode table for 0xFE opcodes.
 */

const instable_t dis_opFE[8] = {

/*  [0]  */	TNS("incb",Mw),		TNS("decb",Mw),		INVALID,		INVALID,
/*  [4]  */	INVALID,		INVALID,		INVALID,		INVALID,
};
/*
 *	Decode table for 0xFF opcodes.
 */

const instable_t dis_opFF[8] = {

/*  [0]  */	TS("inc",Mw),		TS("dec",Mw),		TNSyp("call",INM),	TNS("lcall",INM),
/*  [4]  */	TNSy("jmp",INM),	TNS("ljmp",INM),	TSp("push",M),		INVALID,
};

/* for 287 instructions, which are a mess to decode */

const instable_t dis_opFP1n2[8][8] = {
{
/* bit pattern:	1101 1xxx MODxx xR/M */
/*  [0,0] */	TNS("fadds",M),		TNS("fmuls",M),		TNS("fcoms",M),		TNS("fcomps",M),
/*  [0,4] */	TNS("fsubs",M),		TNS("fsubrs",M),	TNS("fdivs",M),		TNS("fdivrs",M),
}, {
/*  [1,0]  */	TNS("flds",M),		INVALID,		TNS("fsts",M),		TNS("fstps",M),
/*  [1,4]  */	TNSZ("fldenv",M,28),	TNSZ("fldcw",M,2),	TNSZ("fnstenv",M,28),	TNSZ("fnstcw",M,2),
}, {
/*  [2,0]  */	TNS("fiaddl",M),	TNS("fimull",M),	TNS("ficoml",M),	TNS("ficompl",M),
/*  [2,4]  */	TNS("fisubl",M),	TNS("fisubrl",M),	TNS("fidivl",M),	TNS("fidivrl",M),
}, {
/*  [3,0]  */	TNS("fildl",M),		TNSZ("tisttpl",M,4),	TNS("fistl",M),		TNS("fistpl",M),
/*  [3,4]  */	INVALID,		TNSZ("fldt",M,10),	INVALID,		TNSZ("fstpt",M,10),
}, {
/*  [4,0]  */	TNSZ("faddl",M,8),	TNSZ("fmull",M,8),	TNSZ("fcoml",M,8),	TNSZ("fcompl",M,8),
/*  [4,1]  */	TNSZ("fsubl",M,8),	TNSZ("fsubrl",M,8),	TNSZ("fdivl",M,8),	TNSZ("fdivrl",M,8),
}, {
/*  [5,0]  */	TNSZ("fldl",M,8),	TNSZ("fisttpll",M,8),	TNSZ("fstl",M,8),	TNSZ("fstpl",M,8),
/*  [5,4]  */	TNSZ("frstor",M,108),	INVALID,		TNSZ("fnsave",M,108),	TNSZ("fnstsw",M,2),
}, {
/*  [6,0]  */	TNSZ("fiadd",M,2),	TNSZ("fimul",M,2),	TNSZ("ficom",M,2),	TNSZ("ficomp",M,2),
/*  [6,4]  */	TNSZ("fisub",M,2),	TNSZ("fisubr",M,2),	TNSZ("fidiv",M,2),	TNSZ("fidivr",M,2),
}, {
/*  [7,0]  */	TNSZ("fild",M,2),	TNSZ("fisttp",M,2),	TNSZ("fist",M,2),	TNSZ("fistp",M,2),
/*  [7,4]  */	TNSZ("fbld",M,10),	TNSZ("fildll",M,8),	TNSZ("fbstp",M,10),	TNSZ("fistpll",M,8),
} };

const instable_t dis_opFP3[8][8] = {
{
/* bit  pattern:	1101 1xxx 11xx xREG */
/*  [0,0]  */	TNS("fadd",FF),		TNS("fmul",FF),		TNS("fcom",F),		TNS("fcomp",F),
/*  [0,4]  */	TNS("fsub",FF),		TNS("fsubr",FF),	TNS("fdiv",FF),		TNS("fdivr",FF),
}, {
/*  [1,0]  */	TNS("fld",F),		TNS("fxch",F),		TNS("fnop",NORM),	TNS("fstp",F),
/*  [1,4]  */	INVALID,		INVALID,		INVALID,		INVALID,
}, {
/*  [2,0]  */	INVALID,		INVALID,		INVALID,		INVALID,
/*  [2,4]  */	INVALID,		TNS("fucompp",NORM),	INVALID,		INVALID,
}, {
/*  [3,0]  */	INVALID,		INVALID,		INVALID,		INVALID,
/*  [3,4]  */	INVALID,		INVALID,		INVALID,		INVALID,
}, {
/*  [4,0]  */	TNS("fadd",FF),		TNS("fmul",FF),		TNS("fcom",F),		TNS("fcomp",F),
/*  [4,4]  */	TNS("fsub",FF),		TNS("fsubr",FF),	TNS("fdiv",FF),		TNS("fdivr",FF),
}, {
/*  [5,0]  */	TNS("ffree",F),		TNS("fxch",F),		TNS("fst",F),		TNS("fstp",F),
/*  [5,4]  */	TNS("fucom",F),		TNS("fucomp",F),	INVALID,		INVALID,
}, {
/*  [6,0]  */	TNS("faddp",FF),	TNS("fmulp",FF),	TNS("fcomp",F),		TNS("fcompp",NORM),
/*  [6,4]  */	TNS("fsubp",FF),	TNS("fsubrp",FF),	TNS("fdivp",FF),	TNS("fdivrp",FF),
}, {
/*  [7,0]  */	TNS("ffreep",F),		TNS("fxch",F),		TNS("fstp",F),		TNS("fstp",F),
/*  [7,4]  */	TNS("fnstsw",M),	TNS("fucomip",FFC),	TNS("fcomip",FFC),	INVALID,
} };

const instable_t dis_opFP4[4][8] = {
{
/* bit pattern:	1101 1001 111x xxxx */
/*  [0,0]  */	TNS("fchs",NORM),	TNS("fabs",NORM),	INVALID,		INVALID,
/*  [0,4]  */	TNS("ftst",NORM),	TNS("fxam",NORM),	TNS("ftstp",NORM),	INVALID,
}, {
/*  [1,0]  */	TNS("fld1",NORM),	TNS("fldl2t",NORM),	TNS("fldl2e",NORM),	TNS("fldpi",NORM),
/*  [1,4]  */	TNS("fldlg2",NORM),	TNS("fldln2",NORM),	TNS("fldz",NORM),	INVALID,
}, {
/*  [2,0]  */	TNS("f2xm1",NORM),	TNS("fyl2x",NORM),	TNS("fptan",NORM),	TNS("fpatan",NORM),
/*  [2,4]  */	TNS("fxtract",NORM),	TNS("fprem1",NORM),	TNS("fdecstp",NORM),	TNS("fincstp",NORM),
}, {
/*  [3,0]  */	TNS("fprem",NORM),	TNS("fyl2xp1",NORM),	TNS("fsqrt",NORM),	TNS("fsincos",NORM),
/*  [3,4]  */	TNS("frndint",NORM),	TNS("fscale",NORM),	TNS("fsin",NORM),	TNS("fcos",NORM),
} };

const instable_t dis_opFP5[8] = {
/* bit pattern:	1101 1011 111x xxxx */
/*  [0]  */	TNS("feni",NORM),	TNS("fdisi",NORM),	TNS("fnclex",NORM),	TNS("fninit",NORM),
/*  [4]  */	TNS("fsetpm",NORM),	TNS("frstpm",NORM),	INVALID,		INVALID,
};

const instable_t dis_opFP6[8] = {
/* bit pattern:	1101 1011 11yy yxxx */
/*  [00]  */	TNS("fcmov.nb",FF),	TNS("fcmov.ne",FF),	TNS("fcmov.nbe",FF),	TNS("fcmov.nu",FF),
/*  [04]  */	INVALID,		TNS("fucomi",F),	TNS("fcomi",F),		INVALID,
};

const instable_t dis_opFP7[8] = {
/* bit pattern:	1101 1010 11yy yxxx */
/*  [00]  */	TNS("fcmov.b",FF),	TNS("fcmov.e",FF),	TNS("fcmov.be",FF),	TNS("fcmov.u",FF),
/*  [04]  */	INVALID,		INVALID,		INVALID,		INVALID,
};

/*
 *	Main decode table for the op codes.  The first two nibbles
 *	will be used as an index into the table.  If there is a
 *	a need to further decode an instruction, the array to be
 *	referenced is indicated with the other two entries being
 *	empty.
 */

const instable_t dis_distable[16][16] = {
{
/* [0,0] */	TNS("addb",RMw),	TS("add",RMw),		TNS("addb",MRw),	TS("add",MRw),
/* [0,4] */	TNS("addb",IA),		TS("add",IA),		TSx("push",SEG),	TSx("pop",SEG),
/* [0,8] */	TNS("orb",RMw),		TS("or",RMw),		TNS("orb",MRw),		TS("or",MRw),
/* [0,C] */	TNS("orb",IA),		TS("or",IA),		TSx("push",SEG),	IND(dis_op0F),
}, {
/* [1,0] */	TNS("adcb",RMw),	TS("adc",RMw),		TNS("adcb",MRw),	TS("adc",MRw),
/* [1,4] */	TNS("adcb",IA),		TS("adc",IA),		TSx("push",SEG),	TSx("pop",SEG),
/* [1,8] */	TNS("sbbb",RMw),	TS("sbb",RMw),		TNS("sbbb",MRw),	TS("sbb",MRw),
/* [1,C] */	TNS("sbbb",IA),		TS("sbb",IA),		TSx("push",SEG),	TSx("pop",SEG),
}, {
/* [2,0] */	TNS("andb",RMw),	TS("and",RMw),		TNS("andb",MRw),	TS("and",MRw),
/* [2,4] */	TNS("andb",IA),		TS("and",IA),		TNSx("%es:",OVERRIDE),	TNSx("daa",NORM),
/* [2,8] */	TNS("subb",RMw),	TS("sub",RMw),		TNS("subb",MRw),	TS("sub",MRw),
/* [2,C] */	TNS("subb",IA),		TS("sub",IA),		TNS("%cs:",OVERRIDE),	TNSx("das",NORM),
}, {
/* [3,0] */	TNS("xorb",RMw),	TS("xor",RMw),		TNS("xorb",MRw),	TS("xor",MRw),
/* [3,4] */	TNS("xorb",IA),		TS("xor",IA),		TNSx("%ss:",OVERRIDE),	TNSx("aaa",NORM),
/* [3,8] */	TNS("cmpb",RMw),	TS("cmp",RMw),		TNS("cmpb",MRw),	TS("cmp",MRw),
/* [3,C] */	TNS("cmpb",IA),		TS("cmp",IA),		TNSx("%ds:",OVERRIDE),	TNSx("aas",NORM),
}, {
/* [4,0] */	TSx("inc",R),		TSx("inc",R),		TSx("inc",R),		TSx("inc",R),
/* [4,4] */	TSx("inc",R),		TSx("inc",R),		TSx("inc",R),		TSx("inc",R),
/* [4,8] */	TSx("dec",R),		TSx("dec",R),		TSx("dec",R),		TSx("dec",R),
/* [4,C] */	TSx("dec",R),		TSx("dec",R),		TSx("dec",R),		TSx("dec",R),
}, {
/* [5,0] */	TSp("push",R),		TSp("push",R),		TSp("push",R),		TSp("push",R),
/* [5,4] */	TSp("push",R),		TSp("push",R),		TSp("push",R),		TSp("push",R),
/* [5,8] */	TSp("pop",R),		TSp("pop",R),		TSp("pop",R),		TSp("pop",R),
/* [5,C] */	TSp("pop",R),		TSp("pop",R),		TSp("pop",R),		TSp("pop",R),
}, {
/* [6,0] */	TSZx("pusha",IMPLMEM,28),TSZx("popa",IMPLMEM,28), TSx("bound",RM),	TNS("arpl",RMw),
/* [6,4] */	TNS("%fs:",OVERRIDE),	TNS("%gs:",OVERRIDE),	TNS("data16",DM),	TNS("addr16",AM),
/* [6,8] */	TSp("push",I),		TS("imul",IMUL),	TSp("push",Ib),	TS("imul",IMUL),
/* [6,C] */	TNSZ("insb",IMPLMEM,1),	TSZ("ins",IMPLMEM,4),	TNSZ("outsb",IMPLMEM,1),TSZ("outs",IMPLMEM,4),
}, {
/* [7,0] */	TNSy("jo",BD),		TNSy("jno",BD),		TNSy("jb",BD),		TNSy("jae",BD),
/* [7,4] */	TNSy("je",BD),		TNSy("jne",BD),		TNSy("jbe",BD),		TNSy("ja",BD),
/* [7,8] */	TNSy("js",BD),		TNSy("jns",BD),		TNSy("jp",BD),		TNSy("jnp",BD),
/* [7,C] */	TNSy("jl",BD),		TNSy("jge",BD),		TNSy("jle",BD),		TNSy("jg",BD),
}, {
/* [8,0] */	IND(dis_op80),		IND(dis_op81),		INDx(dis_op82),		IND(dis_op83),
/* [8,4] */	TNS("testb",RMw),	TS("test",RMw),		TNS("xchgb",RMw),	TS("xchg",RMw),
/* [8,8] */	TNS("movb",RMw),	TS("mov",RMw),		TNS("movb",MRw),	TS("mov",MRw),
/* [8,C] */	TNS("movw",SM),		TS("lea",MR),		TNS("movw",MS),		TSp("pop",M),
}, {
/* [9,0] */	TNS("nop",NORM),	TS("xchg",RA),		TS("xchg",RA),		TS("xchg",RA),
/* [9,4] */	TS("xchg",RA),		TS("xchg",RA),		TS("xchg",RA),		TS("xchg",RA),
/* [9,8] */	TNS("cXtX",CBW),	TNS("cXtX",CWD),	TNSx("lcall",SO),	TNS("fwait",NORM),
/* [9,C] */	TSZy("pushf",IMPLMEM,4),TSZy("popf",IMPLMEM,4),	TNS("sahf",NORM),	TNS("lahf",NORM),
}, {
/* [A,0] */	TNS("movb",OA),		TS("mov",OA),		TNS("movb",AO),		TS("mov",AO),
/* [A,4] */	TNSZ("movsb",SD,1),	TS("movs",SD),		TNSZ("cmpsb",SD,1),	TS("cmps",SD),
/* [A,8] */	TNS("testb",IA),	TS("test",IA),		TNS("stosb",AD),	TS("stos",AD),
/* [A,C] */	TNS("lodsb",SA),	TS("lods",SA),		TNS("scasb",AD),	TS("scas",AD),
}, {
/* [B,0] */	TNS("movb",IR),		TNS("movb",IR),		TNS("movb",IR),		TNS("movb",IR),
/* [B,4] */	TNS("movb",IR),		TNS("movb",IR),		TNS("movb",IR),		TNS("movb",IR),
/* [B,8] */	TS("mov",IR),		TS("mov",IR),		TS("mov",IR),		TS("mov",IR),
/* [B,C] */	TS("mov",IR),		TS("mov",IR),		TS("mov",IR),		TS("mov",IR),
}, {
/* [C,0] */	IND(dis_opC0),		IND(dis_opC1),		TNSyp("ret",RET),	TNSyp("ret",NORM),
/* [C,4] */	TNSx("les",MR),		TNSx("lds",MR),		TNS("movb",IMw),	TS("mov",IMw),
/* [C,8] */	TNSyp("enter",ENTER),	TNSyp("leave",NORM),	TNS("lret",RET),	TNS("lret",NORM),
/* [C,C] */	TNS("int",INT3),	TNS("int",INTx),	TNSx("into",NORM),	TNS("iret",NORM),
}, {
/* [D,0] */	IND(dis_opD0),		IND(dis_opD1),		IND(dis_opD2),		IND(dis_opD3),
/* [D,4] */	TNSx("aam",U),		TNSx("aad",U),		TNSx("falc",NORM),	TNSZ("xlat",IMPLMEM,1),

/* 287 instructions.  Note that although the indirect field		*/
/* indicates opFP1n2 for further decoding, this is not necessarily	*/
/* the case since the opFP arrays are not partitioned according to key1	*/
/* and key2.  opFP1n2 is given only to indicate that we haven't		*/
/* finished decoding the instruction.					*/
/* [D,8] */	IND(dis_opFP1n2),	IND(dis_opFP1n2),	IND(dis_opFP1n2),	IND(dis_opFP1n2),
/* [D,C] */	IND(dis_opFP1n2),	IND(dis_opFP1n2),	IND(dis_opFP1n2),	IND(dis_opFP1n2),
}, {
/* [E,0] */	TNSy("loopnz",BD),	TNSy("loopz",BD),	TNSy("loop",BD),	TNSy("jcxz",BD),
/* [E,4] */	TNS("inb",P),		TS("in",P),		TNS("outb",P),		TS("out",P),
/* [E,8] */	TNSyp("call",D),	TNSy("jmp",D),		TNSx("ljmp",SO),		TNSy("jmp",BD),
/* [E,C] */	TNS("inb",V),		TS("in",V),		TNS("outb",V),		TS("out",V),
}, {
/* [F,0] */	TNS("lock",LOCK),	TNS("icebp", NORM),	TNS("repnz",PREFIX),	TNS("repz",PREFIX),
/* [F,4] */	TNS("hlt",NORM),	TNS("cmc",NORM),	IND(dis_opF6),		IND(dis_opF7),
/* [F,8] */	TNS("clc",NORM),	TNS("stc",NORM),	TNS("cli",NORM),	TNS("sti",NORM),
/* [F,C] */	TNS("cld",NORM),	TNS("std",NORM),	IND(dis_opFE),		IND(dis_opFF),
} };

/* END CSTYLED */

/*
 * common functions to decode and disassemble an x86 or amd64 instruction
 */

/*
 * These are the individual fields of a REX prefix. Note that a REX
 * prefix with none of these set is still needed to:
 *	- use the MOVSXD (sign extend 32 to 64 bits) instruction
 *	- access the %sil, %dil, %bpl, %spl registers
 */
#define	REX_W 0x08	/* 64 bit operand size when set */
#define	REX_R 0x04	/* high order bit extension of ModRM reg field */
#define	REX_X 0x02	/* high order bit extension of SIB index field */
#define	REX_B 0x01	/* extends ModRM r_m, SIB base, or opcode reg */

/*
 * These are the individual fields of a VEX/EVEX prefix.
 */
#define	VEX_R 0x08	/* REX.R in 1's complement form */
#define	VEX_X 0x04	/* REX.X in 1's complement form */
#define	VEX_B 0x02	/* REX.B in 1's complement form */

/* Additional EVEX prefix definitions */
#define	EVEX_R 0x01	/* REX.R' in 1's complement form */
#define	EVEX_OPREG_MASK 0x7 /* bit mask for selecting opmask register number */
#define	EVEX_ZERO_MASK 0x80 /* bit mask for selecting zeroing */

/* Vector Length, 0: scalar or 128-bit vector, 1: 256-bit vector */
#define	VEX_L 0x04
/* Vector Length, 0: scalar or 128-bit vector, 1: 256-bit vector, 2: 512-bit */
#define	EVEX_L 0x06	/* bit mask for EVEX.L'L vector length/RC */
#define	VEX_W 0x08	/* opcode specific, use like REX.W */
#define	VEX_m 0x1F	/* VEX m-mmmm field */
#define	EVEX_m 0x3	/* EVEX mm field */
#define	VEX_v 0x78	/* VEX/EVEX register specifier */
#define	VEX_p 0x03	/* VEX pp field, opcode extension */

/* VEX m-mmmm field, only used by three bytes prefix */
#define	VEX_m_0F 0x01   /* implied 0F leading opcode byte */
#define	VEX_m_0F38 0x02 /* implied 0F 38 leading opcode byte */
#define	VEX_m_0F3A 0x03 /* implied 0F 3A leading opcode byte */

/* VEX pp field, providing equivalent functionality of a SIMD prefix */
#define	VEX_p_66 0x01
#define	VEX_p_F3 0x02
#define	VEX_p_F2 0x03

/*
 * Even in 64 bit mode, usually only 4 byte immediate operands are supported.
 */
static int isize[] = {1, 2, 4, 4};
static int isize64[] = {1, 2, 4, 8};

/*
 * Just a bunch of useful macros.
 */
#define	WBIT(x)	(x & 0x1)		/* to get w bit	*/
#define	REGNO(x) (x & 0x7)		/* to get 3 bit register */
#define	VBIT(x)	((x)>>1 & 0x1)		/* to get 'v' bit */
#define	OPSIZE(osize, wbit) ((wbit) ? isize[osize] : 1)
#define	OPSIZE64(osize, wbit) ((wbit) ? isize64[osize] : 1)

#define	REG_ONLY 3	/* mode to indicate a register operand (not memory) */

#define	BYTE_OPND	0	/* w-bit value indicating byte register */
#define	LONG_OPND	1	/* w-bit value indicating opnd_size register */
#define	MM_OPND		2	/* "value" used to indicate a mmx reg */
#define	XMM_OPND	3	/* "value" used to indicate a xmm reg */
#define	SEG_OPND	4	/* "value" used to indicate a segment reg */
#define	CONTROL_OPND	5	/* "value" used to indicate a control reg */
#define	DEBUG_OPND	6	/* "value" used to indicate a debug reg */
#define	TEST_OPND	7	/* "value" used to indicate a test reg */
#define	WORD_OPND	8	/* w-bit value indicating word size reg */
#define	YMM_OPND	9	/* "value" used to indicate a ymm reg */
#define	KOPMASK_OPND	10	/* "value" used to indicate an opmask reg */
#define	ZMM_OPND	11	/* "value" used to indicate a zmm reg */

/*
 * The AVX2 gather instructions are a bit of a mess. While there's a pattern,
 * there's not really a consistent scheme that we can use to know what the mode
 * is supposed to be for a given type. Various instructions, like VPGATHERDD,
 * always match the value of VEX_L. Other instructions like VPGATHERDQ, have
 * some registers match VEX_L, but the VSIB is always XMM.
 *
 * The simplest way to deal with this is to just define a table based on the
 * instruction opcodes, which are 0x90-0x93, so we subtract 0x90 to index into
 * them.
 *
 * We further have to subdivide this based on the value of VEX_W and the value
 * of VEX_L. The array is constructed to be indexed as:
 *	[opcode - 0x90][VEX_W][VEX_L].
 */
/* w = 0, 0x90 */
typedef struct dis_gather_regs {
	uint_t dgr_arg0;	/* src reg */
	uint_t dgr_arg1;	/* vsib reg */
	uint_t dgr_arg2;	/* dst reg */
	char   *dgr_suffix;	/* suffix to append */
} dis_gather_regs_t;

static dis_gather_regs_t dis_vgather[4][2][2] = {
	{
		/* op 0x90, W.0 */
		{
			{ XMM_OPND, XMM_OPND, XMM_OPND, "d" },
			{ YMM_OPND, YMM_OPND, YMM_OPND, "d" }
		},
		/* op 0x90, W.1 */
		{
			{ XMM_OPND, XMM_OPND, XMM_OPND, "q" },
			{ YMM_OPND, XMM_OPND, YMM_OPND, "q" }
		}
	},
	{
		/* op 0x91, W.0 */
		{
			{ XMM_OPND, XMM_OPND, XMM_OPND, "d" },
			{ XMM_OPND, YMM_OPND, XMM_OPND, "d" },
		},
		/* op 0x91, W.1 */
		{
			{ XMM_OPND, XMM_OPND, XMM_OPND, "q" },
			{ YMM_OPND, YMM_OPND, YMM_OPND, "q" },
		}
	},
	{
		/* op 0x92, W.0 */
		{
			{ XMM_OPND, XMM_OPND, XMM_OPND, "s" },
			{ YMM_OPND, YMM_OPND, YMM_OPND, "s" }
		},
		/* op 0x92, W.1 */
		{
			{ XMM_OPND, XMM_OPND, XMM_OPND, "d" },
			{ YMM_OPND, XMM_OPND, YMM_OPND, "d" }
		}
	},
	{
		/* op 0x93, W.0 */
		{
			{ XMM_OPND, XMM_OPND, XMM_OPND, "s" },
			{ XMM_OPND, YMM_OPND, XMM_OPND, "s" }
		},
		/* op 0x93, W.1 */
		{
			{ XMM_OPND, XMM_OPND, XMM_OPND, "d" },
			{ YMM_OPND, YMM_OPND, YMM_OPND, "d" }
		}
	}
};

/*
 * Get the next byte and separate the op code into the high and low nibbles.
 */
static int
dtrace_get_opcode(dis86_t *x, uint_t *high, uint_t *low)
{
	int byte;

	/*
	 * x86 instructions have a maximum length of 15 bytes.  Bail out if
	 * we try to read more.
	 */
	if (x->d86_len >= 15)
		return (x->d86_error = 1);

	if (x->d86_error)
		return (1);
	byte = x->d86_get_byte(x->d86_data);
	if (byte < 0)
		return (x->d86_error = 1);
	x->d86_bytes[x->d86_len++] = byte;
	*low = byte & 0xf;		/* ----xxxx low 4 bits */
	*high = byte >> 4 & 0xf;	/* xxxx---- bits 7 to 4 */
	return (0);
}

/*
 * Get and decode an SIB (scaled index base) byte
 */
static void
dtrace_get_SIB(dis86_t *x, uint_t *ss, uint_t *index, uint_t *base)
{
	int byte;

	if (x->d86_error)
		return;

	byte = x->d86_get_byte(x->d86_data);
	if (byte < 0) {
		x->d86_error = 1;
		return;
	}
	x->d86_bytes[x->d86_len++] = byte;

	*base = byte & 0x7;
	*index = (byte >> 3) & 0x7;
	*ss = (byte >> 6) & 0x3;
}

/*
 * Get the byte following the op code and separate it into the
 * mode, register, and r/m fields.
 */
static void
dtrace_get_modrm(dis86_t *x, uint_t *mode, uint_t *reg, uint_t *r_m)
{
	if (x->d86_got_modrm == 0) {
		if (x->d86_rmindex == -1)
			x->d86_rmindex = x->d86_len;
		dtrace_get_SIB(x, mode, reg, r_m);
		x->d86_got_modrm = 1;
	}
}

/*
 * Adjust register selection based on any REX prefix bits present.
 */
/*ARGSUSED*/
static void
dtrace_rex_adjust(uint_t rex_prefix, uint_t mode, uint_t *reg, uint_t *r_m)
{
	if (reg != NULL && r_m == NULL) {
		if (rex_prefix & REX_B)
			*reg += 8;
	} else {
		if (reg != NULL && (REX_R & rex_prefix) != 0)
			*reg += 8;
		if (r_m != NULL && (REX_B & rex_prefix) != 0)
			*r_m += 8;
	}
}

/*
 * Adjust register selection based on any VEX prefix bits present.
 * Notes: VEX.R, VEX.X and VEX.B use the inverted form compared with REX prefix
 */
/*ARGSUSED*/
static void
dtrace_vex_adjust(uint_t vex_byte1, uint_t mode, uint_t *reg, uint_t *r_m)
{
	if (reg != NULL && r_m == NULL) {
		if (!(vex_byte1 & VEX_B))
			*reg += 8;
	} else {
		if (reg != NULL && ((VEX_R & vex_byte1) == 0))
			*reg += 8;
		if (r_m != NULL && ((VEX_B & vex_byte1) == 0))
			*r_m += 8;
	}
}

/*
 * Adjust the instruction mnemonic with the appropriate suffix.
 */
/* ARGSUSED */
static void
dtrace_evex_mnem_adjust(dis86_t *x, const instable_t *dp, uint_t vex_W,
    uint_t evex_byte2)
{
#ifdef DIS_TEXT
	if (dp == &dis_opEVEX660F[0x7f] ||		/* vmovdqa */
	    dp == &dis_opEVEX660F[0x6f]) {
		(void) strlcat(x->d86_mnem, vex_W != 0 ? "64" : "32",
		    OPLEN);
	}

	if (dp == &dis_opEVEXF20F[0x7f] ||		/* vmovdqu */
	    dp == &dis_opEVEXF20F[0x6f] ||
	    dp == &dis_opEVEXF30F[0x7f] ||
	    dp == &dis_opEVEXF30F[0x6f]) {
		switch (evex_byte2 & 0x81) {
		case 0x0:
			(void) strlcat(x->d86_mnem, "32", OPLEN);
			break;
		case 0x1:
			(void) strlcat(x->d86_mnem, "8", OPLEN);
			break;
		case 0x80:
			(void) strlcat(x->d86_mnem, "64", OPLEN);
			break;
		case 0x81:
			(void) strlcat(x->d86_mnem, "16", OPLEN);
			break;
		}
	}

	if (dp->it_avxsuf == AVS5Q) {
		(void) strlcat(x->d86_mnem, vex_W != 0 ?  "q" : "d",
		    OPLEN);
	}
#endif
}

/*
 * The following three functions adjust the register selection based on any
 * EVEX prefix bits present. See Intel 64 and IA-32 Architectures Software
 * Developer’s Manual Volume 2 (IASDv2), section 2.6.1 Table 2-30 and
 * section 2.6.2 Table 2-31.
 */
static void
dtrace_evex_adjust_reg(uint_t evex_byte1, uint_t *reg)
{
	if (reg != NULL) {
		if ((VEX_R & evex_byte1) == 0) {
			*reg += 8;
		}
		if ((EVEX_R & evex_byte1) == 0) {
			*reg += 16;
		}
	}
}

static void
dtrace_evex_adjust_rm(uint_t evex_byte1, uint_t *r_m)
{
	if (r_m != NULL) {
		if ((VEX_B & evex_byte1) == 0) {
			*r_m += 8;
		}
		if ((VEX_X & evex_byte1) == 0) {
			*r_m += 16;
		}
	}
}

/*
 * Use evex_L to set wbit. See IASDv2 Section 2.6.10 and Table 2-36.
 */
static void
dtrace_evex_adjust_reg_name(uint_t evex_L, uint_t *wbitp)
{
	switch (evex_L) {
	case 0x0:
		*wbitp = XMM_OPND;
		break;
	case 0x1:
		*wbitp = YMM_OPND;
		break;
	case 0x2:
		*wbitp = ZMM_OPND;
		break;
	}
}

/*
 * Adjust operand value for disp8*N immediate. See IASDv2 Section 2.6.5.
 * This currently only handles a subset of the possibilities.
 */
static void
dtrace_evex_adjust_disp8_n(dis86_t *x, int opindex, uint_t L, uint_t modrm)
{
	d86opnd_t *opnd = &x->d86_opnd[opindex];

	if (x->d86_error)
		return;

	/* Check disp8 bit in the ModR/M byte */
	if ((modrm & 0x80) == 0x80)
		return;

	/* use evex_L to adjust the value */
	switch (L) {
	case 0x0:
		opnd->d86_value *= 16;
		break;
	case 0x1:
		opnd->d86_value *= 32;
		break;
	case 0x2:
		opnd->d86_value *= 64;
		break;
	}
}

/*
 * Adjust target for opmask and zeroing. See IASDv2 Section 2.6.1 Table 2-30.
 */
/* ARGSUSED */
static void
dtrace_evex_adjust_z_opmask(dis86_t *x, uint_t tgtop, uint_t evex_byte3)
{
#ifdef DIS_TEXT
	char *opnd = x->d86_opnd[tgtop].d86_opnd;
	int opmask_reg = evex_byte3 & EVEX_OPREG_MASK;
#endif
	if (x->d86_error)
		return;

#ifdef DIS_TEXT
	if (opmask_reg != 0) {
		/* Append the opmask register to operand 1 */
		(void) strlcat(opnd, "{", OPLEN);
		(void) strlcat(opnd, dis_KOPMASKREG[opmask_reg], OPLEN);
		(void) strlcat(opnd, "}", OPLEN);
	}
	if ((evex_byte3 & EVEX_ZERO_MASK) != 0) {
		/* Append the 'zeroing' modifier to operand 1 */
		(void) strlcat(opnd, "{z}", OPLEN);
	}
#endif /* DIS_TEXT */
}

/*
 * Get an immediate operand of the given size, with sign extension.
 */
static void
dtrace_imm_opnd(dis86_t *x, int wbit, int size, int opindex)
{
	int i;
	int byte;
	int valsize;

	if (x->d86_numopnds < opindex + 1)
		x->d86_numopnds = opindex + 1;

	switch (wbit) {
	case BYTE_OPND:
		valsize = 1;
		break;
	case LONG_OPND:
		if (x->d86_opnd_size == SIZE16)
			valsize = 2;
		else if (x->d86_opnd_size == SIZE32)
			valsize = 4;
		else
			valsize = 8;
		break;
	case MM_OPND:
	case XMM_OPND:
	case YMM_OPND:
	case ZMM_OPND:
	case SEG_OPND:
	case CONTROL_OPND:
	case DEBUG_OPND:
	case TEST_OPND:
		valsize = size;
		break;
	case WORD_OPND:
		valsize = 2;
		break;
	}
	if (valsize < size)
		valsize = size;

	if (x->d86_error)
		return;
	x->d86_opnd[opindex].d86_value = 0;
	for (i = 0; i < size; ++i) {
		byte = x->d86_get_byte(x->d86_data);
		if (byte < 0) {
			x->d86_error = 1;
			return;
		}
		x->d86_bytes[x->d86_len++] = byte;
		x->d86_opnd[opindex].d86_value |= (uint64_t)byte << (i * 8);
	}
	/* Do sign extension */
	if (x->d86_bytes[x->d86_len - 1] & 0x80) {
		for (; i < sizeof (uint64_t); i++)
			x->d86_opnd[opindex].d86_value |=
			    (uint64_t)0xff << (i * 8);
	}
#ifdef DIS_TEXT
	x->d86_opnd[opindex].d86_mode = MODE_SIGNED;
	x->d86_opnd[opindex].d86_value_size = valsize;
	x->d86_imm_bytes += size;
#endif
}

/*
 * Get an ip relative operand of the given size, with sign extension.
 */
static void
dtrace_disp_opnd(dis86_t *x, int wbit, int size, int opindex)
{
	dtrace_imm_opnd(x, wbit, size, opindex);
#ifdef DIS_TEXT
	x->d86_opnd[opindex].d86_mode = MODE_IPREL;
#endif
}

/*
 * Check to see if there is a segment override prefix pending.
 * If so, print it in the current 'operand' location and set
 * the override flag back to false.
 */
/*ARGSUSED*/
static void
dtrace_check_override(dis86_t *x, int opindex)
{
#ifdef DIS_TEXT
	if (x->d86_seg_prefix) {
		(void) strlcat(x->d86_opnd[opindex].d86_prefix,
		    x->d86_seg_prefix, PFIXLEN);
	}
#endif
	x->d86_seg_prefix = NULL;
}


/*
 * Process a single instruction Register or Memory operand.
 *
 * mode = addressing mode from ModRM byte
 * r_m = r_m (or reg if mode == 3) field from ModRM byte
 * wbit = indicates which register (8bit, 16bit, ... MMX, etc.) set to use.
 * o = index of operand that we are processing (0, 1 or 2)
 *
 * the value of reg or r_m must have already been adjusted for any REX prefix.
 */
/*ARGSUSED*/
static void
dtrace_get_operand(dis86_t *x, uint_t mode, uint_t r_m, int wbit, int opindex)
{
	int have_SIB = 0;	/* flag presence of scale-index-byte */
	uint_t ss;		/* scale-factor from opcode */
	uint_t index;		/* index register number */
	uint_t base;		/* base register number */
	int dispsize;		/* size of displacement in bytes */
#ifdef DIS_TEXT
	char *opnd = x->d86_opnd[opindex].d86_opnd;
#endif

	if (x->d86_numopnds < opindex + 1)
		x->d86_numopnds = opindex + 1;

	if (x->d86_error)
		return;

	/*
	 * first handle a simple register
	 */
	if (mode == REG_ONLY) {
#ifdef DIS_TEXT
		switch (wbit) {
		case MM_OPND:
			(void) strlcat(opnd, dis_MMREG[r_m], OPLEN);
			break;
		case XMM_OPND:
			(void) strlcat(opnd, dis_XMMREG[r_m], OPLEN);
			break;
		case YMM_OPND:
			(void) strlcat(opnd, dis_YMMREG[r_m], OPLEN);
			break;
		case ZMM_OPND:
			(void) strlcat(opnd, dis_ZMMREG[r_m], OPLEN);
			break;
		case KOPMASK_OPND:
			(void) strlcat(opnd, dis_KOPMASKREG[r_m], OPLEN);
			break;
		case SEG_OPND:
			(void) strlcat(opnd, dis_SEGREG[r_m], OPLEN);
			break;
		case CONTROL_OPND:
			(void) strlcat(opnd, dis_CONTROLREG[r_m], OPLEN);
			break;
		case DEBUG_OPND:
			(void) strlcat(opnd, dis_DEBUGREG[r_m], OPLEN);
			break;
		case TEST_OPND:
			(void) strlcat(opnd, dis_TESTREG[r_m], OPLEN);
			break;
		case BYTE_OPND:
			if (x->d86_rex_prefix == 0)
				(void) strlcat(opnd, dis_REG8[r_m], OPLEN);
			else
				(void) strlcat(opnd, dis_REG8_REX[r_m], OPLEN);
			break;
		case WORD_OPND:
			(void) strlcat(opnd, dis_REG16[r_m], OPLEN);
			break;
		case LONG_OPND:
			if (x->d86_opnd_size == SIZE16)
				(void) strlcat(opnd, dis_REG16[r_m], OPLEN);
			else if (x->d86_opnd_size == SIZE32)
				(void) strlcat(opnd, dis_REG32[r_m], OPLEN);
			else
				(void) strlcat(opnd, dis_REG64[r_m], OPLEN);
			break;
		}
#endif /* DIS_TEXT */
		return;
	}

	/*
	 * if symbolic representation, skip override prefix, if any
	 */
	dtrace_check_override(x, opindex);

	/*
	 * Handle 16 bit memory references first, since they decode
	 * the mode values more simply.
	 * mode 1 is r_m + 8 bit displacement
	 * mode 2 is r_m + 16 bit displacement
	 * mode 0 is just r_m, unless r_m is 6 which is 16 bit disp
	 */
	if (x->d86_addr_size == SIZE16) {
		if ((mode == 0 && r_m == 6) || mode == 2)
			dtrace_imm_opnd(x, WORD_OPND, 2, opindex);
		else if (mode == 1)
			dtrace_imm_opnd(x, BYTE_OPND, 1, opindex);
#ifdef DIS_TEXT
		if (mode == 0 && r_m == 6)
			x->d86_opnd[opindex].d86_mode = MODE_SIGNED;
		else if (mode == 0)
			x->d86_opnd[opindex].d86_mode = MODE_NONE;
		else
			x->d86_opnd[opindex].d86_mode = MODE_OFFSET;
		(void) strlcat(opnd, dis_addr16[mode][r_m], OPLEN);
#endif
		return;
	}

	/*
	 * 32 and 64 bit addressing modes are more complex since they can
	 * involve an SIB (scaled index and base) byte to decode. When using VEX
	 * and EVEX encodings, the r_m indicator for a SIB may be offset by 8
	 * and 24 (8 + 16) respectively.
	 */
	if (r_m == ESP_REGNO || r_m == ESP_REGNO + 8 || r_m == ESP_REGNO + 24) {
		have_SIB = 1;
		dtrace_get_SIB(x, &ss, &index, &base);
		if (x->d86_error)
			return;
		if (base != 5 || mode != 0)
			if (x->d86_rex_prefix & REX_B)
				base += 8;
		if (x->d86_rex_prefix & REX_X)
			index += 8;
	} else {
		base = r_m;
	}

	/*
	 * Compute the displacement size and get its bytes
	 */
	dispsize = 0;

	if (mode == 1)
		dispsize = 1;
	else if (mode == 2)
		dispsize = 4;
	else if ((r_m & 7) == EBP_REGNO ||
	    (have_SIB && (base & 7) == EBP_REGNO))
		dispsize = 4;

	if (dispsize > 0) {
		dtrace_imm_opnd(x, dispsize == 4 ? LONG_OPND : BYTE_OPND,
		    dispsize, opindex);
		if (x->d86_error)
			return;
	}

#ifdef DIS_TEXT
	if (dispsize > 0)
		x->d86_opnd[opindex].d86_mode = MODE_OFFSET;

	if (have_SIB == 0) {
		if (x->d86_mode == SIZE32) {
			if (mode == 0)
				(void) strlcat(opnd, dis_addr32_mode0[r_m],
				    OPLEN);
			else
				(void) strlcat(opnd, dis_addr32_mode12[r_m],
				    OPLEN);
		} else {
			if (mode == 0) {
				(void) strlcat(opnd, dis_addr64_mode0[r_m],
				    OPLEN);
				if (r_m == 5) {
					x->d86_opnd[opindex].d86_mode =
					    MODE_RIPREL;
				}
			} else {
				(void) strlcat(opnd, dis_addr64_mode12[r_m],
				    OPLEN);
			}
		}
	} else {
		uint_t need_paren = 0;
		char **regs;
		char **bregs;
		const char *const *sf;
		if (x->d86_mode == SIZE32) /* NOTE this is not addr_size! */
			regs = (char **)dis_REG32;
		else
			regs = (char **)dis_REG64;

		if (x->d86_vsib != 0) {
			if (wbit == YMM_OPND) { /* NOTE this is not addr_size */
				bregs = (char **)dis_YMMREG;
			} else if (wbit == XMM_OPND) {
				bregs = (char **)dis_XMMREG;
			} else {
				bregs = (char **)dis_ZMMREG;
			}
			sf = dis_vscale_factor;
		} else {
			bregs = regs;
			sf = dis_scale_factor;
		}

		/*
		 * print the base (if any)
		 */
		if (base == EBP_REGNO && mode == 0) {
			if (index != ESP_REGNO || x->d86_vsib != 0) {
				(void) strlcat(opnd, "(", OPLEN);
				need_paren = 1;
			}
		} else {
			(void) strlcat(opnd, "(", OPLEN);
			(void) strlcat(opnd, regs[base], OPLEN);
			need_paren = 1;
		}

		/*
		 * print the index (if any)
		 */
		if (index != ESP_REGNO || x->d86_vsib) {
			(void) strlcat(opnd, ",", OPLEN);
			(void) strlcat(opnd, bregs[index], OPLEN);
			(void) strlcat(opnd, sf[ss], OPLEN);
		} else
			if (need_paren)
				(void) strlcat(opnd, ")", OPLEN);
	}
#endif
}

/*
 * Operand sequence for standard instruction involving one register
 * and one register/memory operand.
 * wbit indicates a byte(0) or opnd_size(1) operation
 * vbit indicates direction (0 for "opcode r,r_m") or (1 for "opcode r_m, r")
 */
#define	STANDARD_MODRM(x, mode, reg, r_m, rex_prefix, wbit, vbit)  {	\
		dtrace_get_modrm(x, &mode, &reg, &r_m);			\
		dtrace_rex_adjust(rex_prefix, mode, &reg, &r_m);	\
		dtrace_get_operand(x, mode, r_m, wbit, vbit);		\
		dtrace_get_operand(x, REG_ONLY, reg, wbit, 1 - vbit);	\
}

/*
 * Similar to above, but allows for the two operands to be of different
 * classes (ie. wbit).
 *	wbit is for the r_m operand
 *	w2 is for the reg operand
 */
#define	MIXED_MM(x, mode, reg, r_m, rex_prefix, wbit, w2, vbit)	{	\
		dtrace_get_modrm(x, &mode, &reg, &r_m);			\
		dtrace_rex_adjust(rex_prefix, mode, &reg, &r_m);	\
		dtrace_get_operand(x, mode, r_m, wbit, vbit);		\
		dtrace_get_operand(x, REG_ONLY, reg, w2, 1 - vbit);	\
}

/*
 * Similar, but for 2 operands plus an immediate.
 * vbit indicates direction
 *	0 for "opcode imm, r, r_m" or
 *	1 for "opcode imm, r_m, r"
 */
#define	THREEOPERAND(x, mode, reg, r_m, rex_prefix, wbit, w2, immsize, vbit) { \
		dtrace_get_modrm(x, &mode, &reg, &r_m);			\
		dtrace_rex_adjust(rex_prefix, mode, &reg, &r_m);	\
		dtrace_get_operand(x, mode, r_m, wbit, 2-vbit);		\
		dtrace_get_operand(x, REG_ONLY, reg, w2, 1+vbit);	\
		dtrace_imm_opnd(x, wbit, immsize, 0);			\
}

/*
 * Similar, but for 2 operands plus two immediates.
 */
#define	FOUROPERAND(x, mode, reg, r_m, rex_prefix, wbit, w2, immsize) { \
		dtrace_get_modrm(x, &mode, &reg, &r_m);			\
		dtrace_rex_adjust(rex_prefix, mode, &reg, &r_m);	\
		dtrace_get_operand(x, mode, r_m, wbit, 2);		\
		dtrace_get_operand(x, REG_ONLY, reg, w2, 3);		\
		dtrace_imm_opnd(x, wbit, immsize, 1);			\
		dtrace_imm_opnd(x, wbit, immsize, 0);			\
}

/*
 * 1 operands plus two immediates.
 */
#define	ONEOPERAND_TWOIMM(x, mode, reg, r_m, rex_prefix, wbit, immsize) { \
		dtrace_get_modrm(x, &mode, &reg, &r_m);			\
		dtrace_rex_adjust(rex_prefix, mode, &reg, &r_m);	\
		dtrace_get_operand(x, mode, r_m, wbit, 2);		\
		dtrace_imm_opnd(x, wbit, immsize, 1);			\
		dtrace_imm_opnd(x, wbit, immsize, 0);			\
}

/*
 * Dissassemble a single x86 or amd64 instruction.
 *
 * Mode determines the default operating mode (SIZE16, SIZE32 or SIZE64)
 * for interpreting instructions.
 *
 * returns non-zero for bad opcode
 */
int
dtrace_disx86(dis86_t *x, uint_t cpu_mode)
{
<<<<<<< HEAD
	const instable_t *dp;	/* decode table being used */
=======
	const instable_t *dp = NULL;	/* decode table being used */
>>>>>>> 17abec59
#ifdef DIS_TEXT
	uint_t i;
#endif
#ifdef DIS_MEM
	uint_t nomem = 0;
#define	NOMEM	(nomem = 1)
#else
#define	NOMEM	/* nothing */
#endif
	uint_t opnd_size;	/* SIZE16, SIZE32 or SIZE64 */
	uint_t addr_size;	/* SIZE16, SIZE32 or SIZE64 */
	uint_t wbit;		/* opcode wbit, 0 is 8 bit, !0 for opnd_size */
	uint_t w2;		/* wbit value for second operand */
	uint_t vbit;
	uint_t mode = 0;	/* mode value from ModRM byte */
	uint_t reg;		/* reg value from ModRM byte */
	uint_t r_m;		/* r_m value from ModRM byte */

	uint_t opcode1;		/* high nibble of 1st byte */
	uint_t opcode2;		/* low nibble of 1st byte */
	uint_t opcode3;		/* extra opcode bits usually from ModRM byte */
	uint_t opcode4;		/* high nibble of 2nd byte */
	uint_t opcode5;		/* low nibble of 2nd byte */
	uint_t opcode6;		/* high nibble of 3rd byte */
	uint_t opcode7;		/* low nibble of 3rd byte */
	uint_t opcode8;		/* high nibble of 4th byte */
	uint_t opcode9;		/* low nibble of 4th byte */
	uint_t opcode_bytes = 1;

	/*
	 * legacy prefixes come in 5 flavors, you should have only one of each
	 */
	uint_t	opnd_size_prefix = 0;
	uint_t	addr_size_prefix = 0;
	uint_t	segment_prefix = 0;
	uint_t	lock_prefix = 0;
	uint_t	rep_prefix = 0;
	uint_t	rex_prefix = 0;	/* amd64 register extension prefix */

	/*
	 * Intel VEX instruction encoding prefix and fields
	 */

	/* 0xC4 means 3 bytes prefix, 0xC5 means 2 bytes prefix */
	uint_t vex_prefix = 0;

	/*
	 * VEX prefix byte 1, includes vex.r, vex.x and vex.b
	 * (for 3 bytes prefix)
	 */
	uint_t vex_byte1 = 0;

	/*
	 * EVEX prefix byte 1 includes vex.r, vex.x, vex.b and evex.r.
	 */
	uint_t evex_byte1 = 0;
	uint_t evex_byte2 = 0;
	uint_t evex_byte3 = 0;

	/*
	 * For 32-bit mode, it should prefetch the next byte to
	 * distinguish between AVX and les/lds
	 */
	uint_t vex_prefetch = 0;

	uint_t vex_m = 0;
	uint_t vex_v = 0;
	uint_t vex_p = 0;
	uint_t vex_R = 1;
	uint_t vex_X = 1;
	uint_t vex_B = 1;
	uint_t vex_W = 0;
	uint_t vex_L = 0;
	uint_t evex_L = 0;
	uint_t evex_modrm = 0;
	uint_t evex_prefix = 0;
	dis_gather_regs_t *vreg;

#ifdef	DIS_TEXT
	/* Instruction name for BLS* family of instructions */
	char *blsinstr;
#endif

	size_t	off;

	instable_t dp_mmx;

	x->d86_len = 0;
	x->d86_rmindex = -1;
	x->d86_error = 0;
#ifdef DIS_TEXT
	x->d86_numopnds = 0;
	x->d86_seg_prefix = NULL;
	x->d86_mnem[0] = 0;
	for (i = 0; i < 4; ++i) {
		x->d86_opnd[i].d86_opnd[0] = 0;
		x->d86_opnd[i].d86_prefix[0] = 0;
		x->d86_opnd[i].d86_value_size = 0;
		x->d86_opnd[i].d86_value = 0;
		x->d86_opnd[i].d86_mode = MODE_NONE;
	}
#endif
	x->d86_rex_prefix = 0;
	x->d86_got_modrm = 0;
	x->d86_memsize = 0;
	x->d86_vsib = 0;

	if (cpu_mode == SIZE16) {
		opnd_size = SIZE16;
		addr_size = SIZE16;
	} else if (cpu_mode == SIZE32) {
		opnd_size = SIZE32;
		addr_size = SIZE32;
	} else {
		opnd_size = SIZE32;
		addr_size = SIZE64;
	}

	/*
	 * Get one opcode byte and check for zero padding that follows
	 * jump tables.
	 */
	if (dtrace_get_opcode(x, &opcode1, &opcode2) != 0)
		goto error;

	if (opcode1 == 0 && opcode2 == 0 &&
	    x->d86_check_func != NULL && x->d86_check_func(x->d86_data)) {
#ifdef DIS_TEXT
		(void) strncpy(x->d86_mnem, ".byte\t0", OPLEN);
#endif
		goto done;
	}

	/*
	 * Gather up legacy x86 prefix bytes.
	 */
	for (;;) {
		uint_t *which_prefix = NULL;

		dp = (instable_t *)&dis_distable[opcode1][opcode2];

		switch (dp->it_adrmode) {
		case PREFIX:
			which_prefix = &rep_prefix;
			break;
		case LOCK:
			which_prefix = &lock_prefix;
			break;
		case OVERRIDE:
			which_prefix = &segment_prefix;
#ifdef DIS_TEXT
			x->d86_seg_prefix = (char *)dp->it_name;
#endif
			if (dp->it_invalid64 && cpu_mode == SIZE64)
				goto error;
			break;
		case AM:
			which_prefix = &addr_size_prefix;
			break;
		case DM:
			which_prefix = &opnd_size_prefix;
			break;
		}
		if (which_prefix == NULL)
			break;
		*which_prefix = (opcode1 << 4) | opcode2;
		if (dtrace_get_opcode(x, &opcode1, &opcode2) != 0)
			goto error;
	}

	/*
	 * Handle amd64 mode PREFIX values.
	 * Some of the segment prefixes are no-ops. (only FS/GS actually work)
	 * We might have a REX prefix (opcodes 0x40-0x4f)
	 */
	if (cpu_mode == SIZE64) {
		if (segment_prefix != 0x64 && segment_prefix != 0x65)
			segment_prefix = 0;

		if (opcode1 == 0x4) {
			rex_prefix = (opcode1 << 4) | opcode2;
			if (dtrace_get_opcode(x, &opcode1, &opcode2) != 0)
				goto error;
			dp = (instable_t *)&dis_distable[opcode1][opcode2];
		} else if (opcode1 == 0xC &&
		    (opcode2 == 0x4 || opcode2 == 0x5)) {
			/* AVX instructions */
			vex_prefix = (opcode1 << 4) | opcode2;
			x->d86_rex_prefix = 0x40;
		}
	} else if (opcode1 == 0xC && (opcode2 == 0x4 || opcode2 == 0x5)) {
		/* LDS, LES or AVX */
		dtrace_get_modrm(x, &mode, &reg, &r_m);
		vex_prefetch = 1;

		if (mode == REG_ONLY) {
			/* AVX */
			vex_prefix = (opcode1 << 4) | opcode2;
			x->d86_rex_prefix = 0x40;
			opcode3 = (((mode << 3) | reg)>>1) & 0x0F;
			opcode4 = ((reg << 3) | r_m) & 0x0F;
		}
	}

	/*
	 * The EVEX prefix and "bound" instruction share the same first byte.
	 * "bound" is only valid for 32-bit. For 64-bit this byte begins the
	 * EVEX prefix and the 2nd byte must have bits 2 & 3 set to 0.
	 */
	if (opcode1 == 0x6 && opcode2 == 0x2) {
		evex_prefix = 0x62;

		/*
		 * An EVEX prefix is 4 bytes long, get the next 3 bytes.
		 */
		if (dtrace_get_opcode(x, &opcode4, &opcode5) != 0)
			goto error;

		if (addr_size == SIZE32 && (opcode4 & 0xf) == 0) {
			/*
			 * Upper bits in 2nd byte == 0 is 'bound' instn.
			 *
			 * We've already read the byte so perform the
			 * equivalent of dtrace_get_modrm on the byte and set
			 * the flag to indicate we've already read it.
			 */
			char b = (opcode4 << 4) | opcode5;

			r_m = b & 0x7;
			reg = (b >> 3) & 0x7;
			mode = (b >> 6) & 0x3;
			vex_prefetch = 1;
			goto not_avx512;
		}

		/* check for correct bits being 0 in 2nd byte */
		if ((opcode5 & 0xc) != 0)
			goto error;

		if (dtrace_get_opcode(x, &opcode6, &opcode7) != 0)
			goto error;
		/* check for correct bit being 1 in 3rd byte */
		if ((opcode7 & 0x4) == 0)
			goto error;

		if (dtrace_get_opcode(x, &opcode8, &opcode9) != 0)
			goto error;

		/* Reuse opcode1 & opcode2 to get the real opcode now */
		if (dtrace_get_opcode(x, &opcode1, &opcode2) != 0)
			goto error;

		/*
		 * We only use the high nibble from the 2nd byte of the prefix
		 * and save it in the low bits of evex_byte1. This is because
		 * two of the bits in opcode5 are constant 0 (checked above),
		 * and the other two bits are captured in vex_m. Also, the VEX
		 * constants we check in evex_byte1 are against the low bits.
		 */
		evex_byte1 = opcode4;
		evex_byte2 = (opcode6 << 4) | opcode7;
		evex_byte3 = (opcode8 << 4) | opcode9;

		vex_m = opcode5 & EVEX_m;
		vex_v = (((opcode6 << 4) | opcode7) & VEX_v) >> 3;
		vex_W = (opcode6 & VEX_W) >> 3;
		vex_p = opcode7 & VEX_p;

		/*
		 * Store the corresponding prefix information for later use when
		 * calculating the SIB.
		 */
		if ((evex_byte1 & VEX_R) == 0)
			x->d86_rex_prefix |= REX_R;
		if ((evex_byte1 & VEX_X) == 0)
			x->d86_rex_prefix |= REX_X;
		if ((evex_byte1 & VEX_B) == 0)
			x->d86_rex_prefix |= REX_B;

		/* Currently only 3 valid values for evex L'L: 00, 01, 10 */
		evex_L = (opcode8 & EVEX_L) >> 1;

		switch (vex_p) {
		case VEX_p_66:
			switch (vex_m) {
			case VEX_m_0F:
				dp = &dis_opEVEX660F[(opcode1 << 4) | opcode2];
				break;
			case VEX_m_0F38:
				dp = &dis_opEVEX660F38[(opcode1 << 4) |
				    opcode2];
				break;
			case VEX_m_0F3A:
				dp = &dis_opEVEX660F3A[(opcode1 << 4) |
				    opcode2];
				break;
			default:
				goto error;
			}
			break;
		case VEX_p_F3:
			switch (vex_m) {
			case VEX_m_0F:
				dp = &dis_opEVEXF30F[(opcode1 << 4) | opcode2];
				break;
			default:
				goto error;
			}
			break;
		case VEX_p_F2:
			switch (vex_m) {
			case VEX_m_0F:
				dp = &dis_opEVEXF20F[(opcode1 << 4) | opcode2];
				break;
			default:
				goto error;
			}
			break;
		default:
			dp = &dis_opEVEX0F[(opcode1 << 4) | opcode2];
			break;
		}
	}
not_avx512:

	if (vex_prefix == VEX_2bytes) {
		if (!vex_prefetch) {
			if (dtrace_get_opcode(x, &opcode3, &opcode4) != 0)
				goto error;
		}
		vex_R = ((opcode3 & VEX_R) & 0x0F) >> 3;
		vex_L = ((opcode4 & VEX_L) & 0x0F) >> 2;
		vex_v = (((opcode3 << 4) | opcode4) & VEX_v) >> 3;
		vex_p = opcode4 & VEX_p;
		/*
		 * The vex.x and vex.b bits are not defined in two bytes
		 * mode vex prefix, their default values are 1
		 */
		vex_byte1 = (opcode3 & VEX_R) | VEX_X | VEX_B;

		if (vex_R == 0)
			x->d86_rex_prefix |= REX_R;

		if (dtrace_get_opcode(x, &opcode1, &opcode2) != 0)
			goto error;

		switch (vex_p) {
			case VEX_p_66:
				dp = (instable_t *)
				    &dis_opAVX660F[(opcode1 << 4) | opcode2];
				break;
			case VEX_p_F3:
				dp = (instable_t *)
				    &dis_opAVXF30F[(opcode1 << 4) | opcode2];
				break;
			case VEX_p_F2:
				dp = (instable_t *)
				    &dis_opAVXF20F [(opcode1 << 4) | opcode2];
				break;
			default:
				dp = (instable_t *)
				    &dis_opAVX0F[opcode1][opcode2];

		}

	} else if (vex_prefix == VEX_3bytes) {
		if (!vex_prefetch) {
			if (dtrace_get_opcode(x, &opcode3, &opcode4) != 0)
				goto error;
		}
		vex_R = (opcode3 & VEX_R) >> 3;
		vex_X = (opcode3 & VEX_X) >> 2;
		vex_B = (opcode3 & VEX_B) >> 1;
		vex_m = (((opcode3 << 4) | opcode4) & VEX_m);
		vex_byte1 = opcode3 & (VEX_R | VEX_X | VEX_B);

		if (vex_R == 0)
			x->d86_rex_prefix |= REX_R;
		if (vex_X == 0)
			x->d86_rex_prefix |= REX_X;
		if (vex_B == 0)
			x->d86_rex_prefix |= REX_B;

		if (dtrace_get_opcode(x, &opcode5, &opcode6) != 0)
			goto error;
		vex_W = (opcode5 & VEX_W) >> 3;
		vex_L = (opcode6 & VEX_L) >> 2;
		vex_v = (((opcode5 << 4) | opcode6) & VEX_v) >> 3;
		vex_p = opcode6 & VEX_p;

		if (vex_W)
			x->d86_rex_prefix |= REX_W;

		/* Only these three vex_m values valid; others are reserved */
		if ((vex_m != VEX_m_0F) && (vex_m != VEX_m_0F38) &&
		    (vex_m != VEX_m_0F3A))
			goto error;

		if (dtrace_get_opcode(x, &opcode1, &opcode2) != 0)
			goto error;

		switch (vex_p) {
			case VEX_p_66:
				if (vex_m == VEX_m_0F) {
					dp = (instable_t *)
					    &dis_opAVX660F
					    [(opcode1 << 4) | opcode2];
				} else if (vex_m == VEX_m_0F38) {
					dp = (instable_t *)
					    &dis_opAVX660F38
					    [(opcode1 << 4) | opcode2];
				} else if (vex_m == VEX_m_0F3A) {
					dp = (instable_t *)
					    &dis_opAVX660F3A
					    [(opcode1 << 4) | opcode2];
				} else {
					goto error;
				}
				break;
			case VEX_p_F3:
				if (vex_m == VEX_m_0F) {
					dp = (instable_t *)
					    &dis_opAVXF30F
					    [(opcode1 << 4) | opcode2];
				} else if (vex_m == VEX_m_0F38) {
					dp = (instable_t *)
					    &dis_opAVXF30F38
					    [(opcode1 << 4) | opcode2];
				} else {
					goto error;
				}
				break;
			case VEX_p_F2:
				if (vex_m == VEX_m_0F) {
					dp = (instable_t *)
					    &dis_opAVXF20F
					    [(opcode1 << 4) | opcode2];
				} else if (vex_m == VEX_m_0F3A) {
					dp = (instable_t *)
					    &dis_opAVXF20F3A
					    [(opcode1 << 4) | opcode2];
				} else if (vex_m == VEX_m_0F38) {
					dp = (instable_t *)
					    &dis_opAVXF20F38
					    [(opcode1 << 4) | opcode2];
				} else {
					goto error;
				}
				break;
			default:
				dp = (instable_t *)
				    &dis_opAVX0F[opcode1][opcode2];

		}
	}
	if (vex_prefix) {
		if (dp->it_vexwoxmm) {
			wbit = LONG_OPND;
		} else if (dp->it_vexopmask) {
			wbit = KOPMASK_OPND;
		} else {
			if (vex_L) {
				wbit = YMM_OPND;
			} else {
				wbit = XMM_OPND;
			}
		}
	}

	/*
	 * Deal with selection of operand and address size now.
	 * Note that the REX.W bit being set causes opnd_size_prefix to be
	 * ignored.
	 */
	if (cpu_mode == SIZE64) {
		if ((rex_prefix & REX_W) || vex_W)
			opnd_size = SIZE64;
		else if (opnd_size_prefix)
			opnd_size = SIZE16;

		if (addr_size_prefix)
			addr_size = SIZE32;
	} else if (cpu_mode == SIZE32) {
		if (opnd_size_prefix)
			opnd_size = SIZE16;
		if (addr_size_prefix)
			addr_size = SIZE16;
	} else {
		if (opnd_size_prefix)
			opnd_size = SIZE32;
		if (addr_size_prefix)
			addr_size = SIZE32;
	}
	/*
	 * The pause instruction - a repz'd nop.  This doesn't fit
	 * with any of the other prefix goop added for SSE, so we'll
	 * special-case it here.
	 */
	if (rep_prefix == 0xf3 && opcode1 == 0x9 && opcode2 == 0x0) {
		rep_prefix = 0;
		dp = (instable_t *)&dis_opPause;
	}

	/*
	 * Some 386 instructions have 2 bytes of opcode before the mod_r/m
	 * byte so we may need to perform a table indirection.
	 */
	if (dp->it_indirect == (instable_t *)dis_op0F) {
		if (dtrace_get_opcode(x, &opcode4, &opcode5) != 0)
			goto error;
		opcode_bytes = 2;
		if (opcode4 == 0x7 && opcode5 >= 0x1 && opcode5 <= 0x3) {
			uint_t	subcode;

			if (dtrace_get_opcode(x, &opcode6, &opcode7) != 0)
				goto error;
			opcode_bytes = 3;
			subcode = ((opcode6 & 0x3) << 1) |
			    ((opcode7 & 0x8) >> 3);
			dp = (instable_t *)&dis_op0F7123[opcode5][subcode];
		} else if ((opcode4 == 0xc) && (opcode5 >= 0x8)) {
			dp = (instable_t *)&dis_op0FC8[0];
		} else if ((opcode4 == 0x3) && (opcode5 == 0xA)) {
			opcode_bytes = 3;
			if (dtrace_get_opcode(x, &opcode6, &opcode7) != 0)
				goto error;
			if (opnd_size == SIZE16)
				opnd_size = SIZE32;

			dp = (instable_t *)&dis_op0F3A[(opcode6<<4)|opcode7];
#ifdef DIS_TEXT
			if (strcmp(dp->it_name, "INVALID") == 0)
				goto error;
#endif
			switch (dp->it_adrmode) {
				case XMMP:
					break;
				case XMMP_66r:
				case XMMPRM_66r:
				case XMM3PM_66r:
					if (opnd_size_prefix == 0) {
						goto error;
					}

					break;
				case XMMP_66o:
					if (opnd_size_prefix == 0) {
						/* SSSE3 MMX instructions */
						dp_mmx = *dp;
						dp_mmx.it_adrmode = MMOPM_66o;
#ifdef	DIS_MEM
						dp_mmx.it_size = 8;
#endif
						dp = &dp_mmx;
					}
					break;
				default:
					goto error;
			}
		} else if ((opcode4 == 0x3) && (opcode5 == 0x8)) {
			opcode_bytes = 3;
			if (dtrace_get_opcode(x, &opcode6, &opcode7) != 0)
				goto error;
			dp = (instable_t *)&dis_op0F38[(opcode6<<4)|opcode7];

			/*
			 * Both crc32 and movbe have the same 3rd opcode
			 * byte of either 0xF0 or 0xF1, so we use another
			 * indirection to distinguish between the two.
			 */
			if (dp->it_indirect == (instable_t *)dis_op0F38F0 ||
			    dp->it_indirect == (instable_t *)dis_op0F38F1) {

				dp = dp->it_indirect;
				if (rep_prefix != 0xF2) {
					/* It is movbe */
					dp++;
				}
			}

			/*
			 * The adx family of instructions (adcx and adox)
			 * continue the classic Intel tradition of abusing
			 * arbitrary prefixes without actually meaning the
			 * prefix bit. Therefore, if we find either the
			 * opnd_size_prefix or rep_prefix we end up zeroing it
			 * out after making our determination so as to ensure
			 * that we don't get confused and accidentally print
			 * repz prefixes and the like on these instructions.
			 *
			 * In addition, these instructions are actually much
			 * closer to AVX instructions in semantics. Importantly,
			 * they always default to having 32-bit operands.
			 * However, if the CPU is in 64-bit mode, then and only
			 * then, does it use REX.w promotes things to 64-bits
			 * and REX.r allows 64-bit mode to use register r8-r15.
			 */
			if (dp->it_indirect == (instable_t *)dis_op0F38F6) {
				dp = dp->it_indirect;
				if (opnd_size_prefix == 0 &&
				    rep_prefix == 0xf3) {
					/* It is adox */
					dp++;
				} else if (opnd_size_prefix != 0x66 &&
				    rep_prefix != 0) {
					/* It isn't adcx */
					goto error;
				}
				opnd_size_prefix = 0;
				rep_prefix = 0;
				opnd_size = SIZE32;
				if (rex_prefix & REX_W)
					opnd_size = SIZE64;
			}

#ifdef DIS_TEXT
			if (strcmp(dp->it_name, "INVALID") == 0)
				goto error;
#endif
			switch (dp->it_adrmode) {
				case ADX:
				case XMM:
					break;
				case RM_66r:
				case XMM_66r:
				case XMMM_66r:
					if (opnd_size_prefix == 0) {
						goto error;
					}
					break;
				case XMM_66o:
					if (opnd_size_prefix == 0) {
						/* SSSE3 MMX instructions */
						dp_mmx = *dp;
						dp_mmx.it_adrmode = MM;
#ifdef	DIS_MEM
						dp_mmx.it_size = 8;
#endif
						dp = &dp_mmx;
					}
					break;
				case CRC32:
					if (rep_prefix != 0xF2) {
						goto error;
					}
					rep_prefix = 0;
					break;
				case MOVBE:
					if (rep_prefix != 0x0) {
						goto error;
					}
					break;
				default:
					goto error;
			}
		} else if (rep_prefix == 0xf3 && opcode4 == 0 && opcode5 == 9) {
			rep_prefix = 0;
			dp = (instable_t *)&dis_opWbnoinvd;
		} else {
			dp = (instable_t *)&dis_op0F[opcode4][opcode5];
		}
	}

	/*
	 * If still not at a TERM decode entry, then a ModRM byte
	 * exists and its fields further decode the instruction.
	 */
	x->d86_got_modrm = 0;
	if (dp->it_indirect != TERM) {
		dtrace_get_modrm(x, &mode, &opcode3, &r_m);
		if (x->d86_error)
			goto error;
		reg = opcode3;

		/*
		 * decode 287 instructions (D8-DF) from opcodeN
		 */
		if (opcode1 == 0xD && opcode2 >= 0x8) {
			if (opcode2 == 0xB && mode == 0x3 && opcode3 == 4)
				dp = (instable_t *)&dis_opFP5[r_m];
			else if (opcode2 == 0xA && mode == 0x3 && opcode3 < 4)
				dp = (instable_t *)&dis_opFP7[opcode3];
			else if (opcode2 == 0xB && mode == 0x3)
				dp = (instable_t *)&dis_opFP6[opcode3];
			else if (opcode2 == 0x9 && mode == 0x3 && opcode3 >= 4)
				dp = (instable_t *)&dis_opFP4[opcode3 - 4][r_m];
			else if (mode == 0x3)
				dp = (instable_t *)
				    &dis_opFP3[opcode2 - 8][opcode3];
			else
				dp = (instable_t *)
				    &dis_opFP1n2[opcode2 - 8][opcode3];
		} else {
			dp = (instable_t *)dp->it_indirect + opcode3;
		}
	}

	/*
	 * In amd64 bit mode, ARPL opcode is changed to MOVSXD
	 * (sign extend 32bit to 64 bit)
	 */
	if ((vex_prefix == 0) && cpu_mode == SIZE64 &&
	    opcode1 == 0x6 && opcode2 == 0x3)
		dp = (instable_t *)&dis_opMOVSLD;

	/*
	 * at this point we should have a correct (or invalid) opcode
	 */
	if (cpu_mode == SIZE64 && dp->it_invalid64 ||
	    cpu_mode != SIZE64 && dp->it_invalid32)
		goto error;
	if (dp->it_indirect != TERM)
		goto error;

	/*
	 * Deal with MMX/SSE opcodes which are changed by prefixes. Note, we do
	 * need to include UNKNOWN below, as we may have instructions that
	 * actually have a prefix, but don't exist in any other form.
	 */
	switch (dp->it_adrmode) {
	case UNKNOWN:
	case MMO:
	case MMOIMPL:
	case MMO3P:
	case MMOM3:
	case MMOMS:
	case MMOPM:
	case MMOPRM:
	case MMOS:
	case XMMO:
	case XMMOM:
	case XMMOMS:
	case XMMOPM:
	case XMMOS:
	case XMMOMX:
	case XMMOX3:
	case XMMOXMM:
		/*
		 * This is horrible.  Some SIMD instructions take the
		 * form 0x0F 0x?? ..., which is easily decoded using the
		 * existing tables.  Other SIMD instructions use various
		 * prefix bytes to overload existing instructions.  For
		 * Example, addps is F0, 58, whereas addss is F3 (repz),
		 * F0, 58.  Presumably someone got a raise for this.
		 *
		 * If we see one of the instructions which can be
		 * modified in this way (if we've got one of the SIMDO*
		 * address modes), we'll check to see if the last prefix
		 * was a repz.  If it was, we strip the prefix from the
		 * mnemonic, and we indirect using the dis_opSIMDrepz
		 * table.
		 */

		/*
		 * Calculate our offset in dis_op0F
		 */
		if ((uintptr_t)dp - (uintptr_t)dis_op0F > sizeof (dis_op0F))
			goto error;

		off = ((uintptr_t)dp - (uintptr_t)dis_op0F) /
		    sizeof (instable_t);

		/*
		 * Rewrite if this instruction used one of the magic prefixes.
		 */
		if (rep_prefix) {
			if (rep_prefix == 0xf2)
				dp = (instable_t *)&dis_opSIMDrepnz[off];
			else
				dp = (instable_t *)&dis_opSIMDrepz[off];
			rep_prefix = 0;
		} else if (opnd_size_prefix) {
			dp = (instable_t *)&dis_opSIMDdata16[off];
			opnd_size_prefix = 0;
			if (opnd_size == SIZE16)
				opnd_size = SIZE32;
		}
		break;

	case MG9:
		/*
		 * More horribleness: the group 9 (0xF0 0xC7) instructions are
		 * allowed an optional prefix of 0x66 or 0xF3.  This is similar
		 * to the SIMD business described above, but with a different
		 * addressing mode (and an indirect table), so we deal with it
		 * separately (if similarly).
		 *
		 * Intel further complicated this with the release of Ivy Bridge
		 * where they overloaded these instructions based on the ModR/M
		 * bytes. The VMX instructions have a mode of 0 since they are
		 * memory instructions but rdrand instructions have a mode of
		 * 0b11 (REG_ONLY) because they only operate on registers. While
		 * there are different prefix formats, for now it is sufficient
		 * to use a single different table.
		 */

		/*
		 * Calculate our offset in dis_op0FC7 (the group 9 table)
		 */
		if ((uintptr_t)dp - (uintptr_t)dis_op0FC7 > sizeof (dis_op0FC7))
			goto error;

		off = ((uintptr_t)dp - (uintptr_t)dis_op0FC7) /
		    sizeof (instable_t);

		/*
		 * If we have a mode of 0b11 then we have to rewrite this.
		 */
		dtrace_get_modrm(x, &mode, &reg, &r_m);
		if (mode == REG_ONLY) {
			dp = (instable_t *)&dis_op0FC7m3[off];
			break;
		}

		/*
		 * Rewrite if this instruction used one of the magic prefixes.
		 */
		if (rep_prefix) {
			if (rep_prefix == 0xf3)
				dp = (instable_t *)&dis_opF30FC7[off];
			else
				goto error;
			rep_prefix = 0;
		} else if (opnd_size_prefix) {
			dp = (instable_t *)&dis_op660FC7[off];
			opnd_size_prefix = 0;
			if (opnd_size == SIZE16)
				opnd_size = SIZE32;
		} else if (reg == 4 || reg == 5) {
			/*
			 * We have xsavec (4) or xsaves (5), so rewrite.
			 */
			dp = (instable_t *)&dis_op0FC7[reg];
			break;
		}
		break;


	case MMOSH:
		/*
		 * As with the "normal" SIMD instructions, the MMX
		 * shuffle instructions are overloaded.  These
		 * instructions, however, are special in that they use
		 * an extra byte, and thus an extra table.  As of this
		 * writing, they only use the opnd_size prefix.
		 */

		/*
		 * Calculate our offset in dis_op0F7123
		 */
		if ((uintptr_t)dp - (uintptr_t)dis_op0F7123 >
		    sizeof (dis_op0F7123))
			goto error;

		if (opnd_size_prefix) {
			off = ((uintptr_t)dp - (uintptr_t)dis_op0F7123) /
			    sizeof (instable_t);
			dp = (instable_t *)&dis_opSIMD7123[off];
			opnd_size_prefix = 0;
			if (opnd_size == SIZE16)
				opnd_size = SIZE32;
		}
		break;
	case MRw:
		if (rep_prefix) {
			if (rep_prefix == 0xf3) {

				/*
				 * Calculate our offset in dis_op0F
				 */
				if ((uintptr_t)dp - (uintptr_t)dis_op0F >
				    sizeof (dis_op0F))
					goto error;

				off = ((uintptr_t)dp - (uintptr_t)dis_op0F) /
				    sizeof (instable_t);

				dp = (instable_t *)&dis_opSIMDrepz[off];
				rep_prefix = 0;
			} else {
				goto error;
			}
		}
		break;
	case FSGS:
		if (rep_prefix == 0xf3) {
			if ((uintptr_t)dp - (uintptr_t)dis_op0FAE >
			    sizeof (dis_op0FAE))
				goto error;

			off = ((uintptr_t)dp - (uintptr_t)dis_op0FAE) /
			    sizeof (instable_t);
			dp = (instable_t *)&dis_opF30FAE[off];
			rep_prefix = 0;
		} else if (rep_prefix != 0x00) {
			goto error;
		}
	}

	/*
	 * In 64 bit mode, some opcodes automatically use opnd_size == SIZE64.
	 */
	if (cpu_mode == SIZE64)
		if (dp->it_always64 || (opnd_size == SIZE32 && dp->it_stackop))
			opnd_size = SIZE64;

#ifdef DIS_TEXT
	/*
	 * At this point most instructions can format the opcode mnemonic
	 * including the prefixes.
	 */
	if (lock_prefix)
		(void) strlcat(x->d86_mnem, "lock ", OPLEN);

	if (rep_prefix == 0xf2)
		(void) strlcat(x->d86_mnem, "repnz ", OPLEN);
	else if (rep_prefix == 0xf3)
		(void) strlcat(x->d86_mnem, "repz ", OPLEN);

	if (cpu_mode == SIZE64 && addr_size_prefix)
		(void) strlcat(x->d86_mnem, "addr32 ", OPLEN);

	if (dp->it_adrmode != CBW &&
	    dp->it_adrmode != CWD &&
	    dp->it_adrmode != XMMSFNC) {
		if (strcmp(dp->it_name, "INVALID") == 0)
			goto error;
		(void) strlcat(x->d86_mnem, dp->it_name, OPLEN);
		if (dp->it_avxsuf == AVS2 && dp->it_suffix) {
			(void) strlcat(x->d86_mnem, vex_W != 0 ? "q" : "d",
			    OPLEN);
		} else if (dp->it_vexopmask && dp->it_suffix) {
			/* opmask instructions */

			if (opcode1 == 4 && opcode2 == 0xb) {
				/* It's a kunpck. */
				if (vex_prefix == VEX_2bytes) {
					(void) strlcat(x->d86_mnem,
					    vex_p == 0 ? "wd" : "bw", OPLEN);
				} else {
					/* vex_prefix == VEX_3bytes */
					(void) strlcat(x->d86_mnem,
					    "dq", OPLEN);
				}
			} else if (opcode1 == 3) {
				/* It's a kshift[l|r]. */
				if (vex_W == 0) {
					(void) strlcat(x->d86_mnem,
					    opcode2 == 2 ||
					    opcode2 == 0 ?
					    "b" : "d", OPLEN);
				} else {
					/* W == 1 */
					(void) strlcat(x->d86_mnem,
					    opcode2 == 3 || opcode2 == 1 ?
					    "q" : "w", OPLEN);
				}
			} else {
				/* if (vex_prefix == VEX_2bytes) { */
				if ((cpu_mode == SIZE64 && opnd_size == 2) ||
				    vex_prefix == VEX_2bytes) {
					(void) strlcat(x->d86_mnem,
					    vex_p == 0 ? "w" :
					    vex_p == 1 ? "b" : "d",
					    OPLEN);
				} else {
					/* vex_prefix == VEX_3bytes */
					(void) strlcat(x->d86_mnem,
					    vex_p == 1 ? "d" : "q", OPLEN);
				}
			}
		} else if (dp->it_suffix) {
			char *types[] = {"", "w", "l", "q"};
			if (opcode_bytes == 2 && opcode4 == 4) {
				/* It's a cmovx.yy. Replace the suffix x */
				for (i = 5; i < OPLEN; i++) {
					if (x->d86_mnem[i] == '.')
						break;
				}
				x->d86_mnem[i - 1] = *types[opnd_size];
			} else if ((opnd_size == 2) && (opcode_bytes == 3) &&
			    ((opcode6 == 1 && opcode7 == 6) ||
			    (opcode6 == 2 && opcode7 == 2))) {
				/*
				 * To handle PINSRD and PEXTRD
				 */
				(void) strlcat(x->d86_mnem, "d", OPLEN);
			} else if (dp != &dis_distable[0x6][0x2]) {
				/* bound instructions (0x62) have no suffix */
				(void) strlcat(x->d86_mnem, types[opnd_size],
				    OPLEN);
			}
		}
	}
#endif

	/*
	 * Process operands based on the addressing modes.
	 */
	x->d86_mode = cpu_mode;
	/*
	 * In vex mode the rex_prefix has no meaning
	 */
	if (!vex_prefix && evex_prefix == 0)
		x->d86_rex_prefix = rex_prefix;
	x->d86_opnd_size = opnd_size;
	x->d86_addr_size = addr_size;
	vbit = 0;		/* initialize for mem/reg -> reg */
	switch (dp->it_adrmode) {
		/*
		 * amd64 instruction to sign extend 32 bit reg/mem operands
		 * into 64 bit register values
		 */
	case MOVSXZ:
#ifdef DIS_TEXT
		if (rex_prefix == 0)
			(void) strncpy(x->d86_mnem, "movzld", OPLEN);
#endif
		dtrace_get_modrm(x, &mode, &reg, &r_m);
		dtrace_rex_adjust(rex_prefix, mode, &reg, &r_m);
		x->d86_opnd_size = SIZE64;
		dtrace_get_operand(x, REG_ONLY, reg, LONG_OPND, 1);
		x->d86_opnd_size = opnd_size = SIZE32;
		wbit = LONG_OPND;
		dtrace_get_operand(x, mode, r_m, wbit, 0);
		break;

		/*
		 * movsbl movsbw movsbq (0x0FBE) or movswl movswq (0x0FBF)
		 * movzbl movzbw movzbq (0x0FB6) or movzwl movzwq (0x0FB7)
		 * wbit lives in 2nd byte, note that operands
		 * are different sized
		 */
	case MOVZ:
		if (rex_prefix & REX_W) {
			/* target register size = 64 bit */
			x->d86_mnem[5] = 'q';
		}
		dtrace_get_modrm(x, &mode, &reg, &r_m);
		dtrace_rex_adjust(rex_prefix, mode, &reg, &r_m);
		dtrace_get_operand(x, REG_ONLY, reg, LONG_OPND, 1);
		x->d86_opnd_size = opnd_size = SIZE16;
		wbit = WBIT(opcode5);
		dtrace_get_operand(x, mode, r_m, wbit, 0);
		break;
	case CRC32:
		opnd_size = SIZE32;
		if (rex_prefix & REX_W)
			opnd_size = SIZE64;
		x->d86_opnd_size = opnd_size;

		dtrace_get_modrm(x, &mode, &reg, &r_m);
		dtrace_rex_adjust(rex_prefix, mode, &reg, &r_m);
		dtrace_get_operand(x, REG_ONLY, reg, LONG_OPND, 1);
		wbit = WBIT(opcode7);
		if (opnd_size_prefix)
			x->d86_opnd_size = opnd_size = SIZE16;
		dtrace_get_operand(x, mode, r_m, wbit, 0);
		break;
	case MOVBE:
		opnd_size = SIZE32;
		if (rex_prefix & REX_W)
			opnd_size = SIZE64;
		x->d86_opnd_size = opnd_size;

		dtrace_get_modrm(x, &mode, &reg, &r_m);
		dtrace_rex_adjust(rex_prefix, mode, &reg, &r_m);
		wbit = WBIT(opcode7);
		if (opnd_size_prefix)
			x->d86_opnd_size = opnd_size = SIZE16;
		if (wbit) {
			/* reg -> mem */
			dtrace_get_operand(x, REG_ONLY, reg, LONG_OPND, 0);
			dtrace_get_operand(x, mode, r_m, wbit, 1);
		} else {
			/* mem -> reg */
			dtrace_get_operand(x, REG_ONLY, reg, LONG_OPND, 1);
			dtrace_get_operand(x, mode, r_m, wbit, 0);
		}
		break;

	/*
	 * imul instruction, with either 8-bit or longer immediate
	 * opcode 0x6B for byte, sign-extended displacement, 0x69 for word(s)
	 */
	case IMUL:
		wbit = LONG_OPND;
		THREEOPERAND(x, mode, reg, r_m, rex_prefix, wbit, LONG_OPND,
		    OPSIZE(opnd_size, opcode2 == 0x9), 1);
		break;

	/* memory or register operand to register, with 'w' bit	*/
	case MRw:
	case ADX:
		wbit = WBIT(opcode2);
		STANDARD_MODRM(x, mode, reg, r_m, rex_prefix, wbit, 0);
		break;

	/* register to memory or register operand, with 'w' bit	*/
	/* arpl happens to fit here also because it is odd */
	case RMw:
		if (opcode_bytes == 2)
			wbit = WBIT(opcode5);
		else
			wbit = WBIT(opcode2);
		STANDARD_MODRM(x, mode, reg, r_m, rex_prefix, wbit, 1);
		break;

	/* xaddb instruction */
	case XADDB:
		wbit = 0;
		STANDARD_MODRM(x, mode, reg, r_m, rex_prefix, wbit, 1);
		break;

	/* MMX register to memory or register operand		*/
	case MMS:
	case MMOS:
#ifdef DIS_TEXT
		wbit = strcmp(dp->it_name, "movd") ? MM_OPND : LONG_OPND;
#else
		wbit = LONG_OPND;
#endif
		MIXED_MM(x, mode, reg, r_m, rex_prefix, wbit, MM_OPND, 1);
		break;

	/* MMX register to memory */
	case MMOMS:
		dtrace_get_modrm(x, &mode, &reg, &r_m);
		if (mode == REG_ONLY)
			goto error;
		wbit = MM_OPND;
		MIXED_MM(x, mode, reg, r_m, rex_prefix, wbit, MM_OPND, 1);
		break;

	/* Double shift. Has immediate operand specifying the shift. */
	case DSHIFT:
		wbit = LONG_OPND;
		dtrace_get_modrm(x, &mode, &reg, &r_m);
		dtrace_rex_adjust(rex_prefix, mode, &reg, &r_m);
		dtrace_get_operand(x, mode, r_m, wbit, 2);
		dtrace_get_operand(x, REG_ONLY, reg, LONG_OPND, 1);
		dtrace_imm_opnd(x, wbit, 1, 0);
		break;

	/*
	 * Double shift. With no immediate operand, specifies using %cl.
	 */
	case DSHIFTcl:
		wbit = LONG_OPND;
		STANDARD_MODRM(x, mode, reg, r_m, rex_prefix, wbit, 1);
		break;

	/* immediate to memory or register operand */
	case IMlw:
		wbit = WBIT(opcode2);
		dtrace_rex_adjust(rex_prefix, mode, NULL, &r_m);
		dtrace_get_operand(x, mode, r_m, wbit, 1);
		/*
		 * Have long immediate for opcode 0x81, but not 0x80 nor 0x83
		 */
		dtrace_imm_opnd(x, wbit, OPSIZE(opnd_size, opcode2 == 1), 0);
		break;

	/* immediate to memory or register operand with the	*/
	/* 'w' bit present					*/
	case IMw:
		wbit = WBIT(opcode2);
		dtrace_get_modrm(x, &mode, &reg, &r_m);
		dtrace_rex_adjust(rex_prefix, mode, NULL, &r_m);
		dtrace_get_operand(x, mode, r_m, wbit, 1);
		dtrace_imm_opnd(x, wbit, OPSIZE(opnd_size, wbit), 0);
		break;

	/* immediate to register with register in low 3 bits	*/
	/* of op code						*/
	case IR:
		/* w-bit here (with regs) is bit 3 */
		wbit = opcode2 >>3 & 0x1;
		reg = REGNO(opcode2);
		dtrace_rex_adjust(rex_prefix, mode, &reg, NULL);
		mode = REG_ONLY;
		r_m = reg;
		dtrace_get_operand(x, mode, r_m, wbit, 1);
		dtrace_imm_opnd(x, wbit, OPSIZE64(opnd_size, wbit), 0);
		break;

	/* MMX immediate shift of register */
	case MMSH:
	case MMOSH:
		wbit = MM_OPND;
		goto mm_shift;	/* in next case */

	/* SIMD immediate shift of register */
	case XMMSH:
		wbit = XMM_OPND;
mm_shift:
		reg = REGNO(opcode7);
		dtrace_rex_adjust(rex_prefix, mode, &reg, NULL);
		dtrace_get_operand(x, REG_ONLY, reg, wbit, 1);
		dtrace_imm_opnd(x, wbit, 1, 0);
		NOMEM;
		break;

	/* accumulator to memory operand */
	case AO:
		vbit = 1;
		/*FALLTHROUGH*/

	/* memory operand to accumulator */
	case OA:
		wbit = WBIT(opcode2);
		dtrace_get_operand(x, REG_ONLY, EAX_REGNO, wbit, 1 - vbit);
		dtrace_imm_opnd(x, wbit, OPSIZE64(addr_size, LONG_OPND), vbit);
#ifdef DIS_TEXT
		x->d86_opnd[vbit].d86_mode = MODE_OFFSET;
#endif
		break;


	/* segment register to memory or register operand */
	case SM:
		vbit = 1;
		/*FALLTHROUGH*/

	/* memory or register operand to segment register */
	case MS:
		dtrace_get_modrm(x, &mode, &reg, &r_m);
		dtrace_rex_adjust(rex_prefix, mode, NULL, &r_m);
		dtrace_get_operand(x, mode, r_m, LONG_OPND, vbit);
		dtrace_get_operand(x, REG_ONLY, reg, SEG_OPND, 1 - vbit);
		break;

	/*
	 * rotate or shift instructions, which may shift by 1 or
	 * consult the cl register, depending on the 'v' bit
	 */
	case Mv:
		vbit = VBIT(opcode2);
		wbit = WBIT(opcode2);
		dtrace_rex_adjust(rex_prefix, mode, NULL, &r_m);
		dtrace_get_operand(x, mode, r_m, wbit, 1);
#ifdef DIS_TEXT
		if (vbit) {
			(void) strlcat(x->d86_opnd[0].d86_opnd, "%cl", OPLEN);
		} else {
			x->d86_opnd[0].d86_mode = MODE_SIGNED;
			x->d86_opnd[0].d86_value_size = 1;
			x->d86_opnd[0].d86_value = 1;
		}
#endif
		break;
	/*
	 * immediate rotate or shift instructions
	 */
	case MvI:
		wbit = WBIT(opcode2);
normal_imm_mem:
		dtrace_rex_adjust(rex_prefix, mode, NULL, &r_m);
		dtrace_get_operand(x, mode, r_m, wbit, 1);
		dtrace_imm_opnd(x, wbit, 1, 0);
		break;

	/* bit test instructions */
	case MIb:
		wbit = LONG_OPND;
		goto normal_imm_mem;

	/* single memory or register operand with 'w' bit present */
	case Mw:
		wbit = WBIT(opcode2);
just_mem:
		dtrace_get_modrm(x, &mode, &reg, &r_m);
		dtrace_rex_adjust(rex_prefix, mode, NULL, &r_m);
		dtrace_get_operand(x, mode, r_m, wbit, 0);
		break;

	case SWAPGS_RDTSCP:
		if (cpu_mode == SIZE64 && mode == 3 && r_m == 0) {
#ifdef DIS_TEXT
			(void) strncpy(x->d86_mnem, "swapgs", OPLEN);
#endif
			NOMEM;
			break;
		} else if (mode == 3 && r_m == 1) {
#ifdef DIS_TEXT
			(void) strncpy(x->d86_mnem, "rdtscp", OPLEN);
#endif
			NOMEM;
			break;
		} else if (mode == 3 && r_m == 2) {
#ifdef DIS_TEXT
			(void) strncpy(x->d86_mnem, "monitorx", OPLEN);
#endif
			NOMEM;
			break;
		} else if (mode == 3 && r_m == 3) {
#ifdef DIS_TEXT
			(void) strncpy(x->d86_mnem, "mwaitx", OPLEN);
#endif
			NOMEM;
			break;
		} else if (mode == 3 && r_m == 4) {
#ifdef DIS_TEXT
			(void) strncpy(x->d86_mnem, "clzero", OPLEN);
#endif
			NOMEM;
			break;
		}

		/*FALLTHROUGH*/

	/* prefetch instruction - memory operand, but no memory acess */
	case PREF:
		NOMEM;
		/*FALLTHROUGH*/

	/* single memory or register operand */
	case M:
	case MG9:
		wbit = LONG_OPND;
		goto just_mem;

	/* single memory or register byte operand */
	case Mb:
		wbit = BYTE_OPND;
		goto just_mem;

	case VMx:
		if (mode == 3) {
#ifdef DIS_TEXT
			char *vminstr;

			switch (r_m) {
			case 1:
				vminstr = "vmcall";
				break;
			case 2:
				vminstr = "vmlaunch";
				break;
			case 3:
				vminstr = "vmresume";
				break;
			case 4:
				vminstr = "vmxoff";
				break;
			default:
				goto error;
			}

			(void) strncpy(x->d86_mnem, vminstr, OPLEN);
#else
			if (r_m < 1 || r_m > 4)
				goto error;
#endif

			NOMEM;
			break;
		}
		/*FALLTHROUGH*/
	case SVM:
		if (mode == 3) {
#if DIS_TEXT
			char *vinstr;

			switch (r_m) {
			case 0:
				vinstr = "vmrun";
				break;
			case 1:
				vinstr = "vmmcall";
				break;
			case 2:
				vinstr = "vmload";
				break;
			case 3:
				vinstr = "vmsave";
				break;
			case 4:
				vinstr = "stgi";
				break;
			case 5:
				vinstr = "clgi";
				break;
			case 6:
				vinstr = "skinit";
				break;
			case 7:
				vinstr = "invlpga";
				break;
			}

			(void) strncpy(x->d86_mnem, vinstr, OPLEN);
#endif
			NOMEM;
			break;
		}
		/*FALLTHROUGH*/
	case MONITOR_MWAIT:
		if (mode == 3) {
			if (r_m == 0) {
#ifdef DIS_TEXT
				(void) strncpy(x->d86_mnem, "monitor", OPLEN);
#endif
				NOMEM;
				break;
			} else if (r_m == 1) {
#ifdef DIS_TEXT
				(void) strncpy(x->d86_mnem, "mwait", OPLEN);
#endif
				NOMEM;
				break;
			} else if (r_m == 2) {
#ifdef DIS_TEXT
				(void) strncpy(x->d86_mnem, "clac", OPLEN);
#endif
				NOMEM;
				break;
			} else if (r_m == 3) {
#ifdef DIS_TEXT
				(void) strncpy(x->d86_mnem, "stac", OPLEN);
#endif
				NOMEM;
				break;
			} else {
				goto error;
			}
		}
		/*FALLTHROUGH*/
	case XGETBV_XSETBV:
		if (mode == 3) {
			if (r_m == 0) {
#ifdef DIS_TEXT
				(void) strncpy(x->d86_mnem, "xgetbv", OPLEN);
#endif
				NOMEM;
				break;
			} else if (r_m == 1) {
#ifdef DIS_TEXT
				(void) strncpy(x->d86_mnem, "xsetbv", OPLEN);
#endif
				NOMEM;
				break;
			} else {
				goto error;
			}

		}
		/*FALLTHROUGH*/
	case MO:
		/* Similar to M, but only memory (no direct registers) */
		wbit = LONG_OPND;
		dtrace_get_modrm(x, &mode, &reg, &r_m);
		if (mode == 3)
			goto error;
		dtrace_rex_adjust(rex_prefix, mode, NULL, &r_m);
		dtrace_get_operand(x, mode, r_m, wbit, 0);
		break;

	/* move special register to register or reverse if vbit */
	case SREG:
		switch (opcode5) {

		case 2:
			vbit = 1;
			/*FALLTHROUGH*/
		case 0:
			wbit = CONTROL_OPND;
			break;

		case 3:
			vbit = 1;
			/*FALLTHROUGH*/
		case 1:
			wbit = DEBUG_OPND;
			break;

		case 6:
			vbit = 1;
			/*FALLTHROUGH*/
		case 4:
			wbit = TEST_OPND;
			break;

		}
		dtrace_get_modrm(x, &mode, &reg, &r_m);
		dtrace_rex_adjust(rex_prefix, mode, &reg, &r_m);
		dtrace_get_operand(x, REG_ONLY, reg, wbit, vbit);
		dtrace_get_operand(x, REG_ONLY, r_m, LONG_OPND, 1 - vbit);
		NOMEM;
		break;

	/*
	 * single register operand with register in the low 3
	 * bits of op code
	 */
	case R:
		if (opcode_bytes == 2)
			reg = REGNO(opcode5);
		else
			reg = REGNO(opcode2);
		dtrace_rex_adjust(rex_prefix, mode, &reg, NULL);
		dtrace_get_operand(x, REG_ONLY, reg, LONG_OPND, 0);
		NOMEM;
		break;

	/*
	 * register to accumulator with register in the low 3
	 * bits of op code, xchg instructions
	 */
	case RA:
		NOMEM;
		reg = REGNO(opcode2);
		dtrace_rex_adjust(rex_prefix, mode, &reg, NULL);
		dtrace_get_operand(x, REG_ONLY, reg, LONG_OPND, 0);
		dtrace_get_operand(x, REG_ONLY, EAX_REGNO, LONG_OPND, 1);
		break;

	/*
	 * single segment register operand, with register in
	 * bits 3-4 of op code byte
	 */
	case SEG:
		NOMEM;
		reg = (x->d86_bytes[x->d86_len - 1] >> 3) & 0x3;
		dtrace_get_operand(x, REG_ONLY, reg, SEG_OPND, 0);
		break;

	/*
	 * single segment register operand, with register in
	 * bits 3-5 of op code
	 */
	case LSEG:
		NOMEM;
		/* long seg reg from opcode */
		reg = (x->d86_bytes[x->d86_len - 1] >> 3) & 0x7;
		dtrace_get_operand(x, REG_ONLY, reg, SEG_OPND, 0);
		break;

	/* memory or register operand to register */
	case MR:
		if (vex_prefetch)
			x->d86_got_modrm = 1;
		wbit = LONG_OPND;
		STANDARD_MODRM(x, mode, reg, r_m, rex_prefix, wbit, 0);
		break;

	case RM:
	case RM_66r:
		if (vex_prefetch)
			x->d86_got_modrm = 1;
		wbit = LONG_OPND;
		STANDARD_MODRM(x, mode, reg, r_m, rex_prefix, wbit, 1);
		break;

	/* MMX/SIMD-Int memory or mm reg to mm reg		*/
	case MM:
	case MMO:
#ifdef DIS_TEXT
		wbit = strcmp(dp->it_name, "movd") ? MM_OPND : LONG_OPND;
#else
		wbit = LONG_OPND;
#endif
		MIXED_MM(x, mode, reg, r_m, rex_prefix, wbit, MM_OPND, 0);
		break;

	case MMOIMPL:
#ifdef DIS_TEXT
		wbit = strcmp(dp->it_name, "movd") ? MM_OPND : LONG_OPND;
#else
		wbit = LONG_OPND;
#endif
		dtrace_get_modrm(x, &mode, &reg, &r_m);
		if (mode != REG_ONLY)
			goto error;

		dtrace_rex_adjust(rex_prefix, mode, &reg, &r_m);
		dtrace_get_operand(x, mode, r_m, wbit, 0);
		dtrace_get_operand(x, REG_ONLY, reg, MM_OPND, 1);
		mode = 0;	/* change for memory access size... */
		break;

	/* MMX/SIMD-Int and SIMD-FP predicated mm reg to r32 */
	case MMO3P:
		wbit = MM_OPND;
		goto xmm3p;
	case XMM3P:
		wbit = XMM_OPND;
xmm3p:
		dtrace_get_modrm(x, &mode, &reg, &r_m);
		if (mode != REG_ONLY)
			goto error;

		THREEOPERAND(x, mode, reg, r_m, rex_prefix, wbit, LONG_OPND, 1,
		    1);
		NOMEM;
		break;

	case XMM3PM_66r:
		THREEOPERAND(x, mode, reg, r_m, rex_prefix, LONG_OPND, XMM_OPND,
		    1, 0);
		break;

	/* MMX/SIMD-Int predicated r32/mem to mm reg */
	case MMOPRM:
		wbit = LONG_OPND;
		w2 = MM_OPND;
		goto xmmprm;
	case XMMPRM:
	case XMMPRM_66r:
		wbit = LONG_OPND;
		w2 = XMM_OPND;
xmmprm:
		THREEOPERAND(x, mode, reg, r_m, rex_prefix, wbit, w2, 1, 1);
		break;

	/* MMX/SIMD-Int predicated mm/mem to mm reg */
	case MMOPM:
	case MMOPM_66o:
		wbit = w2 = MM_OPND;
		goto xmmprm;

	/* MMX/SIMD-Int mm reg to r32 */
	case MMOM3:
		NOMEM;
		dtrace_get_modrm(x, &mode, &reg, &r_m);
		if (mode != REG_ONLY)
			goto error;
		wbit = MM_OPND;
		MIXED_MM(x, mode, reg, r_m, rex_prefix, wbit, LONG_OPND, 0);
		break;

	/* SIMD memory or xmm reg operand to xmm reg		*/
	case XMM:
	case XMM_66o:
	case XMM_66r:
	case XMMO:
	case XMMXIMPL:
		wbit = XMM_OPND;
		STANDARD_MODRM(x, mode, reg, r_m, rex_prefix, wbit, 0);

		if (dp->it_adrmode == XMMXIMPL && mode != REG_ONLY)
			goto error;

#ifdef DIS_TEXT
		/*
		 * movlps and movhlps share opcodes.  They differ in the
		 * addressing modes allowed for their operands.
		 * movhps and movlhps behave similarly.
		 */
		if (mode == REG_ONLY) {
			if (strcmp(dp->it_name, "movlps") == 0)
				(void) strncpy(x->d86_mnem, "movhlps", OPLEN);
			else if (strcmp(dp->it_name, "movhps") == 0)
				(void) strncpy(x->d86_mnem, "movlhps", OPLEN);
		}
#endif
		if (dp->it_adrmode == XMMXIMPL)
			mode = 0;	/* change for memory access size... */
		break;

	/* SIMD xmm reg to memory or xmm reg */
	case XMMS:
	case XMMOS:
	case XMMMS:
	case XMMOMS:
		dtrace_get_modrm(x, &mode, &reg, &r_m);
#ifdef DIS_TEXT
		if ((strcmp(dp->it_name, "movlps") == 0 ||
		    strcmp(dp->it_name, "movhps") == 0 ||
		    strcmp(dp->it_name, "movntps") == 0) &&
		    mode == REG_ONLY)
			goto error;
#endif
		wbit = XMM_OPND;
		MIXED_MM(x, mode, reg, r_m, rex_prefix, wbit, XMM_OPND, 1);
		break;

	/* SIMD memory to xmm reg */
	case XMMM:
	case XMMM_66r:
	case XMMOM:
		wbit = XMM_OPND;
		dtrace_get_modrm(x, &mode, &reg, &r_m);
#ifdef DIS_TEXT
		if (mode == REG_ONLY) {
			if (strcmp(dp->it_name, "movhps") == 0)
				(void) strncpy(x->d86_mnem, "movlhps", OPLEN);
			else
				goto error;
		}
#endif
		MIXED_MM(x, mode, reg, r_m, rex_prefix, wbit, XMM_OPND, 0);
		break;

	/* SIMD memory or r32 to xmm reg			*/
	case XMM3MX:
		wbit = LONG_OPND;
		MIXED_MM(x, mode, reg, r_m, rex_prefix, wbit, XMM_OPND, 0);
		break;

	case XMM3MXS:
		wbit = LONG_OPND;
		MIXED_MM(x, mode, reg, r_m, rex_prefix, wbit, XMM_OPND, 1);
		break;

	/* SIMD memory or mm reg to xmm reg			*/
	case XMMOMX:
	/* SIMD mm to xmm */
	case XMMMX:
		wbit = MM_OPND;
		MIXED_MM(x, mode, reg, r_m, rex_prefix, wbit, XMM_OPND, 0);
		break;

	/* SIMD memory or xmm reg to mm reg			*/
	case XMMXMM:
	case XMMOXMM:
	case XMMXM:
		wbit = XMM_OPND;
		MIXED_MM(x, mode, reg, r_m, rex_prefix, wbit, MM_OPND, 0);
		break;


	/* SIMD memory or xmm reg to r32			*/
	case XMMXM3:
		wbit = XMM_OPND;
		MIXED_MM(x, mode, reg, r_m, rex_prefix, wbit, LONG_OPND, 0);
		break;

	/* SIMD xmm to r32					*/
	case XMMX3:
	case XMMOX3:
		dtrace_get_modrm(x, &mode, &reg, &r_m);
		if (mode != REG_ONLY)
			goto error;
		dtrace_rex_adjust(rex_prefix, mode, &reg, &r_m);
		dtrace_get_operand(x, mode, r_m, XMM_OPND, 0);
		dtrace_get_operand(x, REG_ONLY, reg, LONG_OPND, 1);
		NOMEM;
		break;

	/* SIMD predicated memory or xmm reg with/to xmm reg */
	case XMMP:
	case XMMP_66r:
	case XMMP_66o:
	case XMMOPM:
		wbit = XMM_OPND;
		THREEOPERAND(x, mode, reg, r_m, rex_prefix, wbit, XMM_OPND, 1,
		    1);

#ifdef DIS_TEXT
		/*
		 * cmpps and cmpss vary their instruction name based
		 * on the value of imm8.  Other XMMP instructions,
		 * such as shufps, require explicit specification of
		 * the predicate.
		 */
		if (dp->it_name[0] == 'c' &&
		    dp->it_name[1] == 'm' &&
		    dp->it_name[2] == 'p' &&
		    strlen(dp->it_name) == 5) {
			uchar_t pred = x->d86_opnd[0].d86_value & 0xff;

			if (pred >= (sizeof (dis_PREDSUFFIX) / sizeof (char *)))
				goto error;

			(void) strncpy(x->d86_mnem, "cmp", OPLEN);
			(void) strlcat(x->d86_mnem, dis_PREDSUFFIX[pred],
			    OPLEN);
			(void) strlcat(x->d86_mnem,
			    dp->it_name + strlen(dp->it_name) - 2,
			    OPLEN);
			x->d86_opnd[0] = x->d86_opnd[1];
			x->d86_opnd[1] = x->d86_opnd[2];
			x->d86_numopnds = 2;
		}

		/*
		 * The pclmulqdq instruction has a series of alternate names for
		 * various encodings of the immediate byte. As such, if we
		 * happen to find it and the immediate value matches, we'll
		 * rewrite the mnemonic.
		 */
		if (strcmp(dp->it_name, "pclmulqdq") == 0) {
			boolean_t changed = B_TRUE;
			switch (x->d86_opnd[0].d86_value) {
			case 0x00:
				(void) strncpy(x->d86_mnem, "pclmullqlqdq",
				    OPLEN);
				break;
			case 0x01:
				(void) strncpy(x->d86_mnem, "pclmulhqlqdq",
				    OPLEN);
				break;
			case 0x10:
				(void) strncpy(x->d86_mnem, "pclmullqhqdq",
				    OPLEN);
				break;
			case 0x11:
				(void) strncpy(x->d86_mnem, "pclmulhqhqdq",
				    OPLEN);
				break;
			default:
				changed = B_FALSE;
				break;
			}

			if (changed == B_TRUE) {
				x->d86_opnd[0].d86_value_size = 0;
				x->d86_opnd[0] = x->d86_opnd[1];
				x->d86_opnd[1] = x->d86_opnd[2];
				x->d86_numopnds = 2;
			}
		}
#endif
		break;

	case XMMX2I:
		FOUROPERAND(x, mode, reg, r_m, rex_prefix, XMM_OPND, XMM_OPND,
		    1);
		NOMEM;
		break;

	case XMM2I:
		ONEOPERAND_TWOIMM(x, mode, reg, r_m, rex_prefix, XMM_OPND, 1);
		NOMEM;
		break;

	/* immediate operand to accumulator */
	case IA:
		wbit = WBIT(opcode2);
		dtrace_get_operand(x, REG_ONLY, EAX_REGNO, wbit, 1);
		dtrace_imm_opnd(x, wbit, OPSIZE(opnd_size, wbit), 0);
		NOMEM;
		break;

	/* memory or register operand to accumulator */
	case MA:
		wbit = WBIT(opcode2);
		dtrace_rex_adjust(rex_prefix, mode, NULL, &r_m);
		dtrace_get_operand(x, mode, r_m, wbit, 0);
		break;

	/* si register to di register used to reference memory		*/
	case SD:
#ifdef DIS_TEXT
		dtrace_check_override(x, 0);
		x->d86_numopnds = 2;
		if (addr_size == SIZE64) {
			(void) strlcat(x->d86_opnd[0].d86_opnd, "(%rsi)",
			    OPLEN);
			(void) strlcat(x->d86_opnd[1].d86_opnd, "(%rdi)",
			    OPLEN);
		} else if (addr_size == SIZE32) {
			(void) strlcat(x->d86_opnd[0].d86_opnd, "(%esi)",
			    OPLEN);
			(void) strlcat(x->d86_opnd[1].d86_opnd, "(%edi)",
			    OPLEN);
		} else {
			(void) strlcat(x->d86_opnd[0].d86_opnd, "(%si)",
			    OPLEN);
			(void) strlcat(x->d86_opnd[1].d86_opnd, "(%di)",
			    OPLEN);
		}
#endif
		wbit = LONG_OPND;
		break;

	/* accumulator to di register				*/
	case AD:
		wbit = WBIT(opcode2);
#ifdef DIS_TEXT
		dtrace_check_override(x, 1);
		x->d86_numopnds = 2;
		dtrace_get_operand(x, REG_ONLY, EAX_REGNO, wbit, 0);
		if (addr_size == SIZE64)
			(void) strlcat(x->d86_opnd[1].d86_opnd, "(%rdi)",
			    OPLEN);
		else if (addr_size == SIZE32)
			(void) strlcat(x->d86_opnd[1].d86_opnd, "(%edi)",
			    OPLEN);
		else
			(void) strlcat(x->d86_opnd[1].d86_opnd, "(%di)",
			    OPLEN);
#endif
		break;

	/* si register to accumulator				*/
	case SA:
		wbit = WBIT(opcode2);
#ifdef DIS_TEXT
		dtrace_check_override(x, 0);
		x->d86_numopnds = 2;
		if (addr_size == SIZE64)
			(void) strlcat(x->d86_opnd[0].d86_opnd, "(%rsi)",
			    OPLEN);
		else if (addr_size == SIZE32)
			(void) strlcat(x->d86_opnd[0].d86_opnd, "(%esi)",
			    OPLEN);
		else
			(void) strlcat(x->d86_opnd[0].d86_opnd, "(%si)",
			    OPLEN);
		dtrace_get_operand(x, REG_ONLY, EAX_REGNO, wbit, 1);
#endif
		break;

	/*
	 * single operand, a 16/32 bit displacement
	 */
	case D:
		wbit = LONG_OPND;
		dtrace_disp_opnd(x, wbit, OPSIZE(opnd_size, LONG_OPND), 0);
		NOMEM;
		break;

	/* jmp/call indirect to memory or register operand		*/
	case INM:
#ifdef DIS_TEXT
		(void) strlcat(x->d86_opnd[0].d86_prefix, "*", OPLEN);
#endif
		dtrace_rex_adjust(rex_prefix, mode, NULL, &r_m);
		dtrace_get_operand(x, mode, r_m, LONG_OPND, 0);
		wbit = LONG_OPND;
		break;

	/*
	 * for long jumps and long calls -- a new code segment
	 * register and an offset in IP -- stored in object
	 * code in reverse order. Note - not valid in amd64
	 */
	case SO:
		dtrace_check_override(x, 1);
		wbit = LONG_OPND;
		dtrace_imm_opnd(x, wbit, OPSIZE(opnd_size, LONG_OPND), 1);
#ifdef DIS_TEXT
		x->d86_opnd[1].d86_mode = MODE_SIGNED;
#endif
		/* will now get segment operand */
		dtrace_imm_opnd(x, wbit, 2, 0);
		break;

	/*
	 * jmp/call. single operand, 8 bit displacement.
	 * added to current EIP in 'compofff'
	 */
	case BD:
		dtrace_disp_opnd(x, BYTE_OPND, 1, 0);
		NOMEM;
		break;

	/* single 32/16 bit immediate operand			*/
	case I:
		wbit = LONG_OPND;
		dtrace_imm_opnd(x, wbit, OPSIZE(opnd_size, LONG_OPND), 0);
		break;

	/* single 8 bit immediate operand			*/
	case Ib:
		wbit = LONG_OPND;
		dtrace_imm_opnd(x, wbit, 1, 0);
		break;

	case ENTER:
		wbit = LONG_OPND;
		dtrace_imm_opnd(x, wbit, 2, 0);
		dtrace_imm_opnd(x, wbit, 1, 1);
		switch (opnd_size) {
		case SIZE64:
			x->d86_memsize = (x->d86_opnd[1].d86_value + 1) * 8;
			break;
		case SIZE32:
			x->d86_memsize = (x->d86_opnd[1].d86_value + 1) * 4;
			break;
		case SIZE16:
			x->d86_memsize = (x->d86_opnd[1].d86_value + 1) * 2;
			break;
		}

		break;

	/* 16-bit immediate operand */
	case RET:
		wbit = LONG_OPND;
		dtrace_imm_opnd(x, wbit, 2, 0);
		break;

	/* single 8 bit port operand				*/
	case P:
		dtrace_check_override(x, 0);
		dtrace_imm_opnd(x, BYTE_OPND, 1, 0);
		NOMEM;
		break;

	/* single operand, dx register (variable port instruction) */
	case V:
		x->d86_numopnds = 1;
		dtrace_check_override(x, 0);
#ifdef DIS_TEXT
		(void) strlcat(x->d86_opnd[0].d86_opnd, "(%dx)", OPLEN);
#endif
		NOMEM;
		break;

	/*
	 * The int instruction, which has two forms:
	 * int 3 (breakpoint) or
	 * int n, where n is indicated in the subsequent
	 * byte (format Ib).  The int 3 instruction (opcode 0xCC),
	 * where, although the 3 looks  like an operand,
	 * it is implied by the opcode. It must be converted
	 * to the correct base and output.
	 */
	case INT3:
#ifdef DIS_TEXT
		x->d86_numopnds = 1;
		x->d86_opnd[0].d86_mode = MODE_SIGNED;
		x->d86_opnd[0].d86_value_size = 1;
		x->d86_opnd[0].d86_value = 3;
#endif
		NOMEM;
		break;

	/* single 8 bit immediate operand			*/
	case INTx:
		dtrace_imm_opnd(x, BYTE_OPND, 1, 0);
		NOMEM;
		break;

	/* an unused byte must be discarded */
	case U:
		if (x->d86_get_byte(x->d86_data) < 0)
			goto error;
		x->d86_len++;
		NOMEM;
		break;

	case CBW:
#ifdef DIS_TEXT
		if (opnd_size == SIZE16)
			(void) strlcat(x->d86_mnem, "cbtw", OPLEN);
		else if (opnd_size == SIZE32)
			(void) strlcat(x->d86_mnem, "cwtl", OPLEN);
		else
			(void) strlcat(x->d86_mnem, "cltq", OPLEN);
#endif
		wbit = LONG_OPND;
		NOMEM;
		break;

	case CWD:
#ifdef DIS_TEXT
		if (opnd_size == SIZE16)
			(void) strlcat(x->d86_mnem, "cwtd", OPLEN);
		else if (opnd_size == SIZE32)
			(void) strlcat(x->d86_mnem, "cltd", OPLEN);
		else
			(void) strlcat(x->d86_mnem, "cqtd", OPLEN);
#endif
		wbit = LONG_OPND;
		NOMEM;
		break;

	case XMMSFNC:
		/*
		 * sfence is sfence if mode is REG_ONLY.  If mode isn't
		 * REG_ONLY, mnemonic should be 'clflush'.
		 */
		dtrace_get_modrm(x, &mode, &reg, &r_m);

		/* sfence doesn't take operands */
		if (mode != REG_ONLY) {
			if (opnd_size_prefix == 0x66) {
#ifdef DIS_TEXT
				(void) strlcat(x->d86_mnem, "clflushopt",
				    OPLEN);
#endif
			} else if (opnd_size_prefix == 0) {
#ifdef DIS_TEXT
				(void) strlcat(x->d86_mnem, "clflush", OPLEN);
#endif
			} else {
				/* Unknown instruction */
				goto error;
			}

			dtrace_rex_adjust(rex_prefix, mode, &reg, &r_m);
			dtrace_get_operand(x, mode, r_m, BYTE_OPND, 0);
			NOMEM;
#ifdef DIS_TEXT
		} else {
			(void) strlcat(x->d86_mnem, "sfence", OPLEN);
#endif
		}
		break;

	case FSGS:
		/*
		 * The FSGSBASE instructions are taken only when the mode is set
		 * to registers. They share opcodes with instructions like
		 * fxrstor, stmxcsr, etc. We handle the repz prefix earlier.
		 */
		wbit = WBIT(opcode2);
		dtrace_get_modrm(x, &mode, &reg, &r_m);
		dtrace_rex_adjust(rex_prefix, mode, NULL, &r_m);
		dtrace_get_operand(x, mode, r_m, wbit, 0);
		if (mode == REG_ONLY) {
			NOMEM;
		}
		break;

	/*
	 * no disassembly, the mnemonic was all there was so go on
	 */
	case NORM:
		if (dp->it_invalid32 && cpu_mode != SIZE64)
			goto error;
		NOMEM;
		/*FALLTHROUGH*/
	case IMPLMEM:
		break;

	case XMMFENCE:
		/*
		 * XRSTOR, XSAVEOPT and LFENCE share the same opcode but
		 * differ in mode and reg.
		 */
		dtrace_get_modrm(x, &mode, &reg, &r_m);

		if (mode == REG_ONLY) {
			/*
			 * Only the following exact byte sequences are allowed:
			 *
			 *	0f ae e8	lfence
			 *	0f ae f0	mfence
			 */
			if ((uint8_t)x->d86_bytes[x->d86_len - 1] != 0xe8 &&
			    (uint8_t)x->d86_bytes[x->d86_len - 1] != 0xf0)
				goto error;
		} else {
#ifdef DIS_TEXT
			if (reg == 5) {
				(void) strncpy(x->d86_mnem, "xrstor", OPLEN);
			} else if (reg == 6) {
				if (opnd_size_prefix == 0x66) {
					(void) strncpy(x->d86_mnem, "clwb",
					    OPLEN);
				} else if (opnd_size_prefix == 0x00) {
					(void) strncpy(x->d86_mnem, "xsaveopt",
					    OPLEN);
				} else {
					goto error;
				}
			} else {
				goto error;
			}
#endif
			dtrace_rex_adjust(rex_prefix, mode, &reg, &r_m);
			dtrace_get_operand(x, mode, r_m, BYTE_OPND, 0);
		}
		break;

	/* float reg */
	case F:
#ifdef DIS_TEXT
		x->d86_numopnds = 1;
		(void) strlcat(x->d86_opnd[0].d86_opnd, "%st(X)", OPLEN);
		x->d86_opnd[0].d86_opnd[4] = r_m + '0';
#endif
		NOMEM;
		break;

	/* float reg to float reg, with ret bit present */
	case FF:
		vbit = opcode2 >> 2 & 0x1;	/* vbit = 1: st -> st(i) */
		/*FALLTHROUGH*/
	case FFC:				/* case for vbit always = 0 */
#ifdef DIS_TEXT
		x->d86_numopnds = 2;
		(void) strlcat(x->d86_opnd[1 - vbit].d86_opnd, "%st", OPLEN);
		(void) strlcat(x->d86_opnd[vbit].d86_opnd, "%st(X)", OPLEN);
		x->d86_opnd[vbit].d86_opnd[4] = r_m + '0';
#endif
		NOMEM;
		break;

	/* AVX instructions */
	case VEX_MO:
		/* op(ModR/M.r/m) */
		x->d86_numopnds = 1;
		dtrace_get_modrm(x, &mode, &reg, &r_m);
#ifdef DIS_TEXT
		if ((dp == &dis_opAVX0F[0xA][0xE]) && (reg == 3))
			(void) strncpy(x->d86_mnem, "vstmxcsr", OPLEN);
#endif
		dtrace_vex_adjust(vex_byte1, mode, &reg, &r_m);
		dtrace_get_operand(x, mode, r_m, wbit, 0);
		break;
	case VEX_RMrX:
	case FMA:
		/* ModR/M.reg := op(VEX.vvvv, ModR/M.r/m) */
		x->d86_numopnds = 3;
		dtrace_get_modrm(x, &mode, &reg, &r_m);
		dtrace_vex_adjust(vex_byte1, mode, &reg, &r_m);

		/*
		 * In classic Intel fashion, the opcodes for all of the FMA
		 * instructions all have two possible mnemonics which vary by
		 * one letter, which is selected based on the value of the wbit.
		 * When wbit is one, they have the 'd' suffix and when 'wbit' is
		 * 0, they have the 's' suffix. Otherwise, the FMA instructions
		 * are all a standard VEX_RMrX.
		 */
#ifdef DIS_TEXT
		if (dp->it_adrmode == FMA) {
			size_t len = strlen(dp->it_name);
			(void) strncpy(x->d86_mnem, dp->it_name, OPLEN);
			if (len + 1 < OPLEN) {
				(void) strncpy(x->d86_mnem + len,
				    vex_W != 0 ? "d" : "s", OPLEN - len);
			}
		}
#endif

		if (mode != REG_ONLY) {
			if ((dp == &dis_opAVXF20F[0x10]) ||
			    (dp == &dis_opAVXF30F[0x10])) {
				/* vmovsd <m64>, <xmm> */
				/* or vmovss <m64>, <xmm> */
				x->d86_numopnds = 2;
				goto L_VEX_MX;
			}
		}

		dtrace_get_operand(x, REG_ONLY, reg, wbit, 2);
		/*
		 * VEX prefix uses the 1's complement form to encode the
		 * XMM/YMM regs
		 */
		dtrace_get_operand(x, REG_ONLY, (0xF - vex_v), wbit, 1);

		if ((dp == &dis_opAVXF20F[0x2A]) ||
		    (dp == &dis_opAVXF30F[0x2A])) {
			/*
			 * vcvtsi2si </r,m>, <xmm>, <xmm> or vcvtsi2ss </r,m>,
			 * <xmm>, <xmm>
			 */
			wbit = LONG_OPND;
		}
#ifdef DIS_TEXT
		else if ((mode == REG_ONLY) &&
		    (dp == &dis_opAVX0F[0x1][0x6])) {	/* vmovlhps */
			(void) strncpy(x->d86_mnem, "vmovlhps", OPLEN);
		} else if ((mode == REG_ONLY) &&
		    (dp == &dis_opAVX0F[0x1][0x2])) {	/* vmovhlps */
			(void) strncpy(x->d86_mnem, "vmovhlps", OPLEN);
		}
#endif
		dtrace_get_operand(x, mode, r_m, wbit, 0);

		break;

	case VEX_VRMrX:
		/* ModR/M.reg := op(MODR/M.r/m, VEX.vvvv) */
		x->d86_numopnds = 3;
		dtrace_get_modrm(x, &mode, &reg, &r_m);
		dtrace_vex_adjust(vex_byte1, mode, &reg, &r_m);

		dtrace_get_operand(x, REG_ONLY, reg, wbit, 2);
		/*
		 * VEX prefix uses the 1's complement form to encode the
		 * XMM/YMM regs
		 */
		dtrace_get_operand(x, REG_ONLY, (0xF - vex_v), wbit, 0);

		dtrace_get_operand(x, mode, r_m, wbit, 1);
		break;

	case VEX_SbVM:
		/* ModR/M.reg := op(MODR/M.r/m, VSIB, VEX.vvvv) */
		x->d86_numopnds = 3;
		x->d86_vsib = 1;

		/*
		 * All instructions that use VSIB are currently a mess. See the
		 * comment around the dis_gather_regs_t structure definition.
		 */

		vreg = &dis_vgather[opcode2][vex_W][vex_L];

#ifdef DIS_TEXT
		(void) strncpy(x->d86_mnem, dp->it_name, OPLEN);
		(void) strlcat(x->d86_mnem + strlen(dp->it_name),
		    vreg->dgr_suffix, OPLEN - strlen(dp->it_name));
#endif

		dtrace_get_modrm(x, &mode, &reg, &r_m);
		dtrace_vex_adjust(vex_byte1, mode, &reg, &r_m);

		dtrace_get_operand(x, REG_ONLY, reg, vreg->dgr_arg2, 2);
		/*
		 * VEX prefix uses the 1's complement form to encode the
		 * XMM/YMM regs
		 */
		dtrace_get_operand(x, REG_ONLY, (0xF - vex_v), vreg->dgr_arg0,
		    0);
		dtrace_get_operand(x, mode, r_m, vreg->dgr_arg1, 1);
		break;

	case VEX_RRX:
		/* ModR/M.rm := op(VEX.vvvv, ModR/M.reg) */
		x->d86_numopnds = 3;

		dtrace_get_modrm(x, &mode, &reg, &r_m);
		dtrace_vex_adjust(vex_byte1, mode, &reg, &r_m);

		if (mode != REG_ONLY) {
			if ((dp == &dis_opAVXF20F[0x11]) ||
			    (dp == &dis_opAVXF30F[0x11])) {
				/* vmovsd <xmm>, <m64> */
				/* or vmovss <xmm>, <m64> */
				x->d86_numopnds = 2;
				goto L_VEX_RM;
			}
		}

		dtrace_get_operand(x, mode, r_m, wbit, 2);
		dtrace_get_operand(x, REG_ONLY, (0xF - vex_v), wbit, 1);
		dtrace_get_operand(x, REG_ONLY, reg, wbit, 0);
		break;

	case VEX_RMRX:
		/* ModR/M.reg := op(VEX.vvvv, ModR/M.r_m, imm8[7:4]) */
		x->d86_numopnds = 4;

		dtrace_get_modrm(x, &mode, &reg, &r_m);
		dtrace_vex_adjust(vex_byte1, mode, &reg, &r_m);
		dtrace_get_operand(x, REG_ONLY, reg, wbit, 3);
		dtrace_get_operand(x, REG_ONLY, (0xF - vex_v), wbit, 2);
		if (dp == &dis_opAVX660F3A[0x18]) {
			/* vinsertf128 <imm8>, <xmm>, <ymm>, <ymm> */
			dtrace_get_operand(x, mode, r_m, XMM_OPND, 1);
		} else if ((dp == &dis_opAVX660F3A[0x20]) ||
		    (dp == & dis_opAVX660F[0xC4])) {
			/* vpinsrb <imm8>, <reg/mm>, <xmm>, <xmm> */
			/* or vpinsrw <imm8>, <reg/mm>, <xmm>, <xmm> */
			dtrace_get_operand(x, mode, r_m, LONG_OPND, 1);
		} else if (dp == &dis_opAVX660F3A[0x22]) {
			/* vpinsrd/q <imm8>, <reg/mm>, <xmm>, <xmm> */
#ifdef DIS_TEXT
			if (vex_W)
				x->d86_mnem[6] = 'q';
#endif
			dtrace_get_operand(x, mode, r_m, LONG_OPND, 1);
		} else {
			dtrace_get_operand(x, mode, r_m, wbit, 1);
		}

		/* one byte immediate number */
		dtrace_imm_opnd(x, wbit, 1, 0);

		/* vblendvpd, vblendvps, vblendvb use the imm encode the regs */
		if ((dp == &dis_opAVX660F3A[0x4A]) ||
		    (dp == &dis_opAVX660F3A[0x4B]) ||
		    (dp == &dis_opAVX660F3A[0x4C])) {
#ifdef DIS_TEXT
			int regnum = (x->d86_opnd[0].d86_value & 0xF0) >> 4;
#endif
			x->d86_opnd[0].d86_mode = MODE_NONE;
#ifdef DIS_TEXT
			if (vex_L)
				(void) strncpy(x->d86_opnd[0].d86_opnd,
				    dis_YMMREG[regnum], OPLEN);
			else
				(void) strncpy(x->d86_opnd[0].d86_opnd,
				    dis_XMMREG[regnum], OPLEN);
#endif
		}
		break;

	case VEX_MX:
		/* ModR/M.reg := op(ModR/M.rm) */
		x->d86_numopnds = 2;

		dtrace_get_modrm(x, &mode, &reg, &r_m);
		dtrace_vex_adjust(vex_byte1, mode, &reg, &r_m);
L_VEX_MX:

		if ((dp == &dis_opAVXF20F[0xE6]) ||
		    (dp == &dis_opAVX660F[0x5A]) ||
		    (dp == &dis_opAVX660F[0xE6])) {
			/* vcvtpd2dq <ymm>, <xmm> */
			/* or vcvtpd2ps <ymm>, <xmm> */
			/* or vcvttpd2dq <ymm>, <xmm> */
			dtrace_get_operand(x, REG_ONLY, reg, XMM_OPND, 1);
			dtrace_get_operand(x, mode, r_m, wbit, 0);
		} else if ((dp == &dis_opAVXF30F[0xE6]) ||
		    (dp == &dis_opAVX0F[0x5][0xA]) ||
		    (dp == &dis_opAVX660F38[0x13]) ||
		    (dp == &dis_opAVX660F38[0x18]) ||
		    (dp == &dis_opAVX660F38[0x19]) ||
		    (dp == &dis_opAVX660F38[0x58]) ||
		    (dp == &dis_opAVX660F38[0x78]) ||
		    (dp == &dis_opAVX660F38[0x79]) ||
		    (dp == &dis_opAVX660F38[0x59])) {
			/* vcvtdq2pd <xmm>, <ymm> */
			/* or vcvtps2pd <xmm>, <ymm> */
			/* or vcvtph2ps <xmm>, <ymm> */
			/* or vbroadcasts* <xmm>, <ymm> */
			dtrace_get_operand(x, REG_ONLY, reg, wbit, 1);
			dtrace_get_operand(x, mode, r_m, XMM_OPND, 0);
		} else if (dp == &dis_opAVX660F[0x6E]) {
			/* vmovd/q <reg/mem 32/64>, <xmm> */
#ifdef DIS_TEXT
			if (vex_W)
				x->d86_mnem[4] = 'q';
#endif
			dtrace_get_operand(x, REG_ONLY, reg, wbit, 1);
			dtrace_get_operand(x, mode, r_m, LONG_OPND, 0);
		} else {
			dtrace_get_operand(x, REG_ONLY, reg, wbit, 1);
			dtrace_get_operand(x, mode, r_m, wbit, 0);
		}

		break;

	case VEX_MXI:
		/* ModR/M.reg := op(ModR/M.rm, imm8) */
		x->d86_numopnds = 3;

		dtrace_get_modrm(x, &mode, &reg, &r_m);
		dtrace_vex_adjust(vex_byte1, mode, &reg, &r_m);

		dtrace_get_operand(x, REG_ONLY, reg, wbit, 2);
		dtrace_get_operand(x, mode, r_m, wbit, 1);

		/* one byte immediate number */
		dtrace_imm_opnd(x, wbit, 1, 0);
		break;

	case VEX_XXI:
		/* VEX.vvvv := op(ModR/M.rm, imm8) */
		x->d86_numopnds = 3;

		dtrace_get_modrm(x, &mode, &reg, &r_m);
#ifdef DIS_TEXT
		(void) strncpy(x->d86_mnem, dis_AVXvgrp7[opcode2 - 1][reg],
		    OPLEN);
#endif
		dtrace_vex_adjust(vex_byte1, mode, &reg, &r_m);

		dtrace_get_operand(x, REG_ONLY, (0xF - vex_v), wbit, 2);
		dtrace_get_operand(x, REG_ONLY, r_m, wbit, 1);

		/* one byte immediate number */
		dtrace_imm_opnd(x, wbit, 1, 0);
		break;

	case VEX_MR:
		/* ModR/M.reg (reg32/64) := op(ModR/M.rm) */
		if (dp == &dis_opAVX660F[0xC5]) {
			/* vpextrw <imm8>, <xmm>, <reg> */
			x->d86_numopnds = 2;
			vbit = 2;
		} else {
			x->d86_numopnds = 2;
			vbit = 1;
		}

		dtrace_get_modrm(x, &mode, &reg, &r_m);
		dtrace_vex_adjust(vex_byte1, mode, &reg, &r_m);
		dtrace_get_operand(x, REG_ONLY, reg, LONG_OPND, vbit);
		dtrace_get_operand(x, mode, r_m, wbit, vbit - 1);

		if (vbit == 2)
			dtrace_imm_opnd(x, wbit, 1, 0);

		break;

	case VEX_KMR:
		/* opmask: mod_rm := %k */
		x->d86_numopnds = 2;
		dtrace_get_modrm(x, &mode, &reg, &r_m);
		dtrace_vex_adjust(vex_byte1, mode, &reg, &r_m);
		dtrace_get_operand(x, mode, r_m, LONG_OPND, 1);
		dtrace_get_operand(x, REG_ONLY, reg, wbit, 0);
		break;

	case VEX_KRM:
		/* opmask: mod_reg := mod_rm */
		x->d86_numopnds = 2;
		dtrace_get_modrm(x, &mode, &reg, &r_m);
		dtrace_vex_adjust(vex_byte1, mode, &reg, &r_m);
		dtrace_get_operand(x, REG_ONLY, reg, wbit, 1);
		if (mode == REG_ONLY) {
			dtrace_get_operand(x, mode, r_m, KOPMASK_OPND, 0);
		} else {
			dtrace_get_operand(x, mode, r_m, LONG_OPND, 0);
		}
		break;

	case VEX_KRR:
		/* opmask: mod_reg := mod_rm */
		x->d86_numopnds = 2;
		dtrace_get_modrm(x, &mode, &reg, &r_m);
		dtrace_vex_adjust(vex_byte1, mode, &reg, &r_m);
		dtrace_get_operand(x, mode, reg, wbit, 1);
		dtrace_get_operand(x, REG_ONLY, r_m, LONG_OPND, 0);
		break;

	case VEX_RRI:
		/* implicit(eflags/r32) := op(ModR/M.reg, ModR/M.rm) */
		x->d86_numopnds = 2;

		dtrace_get_modrm(x, &mode, &reg, &r_m);
		dtrace_vex_adjust(vex_byte1, mode, &reg, &r_m);
		dtrace_get_operand(x, REG_ONLY, reg, wbit, 1);
		dtrace_get_operand(x, mode, r_m, wbit, 0);
		break;

	case VEX_RX:
		/* ModR/M.rm := op(ModR/M.reg) */
		/* vextractf128 || vcvtps2ph */
		if (dp == &dis_opAVX660F3A[0x19] ||
		    dp == &dis_opAVX660F3A[0x1d]) {
			x->d86_numopnds = 3;

			dtrace_get_modrm(x, &mode, &reg, &r_m);
			dtrace_vex_adjust(vex_byte1, mode, &reg, &r_m);

			dtrace_get_operand(x, mode, r_m, XMM_OPND, 2);
			dtrace_get_operand(x, REG_ONLY, reg, wbit, 1);

			/* one byte immediate number */
			dtrace_imm_opnd(x, wbit, 1, 0);
			break;
		}

		x->d86_numopnds = 2;

		dtrace_get_modrm(x, &mode, &reg, &r_m);
		dtrace_vex_adjust(vex_byte1, mode, &reg, &r_m);
		dtrace_get_operand(x, mode, r_m, wbit, 1);
		dtrace_get_operand(x, REG_ONLY, reg, wbit, 0);
		break;

	case VEX_RR:
		/* ModR/M.rm := op(ModR/M.reg) */
		x->d86_numopnds = 2;

		dtrace_get_modrm(x, &mode, &reg, &r_m);
		dtrace_vex_adjust(vex_byte1, mode, &reg, &r_m);

		if (dp == &dis_opAVX660F[0x7E]) {
			/* vmovd/q <reg/mem 32/64>, <xmm> */
#ifdef DIS_TEXT
			if (vex_W)
				x->d86_mnem[4] = 'q';
#endif
			dtrace_get_operand(x, mode, r_m, LONG_OPND, 1);
		} else
			dtrace_get_operand(x, mode, r_m, wbit, 1);

		dtrace_get_operand(x, REG_ONLY, reg, wbit, 0);
		break;

	case VEX_RRi:
		/* ModR/M.rm := op(ModR/M.reg, imm) */
		x->d86_numopnds = 3;

		dtrace_get_modrm(x, &mode, &reg, &r_m);
		dtrace_vex_adjust(vex_byte1, mode, &reg, &r_m);

#ifdef DIS_TEXT
		if (dp == &dis_opAVX660F3A[0x16]) {
			/* vpextrd/q <imm>, <xmm>, <reg/mem 32/64> */
			if (vex_W)
				x->d86_mnem[6] = 'q';
		}
#endif
		dtrace_get_operand(x, mode, r_m, LONG_OPND, 2);
		dtrace_get_operand(x, REG_ONLY, reg, wbit, 1);

		/* one byte immediate number */
		dtrace_imm_opnd(x, wbit, 1, 0);
		break;
	case VEX_RIM:
		/* ModR/M.rm := op(ModR/M.reg, imm) */
		x->d86_numopnds = 3;

		dtrace_get_modrm(x, &mode, &reg, &r_m);
		dtrace_vex_adjust(vex_byte1, mode, &reg, &r_m);

		dtrace_get_operand(x, mode, r_m, XMM_OPND, 2);
		dtrace_get_operand(x, REG_ONLY, reg, wbit, 1);
		/* one byte immediate number */
		dtrace_imm_opnd(x, wbit, 1, 0);
		break;

	case VEX_RM:
		/* ModR/M.rm := op(ModR/M.reg) */
		if (dp == &dis_opAVX660F3A[0x17]) {	/* vextractps */
			x->d86_numopnds = 3;

			dtrace_get_modrm(x, &mode, &reg, &r_m);
			dtrace_vex_adjust(vex_byte1, mode, &reg, &r_m);

			dtrace_get_operand(x, mode, r_m, LONG_OPND, 2);
			dtrace_get_operand(x, REG_ONLY, reg, wbit, 1);
			/* one byte immediate number */
			dtrace_imm_opnd(x, wbit, 1, 0);
			break;
		}
		x->d86_numopnds = 2;

		dtrace_get_modrm(x, &mode, &reg, &r_m);
		dtrace_vex_adjust(vex_byte1, mode, &reg, &r_m);
L_VEX_RM:
		vbit = 1;
		dtrace_get_operand(x, mode, r_m, wbit, vbit);
		dtrace_get_operand(x, REG_ONLY, reg, wbit, vbit - 1);

		break;

	case VEX_RRM:
		/* ModR/M.rm := op(VEX.vvvv, ModR/M.reg) */
		x->d86_numopnds = 3;

		dtrace_get_modrm(x, &mode, &reg, &r_m);
		dtrace_vex_adjust(vex_byte1, mode, &reg, &r_m);
		dtrace_get_operand(x, mode, r_m, wbit, 2);
		/* VEX use the 1's complement form encode the XMM/YMM regs */
		dtrace_get_operand(x, REG_ONLY, (0xF - vex_v), wbit, 1);
		dtrace_get_operand(x, REG_ONLY, reg, wbit, 0);
		break;

	case VEX_RMX:
		/* ModR/M.reg := op(VEX.vvvv, ModR/M.rm) */
		x->d86_numopnds = 3;

		dtrace_get_modrm(x, &mode, &reg, &r_m);
		dtrace_vex_adjust(vex_byte1, mode, &reg, &r_m);
		dtrace_get_operand(x, REG_ONLY, reg, wbit, 2);
		dtrace_get_operand(x, REG_ONLY, (0xF - vex_v), wbit, 1);
		dtrace_get_operand(x, REG_ONLY, r_m, wbit, 0);
		break;

	case VEX_NONE:
#ifdef DIS_TEXT
		if (vex_L)
			(void) strncpy(x->d86_mnem, "vzeroall", OPLEN);
#endif
		break;
	case BLS: {

		/*
		 * The BLS instructions are VEX instructions that are based on
		 * VEX.0F38.F3; however, they are considered special group 17
		 * and like everything else, they use the bits in 3-5 of the
		 * MOD R/M to determine the sub instruction. Unlike many others
		 * like the VMX instructions, these are valid both for memory
		 * and register forms.
		 */

		dtrace_get_modrm(x, &mode, &reg, &r_m);
		dtrace_vex_adjust(vex_byte1, mode, &reg, &r_m);

		switch (reg) {
		case 1:
#ifdef	DIS_TEXT
			blsinstr = "blsr";
#endif
			break;
		case 2:
#ifdef	DIS_TEXT
			blsinstr = "blsmsk";
#endif
			break;
		case 3:
#ifdef	DIS_TEXT
			blsinstr = "blsi";
#endif
			break;
		default:
			goto error;
		}

		x->d86_numopnds = 2;
#ifdef DIS_TEXT
		(void) strncpy(x->d86_mnem, blsinstr, OPLEN);
#endif
		dtrace_get_operand(x, REG_ONLY, (0xF - vex_v), wbit, 1);
		dtrace_get_operand(x, mode, r_m, wbit, 0);
		break;
	}
	case EVEX_MX:
		/* ModR/M.reg := op(ModR/M.rm) */
		x->d86_numopnds = 2;
		dtrace_evex_mnem_adjust(x, dp, vex_W, evex_byte2);
		dtrace_get_modrm(x, &mode, &reg, &r_m);
		evex_modrm = x->d86_bytes[x->d86_len - 1] & 0xff;
		dtrace_evex_adjust_reg(evex_byte1, &reg);
		dtrace_evex_adjust_rm(evex_byte1, &r_m);
		dtrace_evex_adjust_reg_name(evex_L, &wbit);
		dtrace_get_operand(x, REG_ONLY, reg, wbit, 1);
		dtrace_evex_adjust_z_opmask(x, 1, evex_byte3);
		dtrace_get_operand(x, mode, r_m, wbit, 0);
		dtrace_evex_adjust_disp8_n(x, 0, evex_L, evex_modrm);
		break;
	case EVEX_RX:
		/* ModR/M.rm := op(ModR/M.reg) */
		x->d86_numopnds = 2;
		dtrace_evex_mnem_adjust(x, dp, vex_W, evex_byte2);
		dtrace_get_modrm(x, &mode, &reg, &r_m);
		evex_modrm = x->d86_bytes[x->d86_len - 1] & 0xff;
		dtrace_evex_adjust_reg(evex_byte1, &reg);
		dtrace_evex_adjust_rm(evex_byte1, &r_m);
		dtrace_evex_adjust_reg_name(evex_L, &wbit);
		dtrace_get_operand(x, mode, r_m, wbit, 1);
		dtrace_evex_adjust_disp8_n(x, 1, evex_L, evex_modrm);
		dtrace_evex_adjust_z_opmask(x, 1, evex_byte3);
		dtrace_get_operand(x, REG_ONLY, reg, wbit, 0);
		break;
	case EVEX_RMrX:
		/* ModR/M.reg := op(EVEX.vvvv, ModR/M.r/m) */
		x->d86_numopnds = 3;
		dtrace_evex_mnem_adjust(x, dp, vex_W, evex_byte2);
		dtrace_get_modrm(x, &mode, &reg, &r_m);
		evex_modrm = x->d86_bytes[x->d86_len - 1] & 0xff;
		dtrace_evex_adjust_reg(evex_byte1, &reg);
		dtrace_evex_adjust_rm(evex_byte1, &r_m);
		dtrace_evex_adjust_reg_name(evex_L, &wbit);
		dtrace_get_operand(x, REG_ONLY, reg, wbit, 2);
		/*
		 * EVEX.vvvv is the same as VEX.vvvv (ones complement of the
		 * register specifier). The EVEX prefix handling uses the vex_v
		 * variable for these bits.
		 */
		dtrace_get_operand(x, REG_ONLY, (0xF - vex_v), wbit, 1);
		dtrace_get_operand(x, mode, r_m, wbit, 0);
		dtrace_evex_adjust_disp8_n(x, 0, evex_L, evex_modrm);
		dtrace_evex_adjust_z_opmask(x, 2, evex_byte3);
		break;
	case EVEX_RMRX:
		/* ModR/M.reg := op(EVEX.vvvv, ModR/M.r_m, imm8) */
		x->d86_numopnds = 4;

		dtrace_evex_mnem_adjust(x, dp, vex_W, evex_byte2);
		dtrace_get_modrm(x, &mode, &reg, &r_m);
		evex_modrm = x->d86_bytes[x->d86_len - 1] & 0xff;
		dtrace_evex_adjust_reg(evex_byte1, &reg);
		dtrace_evex_adjust_rm(evex_byte1, &r_m);
		dtrace_evex_adjust_reg_name(evex_L, &wbit);
		dtrace_get_operand(x, REG_ONLY, reg, wbit, 3);
		/*
		 * EVEX.vvvv is the same as VEX.vvvv (ones complement of the
		 * register specifier). The EVEX prefix handling uses the vex_v
		 * variable for these bits.
		 */
		dtrace_get_operand(x, REG_ONLY, (0xF - vex_v), wbit, 2);
		dtrace_get_operand(x, mode, r_m, wbit, 1);
		dtrace_evex_adjust_disp8_n(x, 0, evex_L, evex_modrm);
		dtrace_evex_adjust_z_opmask(x, 3, evex_byte3);

		dtrace_imm_opnd(x, wbit, 1, 0);
		break;
	/* an invalid op code */
	case AM:
	case DM:
	case OVERRIDE:
	case PREFIX:
	case UNKNOWN:
		NOMEM;
	default:
		goto error;
	} /* end switch */
	if (x->d86_error)
		goto error;

done:
#ifdef DIS_MEM
	if (dp == NULL)
		return (1);
	/*
	 * compute the size of any memory accessed by the instruction
	 */
	if (x->d86_memsize != 0) {
		return (0);
	} else if (dp->it_stackop) {
		switch (opnd_size) {
		case SIZE16:
			x->d86_memsize = 2;
			break;
		case SIZE32:
			x->d86_memsize = 4;
			break;
		case SIZE64:
			x->d86_memsize = 8;
			break;
		}
	} else if (nomem || mode == REG_ONLY) {
		x->d86_memsize = 0;

	} else if (dp->it_size != 0) {
		/*
		 * In 64 bit mode descriptor table entries
		 * go up to 10 bytes and popf/pushf are always 8 bytes
		 */
		if (x->d86_mode == SIZE64 && dp->it_size == 6)
			x->d86_memsize = 10;
		else if (x->d86_mode == SIZE64 && opcode1 == 0x9 &&
		    (opcode2 == 0xc || opcode2 == 0xd))
			x->d86_memsize = 8;
		else
			x->d86_memsize = dp->it_size;

	} else if (wbit == 0) {
		x->d86_memsize = 1;

	} else if (wbit == LONG_OPND) {
		if (opnd_size == SIZE64)
			x->d86_memsize = 8;
		else if (opnd_size == SIZE32)
			x->d86_memsize = 4;
		else
			x->d86_memsize = 2;

	} else if (wbit == SEG_OPND) {
		x->d86_memsize = 4;

	} else {
		x->d86_memsize = 8;
	}
#endif
	return (0);

error:
#ifdef DIS_TEXT
	(void) strlcat(x->d86_mnem, "undef", OPLEN);
#endif
	return (1);
}

#ifdef DIS_TEXT

/*
 * Some instructions should have immediate operands printed
 * as unsigned integers. We compare against this table.
 */
static char *unsigned_ops[] = {
	"or", "and", "xor", "test", "in", "out", "lcall", "ljmp",
	"rcr", "rcl", "ror", "rol", "shl", "shr", "sal", "psr", "psl",
	0
};


static int
isunsigned_op(char *opcode)
{
	char *where;
	int i;
	int is_unsigned = 0;

	/*
	 * Work back to start of last mnemonic, since we may have
	 * prefixes on some opcodes.
	 */
	where = opcode + strlen(opcode) - 1;
	while (where > opcode && *where != ' ')
		--where;
	if (*where == ' ')
		++where;

	for (i = 0; unsigned_ops[i]; ++i) {
		if (strncmp(where, unsigned_ops[i],
		    strlen(unsigned_ops[i])))
			continue;
		is_unsigned = 1;
		break;
	}
	return (is_unsigned);
}

/*
 * Print a numeric immediate into end of buf, maximum length buflen.
 * The immediate may be an address or a displacement.  Mask is set
 * for address size.  If the immediate is a "small negative", or
 * if it's a negative displacement of any magnitude, print as -<absval>.
 * Respect the "octal" flag.  "Small negative" is defined as "in the
 * interval [NEG_LIMIT, 0)".
 *
 * Also, "isunsigned_op()" instructions never print negatives.
 *
 * Return whether we decided to print a negative value or not.
 */

#define	NEG_LIMIT	-255
enum {IMM, DISP};
enum {POS, TRY_NEG};

static int
print_imm(dis86_t *dis, uint64_t usv, uint64_t mask, char *buf,
    size_t buflen, int disp, int try_neg)
{
	int curlen;
	int64_t sv = (int64_t)usv;
	int octal = dis->d86_flags & DIS_F_OCTAL;

	curlen = strlen(buf);

	if (try_neg == TRY_NEG && sv < 0 &&
	    (disp || sv >= NEG_LIMIT) &&
	    !isunsigned_op(dis->d86_mnem)) {
		dis->d86_sprintf_func(buf + curlen, buflen - curlen,
		    octal ? "-0%llo" : "-0x%llx", (-sv) & mask);
		return (1);
	} else {
		if (disp == DISP)
			dis->d86_sprintf_func(buf + curlen, buflen - curlen,
			    octal ? "+0%llo" : "+0x%llx", usv & mask);
		else
			dis->d86_sprintf_func(buf + curlen, buflen - curlen,
			    octal ? "0%llo" : "0x%llx", usv & mask);
		return (0);

	}
}


static int
log2(int size)
{
	switch (size) {
	case 1: return (0);
	case 2: return (1);
	case 4: return (2);
	case 8: return (3);
	}
	return (0);
}

/* ARGSUSED */
void
dtrace_disx86_str(dis86_t *dis, uint_t mode, uint64_t pc, char *buf,
    size_t buflen)
{
	uint64_t reltgt = 0;
	uint64_t tgt = 0;
	int curlen;
	int (*lookup)(void *, uint64_t, char *, size_t);
	int i;
	int64_t sv;
	uint64_t usv, mask, save_mask, save_usv;
	static uint64_t masks[] =
	    {0xffU, 0xffffU, 0xffffffffU, 0xffffffffffffffffULL};
	save_usv = 0;

	dis->d86_sprintf_func(buf, buflen, "%-6s ", dis->d86_mnem);

	/*
	 * For PC-relative jumps, the pc is really the next pc after executing
	 * this instruction, so increment it appropriately.
	 */
	pc += dis->d86_len;

	for (i = 0; i < dis->d86_numopnds; i++) {
		d86opnd_t *op = &dis->d86_opnd[i];

		if (i != 0)
			(void) strlcat(buf, ",", buflen);

		(void) strlcat(buf, op->d86_prefix, buflen);

		/*
		 * sv is for the signed, possibly-truncated immediate or
		 * displacement; usv retains the original size and
		 * unsignedness for symbol lookup.
		 */

		sv = usv = op->d86_value;

		/*
		 * About masks: for immediates that represent
		 * addresses, the appropriate display size is
		 * the effective address size of the instruction.
		 * This includes MODE_OFFSET, MODE_IPREL, and
		 * MODE_RIPREL.  Immediates that are simply
		 * immediate values should display in the operand's
		 * size, however, since they don't represent addresses.
		 */

		/* d86_addr_size is SIZEnn, which is log2(real size) */
		mask = masks[dis->d86_addr_size];

		/* d86_value_size and d86_imm_bytes are in bytes */
		if (op->d86_mode == MODE_SIGNED ||
		    op->d86_mode == MODE_IMPLIED)
			mask = masks[log2(op->d86_value_size)];

		switch (op->d86_mode) {

		case MODE_NONE:

			(void) strlcat(buf, op->d86_opnd, buflen);
			break;

		case MODE_SIGNED:
		case MODE_IMPLIED:
		case MODE_OFFSET:

			tgt = usv;

			if (dis->d86_seg_prefix)
				(void) strlcat(buf, dis->d86_seg_prefix,
				    buflen);

			if (op->d86_mode == MODE_SIGNED ||
			    op->d86_mode == MODE_IMPLIED) {
				(void) strlcat(buf, "$", buflen);
			}

			if (print_imm(dis, usv, mask, buf, buflen,
			    IMM, TRY_NEG) &&
			    (op->d86_mode == MODE_SIGNED ||
			    op->d86_mode == MODE_IMPLIED)) {

				/*
				 * We printed a negative value for an
				 * immediate that wasn't a
				 * displacement.  Note that fact so we can
				 * print the positive value as an
				 * annotation.
				 */

				save_usv = usv;
				save_mask = mask;
			}
			(void) strlcat(buf, op->d86_opnd, buflen);
			break;

		case MODE_IPREL:
		case MODE_RIPREL:

			reltgt = pc + sv;

			switch (mode) {
			case SIZE16:
				reltgt = (uint16_t)reltgt;
				break;
			case SIZE32:
				reltgt = (uint32_t)reltgt;
				break;
			}

			(void) print_imm(dis, usv, mask, buf, buflen,
			    DISP, TRY_NEG);

			if (op->d86_mode == MODE_RIPREL)
				(void) strlcat(buf, "(%rip)", buflen);
			break;
		}
	}

	/*
	 * The symbol lookups may result in false positives,
	 * particularly on object files, where small numbers may match
	 * the 0-relative non-relocated addresses of symbols.
	 */

	lookup = dis->d86_sym_lookup;
	if (tgt != 0) {
		if ((dis->d86_flags & DIS_F_NOIMMSYM) == 0 &&
		    lookup(dis->d86_data, tgt, NULL, 0) == 0) {
			(void) strlcat(buf, "\t<", buflen);
			curlen = strlen(buf);
			lookup(dis->d86_data, tgt, buf + curlen,
			    buflen - curlen);
			(void) strlcat(buf, ">", buflen);
		}

		/*
		 * If we printed a negative immediate above, print the
		 * positive in case our heuristic was unhelpful
		 */
		if (save_usv) {
			(void) strlcat(buf, "\t<", buflen);
			(void) print_imm(dis, save_usv, save_mask, buf, buflen,
			    IMM, POS);
			(void) strlcat(buf, ">", buflen);
		}
	}

	if (reltgt != 0) {
		/* Print symbol or effective address for reltgt */

		(void) strlcat(buf, "\t<", buflen);
		curlen = strlen(buf);
		lookup(dis->d86_data, reltgt, buf + curlen,
		    buflen - curlen);
		(void) strlcat(buf, ">", buflen);
	}
}

#endif /* DIS_TEXT */<|MERGE_RESOLUTION|>--- conflicted
+++ resolved
@@ -22,10 +22,7 @@
 /*
  * Copyright (c) 2003, 2010, Oracle and/or its affiliates. All rights reserved.
  * Copyright 2019 Joyent, Inc.
-<<<<<<< HEAD
-=======
  * Copyright 2020 Robert Mustacchi
->>>>>>> 17abec59
  */
 
 /*
@@ -3629,11 +3626,7 @@
 int
 dtrace_disx86(dis86_t *x, uint_t cpu_mode)
 {
-<<<<<<< HEAD
-	const instable_t *dp;	/* decode table being used */
-=======
 	const instable_t *dp = NULL;	/* decode table being used */
->>>>>>> 17abec59
 #ifdef DIS_TEXT
 	uint_t i;
 #endif
