--- conflicted
+++ resolved
@@ -22,11 +22,8 @@
 /*
  * Copyright (c) 2003, 2010, Oracle and/or its affiliates. All rights reserved.
  * Copyright 2014 Nexenta Systems, Inc.  All rights reserved.
-<<<<<<< HEAD
+ * Copyright 2014 Gary Mills
  * Copyright 2013, Joyent Inc. All rights reserved.
-=======
- * Copyright 2014 Gary Mills
->>>>>>> 7ab4e62e
  */
 
 /*
@@ -5907,11 +5904,8 @@
 	int res1, res2, res3;
 	uint64_t swap_limit;
 	uint64_t locked_limit;
-<<<<<<< HEAD
 	uint64_t phys_limit;
 	struct stat statbuf;
-=======
->>>>>>> 7ab4e62e
 
 	assert(cmd != NULL);
 
