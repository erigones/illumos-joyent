/*
 * CDDL HEADER START
 *
 * The contents of this file are subject to the terms of the
 * Common Development and Distribution License (the "License").
 * You may not use this file except in compliance with the License.
 *
 * You can obtain a copy of the license at usr/src/OPENSOLARIS.LICENSE
 * or http://www.opensolaris.org/os/licensing.
 * See the License for the specific language governing permissions
 * and limitations under the License.
 *
 * When distributing Covered Code, include this CDDL HEADER in each
 * file and include the License file at usr/src/OPENSOLARIS.LICENSE.
 * If applicable, add the following below this CDDL HEADER, with the
 * fields enclosed by brackets "[]" replaced with your own identifying
 * information: Portions Copyright [yyyy] [name of copyright owner]
 *
 * CDDL HEADER END
 */
/*
 * Copyright 2008 Sun Microsystems, Inc.  All rights reserved.
 * Use is subject to license terms.
<<<<<<< HEAD
 *
 * Copyright (c) 2017, Joyent, Inc.
=======
 * Copyright (c) 2018, Joyent, Inc.
>>>>>>> 981fe1b1
 */

#include <stdio.h>
#include <fcntl.h>
#include <ctype.h>
#include <string.h>
#include <stdlib.h>
#include <unistd.h>
#include <errno.h>
#include <limits.h>
#include <libintl.h>
#include <locale.h>
#include <sys/stat.h>
#include <sys/corectl.h>
#include <libproc.h>
#include <libscf.h>
#include <libscf_priv.h>
#include <assert.h>

#define	E_SUCCESS	0		/* Exit status for success */
#define	E_ERROR		1		/* Exit status for error */
#define	E_USAGE		2		/* Exit status for usage error */

static	const	char	PATH_CONFIG[] = "/etc/coreadm.conf";
static	const	char	PATH_CONFIG_OLD[] = "/etc/coreadm.conf.old";

#define	COREADM_INST_NAME	"system/coreadm:default"
#define	COREADM_INST_FMRI	\
    SCF_FMRI_SVC_PREFIX SCF_FMRI_SERVICE_PREFIX COREADM_INST_NAME

#define	CONFIG_PARAMS		"config_params"
#define	GLOBAL_ENABLED		"global_enabled"
#define	PROCESS_ENABLED		"process_enabled"
#define	GLOBAL_SETID_ENABLED	"global_setid_enabled"
#define	PROCESS_SETID_ENABLED	"process_setid_enabled"
#define	GLOBAL_LOG_ENABLED	"global_log_enabled"
#define	GLOBAL_PATTERN		"global_pattern"
#define	GLOBAL_CONTENT		"global_content"
#define	INIT_PATTERN		"init_pattern"
#define	INIT_CONTENT		"init_content"

static	char		*command;
static	uint64_t	options;
static	int		alloptions;
static	char		*glob_pattern;
static	char		gpattern[PATH_MAX];
static	core_content_t	glob_content = CC_CONTENT_INVALID;
static	char		*init_pattern;
static	char		ipattern[PATH_MAX];
static	core_content_t	init_content = CC_CONTENT_INVALID;
static	char		*proc_pattern;
static	size_t		proc_size;
static	core_content_t	proc_content = CC_CONTENT_INVALID;

static	int		report_settings(void);
static	int		do_processes(int, char **);
static	int		do_modify(boolean_t);
static	int		do_update(void);
static	int		do_legacy(void);

static scf_propvec_t prop_gpattern = { GLOBAL_PATTERN, NULL, SCF_TYPE_ASTRING };
static scf_propvec_t prop_gcontent = { GLOBAL_CONTENT, NULL, SCF_TYPE_ASTRING };
static scf_propvec_t prop_ipattern = { INIT_PATTERN, NULL, SCF_TYPE_ASTRING };
static scf_propvec_t prop_icontent = { INIT_CONTENT, NULL, SCF_TYPE_ASTRING };
static scf_propvec_t prop_option[] = {
    { GLOBAL_ENABLED, NULL, SCF_TYPE_BOOLEAN, NULL, CC_GLOBAL_PATH },
    { PROCESS_ENABLED, NULL, SCF_TYPE_BOOLEAN, NULL, CC_PROCESS_PATH },
    { GLOBAL_SETID_ENABLED, NULL, SCF_TYPE_BOOLEAN, NULL, CC_GLOBAL_SETID },
    { PROCESS_SETID_ENABLED, NULL, SCF_TYPE_BOOLEAN, NULL, CC_PROCESS_SETID },
    { GLOBAL_LOG_ENABLED, NULL, SCF_TYPE_BOOLEAN, NULL, CC_GLOBAL_LOG },
    { NULL }
};
#define	MAX_PROPS	(4 + (sizeof (prop_option) / sizeof (scf_propvec_t)))

static void
usage(void)
{
	(void) fprintf(stderr, gettext(
"usage:\n"));
	(void) fprintf(stderr, gettext(
"    %s [ -g pattern ] [ -i pattern ] [ -G content ] [ -I content ]\n"),
	    command);
	(void) fprintf(stderr, gettext(
"            [ -e {global | process | global-setid | proc-setid | log} ]\n"));
	(void) fprintf(stderr, gettext(
"            [ -d {global | process | global-setid | proc-setid | log} ]\n"));
	(void) fprintf(stderr, gettext(
"    %s [ -p pattern ] [ -P content ] [ pid ... ]\n"), command);
	exit(E_USAGE);
}

static int
perm(void)
{
	(void) fprintf(stderr, gettext("%s: insufficient privileges to "
	    "exercise the -[GIgied] options\n"), command);
	return (E_USAGE);
}

static int
parse_content(char *arg, core_content_t *content)
{
	if (proc_str2content(arg, content) == 0)
		return (0);
	(void) fprintf(stderr, gettext("%s: invalid content string '%s'\n"),
	    command, arg);
	return (1);
}

int
main(int argc, char **argv)
{
	int flag;
	int opt;
	int modify;
	int update = 0;
	int legacy_update = 0;
	int error = 0;
	int npids;
	char **pidlist;

	char curpid[11];
	char *curpid_ptr = &curpid[0];

	(void) setlocale(LC_ALL, "");
	(void) textdomain(TEXT_DOMAIN);

	/* command name (e.g., "coreadm") */
	if ((command = strrchr(argv[0], '/')) != NULL)
		command++;
	else
		command = argv[0];

	while ((opt = getopt(argc, argv, "g:G:i:I:p:P:e:d:uU?")) != EOF) {
		switch (opt) {
		case 'g':
			glob_pattern = optarg;
			break;
		case 'i':
			init_pattern = optarg;
			break;
		case 'p':
			proc_pattern = optarg;
			proc_size = strlen(proc_pattern) + 1;
			break;
		case 'G':
			error |= parse_content(optarg, &glob_content);
			break;
		case 'I':
			error |= parse_content(optarg, &init_content);
			break;
		case 'P':
			error |= parse_content(optarg, &proc_content);
			break;
		case 'e':
		case 'd':
			if (strcmp(optarg, "global") == 0)
				flag = CC_GLOBAL_PATH;
			else if (strcmp(optarg, "process") == 0)
				flag = CC_PROCESS_PATH;
			else if (strcmp(optarg, "global-setid") == 0)
				flag = CC_GLOBAL_SETID;
			else if (strcmp(optarg, "proc-setid") == 0)
				flag = CC_PROCESS_SETID;
			else if (strcmp(optarg, "log") == 0)
				flag = CC_GLOBAL_LOG;
			else {
				flag = 0;
				error = 1;
			}
			if (opt == 'e')
				options |= flag;
			else
				options &= ~flag;
			alloptions |= flag;
			break;
		case 'U':
			update = 1;
			break;
		case 'u':
			legacy_update = 1;
			break;
		case '?':
		default:
			error = 1;
			break;
		}
	}

	npids = argc - optind;
	pidlist = argv + optind;

	if (error)
		usage();

	/*
	 * If 'modify' is true, we must modify the system settings
	 * and update the configuration file with the new parameters.
	 */
	modify = glob_pattern != NULL || glob_content != CC_CONTENT_INVALID ||
	    init_pattern != NULL || init_content != CC_CONTENT_INVALID ||
	    alloptions != 0;

	if ((update || legacy_update) && (modify || proc_pattern != NULL ||
	    proc_content != CC_CONTENT_INVALID || npids != 0)) {
		(void) fprintf(stderr,
		    gettext("%s: the -u option must stand alone\n"), command);
		usage();
	}
	if (modify &&
	    (proc_pattern != NULL || proc_content != CC_CONTENT_INVALID)) {
		(void) fprintf(stderr, gettext(
		    "%s: -[GIgied] and -[Pp] options are mutually exclusive\n"),
		    command);
		usage();
	}
	if (modify && npids != 0) {
		(void) fprintf(stderr, gettext(
		    "%s: -[GIgied] options cannot have a process-id list\n"),
		    command);
		usage();
	}
	if (glob_pattern != NULL && glob_pattern[0] != '/') {
		(void) fprintf(stderr, gettext(
		    "%s: The -g option must specify an absolute path\n"),
		    command);
		usage();
	}
	if ((proc_pattern != NULL || proc_content != CC_CONTENT_INVALID) &&
	    npids == 0) {
		(void) sprintf(curpid, "%u", (uint_t)getppid());
		npids = 1;
		pidlist = &curpid_ptr;
	}

	if (legacy_update)
		return (do_legacy());
	if (update)
		return (do_update());
	if (modify)
		return (do_modify(B_FALSE));
	if (npids != 0)
		return (do_processes(npids, pidlist));

	return (report_settings());
}

static int
report_settings(void)
{
	char content_str[PRCONTENTBUFSZ];

	if ((options = core_get_options()) == -1) {
		perror("core_get_options()");
		return (E_ERROR);
	}
	if (core_get_global_path(gpattern, sizeof (gpattern)) != 0) {
		perror("core_get_global_path()");
		return (E_ERROR);
	}
	if (core_get_default_path(ipattern, sizeof (ipattern)) != 0) {
		perror("core_get_default_path()");
		return (E_ERROR);
	}
	if (core_get_global_content(&glob_content) != 0) {
		perror("core_get_global_content()");
		return (E_ERROR);
	}
	if (core_get_default_content(&init_content) != 0) {
		perror("core_get_default_content()");
		return (E_ERROR);
	}

	(void) printf(gettext("     global core file pattern: %s\n"),
	    gpattern);
	(void) proc_content2str(glob_content, content_str,
	    sizeof (content_str));
	(void) printf(gettext("     global core file content: %s\n"),
	    content_str);
	(void) printf(gettext("       init core file pattern: %s\n"),
	    ipattern);
	(void) proc_content2str(init_content, content_str,
	    sizeof (content_str));
	(void) printf(gettext("       init core file content: %s\n"),
	    content_str);
	(void) printf(gettext("            global core dumps: %s\n"),
	    (options & CC_GLOBAL_PATH)? "enabled" : "disabled");
	(void) printf(gettext("       per-process core dumps: %s\n"),
	    (options & CC_PROCESS_PATH)? "enabled" : "disabled");
	(void) printf(gettext("      global setid core dumps: %s\n"),
	    (options & CC_GLOBAL_SETID)? "enabled" : "disabled");
	(void) printf(gettext(" per-process setid core dumps: %s\n"),
	    (options & CC_PROCESS_SETID)? "enabled" : "disabled");
	(void) printf(gettext("     global core dump logging: %s\n"),
	    (options & CC_GLOBAL_LOG)? "enabled" : "disabled");
	return (E_SUCCESS);
}

static int
do_processes(int npids, char **pidlist)
{
	char process_path[PATH_MAX];
	core_content_t content;
	pid_t pid;
	char *next;
	int rc = E_SUCCESS;
	char content_str[PRCONTENTBUFSZ];

	if (proc_pattern == NULL && proc_content == CC_CONTENT_INVALID) {
		while (npids-- > 0) {
			pid = strtol(*pidlist, &next, 10);
			if (*next != '\0' || !isdigit(**pidlist)) {
				(void) fprintf(stderr,
				    gettext("%s: invalid process-id\n"),
				    *pidlist);
				rc = E_USAGE;
			} else if (core_get_process_path(process_path,
			    sizeof (process_path), pid) != 0 ||
			    core_get_process_content(&content, pid) != 0) {
				perror(*pidlist);
				rc = E_USAGE;
			} else {
				(void) proc_content2str(content, content_str,
				    sizeof (content_str));
				(void) printf(gettext("%s:\t%s\t%s\n"),
				    *pidlist, process_path, content_str);
			}
			pidlist++;
		}
	} else {
		while (npids-- > 0) {
			pid = strtol(*pidlist, &next, 10);
			if (*next != '\0') {
				(void) fprintf(stderr,
				    gettext("%s: invalid process-id\n"),
				    *pidlist);
				rc = E_USAGE;
			} else {
				if (proc_pattern != NULL &&
				    core_set_process_path(proc_pattern,
				    proc_size, pid) != 0) {
					perror(*pidlist);
					rc = E_USAGE;
				}

				if (proc_content != CC_CONTENT_INVALID &&
				    core_set_process_content(
				    &proc_content, pid) != 0) {
					perror(*pidlist);
					rc = E_USAGE;
				}
			}
			pidlist++;
		}
	}

	return (rc);
}

static void
addprop(scf_propvec_t *props, int size, int count, scf_propvec_t *pv, void *ptr)
{
	assert(count + 1 < size);
	props[count] = *pv;
	props[count].pv_ptr = ptr;
}

static boolean_t
is_online(const char *fmri)
{
	char *state = smf_get_state(fmri);
	boolean_t result = state != NULL &&
	    strcmp(state, SCF_STATE_STRING_ONLINE) == 0;

	free(state);
	return (result);
}

/*
 * The user has specified the -g, -G, -i, -I, -d, or -e options to
 * modify the given configuration parameter. Perform the modification
 * in the smf repository and then perform a smf_refresh_instance which
 * will cause a coreadm -u to occur which will transfer ALL coreadm
 * configuration information from the repository to the kernel.
 */
static int
do_modify(boolean_t method)
{
	char gcontentstr[PRCONTENTBUFSZ];
	char icontentstr[PRCONTENTBUFSZ];
	scf_propvec_t *prop;
	scf_propvec_t properties[MAX_PROPS + 1];
	int count = 0;

	if (!method && !is_online(COREADM_INST_FMRI)) {
		(void) fprintf(stderr,
		    gettext("%s: coreadm service not online\n"), command);
		return (E_ERROR);
	}

	if (glob_pattern != NULL)
		addprop(properties, MAX_PROPS, count++, &prop_gpattern,
		    glob_pattern);

	if (glob_content != CC_CONTENT_INVALID) {
		(void) proc_content2str(glob_content, gcontentstr,
		    sizeof (gcontentstr));
		addprop(properties, MAX_PROPS, count++, &prop_gcontent,
		    gcontentstr);
	}

	if (init_pattern != NULL)
		addprop(properties, MAX_PROPS, count++, &prop_ipattern,
		    init_pattern);

	if (init_content != CC_CONTENT_INVALID) {
		(void) proc_content2str(init_content, icontentstr,
		    sizeof (icontentstr));
		addprop(properties, MAX_PROPS, count++, &prop_icontent,
		    icontentstr);
	}

	for (prop = prop_option; prop->pv_prop != NULL; prop++)
		if ((alloptions & prop->pv_aux) != 0)
			addprop(properties, MAX_PROPS, count++, prop, &options);

	properties[count].pv_prop = NULL;

	prop = NULL;
	if (scf_write_propvec(COREADM_INST_FMRI, CONFIG_PARAMS, properties,
	    &prop) == SCF_FAILED) {
		if (prop != NULL) {
			(void) fprintf(stderr, gettext(
			    "%s: Unable to write property '%s': %s"), command,
			    prop->pv_prop, scf_strerror(scf_error()));
		} else {
			(void) fprintf(stderr, gettext(
			    "%s: Unable to write configuration: %s\n"),
			    command, scf_strerror(scf_error()));
		}
		return (E_ERROR);
	}

	if (smf_refresh_instance(COREADM_INST_FMRI) != 0) {
		(void) fprintf(stderr,
		    gettext("%s: Unable to refresh %s: %s\n"
		    "Configuration stored but not made active.\n"),
		    command, COREADM_INST_FMRI, scf_strerror(scf_error()));
		return (E_ERROR);
	}

	return (E_SUCCESS);
}

static const char *
write_kernel(void)
{
	if (core_set_global_path(glob_pattern, strlen(glob_pattern) + 1) != 0)
		return ("core_set_global_path()");

	if (core_set_global_content(&glob_content) != 0)
		return ("core_set_global_content()");

	if (core_set_default_path(init_pattern, strlen(init_pattern) + 1) != 0)
		return ("core_set_default_path()");

	if (core_set_default_content(&init_content) != 0)
		return ("core_set_init_content()");

	if (core_set_options((int)options) != 0)
		return ("core_set_options()");

	return (NULL);
}

/*
 * BUFSIZE must be large enough to contain the longest path plus some more.
 */
#define	BUFSIZE	(PATH_MAX + 80)

static int
yes(char *name, char *value, int line)
{
	if (strcmp(value, "yes") == 0)
		return (1);
	if (strcmp(value, "no") == 0)
		return (0);
	(void) fprintf(stderr, gettext(
	    "\"%s\", line %d: warning: value must be yes or no: %s=%s\n"),
	    PATH_CONFIG, line, name, value);
	return (0);
}

static int
read_legacy(void)
{
	FILE *fp;
	int line;
	char buf[BUFSIZE];
	char name[BUFSIZE], value[BUFSIZE];
	int n, len;

	/* defaults */
	alloptions = CC_OPTIONS;
	options = CC_PROCESS_PATH;
	gpattern[0] = '\0';
	(void) strcpy(ipattern, "core");
	glob_content = init_content = CC_CONTENT_DEFAULT;

	glob_pattern = gpattern;
	init_pattern = ipattern;

	if ((fp = fopen(PATH_CONFIG, "r")) == NULL)
		return (0);

	for (line = 1; fgets(buf, sizeof (buf), fp) != NULL; line++) {
		/*
		 * Skip comment lines and empty lines.
		 */
		if (buf[0] == '#' || buf[0] == '\n')
			continue;
		/*
		 * Look for "name=value", with optional whitespace on either
		 * side, terminated by a newline, and consuming the whole line.
		 */
		/* LINTED - unbounded string specifier */
		n = sscanf(buf, " %[^=]=%s \n%n", name, value, &len);
		if (n >= 1 && name[0] != '\0' &&
		    (n == 1 || len == strlen(buf))) {
			if (n == 1)
				value[0] = '\0';
			if (strcmp(name, "COREADM_GLOB_PATTERN") == 0) {
				(void) strlcpy(gpattern, value,
				    sizeof (gpattern));
				continue;
			}
			if (strcmp(name, "COREADM_GLOB_CONTENT") == 0) {
				(void) proc_str2content(value, &glob_content);
				continue;
			}
			if (strcmp(name, "COREADM_INIT_PATTERN") == 0) {
				(void) strlcpy(ipattern, value,
				    sizeof (ipattern));
				continue;
			}
			if (strcmp(name, "COREADM_INIT_CONTENT") == 0) {
				(void) proc_str2content(value, &init_content);
				continue;
			}
			if (strcmp(name, "COREADM_GLOB_ENABLED") == 0) {
				if (yes(name, value, line))
					options |= CC_GLOBAL_PATH;
				continue;
			}
			if (strcmp(name, "COREADM_PROC_ENABLED") == 0) {
				if (yes(name, value, line))
					options |= CC_PROCESS_PATH;
				else
					options &= ~CC_PROCESS_PATH;
				continue;
			}
			if (strcmp(name, "COREADM_GLOB_SETID_ENABLED") == 0) {
				if (yes(name, value, line))
					options |= CC_GLOBAL_SETID;
				continue;
			}
			if (strcmp(name, "COREADM_PROC_SETID_ENABLED") == 0) {
				if (yes(name, value, line))
					options |= CC_PROCESS_SETID;
				continue;
			}
			if (strcmp(name, "COREADM_GLOB_LOG_ENABLED") == 0) {
				if (yes(name, value, line))
					options |= CC_GLOBAL_LOG;
				continue;
			}
			(void) fprintf(stderr, gettext(
			    "\"%s\", line %d: warning: invalid token: %s\n"),
			    PATH_CONFIG, line, name);
		} else {
			(void) fprintf(stderr,
			    gettext("\"%s\", line %d: syntax error\n"),
			    PATH_CONFIG, line);
		}
	}
	(void) fclose(fp);

	return (1);
}

/*
 * Loads and applies the coreadm configuration stored in the default
 * coreadm instance.  As this option is (only) used from within an SMF
 * service method, this function must return an SMF_EXIT_* exit status
 * to its caller.
 */
static int
do_update(void)
{
	char		*gcstr, *icstr;
	scf_propvec_t	properties[MAX_PROPS + 1];
	scf_propvec_t	*prop;
	int		count = 0;
	const char	*errstr;

	if (read_legacy()) {
		if ((errstr = write_kernel()) != NULL)
			goto error;

		if (do_modify(B_TRUE) != 0 ||
		    rename(PATH_CONFIG, PATH_CONFIG_OLD) != 0) {
			(void) fprintf(stderr, gettext(
			    "%s: failed to import legacy configuration.\n"),
			    command);
			return (SMF_EXIT_ERR_FATAL);
		}
		return (SMF_EXIT_OK);
	}

	addprop(properties, MAX_PROPS, count++, &prop_gpattern, &glob_pattern);
	addprop(properties, MAX_PROPS, count++, &prop_gcontent, &gcstr);
	addprop(properties, MAX_PROPS, count++, &prop_ipattern, &init_pattern);
	addprop(properties, MAX_PROPS, count++, &prop_icontent, &icstr);
	for (prop = prop_option; prop->pv_prop != NULL; prop++)
		addprop(properties, MAX_PROPS, count++, prop, &options);
	properties[count].pv_prop = NULL;

	alloptions = CC_OPTIONS;
	if (scf_read_propvec(COREADM_INST_FMRI, CONFIG_PARAMS, B_TRUE,
	    properties, &prop) == SCF_FAILED) {
		if (prop != NULL) {
			(void) fprintf(stderr, gettext(
			    "%s: configuration property '%s' not found.\n"),
			    command, prop->pv_prop);
		} else {
			(void) fprintf(stderr, gettext(
			    "%s: unable to read configuration: %s\n"),
			    command, scf_strerror(scf_error()));
		}
		return (SMF_EXIT_ERR_FATAL);
	}

	(void) proc_str2content(gcstr, &glob_content);
	(void) proc_str2content(icstr, &init_content);

	errstr = write_kernel();
	scf_clean_propvec(properties);
	if (errstr == NULL)
		return (SMF_EXIT_OK);

error:
	if (errno == EPERM) {
		(void) perm();
		return (SMF_EXIT_ERR_PERM);
	}
	perror(errstr);
	return (SMF_EXIT_ERR_FATAL);
}

static int do_legacy()
{
	const char *errstr;

	if (read_legacy() && (errstr = write_kernel()) != NULL) {
		if (errno == EPERM)
			return (perm());
		perror(errstr);
		return (E_ERROR);
	}

	return (E_SUCCESS);
}<|MERGE_RESOLUTION|>--- conflicted
+++ resolved
@@ -21,12 +21,7 @@
 /*
  * Copyright 2008 Sun Microsystems, Inc.  All rights reserved.
  * Use is subject to license terms.
-<<<<<<< HEAD
- *
- * Copyright (c) 2017, Joyent, Inc.
-=======
  * Copyright (c) 2018, Joyent, Inc.
->>>>>>> 981fe1b1
  */
 
 #include <stdio.h>
