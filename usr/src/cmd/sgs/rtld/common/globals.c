--- conflicted
+++ resolved
@@ -24,11 +24,8 @@
  *	  All Rights Reserved
  *
  * Copyright (c) 1990, 2010, Oracle and/or its affiliates. All rights reserved.
-<<<<<<< HEAD
  * Copyright (c) 2014, Joyent, Inc.  All rights reserved.
-=======
  * Copyright 2022 Oxide Computer Company
->>>>>>> f8e9c7b3
  */
 
 #include	<sys/types.h>
