/*
 * CDDL HEADER START
 *
 * The contents of this file are subject to the terms of the
 * Common Development and Distribution License (the "License").
 * You may not use this file except in compliance with the License.
 *
 * You can obtain a copy of the license at usr/src/OPENSOLARIS.LICENSE
 * or http://www.opensolaris.org/os/licensing.
 * See the License for the specific language governing permissions
 * and limitations under the License.
 *
 * When distributing Covered Code, include this CDDL HEADER in each
 * file and include the License file at usr/src/OPENSOLARIS.LICENSE.
 * If applicable, add the following below this CDDL HEADER, with the
 * fields enclosed by brackets "[]" replaced with your own identifying
 * information: Portions Copyright [yyyy] [name of copyright owner]
 *
 * CDDL HEADER END
 */

/*
 * Copyright 2010 Sun Microsystems, Inc.  All rights reserved.
 * Use is subject to license terms.
 */
/*
 * Copyright 2012 DEY Storage Systems, Inc.  All rights reserved.
 * Copyright 2016 Joyent, Inc.
 */

/*
 * String conversion routines the system structs found in
 * Solaris core file note sections. These items are not
 * ELF constructs. However, elfdump contains code for decoding
 * them, and therefore requires formatting support.
 */
#include	<stdio.h>
#include	<procfs.h>
#include	<sys/corectl.h>
#include	<sys/secflags.h>
#include	<string.h>
#include	<_conv.h>
#include	<corenote_msg.h>

const char *
conv_cnote_type(Word type, Conv_fmt_flags_t fmt_flags,
    Conv_inv_buf_t *inv_buf)
{
	static const Msg	types[] = {
		MSG_NT_PRSTATUS,	MSG_NT_PRFPREG,
		MSG_NT_PRPSINFO,	MSG_NT_PRXREG,
		MSG_NT_PLATFORM,	MSG_NT_AUXV,
		MSG_NT_GWINDOWS,	MSG_NT_ASRS,
		MSG_NT_LDT,		MSG_NT_PSTATUS,
		0,			0,
		MSG_NT_PSINFO,		MSG_NT_PRCRED,
		MSG_NT_UTSNAME,		MSG_NT_LWPSTATUS,
		MSG_NT_LWPSINFO,	MSG_NT_PRPRIV,
		MSG_NT_PRPRIVINFO,	MSG_NT_CONTENT,
		MSG_NT_ZONENAME,	MSG_NT_FDINFO,
		MSG_NT_SPYMASTER,	MSG_NT_SECFLAGS
	};
#if NT_NUM != NT_SECFLAGS
#error "NT_NUM has grown. Update core note types[]"
#endif
	static const conv_ds_msg_t ds_types = {
	    CONV_DS_MSG_INIT(NT_PRSTATUS, types) };
	static const conv_ds_t	*ds[] = { CONV_DS_ADDR(ds_types), NULL };


	return (conv_map_ds(ELFOSABI_NONE, EM_NONE, type, ds, fmt_flags,
	    inv_buf));
}


const char *
conv_cnote_auxv_type(Word type, Conv_fmt_flags_t fmt_flags,
    Conv_inv_buf_t *inv_buf)
{
	static const Msg	types_0_25[] = {
		MSG_AUXV_AT_NULL,		MSG_AUXV_AT_IGNORE,
		MSG_AUXV_AT_EXECFD,		MSG_AUXV_AT_PHDR,
		MSG_AUXV_AT_PHENT,		MSG_AUXV_AT_PHNUM,
		MSG_AUXV_AT_PAGESZ,		MSG_AUXV_AT_BASE,
		MSG_AUXV_AT_FLAGS,		MSG_AUXV_AT_ENTRY,
		MSG_AUXV_AT_NOTELF,		MSG_AUXV_AT_UID,
		MSG_AUXV_AT_EUID,		MSG_AUXV_AT_GID,
		MSG_AUXV_AT_EGID,		MSG_AUXV_AT_PLATFORM,
		MSG_AUXV_AT_HWCAP,		MSG_AUXV_AT_CLKTCK,
		MSG_AUXV_AT_FPUCW,		MSG_AUXV_AT_DCACHEBSIZE,
		MSG_AUXV_AT_ICACHEBSIZE,	MSG_AUXV_AT_UCACHEBSIZE,
		MSG_AUXV_AT_IGNOREPPC,		MSG_AUXV_AT_SECURE,
		MSG_AUXV_AT_BASE_PLATFORM,	MSG_AUXV_AT_RANDOM
	};
	static const conv_ds_msg_t ds_types_0_25 = {
	    CONV_DS_MSG_INIT(0, types_0_25) };

	static const Msg	types_2000_2011[] = {
		MSG_AUXV_AT_SUN_UID,		MSG_AUXV_AT_SUN_RUID,
		MSG_AUXV_AT_SUN_GID,		MSG_AUXV_AT_SUN_RGID,
		MSG_AUXV_AT_SUN_LDELF,		MSG_AUXV_AT_SUN_LDSHDR,
		MSG_AUXV_AT_SUN_LDNAME,		MSG_AUXV_AT_SUN_LPAGESZ,
		MSG_AUXV_AT_SUN_PLATFORM,	MSG_AUXV_AT_SUN_HWCAP,
		MSG_AUXV_AT_SUN_IFLUSH,		MSG_AUXV_AT_SUN_CPU
	};
	static const conv_ds_msg_t ds_types_2000_2011 = {
	    CONV_DS_MSG_INIT(2000, types_2000_2011) };

	static const Msg	types_2014_2025[] = {
		MSG_AUXV_AT_SUN_EXECNAME,	MSG_AUXV_AT_SUN_MMU,
		MSG_AUXV_AT_SUN_LDDATA,		MSG_AUXV_AT_SUN_AUXFLAGS,
		MSG_AUXV_AT_SUN_EMULATOR,	MSG_AUXV_AT_SUN_BRANDNAME,
		MSG_AUXV_AT_SUN_BRAND_AUX1,	MSG_AUXV_AT_SUN_BRAND_AUX2,
		MSG_AUXV_AT_SUN_BRAND_AUX3,	MSG_AUXV_AT_SUN_HWCAP2,
<<<<<<< HEAD
		MSG_AUXV_AT_SUN_BRAND_NROOT,	MSG_AUXV_AT_SUN_COMMPAGE
=======
>>>>>>> d2a70789
	};
	static const conv_ds_msg_t ds_types_2014_2025 = {
	    CONV_DS_MSG_INIT(2014, types_2014_2025) };

	static const conv_ds_t	*ds[] = {
		CONV_DS_ADDR(ds_types_0_25), CONV_DS_ADDR(ds_types_2000_2011),
		CONV_DS_ADDR(ds_types_2014_2025), NULL };

	return (conv_map_ds(ELFOSABI_NONE, EM_NONE, type, ds, fmt_flags,
	    inv_buf));
}


const char *
conv_cnote_signal(Word sig, Conv_fmt_flags_t fmt_flags,
    Conv_inv_buf_t *inv_buf)
{
	static const Msg	sigarr[] = {
		MSG_SIGHUP,		MSG_SIGINT,
		MSG_SIGQUIT,		MSG_SIGILL,
		MSG_SIGTRAP,		MSG_SIGABRT,
		MSG_SIGEMT,		MSG_SIGFPE,
		MSG_SIGKILL,		MSG_SIGBUS,
		MSG_SIGSEGV,		MSG_SIGSYS,
		MSG_SIGPIPE,		MSG_SIGALRM,
		MSG_SIGTERM,		MSG_SIGUSR1,
		MSG_SIGUSR2,		MSG_SIGCHLD,
		MSG_SIGPWR,		MSG_SIGWINCH,
		MSG_SIGURG,		MSG_SIGPOLL,
		MSG_SIGSTOP,		MSG_SIGTSTP,
		MSG_SIGCONT,		MSG_SIGTTIN,
		MSG_SIGTTOU,		MSG_SIGVTALRM,
		MSG_SIGPROF,		MSG_SIGXCPU,
		MSG_SIGXFSZ,		MSG_SIGWAITING,
		MSG_SIGLWP,		MSG_SIGFREEZE,
		MSG_SIGTHAW,		MSG_SIGCANCEL,
		MSG_SIGLOST,		MSG_SIGXRES,
		MSG_SIGJVM1,		MSG_SIGJVM2,
	};
	static const conv_ds_msg_t ds_sigarr = {
	    CONV_DS_MSG_INIT(SIGHUP, sigarr) };

	static const conv_ds_t	*ds[] = { CONV_DS_ADDR(ds_sigarr), NULL };

	return (conv_map_ds(ELFOSABI_NONE, EM_NONE, sig, ds, fmt_flags,
	    inv_buf));
}


const char *
conv_cnote_fault(Word flt, Conv_fmt_flags_t fmt_flags,
    Conv_inv_buf_t *inv_buf)
{
	static const Msg	fltarr[] = {
		MSG_FLTILL,		MSG_FLTPRIV,
		MSG_FLTBPT,		MSG_FLTTRACE,
		MSG_FLTACCESS,		MSG_FLTBOUNDS,
		MSG_FLTIOVF,		MSG_FLTIZDIV,
		MSG_FLTFPE,		MSG_FLTSTACK,
		MSG_FLTPAGE,		MSG_FLTWATCH,
		MSG_FLTCPCOVF

	};
	static const conv_ds_msg_t ds_fltarr = {
	    CONV_DS_MSG_INIT(FLTILL, fltarr) };

	static const conv_ds_t	*ds[] = { CONV_DS_ADDR(ds_fltarr), NULL };

	return (conv_map_ds(ELFOSABI_NONE, EM_NONE, flt, ds, fmt_flags,
	    inv_buf));
}


const char *
conv_cnote_syscall(Word sysnum, Conv_fmt_flags_t fmt_flags,
    Conv_inv_buf_t *inv_buf)
{
	static const Msg	sysnumarr[] = {
		MSG_SYS_EXIT,			MSG_SYS_2,
		MSG_SYS_READ,			MSG_SYS_WRITE,
		MSG_SYS_OPEN,			MSG_SYS_CLOSE,
		MSG_SYS_7,			MSG_SYS_8,
		MSG_SYS_LINK,			MSG_SYS_UNLINK,
		MSG_SYS_11,			MSG_SYS_CHDIR,
		MSG_SYS_TIME,			MSG_SYS_MKNOD,
		MSG_SYS_CHMOD,			MSG_SYS_CHOWN,
		MSG_SYS_BRK,			MSG_SYS_STAT,
		MSG_SYS_LSEEK,			MSG_SYS_GETPID,
		MSG_SYS_MOUNT,			MSG_SYS_22,
		MSG_SYS_SETUID,			MSG_SYS_GETUID,
		MSG_SYS_STIME,			MSG_SYS_PCSAMPLE,
		MSG_SYS_ALARM,			MSG_SYS_FSTAT,
		MSG_SYS_PAUSE,			MSG_SYS_30,
		MSG_SYS_STTY,			MSG_SYS_GTTY,
		MSG_SYS_ACCESS,			MSG_SYS_NICE,
		MSG_SYS_STATFS,			MSG_SYS_SYNC,
		MSG_SYS_KILL,			MSG_SYS_FSTATFS,
		MSG_SYS_PGRPSYS,		MSG_SYS_UUCOPYSTR,
		MSG_SYS_41,			MSG_SYS_PIPE,
		MSG_SYS_TIMES,			MSG_SYS_PROFIL,
		MSG_SYS_FACCESSAT,		MSG_SYS_SETGID,
		MSG_SYS_GETGID,			MSG_SYS_48,
		MSG_SYS_MSGSYS,			MSG_SYS_SYSI86,
		MSG_SYS_ACCT,			MSG_SYS_SHMSYS,
		MSG_SYS_SEMSYS,			MSG_SYS_IOCTL,
		MSG_SYS_UADMIN,			MSG_SYS_FCHOWNAT,
		MSG_SYS_UTSSYS,			MSG_SYS_FDSYNC,
		MSG_SYS_EXECVE,			MSG_SYS_UMASK,
		MSG_SYS_CHROOT,			MSG_SYS_FCNTL,
		MSG_SYS_ULIMIT,			MSG_SYS_RENAMEAT,
		MSG_SYS_UNLINKAT,		MSG_SYS_FSTATAT,
		MSG_SYS_FSTATAT64,		MSG_SYS_OPENAT,
		MSG_SYS_OPENAT64,		MSG_SYS_TASKSYS,
		MSG_SYS_ACCTCTL,		MSG_SYS_EXACCTSYS,
		MSG_SYS_GETPAGESIZES,		MSG_SYS_RCTLSYS,
		MSG_SYS_SIDSYS,			MSG_SYS_76,
		MSG_SYS_LWP_PARK,		MSG_SYS_SENDFILEV,
		MSG_SYS_RMDIR,			MSG_SYS_MKDIR,
		MSG_SYS_GETDENTS,		MSG_SYS_PRIVSYS,
		MSG_SYS_UCREDSYS,		MSG_SYS_SYSFS,
		MSG_SYS_GETMSG,			MSG_SYS_PUTMSG,
		MSG_SYS_87,			MSG_SYS_LSTAT,
		MSG_SYS_SYMLINK,		MSG_SYS_READLINK,
		MSG_SYS_SETGROUPS,		MSG_SYS_GETGROUPS,
		MSG_SYS_FCHMOD,			MSG_SYS_FCHOWN,
		MSG_SYS_SIGPROCMASK,		MSG_SYS_SIGSUSPEND,
		MSG_SYS_SIGALTSTACK,		MSG_SYS_SIGACTION,
		MSG_SYS_SIGPENDING,		MSG_SYS_CONTEXT,
		MSG_SYS_101,			MSG_SYS_102,
		MSG_SYS_STATVFS,		MSG_SYS_FSTATVFS,
		MSG_SYS_GETLOADAVG,		MSG_SYS_NFSSYS,
		MSG_SYS_WAITID,			MSG_SYS_SIGSENDSYS,
		MSG_SYS_HRTSYS,			MSG_SYS_UTIMESYS,
		MSG_SYS_SIGRESEND,		MSG_SYS_PRIOCNTLSYS,
		MSG_SYS_PATHCONF,		MSG_SYS_MINCORE,
		MSG_SYS_MMAP,			MSG_SYS_MPROTECT,
		MSG_SYS_MUNMAP,			MSG_SYS_FPATHCONF,
		MSG_SYS_VFORK,			MSG_SYS_FCHDIR,
		MSG_SYS_READV,			MSG_SYS_WRITEV,
		MSG_SYS_123,			MSG_SYS_124,
		MSG_SYS_125,			MSG_SYS_126,
		MSG_SYS_MMAPOBJ,		MSG_SYS_SETRLIMIT,
		MSG_SYS_GETRLIMIT,		MSG_SYS_LCHOWN,
		MSG_SYS_MEMCNTL,		MSG_SYS_GETPMSG,
		MSG_SYS_PUTPMSG,		MSG_SYS_RENAME,
		MSG_SYS_UNAME,			MSG_SYS_SETEGID,
		MSG_SYS_SYSCONFIG,		MSG_SYS_ADJTIME,
		MSG_SYS_SYSTEMINFO,		MSG_SYS_SHAREFS,
		MSG_SYS_SETEUID,		MSG_SYS_FORKSYS,
		MSG_SYS_143,			MSG_SYS_SIGTIMEDWAIT,
		MSG_SYS_LWP_INFO,		MSG_SYS_YIELD,
		MSG_SYS_147,			MSG_SYS_LWP_SEMA_POST,
		MSG_SYS_LWP_SEMA_TRYWAIT,	MSG_SYS_LWP_DETACH,
		MSG_SYS_CORECTL,		MSG_SYS_MODCTL,
		MSG_SYS_FCHROOT,		MSG_SYS_154,
		MSG_SYS_VHANGUP,		MSG_SYS_GETTIMEOFDAY,
		MSG_SYS_GETITIMER,		MSG_SYS_SETITIMER,
		MSG_SYS_LWP_CREATE,		MSG_SYS_LWP_EXIT,
		MSG_SYS_LWP_SUSPEND,		MSG_SYS_LWP_CONTINUE,
		MSG_SYS_LWP_KILL,		MSG_SYS_LWP_SELF,
		MSG_SYS_LWP_SIGMASK,		MSG_SYS_LWP_PRIVATE,
		MSG_SYS_LWP_WAIT,		MSG_SYS_LWP_MUTEX_WAKEUP,
		MSG_SYS_169,			MSG_SYS_LWP_COND_WAIT,
		MSG_SYS_LWP_COND_SIGNAL,	MSG_SYS_LWP_COND_BROADCAST,
		MSG_SYS_PREAD,			MSG_SYS_PWRITE,
		MSG_SYS_LLSEEK,			MSG_SYS_INST_SYNC,
		MSG_SYS_BRAND,			MSG_SYS_KAIO,
		MSG_SYS_CPC,			MSG_SYS_LGRPSYS,
		MSG_SYS_RUSAGESYS,		MSG_SYS_PORT,
		MSG_SYS_POLLSYS,		MSG_SYS_LABELSYS,
		MSG_SYS_ACL,			MSG_SYS_AUDITSYS,
		MSG_SYS_PROCESSOR_BIND,		MSG_SYS_PROCESSOR_INFO,
		MSG_SYS_P_ONLINE,		MSG_SYS_SIGQUEUE,
		MSG_SYS_CLOCK_GETTIME,		MSG_SYS_CLOCK_SETTIME,
		MSG_SYS_CLOCK_GETRES,		MSG_SYS_TIMER_CREATE,
		MSG_SYS_TIMER_DELETE,		MSG_SYS_TIMER_SETTIME,
		MSG_SYS_TIMER_GETTIME,		MSG_SYS_TIMER_GETOVERRUN,
		MSG_SYS_NANOSLEEP,		MSG_SYS_FACL,
		MSG_SYS_DOOR,			MSG_SYS_SETREUID,
		MSG_SYS_SETREGID,		MSG_SYS_INSTALL_UTRAP,
		MSG_SYS_SIGNOTIFY,		MSG_SYS_SCHEDCTL,
		MSG_SYS_PSET,			MSG_SYS_SPARC_UTRAP_INSTALL,
		MSG_SYS_RESOLVEPATH,		MSG_SYS_LWP_MUTEX_TIMEDLOCK,
		MSG_SYS_LWP_SEMA_TIMEDWAIT,	MSG_SYS_LWP_RWLOCK_SYS,
		MSG_SYS_GETDENTS64,		MSG_SYS_MMAP64,
		MSG_SYS_STAT64,			MSG_SYS_LSTAT64,
		MSG_SYS_FSTAT64,		MSG_SYS_STATVFS64,
		MSG_SYS_FSTATVFS64,		MSG_SYS_SETRLIMIT64,
		MSG_SYS_GETRLIMIT64,		MSG_SYS_PREAD64,
		MSG_SYS_PWRITE64,		MSG_SYS_224,
		MSG_SYS_OPEN64,			MSG_SYS_RPCSYS,
		MSG_SYS_ZONE,			MSG_SYS_AUTOFSSYS,
		MSG_SYS_GETCWD,			MSG_SYS_SO_SOCKET,
		MSG_SYS_SO_SOCKETPAIR,		MSG_SYS_BIND,
		MSG_SYS_LISTEN,			MSG_SYS_ACCEPT,
		MSG_SYS_CONNECT,		MSG_SYS_SHUTDOWN,
		MSG_SYS_RECV,			MSG_SYS_RECVFROM,
		MSG_SYS_RECVMSG,		MSG_SYS_SEND,
		MSG_SYS_SENDMSG,		MSG_SYS_SENDTO,
		MSG_SYS_GETPEERNAME,		MSG_SYS_GETSOCKNAME,
		MSG_SYS_GETSOCKOPT,		MSG_SYS_SETSOCKOPT,
		MSG_SYS_SOCKCONFIG,		MSG_SYS_NTP_GETTIME,
		MSG_SYS_NTP_ADJTIME,		MSG_SYS_LWP_MUTEX_UNLOCK,
		MSG_SYS_LWP_MUTEX_TRYLOCK,	MSG_SYS_LWP_MUTEX_REGISTER,
		MSG_SYS_CLADM,			MSG_SYS_UUCOPY,
		MSG_SYS_UMOUNT2
	};
	static const conv_ds_msg_t ds_sysnumarr = {
	    CONV_DS_MSG_INIT(1, sysnumarr) };

	static const conv_ds_t	*ds[] = { CONV_DS_ADDR(ds_sysnumarr), NULL };

	int	use_num = 0;

	/*
	 * Range check, and handle the unused values in the middle
	 * of the range. Although the missing values have strings,
	 * we still prefer to format them, because those strings are
	 * decimal, and the default behavior, unless the CONV_FMT_DECIMAL
	 * flag is set, is to display such things in hex.
	 */
	switch (sysnum) {
	case 0:
	case 2:
	case 7:
	case 8:
	case 11:
	case 22:
	case 30:
	case 41:
	case 48:
	case 76:
	case 87:
	case 101:
	case 102:
	case 123:
	case 124:
	case 125:
	case 126:
	case 143:
	case 147:
	case 154:
	case 169:
	case 224:
		use_num = 1;
		break;
	default:
		use_num = (sysnum > SYS_umount2);
		break;
	}
	if (use_num)
		return (conv_invalid_val(inv_buf, sysnum, fmt_flags));

	return (conv_map_ds(ELFOSABI_NONE, EM_NONE, sysnum, ds, fmt_flags,
	    inv_buf));
}


const char *
conv_cnote_errno(int errno_val, Conv_fmt_flags_t fmt_flags,
    Conv_inv_buf_t *inv_buf)
{
	static const Msg	errarr_1_74[74] = {
		MSG_ERRNO_EPERM,		MSG_ERRNO_ENOENT,
		MSG_ERRNO_ESRCH,		MSG_ERRNO_EINTR,
		MSG_ERRNO_EIO,			MSG_ERRNO_ENXIO,
		MSG_ERRNO_E2BIG,		MSG_ERRNO_ENOEXEC,
		MSG_ERRNO_EBADF,		MSG_ERRNO_ECHILD,
		MSG_ERRNO_EAGAIN,		MSG_ERRNO_ENOMEM,
		MSG_ERRNO_EACCES,		MSG_ERRNO_EFAULT,
		MSG_ERRNO_ENOTBLK,		MSG_ERRNO_EBUSY,
		MSG_ERRNO_EEXIST,		MSG_ERRNO_EXDEV,
		MSG_ERRNO_ENODEV,		MSG_ERRNO_ENOTDIR,
		MSG_ERRNO_EISDIR,		MSG_ERRNO_EINVAL,
		MSG_ERRNO_ENFILE,		MSG_ERRNO_EMFILE,
		MSG_ERRNO_ENOTTY,		MSG_ERRNO_ETXTBSY,
		MSG_ERRNO_EFBIG,		MSG_ERRNO_ENOSPC,
		MSG_ERRNO_ESPIPE,		MSG_ERRNO_EROFS,
		MSG_ERRNO_EMLINK,		MSG_ERRNO_EPIPE,
		MSG_ERRNO_EDOM,			MSG_ERRNO_ERANGE,
		MSG_ERRNO_ENOMSG,		MSG_ERRNO_EIDRM,
		MSG_ERRNO_ECHRNG,		MSG_ERRNO_EL2NSYNC,
		MSG_ERRNO_EL3HLT,		MSG_ERRNO_EL3RST,
		MSG_ERRNO_ELNRNG,		MSG_ERRNO_EUNATCH,
		MSG_ERRNO_ENOCSI,		MSG_ERRNO_EL2HLT,
		MSG_ERRNO_EDEADLK,		MSG_ERRNO_ENOLCK,
		MSG_ERRNO_ECANCELED,		MSG_ERRNO_ENOTSUP,
		MSG_ERRNO_EDQUOT,		MSG_ERRNO_EBADE,
		MSG_ERRNO_EBADR,		MSG_ERRNO_EXFULL,
		MSG_ERRNO_ENOANO,		MSG_ERRNO_EBADRQC,
		MSG_ERRNO_EBADSLT,		MSG_ERRNO_EDEADLOCK,
		MSG_ERRNO_EBFONT,		MSG_ERRNO_EOWNERDEAD,
		MSG_ERRNO_ENOTRECOVERABLE,	MSG_ERRNO_ENOSTR,
		MSG_ERRNO_ENODATA,		MSG_ERRNO_ETIME,
		MSG_ERRNO_ENOSR,		MSG_ERRNO_ENONET,
		MSG_ERRNO_ENOPKG,		MSG_ERRNO_EREMOTE,
		MSG_ERRNO_ENOLINK,		MSG_ERRNO_EADV,
		MSG_ERRNO_ESRMNT,		MSG_ERRNO_ECOMM,
		MSG_ERRNO_EPROTO,		MSG_ERRNO_ELOCKUNMAPPED,
		MSG_ERRNO_ENOTACTIVE,		MSG_ERRNO_EMULTIHOP
	};
	static const conv_ds_msg_t ds_errarr_1_74 = {
	    CONV_DS_MSG_INIT(1, errarr_1_74) };

	static const Msg	errarr_77_99[23] = {
		MSG_ERRNO_EBADMSG,		MSG_ERRNO_ENAMETOOLONG,
		MSG_ERRNO_EOVERFLOW,		MSG_ERRNO_ENOTUNIQ,
		MSG_ERRNO_EBADFD,		MSG_ERRNO_EREMCHG,
		MSG_ERRNO_ELIBACC,		MSG_ERRNO_ELIBBAD,
		MSG_ERRNO_ELIBSCN,		MSG_ERRNO_ELIBMAX,
		MSG_ERRNO_ELIBEXEC,		MSG_ERRNO_EILSEQ,
		MSG_ERRNO_ENOSYS,		MSG_ERRNO_ELOOP,
		MSG_ERRNO_ERESTART,		MSG_ERRNO_ESTRPIPE,
		MSG_ERRNO_ENOTEMPTY,		MSG_ERRNO_EUSERS,
		MSG_ERRNO_ENOTSOCK,		MSG_ERRNO_EDESTADDRREQ,
		MSG_ERRNO_EMSGSIZE,		MSG_ERRNO_EPROTOTYPE,
		MSG_ERRNO_ENOPROTOOPT
	};
	static const conv_ds_msg_t ds_errarr_77_99 = {
	    CONV_DS_MSG_INIT(77, errarr_77_99) };

	static const Msg	errarr_120_134[15] = {
		MSG_ERRNO_EPROTONOSUPPORT,	MSG_ERRNO_ESOCKTNOSUPPORT,
		MSG_ERRNO_EOPNOTSUPP,		MSG_ERRNO_EPFNOSUPPORT,
		MSG_ERRNO_EAFNOSUPPORT,		MSG_ERRNO_EADDRINUSE,
		MSG_ERRNO_EADDRNOTAVAIL,	MSG_ERRNO_ENETDOWN,
		MSG_ERRNO_ENETUNREACH,		MSG_ERRNO_ENETRESET,
		MSG_ERRNO_ECONNABORTED,		MSG_ERRNO_ECONNRESET,
		MSG_ERRNO_ENOBUFS,		MSG_ERRNO_EISCONN,
		MSG_ERRNO_ENOTCONN
	};
	static const conv_ds_msg_t ds_errarr_120_134 = {
	    CONV_DS_MSG_INIT(120, errarr_120_134) };

	static const Msg	errarr_143_151[9] = {
		MSG_ERRNO_ESHUTDOWN,		MSG_ERRNO_ETOOMANYREFS,
		MSG_ERRNO_ETIMEDOUT,		MSG_ERRNO_ECONNREFUSED,
		MSG_ERRNO_EHOSTDOWN,		MSG_ERRNO_EHOSTUNREACH,
		MSG_ERRNO_EALREADY,		MSG_ERRNO_EINPROGRESS,
		MSG_ERRNO_ESTALE
	};
	static const conv_ds_msg_t ds_errarr_143_151 = {
	    CONV_DS_MSG_INIT(143, errarr_143_151) };

	static const conv_ds_t	*ds[] = { CONV_DS_ADDR(ds_errarr_1_74),
		CONV_DS_ADDR(ds_errarr_77_99), CONV_DS_ADDR(ds_errarr_120_134),
		CONV_DS_ADDR(ds_errarr_143_151), NULL };


	return (conv_map_ds(ELFOSABI_NONE, EM_NONE, errno_val, ds, fmt_flags,
	    inv_buf));
}


const char *
conv_cnote_pr_dmodel(Word dmodel, Conv_fmt_flags_t fmt_flags,
    Conv_inv_buf_t *inv_buf)
{
	static const Msg	models[] = {
		MSG_PR_MODEL_UNKNOWN,
		MSG_PR_MODEL_ILP32,
		MSG_PR_MODEL_LP64
	};
	static const conv_ds_msg_t ds_models = {
	    CONV_DS_MSG_INIT(PR_MODEL_UNKNOWN, models) };
	static const conv_ds_t	*ds[] = { CONV_DS_ADDR(ds_models), NULL };

	return (conv_map_ds(ELFOSABI_NONE, EM_NONE, dmodel, ds, fmt_flags,
	    inv_buf));
}


const char *
conv_cnote_pr_why(short why, Conv_fmt_flags_t fmt_flags,
    Conv_inv_buf_t *inv_buf)
{
	static const Msg	why_arr[] = {
		MSG_PR_WHY_REQUESTED,
		MSG_PR_WHY_SIGNALLED,
		MSG_PR_WHY_SYSENTRY,
		MSG_PR_WHY_SYSEXIT,
		MSG_PR_WHY_JOBCONTROL,
		MSG_PR_WHY_FAULTED,
		MSG_PR_WHY_SUSPENDED,
		MSG_PR_WHY_CHECKPOINT
	};
	static const conv_ds_msg_t ds_why_arr = {
	    CONV_DS_MSG_INIT(1, why_arr) };
	static const conv_ds_t	*ds[] = { CONV_DS_ADDR(ds_why_arr), NULL };

	return (conv_map_ds(ELFOSABI_NONE, EM_NONE, why, ds, fmt_flags,
	    inv_buf));
}


const char *
conv_cnote_pr_what(short why, short what, Conv_fmt_flags_t fmt_flags,
    Conv_inv_buf_t *inv_buf)
{
	/*
	 * The meaning of pr_what depends on the corresponding
	 * value of pr_why, as discussed in the proc(4) manpage.
	 */
	switch (why) {
	case PR_SIGNALLED:
	case PR_JOBCONTROL:
		return (conv_cnote_signal(what, fmt_flags, inv_buf));
	case PR_SYSENTRY:
	case PR_SYSEXIT:
		return (conv_cnote_syscall(what, fmt_flags, inv_buf));
	case PR_FAULTED:
		return (conv_cnote_fault(what, fmt_flags, inv_buf));
	};

	return (conv_invalid_val(inv_buf, what, fmt_flags));
}


/*
 * Return the name of the general purpose register indexed by
 * regno in the pr_reg array of lwpstatus_t (<sys/procfs.h>).
 */
const char *
conv_cnote_pr_regname(Half mach, int regno, Conv_fmt_flags_t fmt_flags,
    Conv_inv_buf_t *inv_buf)
{
	static const Msg	sparc_gen_reg[32] = {
		MSG_REG_SPARC_G0,		MSG_REG_SPARC_G1,
		MSG_REG_SPARC_G2,		MSG_REG_SPARC_G3,
		MSG_REG_SPARC_G4,		MSG_REG_SPARC_G5,
		MSG_REG_SPARC_G6,		MSG_REG_SPARC_G7,
		MSG_REG_SPARC_O0,		MSG_REG_SPARC_O1,
		MSG_REG_SPARC_O2,		MSG_REG_SPARC_O3,
		MSG_REG_SPARC_O4,		MSG_REG_SPARC_O5,
		MSG_REG_SPARC_O6,		MSG_REG_SPARC_O7,
		MSG_REG_SPARC_L0,		MSG_REG_SPARC_L1,
		MSG_REG_SPARC_L2,		MSG_REG_SPARC_L3,
		MSG_REG_SPARC_L4,		MSG_REG_SPARC_L5,
		MSG_REG_SPARC_L6,		MSG_REG_SPARC_L7,
		MSG_REG_SPARC_I0,		MSG_REG_SPARC_I1,
		MSG_REG_SPARC_I2,		MSG_REG_SPARC_I3,
		MSG_REG_SPARC_I4,		MSG_REG_SPARC_I5,
		MSG_REG_SPARC_I6,		MSG_REG_SPARC_I7
	};
	static const conv_ds_msg_t ds_sparc_gen_reg = {
	    CONV_DS_MSG_INIT(0, sparc_gen_reg) };

	static const Msg	sparc_32_37_reg[6] = {
		MSG_REG_SPARC_PSR,		MSG_REG_SPARC_PC,
		MSG_REG_SPARC_nPC,		MSG_REG_SPARC_Y,
		MSG_REG_SPARC_WIM,		MSG_REG_SPARC_TBR
	};
	static const conv_ds_msg_t ds_sparc_32_37_reg = {
	    CONV_DS_MSG_INIT(32, sparc_32_37_reg) };

	static const Msg	sparcv9_32_37_reg[6] = {
		MSG_REG_SPARC_CCR,		MSG_REG_SPARC_PC,
		MSG_REG_SPARC_nPC,		MSG_REG_SPARC_Y,
		MSG_REG_SPARC_ASI,		MSG_REG_SPARC_FPRS
	};
	static const conv_ds_msg_t ds_sparcv9_32_37_reg = {
	    CONV_DS_MSG_INIT(32, sparcv9_32_37_reg) };

	static const Msg	amd64_reg[28] = {
		MSG_REG_AMD64_R15,		MSG_REG_AMD64_R14,
		MSG_REG_AMD64_R13,		MSG_REG_AMD64_R12,
		MSG_REG_AMD64_R11,		MSG_REG_AMD64_R10,
		MSG_REG_AMD64_R9,		MSG_REG_AMD64_R8,
		MSG_REG_AMD64_RDI,		MSG_REG_AMD64_RSI,
		MSG_REG_AMD64_RBP,		MSG_REG_AMD64_RBX,
		MSG_REG_AMD64_RDX,		MSG_REG_AMD64_RCX,
		MSG_REG_AMD64_RAX,		MSG_REG_AMD64_TRAPNO,
		MSG_REG_AMD64_ERR,		MSG_REG_AMD64_RIP,
		MSG_REG_AMD64_CS,		MSG_REG_AMD64_RFL,
		MSG_REG_AMD64_RSP,		MSG_REG_AMD64_SS,
		MSG_REG_AMD64_FS,		MSG_REG_AMD64_GS,
		MSG_REG_AMD64_ES,		MSG_REG_AMD64_DS,
		MSG_REG_AMD64_FSBASE,		MSG_REG_AMD64_GSBASE
	};
	static const conv_ds_msg_t ds_amd64_reg = {
	    CONV_DS_MSG_INIT(0, amd64_reg) };

	static const Msg	i86_reg[19] = {
		MSG_REG_I86_GS,			MSG_REG_I86_FS,
		MSG_REG_I86_ES,			MSG_REG_I86_DS,
		MSG_REG_I86_EDI,		MSG_REG_I86_ESI,
		MSG_REG_I86_EBP,		MSG_REG_I86_ESP,
		MSG_REG_I86_EBX,		MSG_REG_I86_EDX,
		MSG_REG_I86_ECX,		MSG_REG_I86_EAX,
		MSG_REG_I86_TRAPNO,		MSG_REG_I86_ERR,
		MSG_REG_I86_EIP,		MSG_REG_I86_CS,
		MSG_REG_I86_EFL,		MSG_REG_I86_UESP,
		MSG_REG_I86_SS
	};
	static const conv_ds_msg_t ds_i86_reg = {
	    CONV_DS_MSG_INIT(0, i86_reg) };


	static const conv_ds_t	*ds_sparc[] = {
		CONV_DS_ADDR(ds_sparc_gen_reg),
		CONV_DS_ADDR(ds_sparc_32_37_reg),
		NULL
	};
	static const conv_ds_t	*ds_sparcv9[] = {
		CONV_DS_ADDR(ds_sparc_gen_reg),
		CONV_DS_ADDR(ds_sparcv9_32_37_reg),
		NULL
	};
	static const conv_ds_t	*ds_amd64[] = {
		CONV_DS_ADDR(ds_amd64_reg), NULL };
	static const conv_ds_t	*ds_i86[] = {
		CONV_DS_ADDR(ds_i86_reg), NULL };

	const conv_ds_t **ds;

	switch (mach) {
	case EM_386:
		ds = ds_i86;
		break;

	case EM_AMD64:
		ds = ds_amd64;
		break;

	case EM_SPARC:
	case EM_SPARC32PLUS:
		ds = ds_sparc;
		break;

	case EM_SPARCV9:
		ds = ds_sparcv9;
		break;

	default:
		return (conv_invalid_val(inv_buf, regno, fmt_flags));
	}

	return (conv_map_ds(ELFOSABI_NONE, mach, regno, ds, fmt_flags,
	    inv_buf));
}

const char *
conv_cnote_pr_stype(Word stype, Conv_fmt_flags_t fmt_flags,
    Conv_inv_buf_t *inv_buf)
{
	static const Msg	types[] = {
		MSG_SOBJ_NONE,		MSG_SOBJ_MUTEX,
		MSG_SOBJ_RWLOCK,	MSG_SOBJ_CV,
		MSG_SOBJ_SEMA,		MSG_SOBJ_USER,
		MSG_SOBJ_USER_PI,	MSG_SOBJ_SHUTTLE
	};
	static const conv_ds_msg_t ds_types = { CONV_DS_MSG_INIT(0, types) };
	static const conv_ds_t	*ds[] = { CONV_DS_ADDR(ds_types), NULL };


	return (conv_map_ds(ELFOSABI_NONE, EM_NONE, stype, ds, fmt_flags,
	    inv_buf));
}


const char *
conv_cnote_priv(int priv, Conv_fmt_flags_t fmt_flags,
    Conv_inv_buf_t *inv_buf)
{
	const char *fmt;

	/*
	 * The PRIV_ constants defined in <sys/priv.h> are unusual
	 * in that they are negative values. The libconv code is all
	 * built around the Word type, which is unsigned. Rather than
	 * modify libconv for this one case, we simply handle
	 * these constants differently that the usual approach,
	 * and stay away from conv_invalid_val() and conv_map_ds().
	 */
	switch (priv) {
	case PRIV_ALL:
		return (MSG_ORIG(MSG_PRIV_ALL));
	case PRIV_MULTIPLE:
		return (MSG_ORIG(MSG_PRIV_MULTIPLE));
	case PRIV_NONE:
		return (MSG_ORIG(MSG_PRIV_NONE));
	case PRIV_ALLZONE:
		return (MSG_ORIG(MSG_PRIV_ALLZONE));
	case PRIV_GLOBAL:
		return (MSG_ORIG(MSG_PRIV_GLOBAL));
	}

	fmt = (fmt_flags & CONV_FMT_DECIMAL) ?
	    MSG_ORIG(MSG_FMT_INT) : MSG_ORIG(MSG_FMT_HEXINT);
	(void) snprintf(inv_buf->buf, sizeof (inv_buf->buf), fmt, priv);
	return (inv_buf->buf);
}


const char *
conv_cnote_psetid(int id, Conv_fmt_flags_t fmt_flags,
    Conv_inv_buf_t *inv_buf)
{
	const char *fmt;

	/*
	 * The PS_ constants defined in <sys/pset.h> are unusual
	 * in that they are negative values. The libconv code is all
	 * built around the Word type, which is unsigned. Rather than
	 * modify libconv for this one case, we simply handle
	 * these constants differently that the usual approach,
	 * and stay away from conv_invalid_val() and conv_map_ds().
	 */
	switch (id) {
	case PS_NONE:
		return (MSG_ORIG(MSG_PS_NONE));
	case PS_QUERY:
		return (MSG_ORIG(MSG_PS_QUERY));
	case PS_MYID:
		return (MSG_ORIG(MSG_PS_MYID));
	case PS_SOFT:
		return (MSG_ORIG(MSG_PS_SOFT));
	case PS_HARD:
		return (MSG_ORIG(MSG_PS_HARD));
	case PS_QUERY_TYPE:
		return (MSG_ORIG(MSG_PS_QUERY_TYPE));
	}

	fmt = (fmt_flags & CONV_FMT_DECIMAL) ?
	    MSG_ORIG(MSG_FMT_INT) : MSG_ORIG(MSG_FMT_HEXINT);
	(void) snprintf(inv_buf->buf, sizeof (inv_buf->buf), fmt, id);
	return (inv_buf->buf);
}


/*
 * Return a string describing the si_code field of
 * the siginfo_t struct.
 *
 * The meaning of si_code is dependent on both the target
 * machine (mach) as well as the signal (sig).
 */
const char *
conv_cnote_si_code(Half mach, int sig, int si_code,
    Conv_fmt_flags_t fmt_flags, Conv_inv_buf_t *inv_buf)
{

	/* Values of si_code for user generated signals */
	static const Msg	user_arr[6] = {
		MSG_SI_USER,		MSG_SI_LWP,
		MSG_SI_QUEUE,		MSG_SI_TIMER,
		MSG_SI_ASYNCIO,		MSG_SI_MESGQ
	};
	static const conv_ds_msg_t ds_msg_user_arr = {
	    CONV_DS_MSG_INIT(0, user_arr) };
	static const conv_ds_t	*ds_user_arr[] = {
		CONV_DS_ADDR(ds_msg_user_arr), NULL };


	/*
	 * Architecture dependent system generated signals. All
	 * versions of Solaris use the same set of these values.
	 */
	static const Msg	trap_arr[6] = {
		MSG_SI_TRAP_BRKPT,	MSG_SI_TRAP_TRACE,
		MSG_SI_TRAP_RWATCH,	MSG_SI_TRAP_WWATCH,
		MSG_SI_TRAP_XWATCH,	MSG_SI_TRAP_DTRACE
	};
	static const conv_ds_msg_t ds_msg_trap_arr = {
	    CONV_DS_MSG_INIT(1, trap_arr) };
	static const conv_ds_t	*ds_trap_arr[] = {
		CONV_DS_ADDR(ds_msg_trap_arr), NULL };

	static const Msg	cld_arr[6] = {
		MSG_SI_CLD_EXITED,	MSG_SI_CLD_KILLED,
		MSG_SI_CLD_DUMPED,	MSG_SI_CLD_TRAPPED,
		MSG_SI_CLD_STOPPED,	MSG_SI_CLD_CONTINUED
	};
	static const conv_ds_msg_t ds_msg_cld_arr = {
	    CONV_DS_MSG_INIT(1, cld_arr) };
	static const conv_ds_t	*ds_cld_arr[] = {
		CONV_DS_ADDR(ds_msg_cld_arr), NULL };

	static const Msg	poll_arr[6] = {
		MSG_SI_POLL_IN,		MSG_SI_POLL_OUT,
		MSG_SI_POLL_MSG,	MSG_SI_POLL_ERR,
		MSG_SI_POLL_PRI,	MSG_SI_POLL_HUP
	};
	static const conv_ds_msg_t ds_msg_poll_arr = {
	    CONV_DS_MSG_INIT(1, poll_arr) };
	static const conv_ds_t	*ds_poll_arr[] = {
		CONV_DS_ADDR(ds_msg_poll_arr), NULL };

	/*
	 * Architecture dependent system generated signals.
	 * These items (ILL, EMT, FPE, SEGV, BUS) are platform
	 * dependent. Some architectures have extra codes.
	 * The same name may have a different integer value.
	 * Multiple arrays are used when they differ, and one
	 * array when all the architectures agree.
	 */

	/* ILL */
	static const Msg	ill_arr[8] = {
		MSG_SI_ILL_ILLOPC,	MSG_SI_ILL_ILLOPN,
		MSG_SI_ILL_ILLADR,	MSG_SI_ILL_ILLTRP,
		MSG_SI_ILL_PRVOPC,	MSG_SI_ILL_PRVREG,
		MSG_SI_ILL_COPROC,	MSG_SI_ILL_BADSTK
	};
	static const conv_ds_msg_t ds_msg_ill_arr = {
	    CONV_DS_MSG_INIT(1, ill_arr) };
	static const conv_ds_t	*ds_ill_arr[] = {
		CONV_DS_ADDR(ds_msg_ill_arr), NULL };

	/* EMT */
	static const Msg	emt_arr_sparc[2] = {
		MSG_SI_EMT_TAGOVF,	MSG_SI_EMT_CPCOVF
	};
	static const conv_ds_msg_t ds_msg_emt_arr_sparc = {
	    CONV_DS_MSG_INIT(1, emt_arr_sparc) };
	static const conv_ds_t	*ds_emt_arr_sparc[] = {
		CONV_DS_ADDR(ds_msg_emt_arr_sparc), NULL };

	static const Msg	emt_arr_x86[1] = {
		MSG_SI_EMT_CPCOVF
	};
	static const conv_ds_msg_t ds_msg_emt_arr_x86 = {
	    CONV_DS_MSG_INIT(1, emt_arr_x86) };
	static const conv_ds_t	*ds_emt_arr_x86[] = {
		CONV_DS_ADDR(ds_msg_emt_arr_x86), NULL };


	/* FPE */
	static const Msg	fpe_arr_sparc[8] = {
		MSG_SI_FPE_INTDIV,	MSG_SI_FPE_INTOVF,
		MSG_SI_FPE_FLTDIV,	MSG_SI_FPE_FLTOVF,
		MSG_SI_FPE_FLTUND,	MSG_SI_FPE_FLTRES,
		MSG_SI_FPE_FLTINV,	MSG_SI_FPE_FLTSUB
	};
	static const conv_ds_msg_t ds_msg_fpe_arr_sparc = {
	    CONV_DS_MSG_INIT(1, fpe_arr_sparc) };
	static const conv_ds_t	*ds_fpe_arr_sparc[] = {
		CONV_DS_ADDR(ds_msg_fpe_arr_sparc), NULL };

	static const Msg	fpe_arr_x86[9] = {
		MSG_SI_FPE_INTDIV,	MSG_SI_FPE_INTOVF,
		MSG_SI_FPE_FLTDIV,	MSG_SI_FPE_FLTOVF,
		MSG_SI_FPE_FLTUND,	MSG_SI_FPE_FLTRES,
		MSG_SI_FPE_FLTINV,	MSG_SI_FPE_FLTSUB,
		MSG_SI_FPE_FLTDEN
	};
	static const conv_ds_msg_t ds_msg_fpe_arr_x86 = {
	    CONV_DS_MSG_INIT(1, fpe_arr_x86) };
	static const conv_ds_t	*ds_fpe_arr_x86[] = {
		CONV_DS_ADDR(ds_msg_fpe_arr_x86), NULL };

	/* SEGV */
	static const Msg	segv_arr[2] = {
		MSG_SI_SEGV_MAPERR,	MSG_SI_SEGV_ACCERR
	};
	static const conv_ds_msg_t ds_msg_segv_arr = {
	    CONV_DS_MSG_INIT(1, segv_arr) };
	static const conv_ds_t	*ds_segv_arr[] = {
		CONV_DS_ADDR(ds_msg_segv_arr), NULL };

	/* BUS */
	static const Msg	bus_arr[3] = {
		MSG_SI_BUS_ADRALN,	MSG_SI_BUS_ADRERR,
		MSG_SI_BUS_OBJERR
	};
	static const conv_ds_msg_t ds_msg_bus_arr = {
	    CONV_DS_MSG_INIT(1, bus_arr) };
	static const conv_ds_t	*ds_bus_arr[] = {
		CONV_DS_ADDR(ds_msg_bus_arr), NULL };

	enum { ARCH_NONE, ARCH_X86, ARCH_SPARC } arch;


	/* Handle the si_code values that do not depend on the signal */
	switch (si_code) {
	case SI_NOINFO:
		return (MSG_ORIG(MSG_SI_NOINFO));
	case SI_DTRACE:
		return (MSG_ORIG(MSG_SI_DTRACE));
	case SI_RCTL:
		return (MSG_ORIG(MSG_SI_RCTL));
	default:
		/* User generated signal codes are <= 0 */
		if (si_code <= 0) {
			int ndx = -si_code;

			/*
			 * If no signal was delivered, and si_code is
			 * 0, return "0" rather than "SI_USER".
			 */
			if ((si_code == 0) && (sig == 0))
				return (MSG_ORIG(MSG_GBL_ZERO));

			if (ndx >= ARRAY_NELTS(user_arr)) {
				const char *fmt;

				fmt = (fmt_flags & CONV_FMT_DECIMAL) ?
				    MSG_ORIG(MSG_FMT_INT) :
				    MSG_ORIG(MSG_FMT_HEXINT);

				(void) snprintf(inv_buf->buf,
				    sizeof (inv_buf->buf), fmt, si_code);
				return (inv_buf->buf);
			}
			return (conv_map_ds(ELFOSABI_NONE, EM_NONE, ndx,
			    ds_user_arr, fmt_flags, inv_buf));
		}
	}

	/*
	 * If we didn't return above, then this is a
	 * system generated signal, and the meaning of si_code
	 * depends on the signal that was delivered, and possibly
	 * on the target architecture.
	 */
	switch (mach) {
	case EM_386:
	case EM_AMD64:
		arch = ARCH_X86;
		break;

	case EM_SPARC:
	case EM_SPARC32PLUS:
	case EM_SPARCV9:
		arch = ARCH_X86;
		break;

	default:
		arch = ARCH_NONE;
		break;
	}

	switch (sig) {
	case SIGTRAP:
		return (conv_map_ds(ELFOSABI_NONE, EM_NONE, si_code,
		    ds_trap_arr, fmt_flags, inv_buf));

	case SIGCLD:
		return (conv_map_ds(ELFOSABI_NONE, EM_NONE, si_code,
		    ds_cld_arr, fmt_flags, inv_buf));

	case SIGPOLL:
		return (conv_map_ds(ELFOSABI_NONE, EM_NONE, si_code,
		    ds_poll_arr, fmt_flags, inv_buf));

	case SIGILL:
		return (conv_map_ds(ELFOSABI_NONE, EM_NONE, si_code,
		    ds_ill_arr, fmt_flags, inv_buf));

	case SIGEMT:
		switch (arch) {
		case ARCH_SPARC:
			return (conv_map_ds(ELFOSABI_NONE, EM_NONE, si_code,
			    ds_emt_arr_sparc, fmt_flags, inv_buf));
		case ARCH_X86:
			return (conv_map_ds(ELFOSABI_NONE, EM_NONE, si_code,
			    ds_emt_arr_x86, fmt_flags, inv_buf));
		}
		break;

	case SIGFPE:
		switch (arch) {
		case ARCH_SPARC:
			return (conv_map_ds(ELFOSABI_NONE, EM_NONE, si_code,
			    ds_fpe_arr_sparc, fmt_flags, inv_buf));
		case ARCH_X86:
			return (conv_map_ds(ELFOSABI_NONE, EM_NONE, si_code,
			    ds_fpe_arr_x86, fmt_flags, inv_buf));
		}
		break;

	case SIGSEGV:
		return (conv_map_ds(ELFOSABI_NONE, EM_NONE, si_code,
		    ds_segv_arr, fmt_flags, inv_buf));

	case SIGBUS:
		return (conv_map_ds(ELFOSABI_NONE, EM_NONE, si_code,
		    ds_bus_arr, fmt_flags, inv_buf));
	}

	/* If not recognized, format as a number */
	return (conv_invalid_val(inv_buf, si_code, fmt_flags));

}


#define	AUXAFFLGSZ	CONV_EXPN_FIELD_DEF_PREFIX_SIZE + \
	MSG_AUXV_AF_SUN_SETUGID_SIZE	+ CONV_EXPN_FIELD_DEF_SEP_SIZE + \
	MSG_AUXV_AF_SUN_HWCAPVERIFY_SIZE + CONV_EXPN_FIELD_DEF_SEP_SIZE + \
	MSG_AUXV_AF_SUN_NOPLM_SIZE	+ CONV_EXPN_FIELD_DEF_SEP_SIZE + \
	CONV_INV_BUFSIZE		+ CONV_EXPN_FIELD_DEF_SUFFIX_SIZE

/*
 * Ensure that Conv_cnote_auxv_af_buf_t is large enough:
 *
 * AUXAFFLGSZ is the real minimum size of the buffer required by
 * conv_cnote_auxv_af(). However, Conv_cnote_auxv_af_buf_t
 * uses CONV_CNOTE_AUXV_AF_BUFSIZE to set the buffer size. We do
 * things this way because the definition of AUXAFFLGSZ uses information
 * that is not available in the environment of other programs
 * that include the conv.h header file.
 */
#if (CONV_CNOTE_AUXV_AF_BUFSIZE != AUXAFFLGSZ) && !defined(__lint)
#define	REPORT_BUFSIZE AUXAFFLGSZ
#include "report_bufsize.h"
#error "CONV_CNOTE_AUXV_AF_BUFSIZE does not match AUXAFFLGSZ"
#endif

const char *
conv_cnote_auxv_af(Word flags, Conv_fmt_flags_t fmt_flags,
    Conv_cnote_auxv_af_buf_t *cnote_auxv_af_buf)
{
	static const Val_desc vda[] = {
		{ AF_SUN_SETUGID,	MSG_AUXV_AF_SUN_SETUGID },
		{ AF_SUN_HWCAPVERIFY,	MSG_AUXV_AF_SUN_HWCAPVERIFY },
		{ AF_SUN_NOPLM,		MSG_AUXV_AF_SUN_NOPLM },
		{ 0,			0 }
	};
	static CONV_EXPN_FIELD_ARG conv_arg = {
	    NULL, sizeof (cnote_auxv_af_buf->buf) };

	if (flags == 0)
		return (MSG_ORIG(MSG_GBL_ZERO));

	conv_arg.buf = cnote_auxv_af_buf->buf;
	conv_arg.oflags = conv_arg.rflags = flags;
	(void) conv_expn_field(&conv_arg, vda, fmt_flags);

	return ((const char *)cnote_auxv_af_buf->buf);
}


#define	CCFLGSZ	CONV_EXPN_FIELD_DEF_PREFIX_SIZE + \
	MSG_CC_CONTENT_STACK_SIZE	+ CONV_EXPN_FIELD_DEF_SEP_SIZE + \
	MSG_CC_CONTENT_HEAP_SIZE	+ CONV_EXPN_FIELD_DEF_SEP_SIZE + \
	MSG_CC_CONTENT_SHFILE_SIZE	+ CONV_EXPN_FIELD_DEF_SEP_SIZE + \
	MSG_CC_CONTENT_SHANON_SIZE	+ CONV_EXPN_FIELD_DEF_SEP_SIZE + \
	MSG_CC_CONTENT_TEXT_SIZE	+ CONV_EXPN_FIELD_DEF_SEP_SIZE + \
	MSG_CC_CONTENT_DATA_SIZE	+ CONV_EXPN_FIELD_DEF_SEP_SIZE + \
	MSG_CC_CONTENT_RODATA_SIZE	+ CONV_EXPN_FIELD_DEF_SEP_SIZE + \
	MSG_CC_CONTENT_ANON_SIZE	+ CONV_EXPN_FIELD_DEF_SEP_SIZE + \
	MSG_CC_CONTENT_SHM_SIZE		+ CONV_EXPN_FIELD_DEF_SEP_SIZE + \
	MSG_CC_CONTENT_ISM_SIZE		+ CONV_EXPN_FIELD_DEF_SEP_SIZE + \
	MSG_CC_CONTENT_DISM_SIZE	+ CONV_EXPN_FIELD_DEF_SEP_SIZE + \
	MSG_CC_CONTENT_CTF_SIZE		+ CONV_EXPN_FIELD_DEF_SEP_SIZE + \
	MSG_CC_CONTENT_SYMTAB_SIZE	+ CONV_EXPN_FIELD_DEF_SEP_SIZE + \
	CONV_INV_BUFSIZE		+ CONV_EXPN_FIELD_DEF_SUFFIX_SIZE

/*
 * Ensure that Conv_cnote_cc_content_buf_t is large enough:
 *
 * CCFLGSZ is the real minimum size of the buffer required by
 * conv_cnote_cc_content(). However, Conv_cnote_cc_content_buf_t
 * uses CONV_CNOTE_CC_CONTENT_BUFSIZE to set the buffer size. We do
 * things this way because the definition of CCFLGSZ uses information
 * that is not available in the environment of other programs
 * that include the conv.h header file.
 */
#if (CONV_CNOTE_CC_CONTENT_BUFSIZE != CCFLGSZ) && !defined(__lint)
#define	REPORT_BUFSIZE CCFLGSZ
#include "report_bufsize.h"
#error "CONV_CNOTE_CC_CONTENT_BUFSIZE does not match CCFLGSZ"
#endif

const char *
conv_cnote_cc_content(Lword flags, Conv_fmt_flags_t fmt_flags,
    Conv_cnote_cc_content_buf_t *cnote_cc_content_buf)
{
	/*
	 * Note: core_content_t is a 64-bit integer value, but our
	 * conv_expn_field() logic is all built around 32-bit
	 * Word values. This will probably need changing someday,
	 * but for now, we make do with the 32-bit engine. This works
	 * because the number of bits actually assigned in
	 * the core_content_t data type (<sys/corectl.h>) bits within
	 * 32-bits.
	 *
	 * The downside is that any bits set in the upper half of
	 * the flags will be ignored. At the time of this writing,
	 * that can only occur via core file corruption, which presumably
	 * would be evident in other ways.
	 */
	static const Val_desc vda[] = {
		{ (Word) CC_CONTENT_STACK,	MSG_CC_CONTENT_STACK },
		{ (Word) CC_CONTENT_HEAP,	MSG_CC_CONTENT_HEAP },
		{ (Word) CC_CONTENT_SHFILE,	MSG_CC_CONTENT_SHFILE },
		{ (Word) CC_CONTENT_SHANON,	MSG_CC_CONTENT_SHANON },
		{ (Word) CC_CONTENT_TEXT,	MSG_CC_CONTENT_TEXT },
		{ (Word) CC_CONTENT_DATA,	MSG_CC_CONTENT_DATA },
		{ (Word) CC_CONTENT_RODATA,	MSG_CC_CONTENT_RODATA },
		{ (Word) CC_CONTENT_ANON,	MSG_CC_CONTENT_ANON },
		{ (Word) CC_CONTENT_SHM,	MSG_CC_CONTENT_SHM },
		{ (Word) CC_CONTENT_ISM,	MSG_CC_CONTENT_ISM },
		{ (Word) CC_CONTENT_DISM,	MSG_CC_CONTENT_DISM },
		{ (Word) CC_CONTENT_CTF,	MSG_CC_CONTENT_CTF },
		{ (Word) CC_CONTENT_SYMTAB,	MSG_CC_CONTENT_SYMTAB },
		{ 0,			0 }
	};
	static CONV_EXPN_FIELD_ARG conv_arg = {
	    NULL, sizeof (cnote_cc_content_buf->buf) };

	if (flags == 0)
		return (MSG_ORIG(MSG_GBL_ZERO));

	conv_arg.buf = cnote_cc_content_buf->buf;
	conv_arg.oflags = conv_arg.rflags = flags;
	(void) conv_expn_field(&conv_arg, vda, fmt_flags);

	return ((const char *)cnote_cc_content_buf->buf);
}


#define	PRFLGSZ	CONV_EXPN_FIELD_DEF_PREFIX_SIZE + \
	MSG_PR_FLAGS_STOPPED_SIZE	+ CONV_EXPN_FIELD_DEF_SEP_SIZE + \
	MSG_PR_FLAGS_ISTOP_SIZE		+ CONV_EXPN_FIELD_DEF_SEP_SIZE + \
	MSG_PR_FLAGS_DSTOP_SIZE		+ CONV_EXPN_FIELD_DEF_SEP_SIZE + \
	MSG_PR_FLAGS_STEP_SIZE		+ CONV_EXPN_FIELD_DEF_SEP_SIZE + \
	MSG_PR_FLAGS_ASLEEP_SIZE	+ CONV_EXPN_FIELD_DEF_SEP_SIZE + \
	MSG_PR_FLAGS_PCINVAL_SIZE	+ CONV_EXPN_FIELD_DEF_SEP_SIZE + \
	MSG_PR_FLAGS_ASLWP_SIZE		+ CONV_EXPN_FIELD_DEF_SEP_SIZE + \
	MSG_PR_FLAGS_AGENT_SIZE		+ CONV_EXPN_FIELD_DEF_SEP_SIZE + \
	MSG_PR_FLAGS_DETACH_SIZE	+ CONV_EXPN_FIELD_DEF_SEP_SIZE + \
	MSG_PR_FLAGS_DAEMON_SIZE	+ CONV_EXPN_FIELD_DEF_SEP_SIZE + \
	MSG_PR_FLAGS_IDLE_SIZE		+ CONV_EXPN_FIELD_DEF_SEP_SIZE + \
	MSG_PR_FLAGS_ISSYS_SIZE		+ CONV_EXPN_FIELD_DEF_SEP_SIZE + \
	MSG_PR_FLAGS_VFORKP_SIZE	+ CONV_EXPN_FIELD_DEF_SEP_SIZE + \
	MSG_PR_FLAGS_ORPHAN_SIZE	+ CONV_EXPN_FIELD_DEF_SEP_SIZE + \
	MSG_PR_FLAGS_NOSIGCHLD_SIZE	+ CONV_EXPN_FIELD_DEF_SEP_SIZE + \
	MSG_PR_FLAGS_WAITPID_SIZE	+ CONV_EXPN_FIELD_DEF_SEP_SIZE + \
	MSG_PR_FLAGS_FORK_SIZE		+ CONV_EXPN_FIELD_DEF_SEP_SIZE + \
	MSG_PR_FLAGS_RLC_SIZE		+ CONV_EXPN_FIELD_DEF_SEP_SIZE + \
	MSG_PR_FLAGS_KLC_SIZE		+ CONV_EXPN_FIELD_DEF_SEP_SIZE + \
	MSG_PR_FLAGS_ASYNC_SIZE		+ CONV_EXPN_FIELD_DEF_SEP_SIZE + \
	MSG_PR_FLAGS_MSACCT_SIZE	+ CONV_EXPN_FIELD_DEF_SEP_SIZE + \
	MSG_PR_FLAGS_BPTADJ_SIZE	+ CONV_EXPN_FIELD_DEF_SEP_SIZE + \
	MSG_PR_FLAGS_PTRACE_SIZE	+ CONV_EXPN_FIELD_DEF_SEP_SIZE + \
	MSG_PR_FLAGS_MSFORK_SIZE	+ CONV_EXPN_FIELD_DEF_SEP_SIZE + \
	CONV_INV_BUFSIZE		+ CONV_EXPN_FIELD_DEF_SUFFIX_SIZE

/*
 * Ensure that Conv_cnote_pr_flags_buf_t is large enough:
 *
 * PRFLGSZ is the real minimum size of the buffer required by
 * conv_cnote_pr_flags(). However, Conv_cnote_pr_flags_buf_t
 * uses CONV_CNOTE_PR_FLAGS_BUFSIZE to set the buffer size. We do
 * things this way because the definition of PRFLGSZ uses information
 * that is not available in the environment of other programs
 * that include the conv.h header file.
 */
#if (CONV_CNOTE_PR_FLAGS_BUFSIZE != PRFLGSZ) && !defined(__lint)
#define	REPORT_BUFSIZE PRFLGSZ
#include "report_bufsize.h"
#error "CONV_CNOTE_PR_FLAGS_BUFSIZE does not match PRFLGSZ"
#endif

const char *
conv_cnote_pr_flags(int flags, Conv_fmt_flags_t fmt_flags,
    Conv_cnote_pr_flags_buf_t *cnote_pr_flags_buf)
{
	static const Val_desc vda[] = {
		{ PR_STOPPED, 		MSG_PR_FLAGS_STOPPED },
		{ PR_ISTOP,		MSG_PR_FLAGS_ISTOP },
		{ PR_DSTOP,		MSG_PR_FLAGS_DSTOP },
		{ PR_STEP,		MSG_PR_FLAGS_STEP },
		{ PR_ASLEEP,		MSG_PR_FLAGS_ASLEEP },
		{ PR_PCINVAL,		MSG_PR_FLAGS_PCINVAL },
		{ PR_ASLWP,		MSG_PR_FLAGS_ASLWP },
		{ PR_AGENT,		MSG_PR_FLAGS_AGENT },
		{ PR_DETACH,		MSG_PR_FLAGS_DETACH },
		{ PR_DAEMON,		MSG_PR_FLAGS_DAEMON },
		{ PR_IDLE,		MSG_PR_FLAGS_IDLE },
		{ PR_ISSYS,		MSG_PR_FLAGS_ISSYS },
		{ PR_VFORKP,		MSG_PR_FLAGS_VFORKP },
		{ PR_ORPHAN,		MSG_PR_FLAGS_ORPHAN },
		{ PR_NOSIGCHLD,		MSG_PR_FLAGS_NOSIGCHLD },
		{ PR_WAITPID,		MSG_PR_FLAGS_WAITPID },
		{ PR_FORK,		MSG_PR_FLAGS_FORK },
		{ PR_RLC,		MSG_PR_FLAGS_RLC },
		{ PR_KLC,		MSG_PR_FLAGS_KLC },
		{ PR_ASYNC,		MSG_PR_FLAGS_ASYNC },
		{ PR_MSACCT,		MSG_PR_FLAGS_MSACCT },
		{ PR_BPTADJ,		MSG_PR_FLAGS_BPTADJ },
		{ PR_PTRACE,		MSG_PR_FLAGS_PTRACE },
		{ PR_MSFORK,		MSG_PR_FLAGS_MSFORK },
		{ 0,			0 }
	};
	static CONV_EXPN_FIELD_ARG conv_arg = {
	    NULL, sizeof (cnote_pr_flags_buf->buf) };

	if (flags == 0)
		return (MSG_ORIG(MSG_GBL_ZERO));

	conv_arg.buf = cnote_pr_flags_buf->buf;
	conv_arg.oflags = conv_arg.rflags = flags;
	(void) conv_expn_field(&conv_arg, vda, fmt_flags);

	return ((const char *)cnote_pr_flags_buf->buf);
}


#define	OLDPRFLGSZ	CONV_EXPN_FIELD_DEF_PREFIX_SIZE + \
	MSG_PR_FLAGS_STOPPED_SIZE	+ CONV_EXPN_FIELD_DEF_SEP_SIZE + \
	MSG_PR_FLAGS_ISTOP_SIZE		+ CONV_EXPN_FIELD_DEF_SEP_SIZE + \
	MSG_PR_FLAGS_DSTOP_SIZE		+ CONV_EXPN_FIELD_DEF_SEP_SIZE + \
	MSG_PR_FLAGS_ASLEEP_SIZE	+ CONV_EXPN_FIELD_DEF_SEP_SIZE + \
	MSG_PR_FLAGS_FORK_SIZE		+ CONV_EXPN_FIELD_DEF_SEP_SIZE + \
	MSG_PR_FLAGS_RLC_SIZE		+ CONV_EXPN_FIELD_DEF_SEP_SIZE + \
	MSG_PR_FLAGS_PTRACE_SIZE	+ CONV_EXPN_FIELD_DEF_SEP_SIZE + \
	MSG_PR_FLAGS_PCINVAL_SIZE	+ CONV_EXPN_FIELD_DEF_SEP_SIZE + \
	MSG_PR_FLAGS_ISSYS_SIZE		+ CONV_EXPN_FIELD_DEF_SEP_SIZE + \
	MSG_PR_FLAGS_STEP_SIZE		+ CONV_EXPN_FIELD_DEF_SEP_SIZE + \
	MSG_PR_FLAGS_KLC_SIZE		+ CONV_EXPN_FIELD_DEF_SEP_SIZE + \
	MSG_PR_FLAGS_ASYNC_SIZE		+ CONV_EXPN_FIELD_DEF_SEP_SIZE + \
	MSG_PR_FLAGS_PCOMPAT_SIZE	+ CONV_EXPN_FIELD_DEF_SEP_SIZE + \
	MSG_PR_FLAGS_MSACCT_SIZE	+ CONV_EXPN_FIELD_DEF_SEP_SIZE + \
	MSG_PR_FLAGS_BPTADJ_SIZE	+ CONV_EXPN_FIELD_DEF_SEP_SIZE + \
	MSG_PR_FLAGS_ASLWP_SIZE		+ CONV_EXPN_FIELD_DEF_SEP_SIZE + \
	CONV_INV_BUFSIZE		+ CONV_EXPN_FIELD_DEF_SUFFIX_SIZE

/*
 * Ensure that Conv_cnote_old_pr_flags_buf_t is large enough:
 *
 * OLDPRFLGSZ is the real minimum size of the buffer required by
 * conv_cnote_old_pr_flags(). However, Conv_cnote_old_pr_flags_buf_t
 * uses CONV_CNOTE_OLD_PR_FLAGS_BUFSIZE to set the buffer size. We do
 * things this way because the definition of OLDPRFLGSZ uses information
 * that is not available in the environment of other programs
 * that include the conv.h header file.
 */
#if (CONV_CNOTE_OLD_PR_FLAGS_BUFSIZE != OLDPRFLGSZ) && !defined(__lint)
#define	REPORT_BUFSIZE OLDPRFLGSZ
#include "report_bufsize.h"
#error "CONV_CNOTE_OLD_PR_FLAGS_BUFSIZE does not match OLDPRFLGSZ"
#endif

const char *
conv_cnote_old_pr_flags(int flags, Conv_fmt_flags_t fmt_flags,
    Conv_cnote_old_pr_flags_buf_t *cnote_old_pr_flags_buf)
{
	/*
	 * <sys/old_procfs.h> defines names for many of these flags
	 * that are also defined in <sys/procfs.h>, but with different
	 * values. To avoid confusion, we don't include <sys/old_procfs.h>,
	 * and specify the values directly.
	 */
	static const Val_desc vda[] = {
		{ 0x0001,		MSG_PR_FLAGS_STOPPED },
		{ 0x0002,		MSG_PR_FLAGS_ISTOP },
		{ 0x0004,		MSG_PR_FLAGS_DSTOP },
		{ 0x0008,		MSG_PR_FLAGS_ASLEEP },
		{ 0x0010,		MSG_PR_FLAGS_FORK },
		{ 0x0020,		MSG_PR_FLAGS_RLC },
		{ 0x0040,		MSG_PR_FLAGS_PTRACE },
		{ 0x0080,		MSG_PR_FLAGS_PCINVAL },
		{ 0x0100,		MSG_PR_FLAGS_ISSYS },
		{ 0x0200,		MSG_PR_FLAGS_STEP },
		{ 0x0400,		MSG_PR_FLAGS_KLC },
		{ 0x0800,		MSG_PR_FLAGS_ASYNC },
		{ 0x1000,		MSG_PR_FLAGS_PCOMPAT },
		{ 0x2000,		MSG_PR_FLAGS_MSACCT },
		{ 0x4000,		MSG_PR_FLAGS_BPTADJ },
		{ 0x8000,		MSG_PR_FLAGS_ASLWP },
		{ 0,			0 }
	};
	static CONV_EXPN_FIELD_ARG conv_arg = {
	    NULL, sizeof (cnote_old_pr_flags_buf->buf) };

	if (flags == 0)
		return (MSG_ORIG(MSG_GBL_ZERO));

	conv_arg.buf = cnote_old_pr_flags_buf->buf;
	conv_arg.oflags = conv_arg.rflags = flags;
	(void) conv_expn_field(&conv_arg, vda, fmt_flags);

	return ((const char *)cnote_old_pr_flags_buf->buf);
}


#define	PROCFLGSZ	CONV_EXPN_FIELD_DEF_PREFIX_SIZE + \
	MSG_PROC_FLAG_SSYS_SIZE		+ CONV_EXPN_FIELD_DEF_SEP_SIZE + \
	MSG_PROC_FLAG_SMSACCT_SIZE	+ CONV_EXPN_FIELD_DEF_SEP_SIZE + \
	CONV_INV_BUFSIZE		+ CONV_EXPN_FIELD_DEF_SUFFIX_SIZE

/*
 * Ensure that Conv_cnote_proc_flag_buf_t is large enough:
 *
 * PROCFLGSZ is the real minimum size of the buffer required by
 * conv_cnote_proc_flag(). However, Conv_cnote_proc_flag_buf_t
 * uses CONV_CNOTE_PROC_FLAG_BUFSIZE to set the buffer size. We do
 * things this way because the definition of PROCFLGSZ uses information
 * that is not available in the environment of other programs
 * that include the conv.h header file.
 */
#if (CONV_CNOTE_PROC_FLAG_BUFSIZE != PROCFLGSZ) && !defined(__lint)
#define	REPORT_BUFSIZE PROCFLGSZ
#include "report_bufsize.h"
#error "CONV_CNOTE_PROC_FLAG_BUFSIZE does not match PROCFLGSZ"
#endif

const char *
conv_cnote_proc_flag(int flags, Conv_fmt_flags_t fmt_flags,
    Conv_cnote_proc_flag_buf_t *cnote_proc_flag_buf)
{
	/*
	 * Most of the proc flags are implementation dependant, and can
	 * change between releases. As such, we do not attempt to translate
	 * them to symbolic form, but simply report them in hex form.
	 * However, SMSACCT and SSYS are special, and their bit values
	 * are maintained between releases so they can be used in the
	 * psinfo_t.p_flag field. We therefore translate these items.
	 *
	 * See <system/proc.h>
	 *
	 * Note: We don't want to include <sys/proc.h> in this file, because
	 * it redefines 'struct list', which we have defined in sgs.h. As
	 * SMSACCT and SSYS are stable public values, we simply use
	 * their numeric value.
	 */
	static const Val_desc vda[] = {
		{ 0x00000001, 		MSG_PROC_FLAG_SSYS },
		{ 0x02000000,		MSG_PROC_FLAG_SMSACCT },
		{ 0,			0 }
	};
	static CONV_EXPN_FIELD_ARG conv_arg = {
	    NULL, sizeof (cnote_proc_flag_buf->buf) };

	if (flags == 0)
		return (MSG_ORIG(MSG_GBL_ZERO));

	conv_arg.buf = cnote_proc_flag_buf->buf;
	conv_arg.oflags = conv_arg.rflags = flags;
	(void) conv_expn_field(&conv_arg, vda, fmt_flags);

	return ((const char *)cnote_proc_flag_buf->buf);
}


#define	SAFLGSZ	CONV_EXPN_FIELD_DEF_PREFIX_SIZE + \
	MSG_SA_ONSTACK_SIZE		+ CONV_EXPN_FIELD_DEF_SEP_SIZE + \
	MSG_SA_RESETHAND_SIZE		+ CONV_EXPN_FIELD_DEF_SEP_SIZE + \
	MSG_SA_RESTART_SIZE		+ CONV_EXPN_FIELD_DEF_SEP_SIZE + \
	MSG_SA_SIGINFO_SIZE		+ CONV_EXPN_FIELD_DEF_SEP_SIZE + \
	MSG_SA_NODEFER_SIZE		+ CONV_EXPN_FIELD_DEF_SEP_SIZE + \
	MSG_SA_NOCLDWAIT_SIZE		+ CONV_EXPN_FIELD_DEF_SEP_SIZE + \
	MSG_SA_NOCLDSTOP_SIZE		+ CONV_EXPN_FIELD_DEF_SEP_SIZE + \
	CONV_INV_BUFSIZE		+ CONV_EXPN_FIELD_DEF_SUFFIX_SIZE

/*
 * Ensure that Conv_cnote_sa_flags_buf_t is large enough:
 *
 * SAFLGSZ is the real minimum size of the buffer required by
 * conv_cnote_sa_flags(). However, Conv_cnote_sa_flags_buf_t
 * uses CONV_CNOTE_SA_FLAGS_BUFSIZE to set the buffer size. We do
 * things this way because the definition of SAFLGSZ uses information
 * that is not available in the environment of other programs
 * that include the conv.h header file.
 */
#if (CONV_CNOTE_SA_FLAGS_BUFSIZE != SAFLGSZ) && !defined(__lint)
#define	REPORT_BUFSIZE SAFLGSZ
#include "report_bufsize.h"
#error "CONV_CNOTE_SA_FLAGS_BUFSIZE does not match SAFLGSZ"
#endif

const char *
conv_cnote_sa_flags(int flags, Conv_fmt_flags_t fmt_flags,
    Conv_cnote_sa_flags_buf_t *cnote_sa_flags_buf)
{
	static const Val_desc vda[] = {
		{ SA_ONSTACK,		MSG_SA_ONSTACK },
		{ SA_RESETHAND,		MSG_SA_RESETHAND },
		{ SA_RESTART,		MSG_SA_RESTART },
		{ SA_SIGINFO,		MSG_SA_SIGINFO },
		{ SA_NODEFER,		MSG_SA_NODEFER },
		{ SA_NOCLDWAIT,		MSG_SA_NOCLDWAIT },
		{ SA_NOCLDSTOP,		MSG_SA_NOCLDSTOP },
		{ 0,			0 }
	};
	static CONV_EXPN_FIELD_ARG conv_arg = {
	    NULL, sizeof (cnote_sa_flags_buf->buf) };

	if (flags == 0)
		return (MSG_ORIG(MSG_GBL_ZERO));

	conv_arg.buf = cnote_sa_flags_buf->buf;
	conv_arg.oflags = conv_arg.rflags = flags;
	(void) conv_expn_field(&conv_arg, vda, fmt_flags);

	return ((const char *)cnote_sa_flags_buf->buf);
}


#define	SSFLGSZ	CONV_EXPN_FIELD_DEF_PREFIX_SIZE + \
	MSG_SS_ONSTACK_SIZE		+ CONV_EXPN_FIELD_DEF_SEP_SIZE + \
	MSG_SS_DISABLE_SIZE		+ CONV_EXPN_FIELD_DEF_SEP_SIZE + \
	CONV_INV_BUFSIZE		+ CONV_EXPN_FIELD_DEF_SUFFIX_SIZE

/*
 * Ensure that Conv_cnote_ss_flags_buf_t is large enough:
 *
 * SSFLGSZ is the real minimum size of the buffer required by
 * conv_cnote_ss_flags(). However, Conv_cnote_ss_flags_buf_t
 * uses CONV_CNOTE_SS_FLAGS_BUFSIZE to set the buffer size. We do
 * things this way because the definition of SSFLGSZ uses information
 * that is not available in the environment of other programs
 * that include the conv.h header file.
 */
#if (CONV_CNOTE_SS_FLAGS_BUFSIZE != SSFLGSZ) && !defined(__lint)
#define	REPORT_BUFSIZE SSFLGSZ
#include "report_bufsize.h"
#error "CONV_CNOTE_SS_FLAGS_BUFSIZE does not match SSFLGSZ"
#endif

const char *
conv_cnote_ss_flags(int flags, Conv_fmt_flags_t fmt_flags,
    Conv_cnote_ss_flags_buf_t *cnote_ss_flags_buf)
{
	static const Val_desc vda[] = {
		{ SS_ONSTACK,		MSG_SS_ONSTACK },
		{ SS_DISABLE,		MSG_SS_DISABLE },
		{ 0,			0 }
	};
	static CONV_EXPN_FIELD_ARG conv_arg = {
	    NULL, sizeof (cnote_ss_flags_buf->buf) };

	if (flags == 0)
		return (MSG_ORIG(MSG_GBL_ZERO));

	conv_arg.buf = cnote_ss_flags_buf->buf;
	conv_arg.oflags = conv_arg.rflags = flags;
	(void) conv_expn_field(&conv_arg, vda, fmt_flags);

	return ((const char *)cnote_ss_flags_buf->buf);
}


/*
 * Solaris has a variety of types that use bitmasks to represent
 * sets of things like signals (sigset_t), faults (fltset_t), and
 * system calls (sysset_t). These types use arrays of unsigned 32-bit
 * integers to represent the set. These are public types that
 * cannot be changed, so they are generously oversized to allow
 * for future growth. Hence, there are usually unused bits.
 *
 * conv_bitmaskset() generalizes the process of displaying these items.
 */

typedef struct {
	const Val_desc	*vdp;		/* NULL, or bitmask description */
	uint32_t	unused_bits;	/* Mask of undefined bits */
} conv_bitmaskset_desc_t;

/*
 * entry:
 *	n_mask - # of 32-bit masks that make up this bitmask type.
 *	maskarr - Array of n_mask 32-bit mask values
 *	bitmask_descarr - Array of n_mask bitmask_desc_t descriptors,
 *		one for each mask, specifying the bitmask names, and
 *		a mask of the bits that are not defined by the system.
 *	fmt_flags - CONV_FMT_* values, used to specify formatting details.
 *	conv_buf - Buffer to receive formatted results
 *	conv_buf_size - Size of conv_buf, including room for NULL termination
 */
static const char *
conv_bitmaskset(uint32_t *maskarr, int n_mask,
    const conv_bitmaskset_desc_t *bitmask_descarr, Conv_fmt_flags_t fmt_flags,
    char *conv_buf, size_t conv_buf_size)
{
	CONV_EXPN_FIELD_ARG	conv_arg;
	int	i, need_sep = 0;

	/* If every bit of every mask is 0, return 0 as the result */
	for (i = 0; i < n_mask; i++)
		if (maskarr[i] != 0)
			break;
	if (i == n_mask)
		return (MSG_ORIG(MSG_GBL_ZERO));

	/*
	 * At least one bit is non-zero. Move through the masks
	 * and process each one.
	 */
	(void) memset(&conv_arg, 0, sizeof (conv_arg));
	conv_arg.bufsize = conv_buf_size;
	conv_arg.buf = conv_buf;
	if ((fmt_flags & CONV_FMT_NOBKT) == 0) {
		*conv_arg.buf++ = '[';
		*conv_arg.buf++ = ' ';
		conv_arg.bufsize -= 2;
	}

	/*
	 * conv_expn_field() orders its output with the most significant
	 * bits on the left. To preserve this ordering across the
	 * subwords or our "virtual bitmask", we need to process
	 * the sub-words in the same order, from most significant down
	 * to least significant. Since unassigned bits tend to be at
	 * the MSB end of the word, we process the unused bits first.
	 *
	 * One implication of this is that the caller should not use
	 * the unassigned bits for "abandoned" bits in the middle of
	 * a used range, but should instead define the string for
	 * that bit as being the string representation of that decimal
	 * value (i.e. "65"). That will cause the bit to be properly
	 * sorted among the named bits to either side of it.
	 */
	for (i = 0; i < n_mask; i++) {
		size_t		n;
		uint32_t	mask, unused_bits;
		const int	bits_per_mask = sizeof (mask) * 8;

		mask = maskarr[i];
		unused_bits = mask & bitmask_descarr[i].unused_bits;
		mask &= ~unused_bits;

		if (mask != 0) {

			conv_arg.oflags = conv_arg.rflags = mask;
			if (need_sep) {
				*conv_arg.buf++ = ' ';
				conv_arg.bufsize--;
			}
			need_sep = 1;
			(void) conv_expn_field(&conv_arg,
			    bitmask_descarr[i].vdp, fmt_flags | CONV_FMT_NOBKT);
			n = strlen(conv_arg.buf);
			conv_arg.bufsize -= n;
			conv_arg.buf += n;
		}

		if (unused_bits != 0) {
			uint32_t	bit = 0x00000001;
			int		j;

			for (j = 1; j <= bits_per_mask; j++, bit *= 2) {
				if ((unused_bits & bit) == 0)
					continue;

				if (need_sep) {
					*conv_arg.buf++ = ' ';
					conv_arg.bufsize--;
				}
				need_sep = 1;
				n = snprintf(conv_arg.buf, conv_arg.bufsize,
				    MSG_ORIG(MSG_FMT_WORD),
				    EC_WORD(j + (bits_per_mask * i)));
				conv_arg.buf += n;
				conv_arg.bufsize -= n;
			}
		}
	}
	if ((fmt_flags & CONV_FMT_NOBKT) == 0) {
		*conv_arg.buf++ = ' ';
		*conv_arg.buf++ = ']';
	}
	*conv_arg.buf = '\0';

	return ((const char *) conv_buf);
}


#define	SIGSET_FLAGSZ	CONV_EXPN_FIELD_DEF_PREFIX_SIZE + \
	/* sigset_t [0] - Signals [1 - 32] */ \
	MSG_SIGHUP_ALT_SIZE	+ CONV_EXPN_FIELD_DEF_SEP_SIZE + \
	MSG_SIGINT_ALT_SIZE	+ CONV_EXPN_FIELD_DEF_SEP_SIZE + \
	MSG_SIGQUIT_ALT_SIZE	+ CONV_EXPN_FIELD_DEF_SEP_SIZE + \
	MSG_SIGILL_ALT_SIZE	+ CONV_EXPN_FIELD_DEF_SEP_SIZE + \
	MSG_SIGTRAP_ALT_SIZE	+ CONV_EXPN_FIELD_DEF_SEP_SIZE + \
	MSG_SIGABRT_ALT_SIZE	+ CONV_EXPN_FIELD_DEF_SEP_SIZE + \
	MSG_SIGEMT_ALT_SIZE	+ CONV_EXPN_FIELD_DEF_SEP_SIZE + \
	MSG_SIGFPE_ALT_SIZE	+ CONV_EXPN_FIELD_DEF_SEP_SIZE + \
	MSG_SIGKILL_ALT_SIZE	+ CONV_EXPN_FIELD_DEF_SEP_SIZE + \
	MSG_SIGBUS_ALT_SIZE	+ CONV_EXPN_FIELD_DEF_SEP_SIZE + \
	MSG_SIGSEGV_ALT_SIZE	+ CONV_EXPN_FIELD_DEF_SEP_SIZE + \
	MSG_SIGSYS_ALT_SIZE	+ CONV_EXPN_FIELD_DEF_SEP_SIZE + \
	MSG_SIGPIPE_ALT_SIZE	+ CONV_EXPN_FIELD_DEF_SEP_SIZE + \
	MSG_SIGALRM_ALT_SIZE	+ CONV_EXPN_FIELD_DEF_SEP_SIZE + \
	MSG_SIGTERM_ALT_SIZE	+ CONV_EXPN_FIELD_DEF_SEP_SIZE + \
	MSG_SIGUSR1_ALT_SIZE	+ CONV_EXPN_FIELD_DEF_SEP_SIZE + \
	MSG_SIGUSR2_ALT_SIZE	+ CONV_EXPN_FIELD_DEF_SEP_SIZE + \
	MSG_SIGCHLD_ALT_SIZE	+ CONV_EXPN_FIELD_DEF_SEP_SIZE + \
	MSG_SIGPWR_ALT_SIZE	+ CONV_EXPN_FIELD_DEF_SEP_SIZE + \
	MSG_SIGWINCH_ALT_SIZE	+ CONV_EXPN_FIELD_DEF_SEP_SIZE + \
	MSG_SIGURG_ALT_SIZE	+ CONV_EXPN_FIELD_DEF_SEP_SIZE + \
	MSG_SIGPOLL_ALT_SIZE	+ CONV_EXPN_FIELD_DEF_SEP_SIZE + \
	MSG_SIGSTOP_ALT_SIZE	+ CONV_EXPN_FIELD_DEF_SEP_SIZE + \
	MSG_SIGTSTP_ALT_SIZE	+ CONV_EXPN_FIELD_DEF_SEP_SIZE + \
	MSG_SIGCONT_ALT_SIZE	+ CONV_EXPN_FIELD_DEF_SEP_SIZE + \
	MSG_SIGTTIN_ALT_SIZE	+ CONV_EXPN_FIELD_DEF_SEP_SIZE + \
	MSG_SIGTTOU_ALT_SIZE	+ CONV_EXPN_FIELD_DEF_SEP_SIZE + \
	MSG_SIGVTALRM_ALT_SIZE	+ CONV_EXPN_FIELD_DEF_SEP_SIZE + \
	MSG_SIGPROF_ALT_SIZE	+ CONV_EXPN_FIELD_DEF_SEP_SIZE + \
	MSG_SIGXCPU_ALT_SIZE	+ CONV_EXPN_FIELD_DEF_SEP_SIZE + \
	MSG_SIGXFSZ_ALT_SIZE	+ CONV_EXPN_FIELD_DEF_SEP_SIZE + \
	MSG_SIGWAITING_ALT_SIZE	+ CONV_EXPN_FIELD_DEF_SEP_SIZE + \
	\
	/* \
	 * sigset_t [1] - Signals [33 - 64] \
	 * There are 24 unused bits, each of which needs two \
	 * characters plus a separator. \
	 */ \
	MSG_SIGLWP_ALT_SIZE	+ CONV_EXPN_FIELD_DEF_SEP_SIZE + \
	MSG_SIGFREEZE_ALT_SIZE	+ CONV_EXPN_FIELD_DEF_SEP_SIZE + \
	MSG_SIGTHAW_ALT_SIZE	+ CONV_EXPN_FIELD_DEF_SEP_SIZE + \
	MSG_SIGCANCEL_ALT_SIZE	+ CONV_EXPN_FIELD_DEF_SEP_SIZE + \
	MSG_SIGLOST_ALT_SIZE	+ CONV_EXPN_FIELD_DEF_SEP_SIZE + \
	MSG_SIGXRES_ALT_SIZE	+ CONV_EXPN_FIELD_DEF_SEP_SIZE + \
	MSG_SIGJVM1_ALT_SIZE	+ CONV_EXPN_FIELD_DEF_SEP_SIZE + \
	MSG_SIGJVM2_ALT_SIZE	+ CONV_EXPN_FIELD_DEF_SEP_SIZE + \
	(24 * (2 + CONV_EXPN_FIELD_DEF_SEP_SIZE)) + \
	\
	/* \
	 * sigset_t [2] - Signals [65 - 96] \
	 * There are 32 unused bits, each of which needs two \
	 * characters plus a separator. \
	 */ \
	(32 * (2 + CONV_EXPN_FIELD_DEF_SEP_SIZE)) + \
	\
	/* \
	 * sigset_t [2] - Signals [97 - 128] \
	 * There are 32 unused bits. Three of these need two \
	 * characters, and 29 need 3. Each one needs a separator. \
	 */ \
	(3 * (2 + CONV_EXPN_FIELD_DEF_SEP_SIZE)) + \
	(29 * (3 + CONV_EXPN_FIELD_DEF_SEP_SIZE)) + \
	\
	CONV_INV_BUFSIZE	+ CONV_EXPN_FIELD_DEF_SUFFIX_SIZE

/*
 * Ensure that Conv_cnote_sigset_buf_t is large enough:
 *
 * SIGSET_FLAGSZ is the real minimum size of the buffer required by
 * conv_cnote_sigset(). However, Conv_cnote_sigset_buf_t
 * uses CONV_CNOTE_SIGSET_BUFSIZE to set the buffer size. We do
 * things this way because the definition of SIGSET_FLAGSZ uses information
 * that is not available in the environment of other programs
 * that include the conv.h header file.
 */
#if (CONV_CNOTE_SIGSET_BUFSIZE != SIGSET_FLAGSZ) && !defined(__lint)
#define	REPORT_BUFSIZE SIGSET_FLAGSZ
#include "report_bufsize.h"
#error "CONV_CNOTE_SIGSET_BUFSIZE does not match SIGSET_FLAGSZ"
#endif

const char *
conv_cnote_sigset(uint32_t *maskarr, int n_mask,
    Conv_fmt_flags_t fmt_flags, Conv_cnote_sigset_buf_t *cnote_sigset_buf)
{
#define	N_MASK 4

	static const Val_desc vda0[] = {
		{ 0x00000001,		MSG_SIGHUP_ALT },
		{ 0x00000002,		MSG_SIGINT_ALT },
		{ 0x00000004,		MSG_SIGQUIT_ALT },
		{ 0x00000008,		MSG_SIGILL_ALT },
		{ 0x00000010,		MSG_SIGTRAP_ALT },
		{ 0x00000020,		MSG_SIGABRT_ALT },
		{ 0x00000040,		MSG_SIGEMT_ALT },
		{ 0x00000080,		MSG_SIGFPE_ALT },
		{ 0x00000100,		MSG_SIGKILL_ALT },
		{ 0x00000200,		MSG_SIGBUS_ALT },
		{ 0x00000400,		MSG_SIGSEGV_ALT },
		{ 0x00000800,		MSG_SIGSYS_ALT },
		{ 0x00001000,		MSG_SIGPIPE_ALT },
		{ 0x00002000,		MSG_SIGALRM_ALT },
		{ 0x00004000,		MSG_SIGTERM_ALT },
		{ 0x00008000,		MSG_SIGUSR1_ALT },
		{ 0x00010000,		MSG_SIGUSR2_ALT },
		{ 0x00020000,		MSG_SIGCHLD_ALT },
		{ 0x00040000,		MSG_SIGPWR_ALT },
		{ 0x00080000,		MSG_SIGWINCH_ALT },
		{ 0x00100000,		MSG_SIGURG_ALT },
		{ 0x00200000,		MSG_SIGPOLL_ALT },
		{ 0x00400000,		MSG_SIGSTOP_ALT },
		{ 0x00800000,		MSG_SIGTSTP_ALT },
		{ 0x01000000,		MSG_SIGCONT_ALT },
		{ 0x02000000,		MSG_SIGTTIN_ALT },
		{ 0x04000000,		MSG_SIGTTOU_ALT },
		{ 0x08000000,		MSG_SIGVTALRM_ALT },
		{ 0x10000000,		MSG_SIGPROF_ALT },
		{ 0x20000000,		MSG_SIGXCPU_ALT },
		{ 0x40000000,		MSG_SIGXFSZ_ALT },
		{ 0x80000000,		MSG_SIGWAITING_ALT },
		{ 0,			0 }
	};
	static const Val_desc vda1[] = {
		{ 0x00000001,		MSG_SIGLWP_ALT },
		{ 0x00000002,		MSG_SIGFREEZE_ALT },
		{ 0x00000004,		MSG_SIGTHAW_ALT },
		{ 0x00000008,		MSG_SIGCANCEL_ALT },
		{ 0x00000010,		MSG_SIGLOST_ALT },
		{ 0x00000020,		MSG_SIGXRES_ALT },
		{ 0x00000040,		MSG_SIGJVM1_ALT },
		{ 0x00000080,		MSG_SIGJVM2_ALT },
		{ 0,			0 }
	};
	static const conv_bitmaskset_desc_t bitmask_desc[N_MASK] = {
		{ vda0, 0 },
		{ vda1, 0xffffff00 },
		{ NULL, 0xffffffff },
		{ NULL, 0xffffffff }
	};

	if (n_mask > N_MASK)
		n_mask = N_MASK;
	return (conv_bitmaskset(maskarr, n_mask, bitmask_desc, fmt_flags,
	    cnote_sigset_buf->buf, CONV_CNOTE_SIGSET_BUFSIZE));

#undef N_MASK
}


#define	FLTSET_FLAGSZ	CONV_EXPN_FIELD_DEF_PREFIX_SIZE + \
	/* \
	 * fltset_t[0] - Faults [1 - 32] \
	 * There are 19 unused bits, each of which needs two \
	 * characters plus a separator. \
	 */ \
	MSG_FLTILL_ALT_SIZE	+ CONV_EXPN_FIELD_DEF_SEP_SIZE + \
	MSG_FLTPRIV_ALT_SIZE	+ CONV_EXPN_FIELD_DEF_SEP_SIZE + \
	MSG_FLTBPT_ALT_SIZE	+ CONV_EXPN_FIELD_DEF_SEP_SIZE + \
	MSG_FLTTRACE_ALT_SIZE	+ CONV_EXPN_FIELD_DEF_SEP_SIZE + \
	MSG_FLTACCESS_ALT_SIZE	+ CONV_EXPN_FIELD_DEF_SEP_SIZE + \
	MSG_FLTBOUNDS_ALT_SIZE	+ CONV_EXPN_FIELD_DEF_SEP_SIZE + \
	MSG_FLTIOVF_ALT_SIZE	+ CONV_EXPN_FIELD_DEF_SEP_SIZE + \
	MSG_FLTIZDIV_ALT_SIZE	+ CONV_EXPN_FIELD_DEF_SEP_SIZE + \
	MSG_FLTFPE_ALT_SIZE	+ CONV_EXPN_FIELD_DEF_SEP_SIZE + \
	MSG_FLTSTACK_ALT_SIZE	+ CONV_EXPN_FIELD_DEF_SEP_SIZE + \
	MSG_FLTPAGE_ALT_SIZE	+ CONV_EXPN_FIELD_DEF_SEP_SIZE + \
	MSG_FLTWATCH_ALT_SIZE	+ CONV_EXPN_FIELD_DEF_SEP_SIZE + \
	MSG_FLTCPCOVF_ALT_SIZE	+ CONV_EXPN_FIELD_DEF_SEP_SIZE + \
	(19 * (2 + CONV_EXPN_FIELD_DEF_SEP_SIZE)) + \
	/* \
	 * fltset_t [1] - Faults [33 - 64] \
	 * There are 32 unused bits, each of which needs two \
	 * characters plus a separator. \
	 */ \
	(32 * (2 + CONV_EXPN_FIELD_DEF_SEP_SIZE)) + \
	/* \
	 * fltset_t [2] - Faults [65 - 96] \
	 * There are 32 unused bits, each of which needs two \
	 * characters plus a separator. \
	 */ \
	(32 * (2 + CONV_EXPN_FIELD_DEF_SEP_SIZE)) + \
	/* \
	 * fltset_t [3] - Faults [97 - 128] \
	 * There are 32 unused bits. Three of these need two \
	 * characters, and 29 need 3. Each one needs a separator. \
	 */ \
	(3 * (2 + CONV_EXPN_FIELD_DEF_SEP_SIZE)) + \
	(29 * (3 + CONV_EXPN_FIELD_DEF_SEP_SIZE)) + \
	\
	CONV_INV_BUFSIZE	+ CONV_EXPN_FIELD_DEF_SUFFIX_SIZE

/*
 * Ensure that Conv_cnote_fltset_buf_t is large enough:
 *
 * FLTSET_FLAGSZ is the real minimum size of the buffer required by
 * conv_cnote_fltset(). However, Conv_cnote_fltset_buf_t
 * uses CONV_CNOTE_FLTSET_BUFSIZE to set the buffer size. We do
 * things this way because the definition of FLTSET_FLAGSZ uses information
 * that is not available in the environment of other programs
 * that include the conv.h header file.
 */
#if (CONV_CNOTE_FLTSET_BUFSIZE != FLTSET_FLAGSZ) && !defined(__lint)
#define	REPORT_BUFSIZE FLTSET_FLAGSZ
#include "report_bufsize.h"
#error "CONV_CNOTE_FLTSET_BUFSIZE does not match FLTSET_FLAGSZ"
#endif

const char *
conv_cnote_fltset(uint32_t *maskarr, int n_mask,
    Conv_fmt_flags_t fmt_flags, Conv_cnote_fltset_buf_t *cnote_fltset_buf)
{
#define	N_MASK 4

	static const Val_desc vda0[] = {
		{ 0x00000001,		MSG_FLTILL_ALT },
		{ 0x00000002,		MSG_FLTPRIV_ALT },
		{ 0x00000004,		MSG_FLTBPT_ALT },
		{ 0x00000008,		MSG_FLTTRACE_ALT },
		{ 0x00000010,		MSG_FLTACCESS_ALT },
		{ 0x00000020,		MSG_FLTBOUNDS_ALT },
		{ 0x00000040,		MSG_FLTIOVF_ALT },
		{ 0x00000080,		MSG_FLTIZDIV_ALT },
		{ 0x00000100,		MSG_FLTFPE_ALT },
		{ 0x00000200,		MSG_FLTSTACK_ALT },
		{ 0x00000400,		MSG_FLTPAGE_ALT },
		{ 0x00000800,		MSG_FLTWATCH_ALT },
		{ 0x00001000,		MSG_FLTCPCOVF_ALT },
		{ 0,			0 }
	};
	static const conv_bitmaskset_desc_t bitmask_desc[N_MASK] = {
		{ vda0, 0xffffe000 },
		{ NULL, 0xffffffff },
		{ NULL, 0xffffffff },
		{ NULL, 0xffffffff }
	};

	if (n_mask > N_MASK)
		n_mask = N_MASK;
	return (conv_bitmaskset(maskarr, n_mask, bitmask_desc, fmt_flags,
	    cnote_fltset_buf->buf, CONV_CNOTE_FLTSET_BUFSIZE));

#undef N_MASK
}



#define	SYSSET_FLAGSZ	CONV_EXPN_FIELD_DEF_PREFIX_SIZE + \
	(512 * CONV_EXPN_FIELD_DEF_SEP_SIZE) + \
	\
	/* sysset_t[0] - System Calls [1 - 32] */ \
	MSG_SYS_EXIT_ALT_SIZE			/* 1 */ + \
	MSG_SYS_2_SIZE				/* 2 (unused) */ + \
	MSG_SYS_READ_ALT_SIZE			/* 3 */ + \
	MSG_SYS_WRITE_ALT_SIZE			/* 4 */ + \
	MSG_SYS_OPEN_ALT_SIZE			/* 5 */ + \
	MSG_SYS_CLOSE_ALT_SIZE			/* 6 */ + \
	MSG_SYS_7_SIZE				/* 7 (unused) */ + \
	MSG_SYS_8_SIZE				/* 8 (unused) */ + \
	MSG_SYS_LINK_ALT_SIZE			/* 9 */ + \
	MSG_SYS_UNLINK_ALT_SIZE			/* 10 */ + \
	MSG_SYS_11_SIZE				/* 11 (unused) */ + \
	MSG_SYS_CHDIR_ALT_SIZE			/* 12 */ + \
	MSG_SYS_TIME_ALT_SIZE			/* 13 */ + \
	MSG_SYS_MKNOD_ALT_SIZE			/* 14 */ + \
	MSG_SYS_CHMOD_ALT_SIZE			/* 15 */ + \
	MSG_SYS_CHOWN_ALT_SIZE			/* 16 */ + \
	MSG_SYS_BRK_ALT_SIZE			/* 17 */ + \
	MSG_SYS_STAT_ALT_SIZE			/* 18 */ + \
	MSG_SYS_LSEEK_ALT_SIZE			/* 19 */ + \
	MSG_SYS_GETPID_ALT_SIZE			/* 20 */ + \
	MSG_SYS_MOUNT_ALT_SIZE			/* 21 */ + \
	MSG_SYS_22_SIZE				/* 22 (unused) */ + \
	MSG_SYS_SETUID_ALT_SIZE			/* 23 */ + \
	MSG_SYS_GETUID_ALT_SIZE			/* 24 */ + \
	MSG_SYS_STIME_ALT_SIZE			/* 25 */ + \
	MSG_SYS_PCSAMPLE_ALT_SIZE		/* 26 */ + \
	MSG_SYS_ALARM_ALT_SIZE			/* 27 */ + \
	MSG_SYS_FSTAT_ALT_SIZE			/* 28 */ + \
	MSG_SYS_PAUSE_ALT_SIZE			/* 29 */ + \
	MSG_SYS_30_SIZE				/* 30 (unused) */ + \
	MSG_SYS_STTY_ALT_SIZE			/* 31 */ + \
	MSG_SYS_GTTY_ALT_SIZE			/* 32 */ + \
	\
	/* sysset_t[1] - System Calls [33 - 64] */ \
	MSG_SYS_ACCESS_ALT_SIZE			/* 33 */ + \
	MSG_SYS_NICE_ALT_SIZE			/* 34 */ + \
	MSG_SYS_STATFS_ALT_SIZE			/* 35 */ + \
	MSG_SYS_SYNC_ALT_SIZE			/* 36 */ + \
	MSG_SYS_KILL_ALT_SIZE			/* 37 */ + \
	MSG_SYS_FSTATFS_ALT_SIZE		/* 38 */ + \
	MSG_SYS_PGRPSYS_ALT_SIZE		/* 39 */ + \
	MSG_SYS_UUCOPYSTR_ALT_SIZE		/* 40 */ + \
	MSG_SYS_41_SIZE				/* 41 (unused) */ + \
	MSG_SYS_PIPE_ALT_SIZE			/* 42 */ + \
	MSG_SYS_TIMES_ALT_SIZE			/* 43 */ + \
	MSG_SYS_PROFIL_ALT_SIZE			/* 44 */ + \
	MSG_SYS_FACCESSAT_ALT_SIZE		/* 45 */ + \
	MSG_SYS_SETGID_ALT_SIZE			/* 46 */ + \
	MSG_SYS_GETGID_ALT_SIZE			/* 47 */ + \
	MSG_SYS_48_SIZE				/* 48 (unused) */ + \
	MSG_SYS_MSGSYS_ALT_SIZE			/* 49 */ + \
	MSG_SYS_SYSI86_ALT_SIZE			/* 50 */ + \
	MSG_SYS_ACCT_ALT_SIZE			/* 51 */ + \
	MSG_SYS_SHMSYS_ALT_SIZE			/* 52 */ + \
	MSG_SYS_SEMSYS_ALT_SIZE			/* 53 */ + \
	MSG_SYS_IOCTL_ALT_SIZE			/* 54 */ + \
	MSG_SYS_UADMIN_ALT_SIZE			/* 55 */ + \
	MSG_SYS_FCHOWNAT_ALT_SIZE		/* 56 */ + \
	MSG_SYS_UTSSYS_ALT_SIZE			/* 57 */ + \
	MSG_SYS_FDSYNC_ALT_SIZE			/* 58 */ + \
	MSG_SYS_EXECVE_ALT_SIZE			/* 59 */ + \
	MSG_SYS_UMASK_ALT_SIZE			/* 60 */ + \
	MSG_SYS_CHROOT_ALT_SIZE			/* 61 */ + \
	MSG_SYS_FCNTL_ALT_SIZE			/* 62 */ + \
	MSG_SYS_ULIMIT_ALT_SIZE			/* 63 */ + \
	MSG_SYS_RENAMEAT_ALT_SIZE		/* 64 */ + \
	\
	/* sysset_t[2] - System Calls [65 - 96] */ \
	MSG_SYS_UNLINKAT_ALT_SIZE		/* 65 */ + \
	MSG_SYS_FSTATAT_ALT_SIZE		/* 66 */ + \
	MSG_SYS_FSTATAT64_ALT_SIZE		/* 67 */ + \
	MSG_SYS_OPENAT_ALT_SIZE			/* 68 */ + \
	MSG_SYS_OPENAT64_ALT_SIZE		/* 69 */ + \
	MSG_SYS_TASKSYS_ALT_SIZE		/* 70 */ + \
	MSG_SYS_ACCTCTL_ALT_SIZE		/* 71 */ + \
	MSG_SYS_EXACCTSYS_ALT_SIZE		/* 72 */ + \
	MSG_SYS_GETPAGESIZES_ALT_SIZE		/* 73 */ + \
	MSG_SYS_RCTLSYS_ALT_SIZE		/* 74 */ + \
	MSG_SYS_SIDSYS_ALT_SIZE			/* 75 */ + \
	MSG_SYS_76_SIZE				/* 76 (unused) */ + \
	MSG_SYS_LWP_PARK_ALT_SIZE		/* 77 */ + \
	MSG_SYS_SENDFILEV_ALT_SIZE		/* 78 */ + \
	MSG_SYS_RMDIR_ALT_SIZE			/* 79 */ + \
	MSG_SYS_MKDIR_ALT_SIZE			/* 80 */ + \
	MSG_SYS_GETDENTS_ALT_SIZE		/* 81 */ + \
	MSG_SYS_PRIVSYS_ALT_SIZE		/* 82 */ + \
	MSG_SYS_UCREDSYS_ALT_SIZE		/* 83 */ + \
	MSG_SYS_SYSFS_ALT_SIZE			/* 84 */ + \
	MSG_SYS_GETMSG_ALT_SIZE			/* 85 */ + \
	MSG_SYS_PUTMSG_ALT_SIZE			/* 86 */ + \
	MSG_SYS_87_SIZE				/* 87 (unused) */ + \
	MSG_SYS_LSTAT_ALT_SIZE			/* 88 */ + \
	MSG_SYS_SYMLINK_ALT_SIZE		/* 89 */ + \
	MSG_SYS_READLINK_ALT_SIZE		/* 90 */ + \
	MSG_SYS_SETGROUPS_ALT_SIZE		/* 91 */ + \
	MSG_SYS_GETGROUPS_ALT_SIZE		/* 92 */ + \
	MSG_SYS_FCHMOD_ALT_SIZE			/* 93 */ + \
	MSG_SYS_FCHOWN_ALT_SIZE			/* 94 */ + \
	MSG_SYS_SIGPROCMASK_ALT_SIZE		/* 95 */ + \
	MSG_SYS_SIGSUSPEND_ALT_SIZE		/* 96 */ + \
	\
	/* sysset_t[3] - System Calls [97 - 128] */ \
	MSG_SYS_SIGALTSTACK_ALT_SIZE		/* 97 */ + \
	MSG_SYS_SIGACTION_ALT_SIZE		/* 98 */ + \
	MSG_SYS_SIGPENDING_ALT_SIZE		/* 99 */ + \
	MSG_SYS_CONTEXT_ALT_SIZE		/* 100 */ + \
	MSG_SYS_101_SIZE			/* 101 (unused) */ + \
	MSG_SYS_102_SIZE			/* 102 (unused) */ + \
	MSG_SYS_STATVFS_ALT_SIZE		/* 103 */ + \
	MSG_SYS_FSTATVFS_ALT_SIZE		/* 104 */ + \
	MSG_SYS_GETLOADAVG_ALT_SIZE		/* 105 */ + \
	MSG_SYS_NFSSYS_ALT_SIZE			/* 106 */ + \
	MSG_SYS_WAITID_ALT_SIZE			/* 107 */ + \
	MSG_SYS_SIGSENDSYS_ALT_SIZE		/* 108 */ + \
	MSG_SYS_HRTSYS_ALT_SIZE			/* 109 */ + \
	MSG_SYS_UTIMESYS_ALT_SIZE		/* 110 */ + \
	MSG_SYS_SIGRESEND_ALT_SIZE		/* 111 */ + \
	MSG_SYS_PRIOCNTLSYS_ALT_SIZE		/* 112 */ + \
	MSG_SYS_PATHCONF_ALT_SIZE		/* 113 */ + \
	MSG_SYS_MINCORE_ALT_SIZE		/* 114 */ + \
	MSG_SYS_MMAP_ALT_SIZE			/* 115 */ + \
	MSG_SYS_MPROTECT_ALT_SIZE		/* 116 */ + \
	MSG_SYS_MUNMAP_ALT_SIZE			/* 117 */ + \
	MSG_SYS_FPATHCONF_ALT_SIZE		/* 118 */ + \
	MSG_SYS_VFORK_ALT_SIZE			/* 119 */ + \
	MSG_SYS_FCHDIR_ALT_SIZE			/* 120 */ + \
	MSG_SYS_READV_ALT_SIZE			/* 121 */ + \
	MSG_SYS_WRITEV_ALT_SIZE			/* 122 */ + \
	MSG_SYS_123_SIZE			/* 123 (unused) */ + \
	MSG_SYS_124_SIZE			/* 124 (unused) */ + \
	MSG_SYS_125_SIZE			/* 125 (unused) */ + \
	MSG_SYS_126_SIZE			/* 126 (unused) */ + \
	MSG_SYS_MMAPOBJ_ALT_SIZE		/* 127 */ + \
	MSG_SYS_SETRLIMIT_ALT_SIZE		/* 128 */ + \
	\
	/* sysset_t[4] - System Calls [129 - 160] */ \
	MSG_SYS_GETRLIMIT_ALT_SIZE		/* 129 */ + \
	MSG_SYS_LCHOWN_ALT_SIZE			/* 130 */ + \
	MSG_SYS_MEMCNTL_ALT_SIZE		/* 131 */ + \
	MSG_SYS_GETPMSG_ALT_SIZE		/* 132 */ + \
	MSG_SYS_PUTPMSG_ALT_SIZE		/* 133 */ + \
	MSG_SYS_RENAME_ALT_SIZE			/* 134 */ + \
	MSG_SYS_UNAME_ALT_SIZE			/* 135 */ + \
	MSG_SYS_SETEGID_ALT_SIZE		/* 136 */ + \
	MSG_SYS_SYSCONFIG_ALT_SIZE		/* 137 */ + \
	MSG_SYS_ADJTIME_ALT_SIZE		/* 138 */ + \
	MSG_SYS_SYSTEMINFO_ALT_SIZE		/* 139 */ + \
	MSG_SYS_SHAREFS_ALT_SIZE		/* 140 */ + \
	MSG_SYS_SETEUID_ALT_SIZE		/* 141 */ + \
	MSG_SYS_FORKSYS_ALT_SIZE		/* 142 */ + \
	MSG_SYS_143_SIZE			/* 143 (unused) */ + \
	MSG_SYS_SIGTIMEDWAIT_ALT_SIZE		/* 144 */ + \
	MSG_SYS_LWP_INFO_ALT_SIZE		/* 145 */ + \
	MSG_SYS_YIELD_ALT_SIZE			/* 146 */ + \
	MSG_SYS_147_SIZE			/* 147 (unused) */ + \
	MSG_SYS_LWP_SEMA_POST_ALT_SIZE		/* 148 */ + \
	MSG_SYS_LWP_SEMA_TRYWAIT_ALT_SIZE	/* 149 */ + \
	MSG_SYS_LWP_DETACH_ALT_SIZE		/* 150 */ + \
	MSG_SYS_CORECTL_ALT_SIZE		/* 151 */ + \
	MSG_SYS_MODCTL_ALT_SIZE			/* 152 */ + \
	MSG_SYS_FCHROOT_ALT_SIZE		/* 153 */ + \
	MSG_SYS_154_SIZE			/* 154 (unused) */ + \
	MSG_SYS_VHANGUP_ALT_SIZE		/* 155 */ + \
	MSG_SYS_GETTIMEOFDAY_ALT_SIZE		/* 156 */ + \
	MSG_SYS_GETITIMER_ALT_SIZE		/* 157 */ + \
	MSG_SYS_SETITIMER_ALT_SIZE		/* 158 */ + \
	MSG_SYS_LWP_CREATE_ALT_SIZE		/* 159 */ + \
	MSG_SYS_LWP_EXIT_ALT_SIZE		/* 160 */ + \
	\
	/* sysset_t[5] - System Calls [161 - 192] */ \
	MSG_SYS_LWP_SUSPEND_ALT_SIZE		/* 161 */ + \
	MSG_SYS_LWP_CONTINUE_ALT_SIZE		/* 162 */ + \
	MSG_SYS_LWP_KILL_ALT_SIZE		/* 163 */ + \
	MSG_SYS_LWP_SELF_ALT_SIZE		/* 164 */ + \
	MSG_SYS_LWP_SIGMASK_ALT_SIZE		/* 165 */ + \
	MSG_SYS_LWP_PRIVATE_ALT_SIZE		/* 166 */ + \
	MSG_SYS_LWP_WAIT_ALT_SIZE		/* 167 */ + \
	MSG_SYS_LWP_MUTEX_WAKEUP_ALT_SIZE	/* 168 */ + \
	MSG_SYS_169_SIZE			/* 169 (unused) */ + \
	MSG_SYS_LWP_COND_WAIT_ALT_SIZE		/* 170 */ + \
	MSG_SYS_LWP_COND_SIGNAL_ALT_SIZE	/* 171 */ + \
	MSG_SYS_LWP_COND_BROADCAST_ALT_SIZE	/* 172 */ + \
	MSG_SYS_PREAD_ALT_SIZE			/* 173 */ + \
	MSG_SYS_PWRITE_ALT_SIZE			/* 174 */ + \
	MSG_SYS_LLSEEK_ALT_SIZE			/* 175 */ + \
	MSG_SYS_INST_SYNC_ALT_SIZE		/* 176 */ + \
	MSG_SYS_BRAND_ALT_SIZE			/* 177 */ + \
	MSG_SYS_KAIO_ALT_SIZE			/* 178 */ + \
	MSG_SYS_CPC_ALT_SIZE			/* 179 */ + \
	MSG_SYS_LGRPSYS_ALT_SIZE		/* 180 */ + \
	MSG_SYS_RUSAGESYS_ALT_SIZE		/* 181 */ + \
	MSG_SYS_PORT_ALT_SIZE			/* 182 */ + \
	MSG_SYS_POLLSYS_ALT_SIZE		/* 183 */ + \
	MSG_SYS_LABELSYS_ALT_SIZE		/* 184 */ + \
	MSG_SYS_ACL_ALT_SIZE			/* 185 */ + \
	MSG_SYS_AUDITSYS_ALT_SIZE		/* 186 */ + \
	MSG_SYS_PROCESSOR_BIND_ALT_SIZE		/* 187 */ + \
	MSG_SYS_PROCESSOR_INFO_ALT_SIZE		/* 188 */ + \
	MSG_SYS_P_ONLINE_ALT_SIZE		/* 189 */ + \
	MSG_SYS_SIGQUEUE_ALT_SIZE		/* 190 */ + \
	MSG_SYS_CLOCK_GETTIME_ALT_SIZE		/* 191 */ + \
	MSG_SYS_CLOCK_SETTIME_ALT_SIZE		/* 192 */ + \
	\
	/* sysset_t[6] - System Calls [193 - 224] */ \
	MSG_SYS_CLOCK_GETRES_ALT_SIZE		/* 193 */ + \
	MSG_SYS_TIMER_CREATE_ALT_SIZE		/* 194 */ + \
	MSG_SYS_TIMER_DELETE_ALT_SIZE		/* 195 */ + \
	MSG_SYS_TIMER_SETTIME_ALT_SIZE		/* 196 */ + \
	MSG_SYS_TIMER_GETTIME_ALT_SIZE		/* 197 */ + \
	MSG_SYS_TIMER_GETOVERRUN_ALT_SIZE	/* 198 */ + \
	MSG_SYS_NANOSLEEP_ALT_SIZE		/* 199 */ + \
	MSG_SYS_FACL_ALT_SIZE			/* 200 */ + \
	MSG_SYS_DOOR_ALT_SIZE			/* 201 */ + \
	MSG_SYS_SETREUID_ALT_SIZE		/* 202 */ + \
	MSG_SYS_SETREGID_ALT_SIZE		/* 203 */ + \
	MSG_SYS_INSTALL_UTRAP_ALT_SIZE		/* 204 */ + \
	MSG_SYS_SIGNOTIFY_ALT_SIZE		/* 205 */ + \
	MSG_SYS_SCHEDCTL_ALT_SIZE		/* 206 */ + \
	MSG_SYS_PSET_ALT_SIZE			/* 207 */ + \
	MSG_SYS_SPARC_UTRAP_INSTALL_ALT_SIZE	/* 208 */ + \
	MSG_SYS_RESOLVEPATH_ALT_SIZE		/* 209 */ + \
	MSG_SYS_LWP_MUTEX_TIMEDLOCK_ALT_SIZE	/* 210 */ + \
	MSG_SYS_LWP_SEMA_TIMEDWAIT_ALT_SIZE	/* 211 */ + \
	MSG_SYS_LWP_RWLOCK_SYS_ALT_SIZE		/* 212 */ + \
	MSG_SYS_GETDENTS64_ALT_SIZE		/* 213 */ + \
	MSG_SYS_MMAP64_ALT_SIZE			/* 214 */ + \
	MSG_SYS_STAT64_ALT_SIZE			/* 215 */ + \
	MSG_SYS_LSTAT64_ALT_SIZE		/* 216 */ + \
	MSG_SYS_FSTAT64_ALT_SIZE		/* 217 */ + \
	MSG_SYS_STATVFS64_ALT_SIZE		/* 218 */ + \
	MSG_SYS_FSTATVFS64_ALT_SIZE		/* 219 */ + \
	MSG_SYS_SETRLIMIT64_ALT_SIZE		/* 220 */ + \
	MSG_SYS_GETRLIMIT64_ALT_SIZE		/* 221 */ + \
	MSG_SYS_PREAD64_ALT_SIZE		/* 222 */ + \
	MSG_SYS_PWRITE64_ALT_SIZE		/* 223 */ + \
	MSG_SYS_224_SIZE			/* 224 (unused) */ + \
	\
	/* sysset_t[7] - System Calls [225 - 256] */ \
	MSG_SYS_OPEN64_ALT_SIZE			/* 225 */ + \
	MSG_SYS_RPCSYS_ALT_SIZE			/* 226 */ + \
	MSG_SYS_ZONE_ALT_SIZE			/* 227 */ + \
	MSG_SYS_AUTOFSSYS_ALT_SIZE		/* 228 */ + \
	MSG_SYS_GETCWD_ALT_SIZE			/* 229 */ + \
	MSG_SYS_SO_SOCKET_ALT_SIZE		/* 230 */ + \
	MSG_SYS_SO_SOCKETPAIR_ALT_SIZE		/* 231 */ + \
	MSG_SYS_BIND_ALT_SIZE			/* 232 */ + \
	MSG_SYS_LISTEN_ALT_SIZE			/* 233 */ + \
	MSG_SYS_ACCEPT_ALT_SIZE			/* 234 */ + \
	MSG_SYS_CONNECT_ALT_SIZE		/* 235 */ + \
	MSG_SYS_SHUTDOWN_ALT_SIZE		/* 236 */ + \
	MSG_SYS_RECV_ALT_SIZE			/* 237 */ + \
	MSG_SYS_RECVFROM_ALT_SIZE		/* 238 */ + \
	MSG_SYS_RECVMSG_ALT_SIZE		/* 239 */ + \
	MSG_SYS_SEND_ALT_SIZE			/* 240 */ + \
	MSG_SYS_SENDMSG_ALT_SIZE		/* 241 */ + \
	MSG_SYS_SENDTO_ALT_SIZE			/* 242 */ + \
	MSG_SYS_GETPEERNAME_ALT_SIZE		/* 243 */ + \
	MSG_SYS_GETSOCKNAME_ALT_SIZE		/* 244 */ + \
	MSG_SYS_GETSOCKOPT_ALT_SIZE		/* 245 */ + \
	MSG_SYS_SETSOCKOPT_ALT_SIZE		/* 246 */ + \
	MSG_SYS_SOCKCONFIG_ALT_SIZE		/* 247 */ + \
	MSG_SYS_NTP_GETTIME_ALT_SIZE		/* 248 */ + \
	MSG_SYS_NTP_ADJTIME_ALT_SIZE		/* 249 */ + \
	MSG_SYS_LWP_MUTEX_UNLOCK_ALT_SIZE	/* 250 */ + \
	MSG_SYS_LWP_MUTEX_TRYLOCK_ALT_SIZE	/* 251 */ + \
	MSG_SYS_LWP_MUTEX_REGISTER_ALT_SIZE	/* 252 */ + \
	MSG_SYS_CLADM_ALT_SIZE			/* 253 */ + \
	MSG_SYS_UUCOPY_ALT_SIZE			/* 254 */ + \
	MSG_SYS_UMOUNT2_ALT_SIZE		/* 255 */ + \
	3					/* 256 (unused) */ + \
	\
	/* sysset_t[8] - System Calls [257 - 288] */ \
	(32 * 3)				/* 257 - 288 (unused) */ + \
	\
	/* sysset_t[9] - System Calls [289 - 320] */ \
	(32 * 3)				/* 289 - 320 (unused) */ + \
	\
	/* sysset_t[10] - System Calls [321 - 352] */ \
	(32 * 3)				/* 321 - 352 (unused) */ + \
	\
	/* sysset_t[11] - System Calls [353 - 384] */ \
	(32 * 3)				/* 353 - 384 (unused) */ + \
	\
	/* sysset_t[12] - System Calls [385 - 416] */ \
	(32 * 3)				/* 385 - 416 (unused) */ + \
	\
	/* sysset_t[13] - System Calls [417 - 448] */ \
	(32 * 3)				/* 417 - 448 (unused) */ + \
	\
	/* sysset_t[14] - System Calls [449 - 480] */ \
	(32 * 3)				/* 449 - 480 (unused) */ + \
	\
	/* sysset_t[15] - System Calls [481 - 512] */ \
	(32 * 3)				/* 481 - 512 (unused) */ + \
	\
	CONV_INV_BUFSIZE	+ CONV_EXPN_FIELD_DEF_SUFFIX_SIZE

/*
 * Ensure that Conv_cnote_sysset_buf_t is large enough:
 *
 * SYSSET_FLAGSZ is the real minimum size of the buffer required by
 * conv_cnote_sysset(). However, Conv_cnote_sysset_buf_t
 * uses CONV_CNOTE_SYSSET_BUFSIZE to set the buffer size. We do
 * things this way because the definition of SYSSET_FLAGSZ uses information
 * that is not available in the environment of other programs
 * that include the conv.h header file.
 */
#if (CONV_CNOTE_SYSSET_BUFSIZE != SYSSET_FLAGSZ) && !defined(__lint)
#define	REPORT_BUFSIZE SYSSET_FLAGSZ
#include "report_bufsize.h"
#error "CONV_CNOTE_SYSSET_BUFSIZE does not match SYSSET_FLAGSZ"
#endif

const char *
conv_cnote_sysset(uint32_t *maskarr, int n_mask,
    Conv_fmt_flags_t fmt_flags, Conv_cnote_sysset_buf_t *cnote_sysset_buf)
{
#define	N_MASK 16

	static const Val_desc vda0[] = {	/* System Calls [1 - 32] */
		{ 0x00000001,	MSG_SYS_EXIT_ALT },
		{ 0x00000002,	MSG_SYS_2 },
		{ 0x00000004,	MSG_SYS_READ_ALT },
		{ 0x00000008,	MSG_SYS_WRITE_ALT },
		{ 0x00000010,	MSG_SYS_OPEN_ALT },
		{ 0x00000020,	MSG_SYS_CLOSE_ALT },
		{ 0x00000040,	MSG_SYS_7 },
		{ 0x00000080,	MSG_SYS_8 },
		{ 0x00000100,	MSG_SYS_LINK_ALT },
		{ 0x00000200,	MSG_SYS_UNLINK_ALT },
		{ 0x00000400,	MSG_SYS_11 },
		{ 0x00000800,	MSG_SYS_CHDIR_ALT },
		{ 0x00001000,	MSG_SYS_TIME_ALT },
		{ 0x00002000,	MSG_SYS_MKNOD_ALT },
		{ 0x00004000,	MSG_SYS_CHMOD_ALT },
		{ 0x00008000,	MSG_SYS_CHOWN_ALT },
		{ 0x00010000,	MSG_SYS_BRK_ALT },
		{ 0x00020000,	MSG_SYS_STAT_ALT },
		{ 0x00040000,	MSG_SYS_LSEEK_ALT },
		{ 0x00080000,	MSG_SYS_GETPID_ALT },
		{ 0x00100000,	MSG_SYS_MOUNT_ALT },
		{ 0x00200000,	MSG_SYS_22 },
		{ 0x00400000,	MSG_SYS_SETUID_ALT },
		{ 0x00800000,	MSG_SYS_GETUID_ALT },
		{ 0x01000000,	MSG_SYS_STIME_ALT },
		{ 0x02000000,	MSG_SYS_PCSAMPLE_ALT },
		{ 0x04000000,	MSG_SYS_ALARM_ALT },
		{ 0x08000000,	MSG_SYS_FSTAT_ALT },
		{ 0x10000000,	MSG_SYS_PAUSE_ALT },
		{ 0x20000000,	MSG_SYS_30 },
		{ 0x40000000,	MSG_SYS_STTY_ALT },
		{ 0x80000000,	MSG_SYS_GTTY_ALT },
		{ 0,		0 }
	};
	static const Val_desc vda1[] = {	/* System Calls [33 - 64] */
		{ 0x00000001,	MSG_SYS_ACCESS_ALT },
		{ 0x00000002,	MSG_SYS_NICE_ALT },
		{ 0x00000004,	MSG_SYS_STATFS_ALT },
		{ 0x00000008,	MSG_SYS_SYNC_ALT },
		{ 0x00000010,	MSG_SYS_KILL_ALT },
		{ 0x00000020,	MSG_SYS_FSTATFS_ALT },
		{ 0x00000040,	MSG_SYS_PGRPSYS_ALT },
		{ 0x00000080,	MSG_SYS_UUCOPYSTR_ALT },
		{ 0x00000100,	MSG_SYS_41 },
		{ 0x00000200,	MSG_SYS_PIPE_ALT },
		{ 0x00000400,	MSG_SYS_TIMES_ALT },
		{ 0x00000800,	MSG_SYS_PROFIL_ALT },
		{ 0x00001000,	MSG_SYS_FACCESSAT_ALT },
		{ 0x00002000,	MSG_SYS_SETGID_ALT },
		{ 0x00004000,	MSG_SYS_GETGID_ALT },
		{ 0x00008000,	MSG_SYS_48 },
		{ 0x00010000,	MSG_SYS_MSGSYS_ALT },
		{ 0x00020000,	MSG_SYS_SYSI86_ALT },
		{ 0x00040000,	MSG_SYS_ACCT_ALT },
		{ 0x00080000,	MSG_SYS_SHMSYS_ALT },
		{ 0x00100000,	MSG_SYS_SEMSYS_ALT },
		{ 0x00200000,	MSG_SYS_IOCTL_ALT },
		{ 0x00400000,	MSG_SYS_UADMIN_ALT },
		{ 0x00800000,	MSG_SYS_FCHOWNAT_ALT },
		{ 0x01000000,	MSG_SYS_UTSSYS_ALT },
		{ 0x0200000,	MSG_SYS_FDSYNC_ALT },
		{ 0x04000000,	MSG_SYS_EXECVE_ALT },
		{ 0x08000000,	MSG_SYS_UMASK_ALT },
		{ 0x10000000,	MSG_SYS_CHROOT_ALT },
		{ 0x20000000,	MSG_SYS_FCNTL_ALT },
		{ 0x40000000,	MSG_SYS_ULIMIT_ALT },
		{ 0x80000000,	MSG_SYS_RENAMEAT_ALT },
		{ 0,		0 }
	};
	static const Val_desc vda2[] = {	/* System Calls [65 - 96] */
		{ 0x00000001,	MSG_SYS_UNLINKAT_ALT },
		{ 0x00000002,	MSG_SYS_FSTATAT_ALT },
		{ 0x00000004,	MSG_SYS_FSTATAT64_ALT },
		{ 0x00000008,	MSG_SYS_OPENAT_ALT },
		{ 0x00000010,	MSG_SYS_OPENAT64_ALT },
		{ 0x00000020,	MSG_SYS_TASKSYS_ALT },
		{ 0x00000040,	MSG_SYS_ACCTCTL_ALT },
		{ 0x00000080,	MSG_SYS_EXACCTSYS_ALT },
		{ 0x00000100,	MSG_SYS_GETPAGESIZES_ALT },
		{ 0x00000200,	MSG_SYS_RCTLSYS_ALT },
		{ 0x00000400,	MSG_SYS_SIDSYS_ALT },
		{ 0x00000800,	MSG_SYS_76 },
		{ 0x00001000,	MSG_SYS_LWP_PARK_ALT },
		{ 0x00002000,	MSG_SYS_SENDFILEV_ALT },
		{ 0x00004000,	MSG_SYS_RMDIR_ALT },
		{ 0x00008000,	MSG_SYS_MKDIR_ALT },
		{ 0x00010000,	MSG_SYS_GETDENTS_ALT },
		{ 0x00020000,	MSG_SYS_PRIVSYS_ALT },
		{ 0x00040000,	MSG_SYS_UCREDSYS_ALT },
		{ 0x00080000,	MSG_SYS_SYSFS_ALT },
		{ 0x00100000,	MSG_SYS_GETMSG_ALT },
		{ 0x00200000,	MSG_SYS_PUTMSG_ALT },
		{ 0x00400000,	MSG_SYS_87 },
		{ 0x00800000,	MSG_SYS_LSTAT_ALT },
		{ 0x01000000,	MSG_SYS_SYMLINK_ALT },
		{ 0x02000000,	MSG_SYS_READLINK_ALT },
		{ 0x04000000,	MSG_SYS_SETGROUPS_ALT },
		{ 0x08000000,	MSG_SYS_GETGROUPS_ALT },
		{ 0x10000000,	MSG_SYS_FCHMOD_ALT },
		{ 0x20000000,	MSG_SYS_FCHOWN_ALT },
		{ 0x40000000,	MSG_SYS_SIGPROCMASK_ALT },
		{ 0x80000000,	MSG_SYS_SIGSUSPEND_ALT },
		{ 0,		0 }
	};
	static const Val_desc vda3[] = {	/* System Calls [97 - 128] */
		{ 0x00000001,	MSG_SYS_SIGALTSTACK_ALT },
		{ 0x00000002,	MSG_SYS_SIGACTION_ALT },
		{ 0x00000004,	MSG_SYS_SIGPENDING_ALT },
		{ 0x00000008,	MSG_SYS_CONTEXT_ALT },
		{ 0x00000010,	MSG_SYS_101 },
		{ 0x00000020,	MSG_SYS_102 },
		{ 0x00000040,	MSG_SYS_STATVFS_ALT },
		{ 0x00000080,	MSG_SYS_FSTATVFS_ALT },
		{ 0x00000100,	MSG_SYS_GETLOADAVG_ALT },
		{ 0x00000200,	MSG_SYS_NFSSYS_ALT },
		{ 0x00000400,	MSG_SYS_WAITID_ALT },
		{ 0x00000800,	MSG_SYS_SIGSENDSYS_ALT },
		{ 0x00001000,	MSG_SYS_HRTSYS_ALT },
		{ 0x00002000,	MSG_SYS_UTIMESYS_ALT },
		{ 0x00004000,	MSG_SYS_SIGRESEND_ALT },
		{ 0x00008000,	MSG_SYS_PRIOCNTLSYS_ALT },
		{ 0x00010000,	MSG_SYS_PATHCONF_ALT },
		{ 0x00020000,	MSG_SYS_MINCORE_ALT },
		{ 0x00040000,	MSG_SYS_MMAP_ALT },
		{ 0x00080000,	MSG_SYS_MPROTECT_ALT },
		{ 0x00100000,	MSG_SYS_MUNMAP_ALT },
		{ 0x00200000,	MSG_SYS_FPATHCONF_ALT },
		{ 0x00400000,	MSG_SYS_VFORK_ALT },
		{ 0x00800000,	MSG_SYS_FCHDIR_ALT },
		{ 0x01000000,	MSG_SYS_READV_ALT },
		{ 0x02000000,	MSG_SYS_WRITEV_ALT },
		{ 0x04000000,	MSG_SYS_123 },
		{ 0x08000000,	MSG_SYS_124 },
		{ 0x10000000,	MSG_SYS_125 },
		{ 0x20000000,	MSG_SYS_126 },
		{ 0x40000000,	MSG_SYS_MMAPOBJ_ALT },
		{ 0x80000000,	MSG_SYS_SETRLIMIT_ALT },
		{ 0,			0 }
	};
	static const Val_desc vda4[] = {	/* System Calls [129 - 160] */
		{ 0x00000001,	MSG_SYS_GETRLIMIT_ALT },
		{ 0x00000002,	MSG_SYS_LCHOWN_ALT },
		{ 0x00000004,	MSG_SYS_MEMCNTL_ALT },
		{ 0x00000008,	MSG_SYS_GETPMSG_ALT },
		{ 0x00000010,	MSG_SYS_PUTPMSG_ALT },
		{ 0x00000020,	MSG_SYS_RENAME_ALT },
		{ 0x00000040,	MSG_SYS_UNAME_ALT },
		{ 0x00000080,	MSG_SYS_SETEGID_ALT },
		{ 0x00000100,	MSG_SYS_SYSCONFIG_ALT },
		{ 0x00000200,	MSG_SYS_ADJTIME_ALT },
		{ 0x00000400,	MSG_SYS_SYSTEMINFO_ALT },
		{ 0x00000800,	MSG_SYS_SHAREFS_ALT },
		{ 0x00001000,	MSG_SYS_SETEUID_ALT },
		{ 0x00002000,	MSG_SYS_FORKSYS_ALT },
		{ 0x00004000,	MSG_SYS_143 },
		{ 0x00008000,	MSG_SYS_SIGTIMEDWAIT_ALT },
		{ 0x00010000,	MSG_SYS_LWP_INFO_ALT },
		{ 0x00020000,	MSG_SYS_YIELD_ALT },
		{ 0x00040000,	MSG_SYS_147 },
		{ 0x00080000,	MSG_SYS_LWP_SEMA_POST_ALT },
		{ 0x00100000,	MSG_SYS_LWP_SEMA_TRYWAIT_ALT },
		{ 0x00200000,	MSG_SYS_LWP_DETACH_ALT },
		{ 0x00400000,	MSG_SYS_CORECTL_ALT },
		{ 0x00800000,	MSG_SYS_MODCTL_ALT },
		{ 0x01000000,	MSG_SYS_FCHROOT_ALT },
		{ 0x02000000,	MSG_SYS_154 },
		{ 0x04000000,	MSG_SYS_VHANGUP_ALT },
		{ 0x08000000,	MSG_SYS_GETTIMEOFDAY_ALT },
		{ 0x10000000,	MSG_SYS_GETITIMER_ALT },
		{ 0x20000000,	MSG_SYS_SETITIMER_ALT },
		{ 0x40000000,	MSG_SYS_LWP_CREATE_ALT },
		{ 0x80000000,	MSG_SYS_LWP_EXIT_ALT },
		{ 0,		0 }
	};
	static const Val_desc vda5[] = {	/* System Calls [161 - 192] */
		{ 0x00000001,	MSG_SYS_LWP_SUSPEND_ALT },
		{ 0x00000002,	MSG_SYS_LWP_CONTINUE_ALT },
		{ 0x00000004,	MSG_SYS_LWP_KILL_ALT },
		{ 0x00000008,	MSG_SYS_LWP_SELF_ALT },
		{ 0x00000010,	MSG_SYS_LWP_SIGMASK_ALT },
		{ 0x00000020,	MSG_SYS_LWP_PRIVATE_ALT },
		{ 0x00000040,	MSG_SYS_LWP_WAIT_ALT },
		{ 0x00000080,	MSG_SYS_LWP_MUTEX_WAKEUP_ALT },
		{ 0x00000100,	MSG_SYS_169 },
		{ 0x00000200,	MSG_SYS_LWP_COND_WAIT_ALT },
		{ 0x00000400,	MSG_SYS_LWP_COND_SIGNAL_ALT },
		{ 0x00000800,	MSG_SYS_LWP_COND_BROADCAST_ALT },
		{ 0x00001000,	MSG_SYS_PREAD_ALT },
		{ 0x00002000,	MSG_SYS_PWRITE_ALT },
		{ 0x00004000,	MSG_SYS_LLSEEK_ALT },
		{ 0x00008000,	MSG_SYS_INST_SYNC_ALT },
		{ 0x00010000,	MSG_SYS_BRAND_ALT },
		{ 0x00020000,	MSG_SYS_KAIO_ALT },
		{ 0x00040000,	MSG_SYS_CPC_ALT },
		{ 0x00080000,	MSG_SYS_LGRPSYS_ALT },
		{ 0x00100000,	MSG_SYS_RUSAGESYS_ALT },
		{ 0x00200000,	MSG_SYS_PORT_ALT },
		{ 0x00400000,	MSG_SYS_POLLSYS_ALT },
		{ 0x00800000,	MSG_SYS_LABELSYS_ALT },
		{ 0x01000000,	MSG_SYS_ACL_ALT },
		{ 0x02000000,	MSG_SYS_AUDITSYS_ALT },
		{ 0x04000000,	MSG_SYS_PROCESSOR_BIND_ALT },
		{ 0x08000000,	MSG_SYS_PROCESSOR_INFO_ALT },
		{ 0x10000000,	MSG_SYS_P_ONLINE_ALT },
		{ 0x20000000,	MSG_SYS_SIGQUEUE_ALT },
		{ 0x40000000,	MSG_SYS_CLOCK_GETTIME_ALT },
		{ 0x80000000,	MSG_SYS_CLOCK_SETTIME_ALT },
		{ 0,		0 }
	};
	static const Val_desc vda6[] = {	/* System Calls [193 - 224] */
		{ 0x00000001,	MSG_SYS_CLOCK_GETRES_ALT },
		{ 0x00000002,	MSG_SYS_TIMER_CREATE_ALT },
		{ 0x00000004,	MSG_SYS_TIMER_DELETE_ALT },
		{ 0x00000008,	MSG_SYS_TIMER_SETTIME_ALT },
		{ 0x00000010,	MSG_SYS_TIMER_GETTIME_ALT },
		{ 0x00000020,	MSG_SYS_TIMER_GETOVERRUN_ALT },
		{ 0x00000040,	MSG_SYS_NANOSLEEP_ALT },
		{ 0x00000080,	MSG_SYS_FACL_ALT },
		{ 0x00000100,	MSG_SYS_DOOR_ALT },
		{ 0x00000200,	MSG_SYS_SETREUID_ALT },
		{ 0x00000400,	MSG_SYS_SETREGID_ALT },
		{ 0x00000800,	MSG_SYS_INSTALL_UTRAP_ALT },
		{ 0x00001000,	MSG_SYS_SIGNOTIFY_ALT },
		{ 0x00002000,	MSG_SYS_SCHEDCTL_ALT },
		{ 0x00004000,	MSG_SYS_PSET_ALT },
		{ 0x00008000,	MSG_SYS_SPARC_UTRAP_INSTALL_ALT },
		{ 0x00010000,	MSG_SYS_RESOLVEPATH_ALT },
		{ 0x00020000,	MSG_SYS_LWP_MUTEX_TIMEDLOCK_ALT },
		{ 0x00040000,	MSG_SYS_LWP_SEMA_TIMEDWAIT_ALT },
		{ 0x00080000,	MSG_SYS_LWP_RWLOCK_SYS_ALT },
		{ 0x00100000,	MSG_SYS_GETDENTS64_ALT },
		{ 0x00200000,	MSG_SYS_MMAP64_ALT },
		{ 0x00400000,	MSG_SYS_STAT64_ALT },
		{ 0x00800000,	MSG_SYS_LSTAT64_ALT },
		{ 0x01000000,	MSG_SYS_FSTAT64_ALT },
		{ 0x02000000,	MSG_SYS_STATVFS64_ALT },
		{ 0x04000000,	MSG_SYS_FSTATVFS64_ALT },
		{ 0x08000000,	MSG_SYS_SETRLIMIT64_ALT },
		{ 0x10000000,	MSG_SYS_GETRLIMIT64_ALT },
		{ 0x20000000,	MSG_SYS_PREAD64_ALT },
		{ 0x40000000,	MSG_SYS_PWRITE64_ALT },
		{ 0x80000000,	MSG_SYS_224 },
		{ 0,			0 }
	};
	static const Val_desc vda7[] = {	/* System Calls [225 - 256] */
		{ 0x00000001,	MSG_SYS_OPEN64_ALT },
		{ 0x00000002,	MSG_SYS_RPCSYS_ALT },
		{ 0x00000004,	MSG_SYS_ZONE_ALT },
		{ 0x00000008,	MSG_SYS_AUTOFSSYS_ALT },
		{ 0x00000010,	MSG_SYS_GETCWD_ALT },
		{ 0x00000020,	MSG_SYS_SO_SOCKET_ALT },
		{ 0x00000040,	MSG_SYS_SO_SOCKETPAIR_ALT },
		{ 0x00000080,	MSG_SYS_BIND_ALT },
		{ 0x00000100,	MSG_SYS_LISTEN_ALT },
		{ 0x00000200,	MSG_SYS_ACCEPT_ALT },
		{ 0x00000400,	MSG_SYS_CONNECT_ALT },
		{ 0x00000800,	MSG_SYS_SHUTDOWN_ALT },
		{ 0x00001000,	MSG_SYS_RECV_ALT },
		{ 0x00002000,	MSG_SYS_RECVFROM_ALT },
		{ 0x00004000,	MSG_SYS_RECVMSG_ALT },
		{ 0x00008000,	MSG_SYS_SEND_ALT },
		{ 0x00010000,	MSG_SYS_SENDMSG_ALT },
		{ 0x00020000,	MSG_SYS_SENDTO_ALT },
		{ 0x00040000,	MSG_SYS_GETPEERNAME_ALT },
		{ 0x00080000,	MSG_SYS_GETSOCKNAME_ALT },
		{ 0x00100000,	MSG_SYS_GETSOCKOPT_ALT },
		{ 0x00200000,	MSG_SYS_SETSOCKOPT_ALT },
		{ 0x00400000,	MSG_SYS_SOCKCONFIG_ALT },
		{ 0x00800000,	MSG_SYS_NTP_GETTIME_ALT },
		{ 0x01000000,	MSG_SYS_NTP_ADJTIME_ALT },
		{ 0x02000000,	MSG_SYS_LWP_MUTEX_UNLOCK_ALT },
		{ 0x04000000,	MSG_SYS_LWP_MUTEX_TRYLOCK_ALT },
		{ 0x08000000,	MSG_SYS_LWP_MUTEX_REGISTER_ALT },
		{ 0x10000000,	MSG_SYS_CLADM_ALT },
		{ 0x20000000,	MSG_SYS_UUCOPY_ALT },
		{ 0x40000000,	MSG_SYS_UMOUNT2_ALT },
		/* 256 (unused) */
		{ 0,		0 }
	};
	static const conv_bitmaskset_desc_t bitmask_desc[N_MASK] = {
		{ vda0, 0x00000000 },
		{ vda1, 0x00000000 },
		{ vda2, 0x00000000 },
		{ vda3, 0x00000000 },
		{ vda4, 0x00000000 },
		{ vda5, 0x00000000 },
		{ vda6, 0x00000000 },
		{ vda7, 0x80000000 },
		{ NULL, 0xffffffff },
		{ NULL, 0xffffffff },
		{ NULL, 0xffffffff },
		{ NULL, 0xffffffff },
		{ NULL, 0xffffffff },
		{ NULL, 0xffffffff },
		{ NULL, 0xffffffff },
		{ NULL, 0xffffffff }
	};

	if (n_mask > N_MASK)
		n_mask = N_MASK;
	return (conv_bitmaskset(maskarr, n_mask, bitmask_desc, fmt_flags,
	    cnote_sysset_buf->buf, CONV_CNOTE_SYSSET_BUFSIZE));

#undef N_MASK
}

const char *
conv_cnote_fileflags(uint32_t fileflags, Conv_fmt_flags_t fmt_flags,
    char *buf, size_t bufsize)
{
	CONV_EXPN_FIELD_ARG arg = { 0 };

	Val_desc vda[] = {
		{ 0x0001,	MSG_PR_O_WRONLY },
		{ 0x0002,	MSG_PR_O_RDONLY },
		{ 0x200000,	MSG_PR_O_SEARCH },
		{ 0x400000,	MSG_PR_O_EXEC },
		{ 0x0004,	MSG_PR_O_NDELAY },
		{ 0x0008,	MSG_PR_O_APPEND },
		{ 0x0010,	MSG_PR_O_SYNC },
		{ 0x0040,	MSG_PR_O_DSYNC },
		{ 0x0080,	MSG_PR_O_NONBLOCK },
		{ 0x0100,	MSG_PR_O_CREAT },
		{ 0x0200,	MSG_PR_O_TRUNC },
		{ 0x0400,	MSG_PR_O_EXCL },
		{ 0x0800,	MSG_PR_O_NOCTTY },
		{ 0x4000,	MSG_PR_O_XATTR },
		{ 0x8000,	MSG_PR_O_RSYNC },
		{ 0x2000,	MSG_PR_O_LARGEFILE },
		{ 0x20000,	MSG_PR_O_NOFOLLOW },
		{ 0x40000,	MSG_PR_O_NOLINKS },
		{ 0, NULL },
	};

	arg.oflags = arg.rflags = fileflags;
	arg.buf = buf;
	arg.bufsize = bufsize;

	switch (fileflags & (0x600003)) {
	case 0:	/* RDONLY */
		vda[0].v_msg = MSG_PR_O_RDONLY;
		arg.oflags |= 1;
		arg.rflags |= 1;
		break;
	case 1:	/* WRONLY */
	case 2:	/* RDWR */
	case 0x200000:	/* SEARCH */
	case 0x400000:
		/* In isolate, treat these as normal bits */
		break;
	default:
		/* More than one bit set in this group, emit numerically */
		arg.oflags &= ~(fileflags & 0x600003);
	}

	if (fileflags == 0)
		return (MSG_ORIG(MSG_GBL_ZERO));

	(void) conv_expn_field(&arg, vda, fmt_flags);
	return (buf);
}

const char *
conv_cnote_filemode(uint32_t mode, Conv_fmt_flags_t fmt_flags,
    char *buf, size_t bufsize)
{
	CONV_EXPN_FIELD_ARG arg = { 0 };
	Msg s;

	Val_desc vda[] = {
		{ 0x1000,	MSG_S_IFIFO },
		{ 0x800,	MSG_S_ISUID },
		{ 0x400,	MSG_S_ISGID },
		{ 0x200,	MSG_S_ISVTX },
		{ 0400,		MSG_S_IRUSR },
		{ 0200,		MSG_S_IWUSR },
		{ 0100,		MSG_S_IXUSR },
		{ 0040,		MSG_S_IRGRP },
		{ 0020,		MSG_S_IWGRP },
		{ 0010,		MSG_S_IXGRP },
		{ 0004,		MSG_S_IROTH },
		{ 0002,		MSG_S_IWOTH },
		{ 0001,		MSG_S_IXOTH },
		{ 0, NULL },
	};

	arg.oflags = arg.rflags = mode & ~(0xf000);
	arg.buf = buf;
	arg.bufsize = bufsize;

	switch (mode & (0xf000)) {
	case 0x1000:
		s = MSG_S_IFIFO;
		break;
	case 0x2000:
		s = MSG_S_IFCHR;
		break;
	case 0x4000:
		s = MSG_S_IFDIR;
		break;
	case 0x5000:
		s = MSG_S_IFNAM;
		break;
	case 0x6000:
		s = MSG_S_IFBLK;
		break;
	case 0x8000:
		s = MSG_S_IFREG;
		break;
	case 0xA000:
		s = MSG_S_IFLNK;
		break;
	case 0xc000:
		s = MSG_S_IFSOCK;
		break;
	case 0xd000:
		s = MSG_S_IFDOOR;
		break;
	case 0xe000:
		s = MSG_S_IFPORT;
		break;
	default:
		s = NULL;
		break;
	}

	if (s) {
		arg.oflags |= 0x1000;
		arg.rflags |= 0x1000;
		vda[0].v_msg = s;
	} else {
		arg.rflags = mode;
	}

	if (mode == 0)
		return (MSG_ORIG(MSG_GBL_ZERO));

	(void) conv_expn_field(&arg, vda, fmt_flags);
	return (buf);
}


#define	PROCSECFLGSZ	CONV_EXPN_FIELD_DEF_PREFIX_SIZE +		\
	MSG_ASLR_SIZE		+ CONV_EXPN_FIELD_DEF_SEP_SIZE +	\
	MSG_FORBIDNULLMAP_SIZE	+ CONV_EXPN_FIELD_DEF_SEP_SIZE +	\
	MSG_NOEXECSTACK_SIZE	+ CONV_EXPN_FIELD_DEF_SEP_SIZE +	\
	CONV_INV_BUFSIZE	+ CONV_EXPN_FIELD_DEF_SUFFIX_SIZE

/*
 * Ensure that Conv_cnote_pr_secflags_buf_t is large enough:
 *
 * PROCSECFLGSZ is the real minimum size of the buffer required by
 * conv_prsecflags(). However, Conv_cnote_pr_secflags_buf_t uses
 * CONV_CNOTE_PSECFLAGS_FLAG_BUFSIZE to set the buffer size. We do things this
 * way because the definition of PROCSECFLGSZ uses information that is not
 * available in the environment of other programs that include the conv.h
 * header file.
 */
#if (CONV_PRSECFLAGS_BUFSIZE != PROCSECFLGSZ) && !defined(__lint)
#define	REPORT_BUFSIZE PROCSECFLGSZ
#include "report_bufsize.h"
#error "CONV_PRSECFLAGS_BUFSIZE does not match PROCSECFLGSZ"
#endif

const char *
conv_prsecflags(secflagset_t flags, Conv_fmt_flags_t fmt_flags,
    Conv_secflags_buf_t *secflags_buf)
{
	/*
	 * The values are initialized later, based on position in this array
	 */
	static Val_desc vda[] = {
		{ 0, MSG_ASLR },
		{ 0, MSG_FORBIDNULLMAP },
		{ 0, MSG_NOEXECSTACK },
		{ 0, 0 }
	};
	static CONV_EXPN_FIELD_ARG conv_arg = {
	    NULL, sizeof (secflags_buf->buf)
	};
	int i;

	for (i = 0; vda[i].v_msg != 0; i++)
		vda[i].v_val = secflag_to_bit(i);

	if (flags == 0)
		return (MSG_ORIG(MSG_GBL_ZERO));

	conv_arg.buf = secflags_buf->buf;
	conv_arg.oflags = conv_arg.rflags = flags;
	(void) conv_expn_field(&conv_arg, vda, fmt_flags);

	return ((const char *)secflags_buf->buf);
}<|MERGE_RESOLUTION|>--- conflicted
+++ resolved
@@ -112,10 +112,7 @@
 		MSG_AUXV_AT_SUN_EMULATOR,	MSG_AUXV_AT_SUN_BRANDNAME,
 		MSG_AUXV_AT_SUN_BRAND_AUX1,	MSG_AUXV_AT_SUN_BRAND_AUX2,
 		MSG_AUXV_AT_SUN_BRAND_AUX3,	MSG_AUXV_AT_SUN_HWCAP2,
-<<<<<<< HEAD
 		MSG_AUXV_AT_SUN_BRAND_NROOT,	MSG_AUXV_AT_SUN_COMMPAGE
-=======
->>>>>>> d2a70789
 	};
 	static const conv_ds_msg_t ds_types_2014_2025 = {
 	    CONV_DS_MSG_INIT(2014, types_2014_2025) };
