--- conflicted
+++ resolved
@@ -21,8 +21,4 @@
 #
 # Copyright (c) 1995, 2010, Oracle and/or its affiliates. All rights reserved.
 
-<<<<<<< HEAD
-#EXTRASUBDIRS =	demo
-=======
->>>>>>> 2f1bf949
 include		$(SRC)/cmd/sgs/Makefile.sub