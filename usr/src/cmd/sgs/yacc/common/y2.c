--- conflicted
+++ resolved
@@ -62,12 +62,8 @@
 static int numbval;			/* value of an input number	*/
 static int toksize = NAMESIZE;
 static wchar_t *tokname;	/* input token name		*/
-<<<<<<< HEAD
 char *parser = NULL;		/* location of common parser 	*/
 char pbuf[PBUFSIZE];
-=======
-char *parser = PARSER;		/* location of common parser	*/
->>>>>>> 966c588f
 
 static void finact(void);
 static wchar_t *cstash(wchar_t *);
