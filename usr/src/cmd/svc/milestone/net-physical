--- conflicted
+++ resolved
@@ -19,13 +19,6 @@
 #
 # CDDL HEADER END
 #
-<<<<<<< HEAD
-#
-# Copyright (c) 1984, 1986, 1987, 1988, 1989 AT&T. All rights reserved.
-# Copyright (c) 1999, 2010, Oracle and/or its affiliates. All rights reserved.
-# Copyright 2017 Joyent, Inc.
-# Copyright 2019 Erigones, s. r. o.
-=======
 
 #
 # Copyright (c) 1984, 1986, 1987, 1988, 1989 AT&T.
@@ -33,6 +26,7 @@
 # Copyright (c) 1999, 2010, Oracle and/or its affiliates. All rights reserved.
 # Copyright 2012 Milan Jurik. All rights reserved.
 # Copyright 2019 Joyent, Inc.
+# Copyright 2019 Erigones, s. r. o.
 # Copyright 2021 Tintri by DDN, Inc. All rights reserved.
 #
 
@@ -40,7 +34,6 @@
 # NOTE: Upstream illumos has IPMP configuration and upgrading of ipadm.conf in
 # here.  SmartOS does not.  Recent improvements to IPMP specifically for
 # upgrading ipadm.conf do not appear here, therefore.
->>>>>>> 248c05d8
 #
 
 . /lib/svc/share/smf_include.sh
