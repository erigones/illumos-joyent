#!/bin/bash
#
# This file and its contents are supplied under the terms of the
# Common Development and Distribution License ("CDDL"), version 1.0.
# You may only use this file in accordance with the terms of version
# 1.0 of the CDDL.
#
# A full copy of the text of the CDDL should have accompanied this
# source.  A copy of the CDDL is also available via the Internet at
# http://www.illumos.org/license/CDDL.
#

#
<<<<<<< HEAD
# Copyright (c) 2018, Joyent, Inc.
# Copyright (c) 2019, Erigones, s. r. o.
=======
# Copyright 2020 Joyent, Inc.
>>>>>>> 3817aef5
#

set -o xtrace

fatal()
{
    echo "Error: $1"
    exit $SMF_EXIT_ERR_FATAL
}

. /lib/svc/share/smf_include.sh
. /lib/svc/share/fs_include.sh
. /lib/sdc/usb-key.sh

# first of all, if we aren't the global zone this doesn't make any sense to run

smf_is_globalzone || exit $SMF_EXIT_OK

# We need the links to /dev/dsk. Rather than trying to play games with manually
# invoking syseventd ask devfsadm to do some work.
/usr/sbin/devfsadm -c disk

function destroy_zpools
{
    for pool in $(zpool list -p -o name | grep -v NAME) ; do
        zpool destroy -f ${pool}
    done
}

function mount_zfs
{
    local dataset=$1
    local mountpoint=$2
    local output=

    #
    # Try to mount the ZFS dataset.  If the mountpoint is busy, wait five
    # seconds and try again.  Fail if the mount attempt returns EBUSY three
    # consecutive times.
    #
    for i in {1..3}; do
        output=$(mount -F zfs ${dataset} ${mountpoint} 2>&1)
        if [[ $? -eq 0 ]]; then
            break
        fi

        if [ "${output}" == "mount failed: Device busy" ]; then
            sleep 5
        else
            echo ${output} 1>&2
            return
        fi
    done

    # The mount attempt must have failed
    echo ${output} 1>&2
}

<<<<<<< HEAD
# Assume the system zpool is zones, but if a different system pool
# identifies itself (by virtue of the .system_pool file being present in the
# pool's root dataset), then use that system pool instead.
SYS_ZPOOL=zones

# Are we booted from HDD? (0/1)
BOOTED_FROM_HDD=1

# Placeholder for current Boot Environment name
BENAME="dcos-1"

# Try to determine if we are booted from HDD
# Do this by finding out whether "/" is being mounted as "zfs"
mounted "/" "-" "zfs" < /etc/mnttab || BOOTED_FROM_HDD=0

if [ ${BOOTED_FROM_HDD} -ne 0 ]; then
    BENAME=$(/usr/sbin/beadm list -H | grep ';N' | nawk -F';' '{ print $1 }')
    # Determine "bootfs" to help us decide whether we run from HDD or not.
    # bootfs will be "-" if we (most probably) do not run from HDD
    # This can be also checked with beadm list - XXX
    bootfs=$(zpool get -H -o value bootfs ${SYS_ZPOOL})
    [ "x${bootfs}" == "x" ] && fatal "Root pool bootfs property not defined"

    # SYS_ZPOOL is to be determined from bootfs property
    SYS_ZPOOL=$(echo ${bootfs} | awk -F'/' '{ print $1 }')
fi
=======
function unlock_pool
{
    local pool=$1

    # If the key is already loaded, don't bother trying again
    local keystatus="$(zfs get -Hpo value keystatus $pool)"
    if [[ "$keystatus" == "available" ]]; then
        return
    fi

    kbmadm unlock $pool && return

    echo "Failed to unlock $pool; recovery may be required" | \
        tee -a /dev/console >&2

    exit $SMF_EXIT_ERR_FATAL
}
>>>>>>> 3817aef5

/bin/bootparams | grep "^noimport=true" >/dev/null
if [ $? -ne 0 ]; then
    # If the zpool doesn't exist, then there's nothing to mount.

    # Import specified zpools, or all zpools available
    pools=$(/bin/bootparams | egrep "^zpools?=" | cut -d= -f2 | tr , ' ')
    if [ -z ${pools} ]; then
         pools=$(zpool import | grep "pool:" | awk '{print $2}')
    fi

    for pool in $pools; do
<<<<<<< HEAD
        zpool import -f $pool
        # Due to early, failed attempts to support the filesystem_limits
        # feature we now need to ensure the dependent feature is enabled.
        zpool set feature@extensible_dataset=enabled $pool
        if [[ ${BOOTED_FROM_HDD} -ne 1 && -f /${pool}/.system_pool ]]; then
=======
        zpool import -f $pool || continue

        is_encr="$(zfs get -Hpo value encryption $pool)"

        [[ "$is_encr" != "off" ]] && unlock_pool $pool

        # Due to early, failed attempts to support the filesystem_limits
        # feature we now need to ensure the dependent feature is enabled.
        zpool set feature@extensible_dataset=enabled $pool
        if [[ -f /$pool/.system_pool ]]; then
>>>>>>> 3817aef5
            SYS_ZPOOL=$pool
            [[ "$is_encr" != "off" ]] && kbmadm set-syspool $pool
        fi
    done

    # Explicitly set features and mount system zpool default dataset
    zpool set feature@extensible_dataset=enabled ${SYS_ZPOOL}
    zfs mount ${SYS_ZPOOL}

    svccfg -s svc:/system/smartdc/init setprop \
        config/zpool=${SYS_ZPOOL}
    svccfg -s svc:/system/smartdc/init:default refresh

    # Can destroy pools only when running from USB
    if [ ${BOOTED_FROM_HDD} -eq 0 ]; then

        # If the destroy_zpools boot parameter is set, destroy all zpools
        /bin/bootparams | grep "^destroy_zpools=true" >/dev/null
        if [ $? -eq 0 ]; then
            destroy_zpools
        fi

        # A machine is reset to its original unsetup state (i.e. a 'factory reset')
        # when the smartdc:factoryreset ZFS user property is set on the var dataset.
        reset=$(zfs get -H -o value smartdc:factoryreset ${SYS_ZPOOL}/var)
        if [ "${reset}" == "yes" ]; then
            destroy_zpools
        fi
    fi

    # Capture the zpool's status output in the method's log file for
    # troubleshooting.
    #
    # Note: It is critical that we do not run 'status -v'. If there are errors
    # in the zpool error log and the zpool is large (e.g. > 200TB), then the
    # lookup for the error file names can take a very long time (several hours).
    # This would block the system boot until it completed.
    zpool status ${SYS_ZPOOL}
    if [ $? -eq 0 ]; then

        # Stash the SUNWdefault.xml file so we can update the
        # persistent version after mounting zones/config.
        cp /etc/zones/SUNWdefault.xml /tmp/

        if [ ${BOOTED_FROM_HDD} -eq 0 ]; then
            VARDS="${SYS_ZPOOL}/var"
        else
            VARDS="${bootfs}/var"
        fi

        # We are running from USB thus we have to mount some directories read-write
        mount_zfs "${VARDS}" /var
        mount_zfs ${SYS_ZPOOL}/config /etc/zones
        mount_zfs ${SYS_ZPOOL}/opt /opt

        # Update the the persistent SUNWdefault.xml file to match the
        # contents on ramdisk now that zones/config is mounted.
        cp /tmp/SUNWdefault.xml /etc/zones/
        rm -f /tmp/SUNWdefault.xml

        #
        # We include a manifest of all files shipped in the platform image,
        # along with an MD5 hash of their contents.  This was originally
        # shipped as "/var/log/manifest", but once a machine is set up, "/var"
        # now comes from the pool.  The upshot of this is that every SmartOS
        # machine has the manifest from the platform at setup time stored in
        # "/var/log/manifest".  Now that the manifest has moved to an
        # accessible location, we should remove this file and replace it with a
        # symbolic link.
        #
        if [[ -f '/var/log/manifest' && ! -L '/var/log/manifest' &&
            ! -e '/var/log/manifest.original' ]]; then
                mv '/var/log/manifest' '/var/log/manifest.original'
                ln -s '../../usr/share/smartos/manifest' '/var/log/manifest'
        fi

        if [[ -z $(/bin/bootparams | grep '^smartos=true') ]]; then
            mkdir -p /opt/smartdc/agents/smf
            mount -O -F lofs /var/svc/manifest/site /opt/smartdc/agents/smf
        fi

        if [[ -n $(/bin/bootparams | grep '^headnode=true') || \
            -n $(/bin/bootparams | grep '^smartos=true') ]]; then
            mkdir /usbkey
            mount_zfs ${SYS_ZPOOL}/usbkey /usbkey
        fi

        if [[ -n $(/bin/bootparams | grep '^smartos=true') ]] || \
           [[ ${BOOTED_FROM_HDD} -eq 0 ]]; then
            mount -F lofs /usbkey/shadow /etc/shadow
            mount -F lofs /usbkey/ssh /etc/ssh
        fi

        _swapdev=/dev/zvol/dsk/${SYS_ZPOOL}/swap
        if ! swap -l | grep -q ^${_swapdev}; then
            swap -a ${_swapdev} || fatal "failed to configure swap device"
        fi


        #
        # Configure the dump device on top of a ZFS volume.  In addition to the
        # usual dumpadm(1m) call, there are two prerequisites for using this
        # volume as a dump device: (1) that zvol must be using the noparity
        # checksum algorithem, and (2) the MULTI_VDEV_CRASH_DUMP ZFS feature
        # must be enabled.  Prerequisite (1) is necessary since the exact
        # on-disk value for ZIO_CHECKSUM_NOPARITY has changed, so to avoid a
        # flag day on all systems, this service just sets that property again
        # every time.
        #
        zfs set checksum=noparity ${SYS_ZPOOL}/dump || \
            fatal "failed to set checksum=noparity on dump zvol"
        zpool set feature@multi_vdev_crash_dump=enabled ${SYS_ZPOOL} || \
            fatal "failed to enable multi_vdev_crash_dump ZFS feature"
        dumpadm -y -d /dev/zvol/dsk/${SYS_ZPOOL}/dump || \
            fatal "failed to configure dump device"

        zfs list -H -o name ${SYS_ZPOOL}/cores/global >/dev/null 2>&1
        if [ $? -ne 0 ]; then
            # Booting for the first time on a CN whose cores dataset is setup
            # in the 6.x style.  Convert to the new style.
            zfs destroy -r ${SYS_ZPOOL}/cores
            zfs create -o compression=gzip -o mountpoint=none ${SYS_ZPOOL}/cores
            zfs create -o quota=10g -o mountpoint=/${SYS_ZPOOL}/global/cores \
                ${SYS_ZPOOL}/cores/global
        fi

        [[ ! -d /cores ]] && ln -s /${SYS_ZPOOL}/global/cores /cores

        [[ -f /${SYS_ZPOOL}/currbooted ]] && \
            mv /${SYS_ZPOOL}/currbooted /${SYS_ZPOOL}/lastbooted
        uname -v >/${SYS_ZPOOL}/currbooted
    fi
fi

if [ ${BOOTED_FROM_HDD} -eq 1 ]; then
    # Booted from HDD
    echo "Running from HDD..." > /dev/console
    exit 0
elif /bin/bootparams | grep "^netboot=true" > /dev/null; then
    echo "Running from NET..." > /dev/console
	exit 0
else
    echo "Running from USB..." > /dev/console
fi

# The rest only applies to the headnode and Danube Cloud compute node
/bin/bootparams | egrep "^(headnode=true|computenode=true)" >/dev/null || exit $SMF_EXIT_OK

# If we rebooted during an upgrade, we're in deep trouble.
if [ -d /var/upgrade_in_progress ]; then
    echo "ERROR: An upgrade was in progress when the system rebooted." \
        >/dev/console
    echo "       The system is in an indeterminate state, unable to continue." \
        >/dev/console
    exit $SMF_EXIT_ERR_FATAL
fi

COPYINPOINT=`svcprop -p "joyentfs/usb_copy_path" ${SMF_FMRI}`
DEBUG=`svcprop -p "joyentfs/debug" ${SMF_FMRI}`

if [[ -d /mnt ]]; then
    chown root:root /mnt
    chmod 700 /mnt
else
    mkdir -m 700 /mnt
fi

function make_usb_copy_if_possible
{
    [[ -n "${SYS_ZPOOL}" ]] || fatal "don't know system zpool name"

    zpool list -Ho name | grep "^${SYS_ZPOOL}\$"
    if [[ $? != 0 ]]; then
        echo "skipping USB copy setup: no ${SYS_ZPOOL} zpool" >/dev/console
        # Still return OK, because this is the expected case for first headnode
        # boot.
        return 0
    fi

    USBDATASET=${SYS_ZPOOL}/usbkey
    if ! zfs list -Ho name | grep "^${USBDATASET}\$" >/dev/null; then
        echo "skipping USB copy setup: no zones/usbkey dataset" >/dev/console
        # Still return OK, because as of HEAD-2343 a CN being converted to a HN
        # will not yet have this dataset on its first boot as an HN.
        return 0
    fi

    echo "" > /dev/console
    echo "Moving files from USB boot device onto disk storage." > /dev/console
    echo "This may take several minutes." > /dev/console
    echo "" > /dev/console
    echo "" > /dev/console

    mkdir ${COPYINPOINT}
    mount_zfs ${USBDATASET} ${COPYINPOINT}

    (cd ${USBMOUNTPOINT}; rsync -av --log-file=/dev/console --exclude private --exclude os * ${COPYINPOINT})
    if [[ -d ${USBMOUNTPOINT}/os ]]; then
        (cd ${USBMOUNTPOINT}/os ; \
            for dir in $(ls -d *); do
                # source comes from pcfs which we've got lowering the case
                # of everything, but we normally use capital T and Z for
                # buildstamp, so fix it here.
                source_dir=${dir}
                target_dir=$(echo ${dir} | tr "[:lower:]" "[:upper:]")
                mkdir -p ${COPYINPOINT}/os
                echo "Copying: ${source_dir}/ ${COPYINPOINT}/os/${target_dir}" > /dev/console
                rsync -a ${source_dir}/ ${COPYINPOINT}/os/${target_dir}
            done
        )
    fi

    echo "" > /dev/console
    echo "Done copying files from USB device" > /dev/console
    return 0
}

USBMOUNTPOINT=$(mount_usb_key "")
if [[ $? -ne 0 ]]; then
    fatal "couldn't mount USB key"
fi

make_usb_copy_if_possible
exit $?<|MERGE_RESOLUTION|>--- conflicted
+++ resolved
@@ -11,12 +11,8 @@
 #
 
 #
-<<<<<<< HEAD
-# Copyright (c) 2018, Joyent, Inc.
-# Copyright (c) 2019, Erigones, s. r. o.
-=======
 # Copyright 2020 Joyent, Inc.
->>>>>>> 3817aef5
+# Copyright (c) 2020, Erigones, s. r. o.
 #
 
 set -o xtrace
@@ -75,7 +71,24 @@
     echo ${output} 1>&2
 }
 
-<<<<<<< HEAD
+function unlock_pool
+{
+    local pool=$1
+
+    # If the key is already loaded, don't bother trying again
+    local keystatus="$(zfs get -Hpo value keystatus $pool)"
+    if [[ "$keystatus" == "available" ]]; then
+        return
+    fi
+
+    kbmadm unlock $pool && return
+
+    echo "Failed to unlock $pool; recovery may be required" | \
+        tee -a /dev/console >&2
+
+    exit $SMF_EXIT_ERR_FATAL
+}
+
 # Assume the system zpool is zones, but if a different system pool
 # identifies itself (by virtue of the .system_pool file being present in the
 # pool's root dataset), then use that system pool instead.
@@ -102,25 +115,6 @@
     # SYS_ZPOOL is to be determined from bootfs property
     SYS_ZPOOL=$(echo ${bootfs} | awk -F'/' '{ print $1 }')
 fi
-=======
-function unlock_pool
-{
-    local pool=$1
-
-    # If the key is already loaded, don't bother trying again
-    local keystatus="$(zfs get -Hpo value keystatus $pool)"
-    if [[ "$keystatus" == "available" ]]; then
-        return
-    fi
-
-    kbmadm unlock $pool && return
-
-    echo "Failed to unlock $pool; recovery may be required" | \
-        tee -a /dev/console >&2
-
-    exit $SMF_EXIT_ERR_FATAL
-}
->>>>>>> 3817aef5
 
 /bin/bootparams | grep "^noimport=true" >/dev/null
 if [ $? -ne 0 ]; then
@@ -133,24 +127,16 @@
     fi
 
     for pool in $pools; do
-<<<<<<< HEAD
-        zpool import -f $pool
+        zpool import -f $pool || continue
+
+        is_encr="$(zfs get -Hpo value encryption $pool)"
+
+        [[ "$is_encr" != "off" ]] && unlock_pool $pool
+
         # Due to early, failed attempts to support the filesystem_limits
         # feature we now need to ensure the dependent feature is enabled.
         zpool set feature@extensible_dataset=enabled $pool
         if [[ ${BOOTED_FROM_HDD} -ne 1 && -f /${pool}/.system_pool ]]; then
-=======
-        zpool import -f $pool || continue
-
-        is_encr="$(zfs get -Hpo value encryption $pool)"
-
-        [[ "$is_encr" != "off" ]] && unlock_pool $pool
-
-        # Due to early, failed attempts to support the filesystem_limits
-        # feature we now need to ensure the dependent feature is enabled.
-        zpool set feature@extensible_dataset=enabled $pool
-        if [[ -f /$pool/.system_pool ]]; then
->>>>>>> 3817aef5
             SYS_ZPOOL=$pool
             [[ "$is_encr" != "off" ]] && kbmadm set-syspool $pool
         fi
