#
# CDDL HEADER START
#
# The contents of this file are subject to the terms of the
# Common Development and Distribution License (the "License").
# You may not use this file except in compliance with the License.
#
# You can obtain a copy of the license at usr/src/OPENSOLARIS.LICENSE
# or http://www.opensolaris.org/os/licensing.
# See the License for the specific language governing permissions
# and limitations under the License.
#
# When distributing Covered Code, include this CDDL HEADER in each
# file and include the License file at usr/src/OPENSOLARIS.LICENSE.
# If applicable, add the following below this CDDL HEADER, with the
# fields enclosed by brackets "[]" replaced with your own identifying
# information: Portions Copyright [yyyy] [name of copyright owner]
#
# CDDL HEADER END
#

# Copyright (c) 2011 Gary Mills

#
# Copyright 2009 Sun Microsystems, Inc.  All rights reserved.
# Use is subject to license terms.
#
# cmd/sendmail/src/Makefile
#

PROG=	sendmail

include		../../Makefile.cmd
include		../Makefile.cmd

OBJS= alias.o arpadate.o bf.o collect.o conf.o control.o convtime.o daemon.o \
	deliver.o domain.o envelope.o err.o headers.o macro.o main.o map.o \
	mci.o milter.o mime.o parseaddr.o queue.o ratectrl.o readcf.o \
	recipient.o sasl.o savemail.o sfsasl.o sm_resolve.o srvrsmtp.o stab.o \
	stats.o sysexits.o tls.o trace.o udb.o usersmtp.o util.o version.o

SRCS=	$(OBJS:%.o=%.c)

MAPFILES =	$(MAPFILE.INT) $(MAPFILE.NGB)
LDFLAGS +=	$(MAPFILES:%=-M%)

LDLIBS +=	../libsmutil/libsmutil.a ../libsm/libsm.a -lresolv -lsocket \
		-lnsl ../db/libdb.a -lldap -lsldap -lwrap -lumem \
<<<<<<< HEAD
		-lsunw_ssl -lsunw_crypto -lsasl
=======
		-lssl -lcrypto -lsasl
NATIVE_LIBS +=	libssl.so libcrypto.so
>>>>>>> 5801b0f0

INCPATH=	-I. -I../include -I../db

ENVDEF=		-DNETINET6 -DTCPWRAPPERS -DSTARTTLS -DSASL=20115
SUNENVDEF=	-DSUN_EXTENSIONS -DVENDOR_DEFAULT=VENDOR_SUN \
		-DSUN_INIT_DOMAIN -DSUN_SIMPLIFIED_LDAP -D_FFR_LOCAL_DAEMON \
		-D_FFR_MAIL_MACRO

CPPFLAGS =	$(INCPATH) $(ENVDEF) $(SUNENVDEF) $(DBMDEF) $(CPPFLAGS.sm)

FILEMODE=	2555

ROOTSYMLINKS=	$(ROOTLIBSMTPSM)/newaliases

# build rule
#

.KEEP_STATE:
all:		$(PROG)

.PARALLEL:	$(OBJS)

$(PROG):	$(OBJS) $(MAPFILES) \
	../libsmutil/libsmutil.a ../libsm/libsm.a ../db/libdb.a
	$(LINK.c) -o $@ $(OBJS) $(LDLIBS)
	$(POST_PROCESS)

install:	$(ROOTLIBSMTPSM)/sendmail $(ROOTSYMLINKS)

$(ROOTSYMLINKS):
	$(RM) $@; $(SYMLINK) sendmail $@

clean:
	$(RM) $(PROG) $(OBJS)

lint:	lint_SRCS

include		../../Makefile.targ<|MERGE_RESOLUTION|>--- conflicted
+++ resolved
@@ -46,12 +46,8 @@
 
 LDLIBS +=	../libsmutil/libsmutil.a ../libsm/libsm.a -lresolv -lsocket \
 		-lnsl ../db/libdb.a -lldap -lsldap -lwrap -lumem \
-<<<<<<< HEAD
-		-lsunw_ssl -lsunw_crypto -lsasl
-=======
 		-lssl -lcrypto -lsasl
 NATIVE_LIBS +=	libssl.so libcrypto.so
->>>>>>> 5801b0f0
 
 INCPATH=	-I. -I../include -I../db
 
