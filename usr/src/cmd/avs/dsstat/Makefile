# CDDL HEADER START
#
# The contents of this file are subject to the terms of the
# Common Development and Distribution License (the "License").
# You may not use this file except in compliance with the License.
#
# You can obtain a copy of the license at usr/src/OPENSOLARIS.LICENSE
# or http://www.opensolaris.org/os/licensing.
# See the License for the specific language governing permissions
# and limitations under the License.
#
# When distributing Covered Code, include this CDDL HEADER in each
# file and include the License file at usr/src/OPENSOLARIS.LICENSE.
# If applicable, add the following below this CDDL HEADER, with the
# fields enclosed by brackets "[]" replaced with your own identifying
# information: Portions Copyright [yyyy] [name of copyright owner]
#
# CDDL HEADER END
#
# 
# Copyright 2009 Sun Microsystems, Inc.  All rights reserved.
# Use is subject to license terms.
#
#

DYNPROG = dsstat

include ../../Makefile.cmd
include ../Makefile.com

PROG = $(DYNPROG)

SUBDIRS=

dsstat		:= POBJS =  dsstat.o ii_stats.o sndr_stats.o \
			    sdbc_stats.o multi_stats.o common.o report.o

OBJS=	dsstat.o ii_stats.o sndr_stats.o sdbc_stats.o \
	multi_stats.o common.o report.o
SRCS= $(OBJS:%.o=%.c)

<<<<<<< HEAD
CFLAGS += -v
LDLIBS += -lkstat
=======
CFLAGS += $(CCVERBOSE)
CERRWARN += -_gcc=-Wno-uninitialized
CERRWARN += -_gcc=-Wno-parentheses
CERRWARN += -_gcc=-Wno-unused-label
CERRWARN += -_gcc=-Wno-clobbered
LDLIBS += -L/usr/lib -lkstat
>>>>>>> 7c45eec5
LINTFLAGS += -Xa -n -s -x -m -u -Dlint -errhdr=%user
LINTFLAGS += -erroff=E_SEC_PRINTF_VAR_FMT -erroff=E_SEC_SPRINTF_UNBOUNDED_COPY
LINTDIR = $(KBASE)/lintdir
POFILE = dsstat_all.po
POFILES = $(OBJS:%.o=%.po)
LFILE = $(LINTDIR)/dsstat.ln
ROOTLINK = $(ROOTUSRSBIN)/$(PROG)

all	:=	TARGET= all
install	:=	TARGET= install
clean	:=	TARGET= clean
clobber	:=	TARGET= clobber
lint	:=	TARGET= lint

.KEEP_STATE:

.PARALLEL: $(OBJS)

all: $(SUBDIRS) $(PROG)

install: $(SUBDIRS) all $(ROOTPROG) $(ROOTLINK)

lint:	$(SUBDIRS) lint_SRCS

clean:	$(SUBDIRS)
	$(RM) *.o

$(PROG):	$$(POBJS)
	$(LINK.c) $(POBJS) -o $@ $(LDLIBS)
	$(POST_PROCESS)

$(POFILE): $(POFILES)
	$(RM) $@
	$(CAT) $(POFILES) > $@

$(SUBDIRS):	FRC
	@cd $@; pwd; $(MAKE) $(TARGET)

$(ROOTLINK): $(ROOTUSRSBIN) $(ROOTPROG)
	-$(RM) $@; $(LN) $(ROOTPROG) $@

FRC:

include	../../Makefile.targ<|MERGE_RESOLUTION|>--- conflicted
+++ resolved
@@ -39,17 +39,12 @@
 	multi_stats.o common.o report.o
 SRCS= $(OBJS:%.o=%.c)
 
-<<<<<<< HEAD
-CFLAGS += -v
-LDLIBS += -lkstat
-=======
 CFLAGS += $(CCVERBOSE)
 CERRWARN += -_gcc=-Wno-uninitialized
 CERRWARN += -_gcc=-Wno-parentheses
 CERRWARN += -_gcc=-Wno-unused-label
 CERRWARN += -_gcc=-Wno-clobbered
 LDLIBS += -L/usr/lib -lkstat
->>>>>>> 7c45eec5
 LINTFLAGS += -Xa -n -s -x -m -u -Dlint -errhdr=%user
 LINTFLAGS += -erroff=E_SEC_PRINTF_VAR_FMT -erroff=E_SEC_SPRINTF_UNBOUNDED_COPY
 LINTDIR = $(KBASE)/lintdir
