--- conflicted
+++ resolved
@@ -26,11 +26,7 @@
 
 /*
  * Copyright (c) 2012 by Delphix. All rights reserved.
-<<<<<<< HEAD
- * Copyright 2019 Joyent, Inc.
-=======
  * Copyright 2021 Joyent, Inc.
->>>>>>> ef1266ef
  * Copyright (c) 2013 Josef 'Jeff' Sipek <jeffpc@josefsipek.net>
  * Copyright (c) 2015, 2017 by Delphix. All rights reserved.
  * Copyright 2018 OmniOS Community Edition (OmniOSce) Association.
