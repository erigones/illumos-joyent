/*
 * CDDL HEADER START
 *
 * The contents of this file are subject to the terms of the
 * Common Development and Distribution License (the "License").
 * You may not use this file except in compliance with the License.
 *
 * You can obtain a copy of the license at usr/src/OPENSOLARIS.LICENSE
 * or http://www.opensolaris.org/os/licensing.
 * See the License for the specific language governing permissions
 * and limitations under the License.
 *
 * When distributing Covered Code, include this CDDL HEADER in each
 * file and include the License file at usr/src/OPENSOLARIS.LICENSE.
 * If applicable, add the following below this CDDL HEADER, with the
 * fields enclosed by brackets "[]" replaced with your own identifying
 * information: Portions Copyright [yyyy] [name of copyright owner]
 *
 * CDDL HEADER END
 */
/*
 * Copyright (c) 1999, 2010, Oracle and/or its affiliates. All rights reserved.
 * Copyright 2015 Joyent, Inc.
 */

#include <mdb/mdb_modapi.h>
#include <mdb/mdb_ctf.h>
#include <sys/cpuvar.h>
#include <sys/systm.h>
#include <sys/traptrace.h>
#include <sys/x_call.h>
#include <sys/xc_levels.h>
#include <sys/avintr.h>
#include <sys/systm.h>
#include <sys/trap.h>
#include <sys/mutex.h>
#include <sys/mutex_impl.h>
#include "i86mmu.h"
#include "unix_sup.h"
#include <sys/apix.h>
#include <sys/x86_archext.h>
#include <sys/bitmap.h>
#include <sys/controlregs.h>

#define	TT_HDLR_WIDTH	17


/* apix only */
static apix_impl_t *d_apixs[NCPU];
static int use_apix = 0;

static int
ttrace_ttr_size_check(void)
{
	mdb_ctf_id_t ttrtid;
	ssize_t ttr_size;

	if (mdb_ctf_lookup_by_name("trap_trace_rec_t", &ttrtid) != 0 ||
	    mdb_ctf_type_resolve(ttrtid, &ttrtid) != 0) {
		mdb_warn("failed to determine size of trap_trace_rec_t; "
		    "non-TRAPTRACE kernel?\n");
		return (0);
	}

	if ((ttr_size = mdb_ctf_type_size(ttrtid)) !=
	    sizeof (trap_trace_rec_t)) {
		/*
		 * On Intel machines, this will happen when TTR_STACK_DEPTH
		 * is changed.  This code could be smarter, and could
		 * dynamically adapt to different depths, but not until a
		 * need for such adaptation is demonstrated.
		 */
		mdb_warn("size of trap_trace_rec_t (%d bytes) doesn't "
		    "match expected %d\n", ttr_size, sizeof (trap_trace_rec_t));
		return (0);
	}

	return (1);
}

int
ttrace_walk_init(mdb_walk_state_t *wsp)
{
	trap_trace_ctl_t *ttcp;
	size_t ttc_size = sizeof (trap_trace_ctl_t) * NCPU;
	int i;

	if (!ttrace_ttr_size_check())
		return (WALK_ERR);

	ttcp = mdb_zalloc(ttc_size, UM_SLEEP);

	if (wsp->walk_addr != NULL) {
		mdb_warn("ttrace only supports global walks\n");
		return (WALK_ERR);
	}

	if (mdb_readsym(ttcp, ttc_size, "trap_trace_ctl") == -1) {
		mdb_warn("symbol 'trap_trace_ctl' not found; "
		    "non-TRAPTRACE kernel?\n");
		mdb_free(ttcp, ttc_size);
		return (WALK_ERR);
	}

	/*
	 * We'll poach the ttc_current pointer (which isn't used for
	 * anything) to store a pointer to our current TRAPTRACE record.
	 * This allows us to only keep the array of trap_trace_ctl structures
	 * as our walker state (ttc_current may be the only kernel data
	 * structure member added exclusively to make writing the mdb walker
	 * a little easier).
	 */
	for (i = 0; i < NCPU; i++) {
		trap_trace_ctl_t *ttc = &ttcp[i];

		if (ttc->ttc_first == NULL)
			continue;

		/*
		 * Assign ttc_current to be the last completed record.
		 * Note that the error checking (i.e. in the ttc_next ==
		 * ttc_first case) is performed in the step function.
		 */
		ttc->ttc_current = ttc->ttc_next - sizeof (trap_trace_rec_t);
	}

	wsp->walk_data = ttcp;
	return (WALK_NEXT);
}

int
ttrace_walk_step(mdb_walk_state_t *wsp)
{
	trap_trace_ctl_t *ttcp = wsp->walk_data, *ttc, *latest_ttc;
	trap_trace_rec_t rec;
	int rval, i, recsize = sizeof (trap_trace_rec_t);
	hrtime_t latest = 0;

	/*
	 * Loop through the CPUs, looking for the latest trap trace record
	 * (we want to walk through the trap trace records in reverse
	 * chronological order).
	 */
	for (i = 0; i < NCPU; i++) {
		ttc = &ttcp[i];

		if (ttc->ttc_current == NULL)
			continue;

		if (ttc->ttc_current < ttc->ttc_first)
			ttc->ttc_current = ttc->ttc_limit - recsize;

		if (mdb_vread(&rec, sizeof (rec), ttc->ttc_current) == -1) {
			mdb_warn("couldn't read rec at %p", ttc->ttc_current);
			return (WALK_ERR);
		}

		if (rec.ttr_stamp > latest) {
			latest = rec.ttr_stamp;
			latest_ttc = ttc;
		}
	}

	if (latest == 0)
		return (WALK_DONE);

	ttc = latest_ttc;

	if (mdb_vread(&rec, sizeof (rec), ttc->ttc_current) == -1) {
		mdb_warn("couldn't read rec at %p", ttc->ttc_current);
		return (WALK_ERR);
	}

	rval = wsp->walk_callback(ttc->ttc_current, &rec, wsp->walk_cbdata);

	if (ttc->ttc_current == ttc->ttc_next)
		ttc->ttc_current = NULL;
	else
		ttc->ttc_current -= sizeof (trap_trace_rec_t);

	return (rval);
}

void
ttrace_walk_fini(mdb_walk_state_t *wsp)
{
	mdb_free(wsp->walk_data, sizeof (trap_trace_ctl_t) * NCPU);
}

static int
ttrace_syscall(trap_trace_rec_t *rec)
{
	GElf_Sym sym;
	int sysnum = rec->ttr_sysnum;
	uintptr_t addr;
	struct sysent sys;

	mdb_printf("%-3x", sysnum);

	if (rec->ttr_sysnum > NSYSCALL) {
		mdb_printf(" %-*d", TT_HDLR_WIDTH, rec->ttr_sysnum);
		return (0);
	}

	if (mdb_lookup_by_name("sysent", &sym) == -1) {
		mdb_warn("\ncouldn't find 'sysent'");
		return (-1);
	}

	addr = (uintptr_t)sym.st_value + sysnum * sizeof (struct sysent);

	if (addr >= (uintptr_t)sym.st_value + sym.st_size) {
		mdb_warn("\nsysnum %d out-of-range\n", sysnum);
		return (-1);
	}

	if (mdb_vread(&sys, sizeof (sys), addr) == -1) {
		mdb_warn("\nfailed to read sysent at %p", addr);
		return (-1);
	}

	mdb_printf(" %-*a", TT_HDLR_WIDTH, sys.sy_callc);

	return (0);
}

static int
ttrace_interrupt(trap_trace_rec_t *rec)
{
	GElf_Sym sym;
	uintptr_t addr;
	struct av_head hd;
	struct autovec av;

	switch (rec->ttr_regs.r_trapno) {
	case T_SOFTINT:
		mdb_printf("%-3s %-*s", "-", TT_HDLR_WIDTH, "(fakesoftint)");
		return (0);
	default:
		break;
	}

	mdb_printf("%-3x ", rec->ttr_vector);

	if (mdb_lookup_by_name("autovect", &sym) == -1) {
		mdb_warn("\ncouldn't find 'autovect'");
		return (-1);
	}

	addr = (uintptr_t)sym.st_value +
	    rec->ttr_vector * sizeof (struct av_head);

	if (addr >= (uintptr_t)sym.st_value + sym.st_size) {
		mdb_warn("\nav_head for vec %x is corrupt\n", rec->ttr_vector);
		return (-1);
	}

	if (mdb_vread(&hd, sizeof (hd), addr) == -1) {
		mdb_warn("\ncouldn't read av_head for vec %x", rec->ttr_vector);
		return (-1);
	}

	if (hd.avh_link == NULL) {
		if (rec->ttr_ipl == XC_CPUPOKE_PIL)
			mdb_printf("%-*s", TT_HDLR_WIDTH, "(cpupoke)");
		else
			mdb_printf("%-*s", TT_HDLR_WIDTH, "(spurious)");
	} else {
		if (mdb_vread(&av, sizeof (av), (uintptr_t)hd.avh_link) == -1) {
			mdb_warn("couldn't read autovec at %p",
			    (uintptr_t)hd.avh_link);
		}

		mdb_printf("%-*a", TT_HDLR_WIDTH, av.av_vector);
	}

	return (0);
}

static int
ttrace_apix_interrupt(trap_trace_rec_t *rec)
{
	struct autovec av;
	apix_impl_t apix;
	apix_vector_t apix_vector;

	switch (rec->ttr_regs.r_trapno) {
	case T_SOFTINT:
		mdb_printf("%-3s %-*s", "-", TT_HDLR_WIDTH, "(fakesoftint)");
		return (0);
	default:
		break;
	}

	mdb_printf("%-3x ", rec->ttr_vector);

	/* Read the per CPU apix entry */
	if (mdb_vread(&apix, sizeof (apix_impl_t),
	    (uintptr_t)d_apixs[rec->ttr_cpuid]) == -1) {
		mdb_warn("\ncouldn't read apix[%d]", rec->ttr_cpuid);
		return (-1);
	}
	if (mdb_vread(&apix_vector, sizeof (apix_vector_t),
	    (uintptr_t)apix.x_vectbl[rec->ttr_vector]) == -1) {
		mdb_warn("\ncouldn't read apix_vector_t[%d]", rec->ttr_vector);
		return (-1);
	}
	if (apix_vector.v_share == 0) {
		if (rec->ttr_ipl == XC_CPUPOKE_PIL)
			mdb_printf("%-*s", TT_HDLR_WIDTH, "(cpupoke)");
		else
			mdb_printf("%-*s", TT_HDLR_WIDTH, "(spurious)");
	} else {
		if (mdb_vread(&av, sizeof (struct autovec),
		    (uintptr_t)(apix_vector.v_autovect)) == -1) {
			mdb_warn("couldn't read autovec at %p",
			    (uintptr_t)apix_vector.v_autovect);
		}

		mdb_printf("%-*a", TT_HDLR_WIDTH, av.av_vector);
	}

	return (0);
}


static struct {
	int tt_trapno;
	char *tt_name;
} ttrace_traps[] = {
	{ T_ZERODIV,	"divide-error" },
	{ T_SGLSTP,	"debug-exception" },
	{ T_NMIFLT,	"nmi-interrupt" },
	{ T_BPTFLT,	"breakpoint" },
	{ T_OVFLW,	"into-overflow" },
	{ T_BOUNDFLT,	"bound-exceeded" },
	{ T_ILLINST,	"invalid-opcode" },
	{ T_NOEXTFLT,	"device-not-avail" },
	{ T_DBLFLT,	"double-fault" },
	{ T_EXTOVRFLT,	"segment-overrun" },
	{ T_TSSFLT,	"invalid-tss" },
	{ T_SEGFLT,	"segment-not-pres" },
	{ T_STKFLT,	"stack-fault" },
	{ T_GPFLT,	"general-protectn" },
	{ T_PGFLT,	"page-fault" },
	{ T_EXTERRFLT,	"error-fault" },
	{ T_ALIGNMENT,	"alignment-check" },
	{ T_MCE,	"machine-check" },
	{ T_SIMDFPE,	"sse-exception" },

	{ T_DBGENTR,	"debug-enter" },
	{ T_FASTTRAP,	"fasttrap-0xd2" },
	{ T_SYSCALLINT,	"syscall-0x91" },
	{ T_DTRACE_RET,	"dtrace-ret" },
	{ T_SOFTINT,	"softint" },
	{ T_INTERRUPT,	"interrupt" },
	{ T_FAULT,	"fault" },
	{ T_AST,	"ast" },
	{ T_SYSCALL,	"syscall" },

	{ 0,		NULL }
};

static int
ttrace_trap(trap_trace_rec_t *rec)
{
	int i;

	if (rec->ttr_regs.r_trapno == T_AST)
		mdb_printf("%-3s ", "-");
	else
		mdb_printf("%-3x ", rec->ttr_regs.r_trapno);

	for (i = 0; ttrace_traps[i].tt_name != NULL; i++) {
		if (rec->ttr_regs.r_trapno == ttrace_traps[i].tt_trapno)
			break;
	}

	if (ttrace_traps[i].tt_name == NULL)
		mdb_printf("%-*s", TT_HDLR_WIDTH, "(unknown)");
	else
		mdb_printf("%-*s", TT_HDLR_WIDTH, ttrace_traps[i].tt_name);

	return (0);
}

static void
ttrace_intr_detail(trap_trace_rec_t *rec)
{
	mdb_printf("\tirq %x ipl %d oldpri %d basepri %d\n", rec->ttr_vector,
	    rec->ttr_ipl, rec->ttr_pri, rec->ttr_spl);
}

static struct {
	uchar_t t_marker;
	char *t_name;
	int (*t_hdlr)(trap_trace_rec_t *);
} ttrace_hdlr[] = {
	{ TT_SYSCALL, "sysc", ttrace_syscall },
	{ TT_SYSENTER, "syse", ttrace_syscall },
	{ TT_SYSC, "asys", ttrace_syscall },
	{ TT_SYSC64, "sc64", ttrace_syscall },
	{ TT_INTERRUPT, "intr", ttrace_interrupt },
	{ TT_TRAP, "trap", ttrace_trap },
	{ TT_EVENT, "evnt", ttrace_trap },
	{ 0, NULL, NULL }
};

typedef struct ttrace_dcmd {
	processorid_t ttd_cpu;
	uint_t ttd_extended;
	trap_trace_ctl_t ttd_ttc[NCPU];
} ttrace_dcmd_t;

#if defined(__amd64)

#define	DUMP(reg) #reg, regs->r_##reg
#define	THREEREGS	"         %3s: %16lx %3s: %16lx %3s: %16lx\n"

static void
ttrace_dumpregs(trap_trace_rec_t *rec)
{
	struct regs *regs = &rec->ttr_regs;

	mdb_printf(THREEREGS, DUMP(rdi), DUMP(rsi), DUMP(rdx));
	mdb_printf(THREEREGS, DUMP(rcx), DUMP(r8), DUMP(r9));
	mdb_printf(THREEREGS, DUMP(rax), DUMP(rbx), DUMP(rbp));
	mdb_printf(THREEREGS, DUMP(r10), DUMP(r11), DUMP(r12));
	mdb_printf(THREEREGS, DUMP(r13), DUMP(r14), DUMP(r15));
	mdb_printf(THREEREGS, DUMP(ds), DUMP(es), DUMP(fs));
	mdb_printf(THREEREGS, DUMP(gs), "trp", regs->r_trapno, DUMP(err));
	mdb_printf(THREEREGS, DUMP(rip), DUMP(cs), DUMP(rfl));
	mdb_printf(THREEREGS, DUMP(rsp), DUMP(ss), "cr2", rec->ttr_cr2);
	mdb_printf("\n");
}

#else

#define	DUMP(reg) #reg, regs->r_##reg
#define	FOURREGS	"         %3s: %08x %3s: %08x %3s: %08x %3s: %08x\n"

static void
ttrace_dumpregs(trap_trace_rec_t *rec)
{
	struct regs *regs = &rec->ttr_regs;

	mdb_printf(FOURREGS, DUMP(gs), DUMP(fs), DUMP(es), DUMP(ds));
	mdb_printf(FOURREGS, DUMP(edi), DUMP(esi), DUMP(ebp), DUMP(esp));
	mdb_printf(FOURREGS, DUMP(ebx), DUMP(edx), DUMP(ecx), DUMP(eax));
	mdb_printf(FOURREGS, "trp", regs->r_trapno, DUMP(err),
	    DUMP(pc), DUMP(cs));
	mdb_printf(FOURREGS, DUMP(efl), "usp", regs->r_uesp, DUMP(ss),
	    "cr2", rec->ttr_cr2);
	mdb_printf("\n");
}

#endif	/* __amd64 */

int
ttrace_walk(uintptr_t addr, trap_trace_rec_t *rec, ttrace_dcmd_t *dcmd)
{
	struct regs *regs = &rec->ttr_regs;
	processorid_t cpu = -1, i;

	for (i = 0; i < NCPU; i++) {
		if (addr >= dcmd->ttd_ttc[i].ttc_first &&
		    addr < dcmd->ttd_ttc[i].ttc_limit) {
			cpu = i;
			break;
		}
	}

	if (cpu == -1) {
		mdb_warn("couldn't find %p in any trap trace ctl\n", addr);
		return (WALK_ERR);
	}

	if (dcmd->ttd_cpu != -1 && cpu != dcmd->ttd_cpu)
		return (WALK_NEXT);

	mdb_printf("%3d %15llx ", cpu, rec->ttr_stamp);

	for (i = 0; ttrace_hdlr[i].t_hdlr != NULL; i++) {
		if (rec->ttr_marker != ttrace_hdlr[i].t_marker)
			continue;
		mdb_printf("%4s ", ttrace_hdlr[i].t_name);
		if (ttrace_hdlr[i].t_hdlr(rec) == -1)
			return (WALK_ERR);
	}

	mdb_printf(" %a\n", regs->r_pc);

	if (dcmd->ttd_extended == FALSE)
		return (WALK_NEXT);

	if (rec->ttr_marker == TT_INTERRUPT)
		ttrace_intr_detail(rec);
	else
		ttrace_dumpregs(rec);

	if (rec->ttr_sdepth > 0) {
		for (i = 0; i < rec->ttr_sdepth; i++) {
			if (i >= TTR_STACK_DEPTH) {
				mdb_printf("%17s*** invalid ttr_sdepth (is %d, "
				    "should be <= %d)\n", " ", rec->ttr_sdepth,
				    TTR_STACK_DEPTH);
				break;
			}

			mdb_printf("%17s %a()\n", " ", rec->ttr_stack[i]);
		}
		mdb_printf("\n");
	}

	return (WALK_NEXT);
}

int
ttrace(uintptr_t addr, uint_t flags, int argc, const mdb_arg_t *argv)
{
	ttrace_dcmd_t dcmd;
	trap_trace_ctl_t *ttc = dcmd.ttd_ttc;
	trap_trace_rec_t rec;
	size_t ttc_size = sizeof (trap_trace_ctl_t) * NCPU;

	if (!ttrace_ttr_size_check())
		return (WALK_ERR);

	bzero(&dcmd, sizeof (dcmd));
	dcmd.ttd_cpu = -1;
	dcmd.ttd_extended = FALSE;

	if (mdb_readsym(ttc, ttc_size, "trap_trace_ctl") == -1) {
		mdb_warn("symbol 'trap_trace_ctl' not found; "
		    "non-TRAPTRACE kernel?\n");
		return (DCMD_ERR);
	}

	if (mdb_getopts(argc, argv,
	    'x', MDB_OPT_SETBITS, TRUE, &dcmd.ttd_extended, NULL) != argc)
		return (DCMD_USAGE);

	if (DCMD_HDRSPEC(flags)) {
		mdb_printf("%3s %15s %4s %2s %-*s%s\n", "CPU",
		    "TIMESTAMP", "TYPE", "Vec", TT_HDLR_WIDTH, "HANDLER",
		    " EIP");
	}

	if (flags & DCMD_ADDRSPEC) {
		if (addr >= NCPU) {
			if (mdb_vread(&rec, sizeof (rec), addr) == -1) {
				mdb_warn("couldn't read trap trace record "
				    "at %p", addr);
				return (DCMD_ERR);
			}

			if (ttrace_walk(addr, &rec, &dcmd) == WALK_ERR)
				return (DCMD_ERR);

			return (DCMD_OK);
		}
		dcmd.ttd_cpu = addr;
	}

	if (mdb_readvar(&use_apix, "apix_enable") == -1) {
		mdb_warn("failed to read apix_enable");
		use_apix = 0;
	}

	if (use_apix) {
		if (mdb_readvar(&d_apixs, "apixs") == -1) {
			mdb_warn("\nfailed to read apixs.");
			return (DCMD_ERR);
		}
		/* change to apix ttrace interrupt handler */
		ttrace_hdlr[4].t_hdlr = ttrace_apix_interrupt;
	}

	if (mdb_walk("ttrace", (mdb_walk_cb_t)ttrace_walk, &dcmd) == -1) {
		mdb_warn("couldn't walk 'ttrace'");
		return (DCMD_ERR);
	}

	return (DCMD_OK);
}

/*ARGSUSED*/
int
mutex_owner_init(mdb_walk_state_t *wsp)
{
	return (WALK_NEXT);
}

int
mutex_owner_step(mdb_walk_state_t *wsp)
{
	uintptr_t addr = wsp->walk_addr;
	mutex_impl_t mtx;
	uintptr_t owner;
	kthread_t thr;

	if (mdb_vread(&mtx, sizeof (mtx), addr) == -1)
		return (WALK_ERR);

	if (!MUTEX_TYPE_ADAPTIVE(&mtx))
		return (WALK_DONE);

	if ((owner = (uintptr_t)MUTEX_OWNER(&mtx)) == NULL)
		return (WALK_DONE);

	if (mdb_vread(&thr, sizeof (thr), owner) != -1)
		(void) wsp->walk_callback(owner, &thr, wsp->walk_cbdata);

	return (WALK_DONE);
}

static void
gate_desc_dump(gate_desc_t *gate, const char *label, int header)
{
	const char *lastnm;
	uint_t lastval;
	char type[4];

	switch (gate->sgd_type) {
	case SDT_SYSIGT:
		strcpy(type, "int");
		break;
	case SDT_SYSTGT:
		strcpy(type, "trp");
		break;
	case SDT_SYSTASKGT:
		strcpy(type, "tsk");
		break;
	default:
		(void) mdb_snprintf(type, sizeof (type), "%3x", gate->sgd_type);
	}

#if defined(__amd64)
	lastnm = "IST";
	lastval = gate->sgd_ist;
#else
	lastnm = "STK";
	lastval = gate->sgd_stkcpy;
#endif

	if (header) {
		mdb_printf("%*s%<u>%-30s%</u> %<u>%-4s%</u> %<u>%3s%</u> "
		    "%<u>%1s%</u> %<u>%3s%</u> %<u>%3s%</u>\n", strlen(label),
		    "", "HANDLER", "SEL", "DPL", "P", "TYP", lastnm);
	}

	mdb_printf("%s", label);

	if (gate->sgd_type == SDT_SYSTASKGT)
		mdb_printf("%-30s ", "-");
	else
		mdb_printf("%-30a ", GATESEG_GETOFFSET(gate));

	mdb_printf("%4x  %d  %c %3s %2x\n", gate->sgd_selector,
	    gate->sgd_dpl, (gate->sgd_p ? '+' : ' '), type, lastval);
}

/*ARGSUSED*/
static int
gate_desc(uintptr_t addr, uint_t flags, int argc, const mdb_arg_t *argv)
{
	gate_desc_t gate;

	if (argc != 0 || !(flags & DCMD_ADDRSPEC))
		return (DCMD_USAGE);

	if (mdb_vread(&gate, sizeof (gate_desc_t), addr) !=
	    sizeof (gate_desc_t)) {
		mdb_warn("failed to read gate descriptor at %p\n", addr);
		return (DCMD_ERR);
	}

	gate_desc_dump(&gate, "", DCMD_HDRSPEC(flags));

	return (DCMD_OK);
}

/*ARGSUSED*/
static int
idt(uintptr_t addr, uint_t flags, int argc, const mdb_arg_t *argv)
{
	int i;

	if (!(flags & DCMD_ADDRSPEC)) {
		GElf_Sym idt0_va;
		gate_desc_t *idt0;

		if (mdb_lookup_by_name("idt0", &idt0_va) < 0) {
			mdb_warn("failed to find VA of idt0");
			return (DCMD_ERR);
		}

		addr = idt0_va.st_value;
		if (mdb_vread(&idt0, sizeof (idt0), addr) != sizeof (idt0)) {
			mdb_warn("failed to read idt0 at %p\n", addr);
			return (DCMD_ERR);
		}

		addr = (uintptr_t)idt0;
	}

	for (i = 0; i < NIDT; i++, addr += sizeof (gate_desc_t)) {
		gate_desc_t gate;
		char label[6];

		if (mdb_vread(&gate, sizeof (gate_desc_t), addr) !=
		    sizeof (gate_desc_t)) {
			mdb_warn("failed to read gate descriptor at %p\n",
			    addr);
			return (DCMD_ERR);
		}

		(void) mdb_snprintf(label, sizeof (label), "%3d: ", i);
		gate_desc_dump(&gate, label, i == 0);
	}

	return (DCMD_OK);
}

static void
htables_help(void)
{
	mdb_printf(
	    "Given a (hat_t *), generates the list of all (htable_t *)s\n"
	    "that correspond to that address space\n");
}

static void
report_maps_help(void)
{
	mdb_printf(
	    "Given a PFN, report HAT structures that map the page, or use\n"
	    "the page as a pagetable.\n"
	    "\n"
	    "-m Interpret the PFN as an MFN (machine frame number)\n");
}

static void
ptable_help(void)
{
	mdb_printf(
	    "Given a PFN holding a page table, print its contents, and\n"
	    "the address of the corresponding htable structure.\n"
	    "\n"
	    "-m Interpret the PFN as an MFN (machine frame number)\n");
}

/*
 * NSEC_SHIFT is replicated here (it is not defined in a header file),
 * but for amusement, the reader is directed to the comment that explains
 * the rationale for this particular value on x86.  Spoiler:  the value is
 * selected to accommodate 60 MHz Pentiums!  (And a confession:  if the voice
 * in that comment sounds too familiar, it's because your author also wrote
 * that code -- some fifteen years prior to this writing in 2011...)
 */
#define	NSEC_SHIFT 5

/*ARGSUSED*/
static int
scalehrtime_cmd(uintptr_t addr, uint_t flags, int argc, const mdb_arg_t *argv)
{
	uint32_t nsec_scale;
	hrtime_t tsc = addr, hrt;
	unsigned int *tscp = (unsigned int *)&tsc;
	uintptr_t scalehrtimef;
	uint64_t scale;
	GElf_Sym sym;

	if (!(flags & DCMD_ADDRSPEC)) {
		if (argc != 1)
			return (DCMD_USAGE);

		switch (argv[0].a_type) {
		case MDB_TYPE_STRING:
			tsc = mdb_strtoull(argv[0].a_un.a_str);
			break;
		case MDB_TYPE_IMMEDIATE:
			tsc = argv[0].a_un.a_val;
			break;
		default:
			return (DCMD_USAGE);
		}
	}

	if (mdb_readsym(&scalehrtimef,
	    sizeof (scalehrtimef), "scalehrtimef") == -1) {
		mdb_warn("couldn't read 'scalehrtimef'");
		return (DCMD_ERR);
	}

	if (mdb_lookup_by_name("tsc_scalehrtime", &sym) == -1) {
		mdb_warn("couldn't find 'tsc_scalehrtime'");
		return (DCMD_ERR);
	}

	if (sym.st_value != scalehrtimef) {
		mdb_warn("::scalehrtime requires that scalehrtimef "
		    "be set to tsc_scalehrtime\n");
		return (DCMD_ERR);
	}

	if (mdb_readsym(&nsec_scale, sizeof (nsec_scale), "nsec_scale") == -1) {
		mdb_warn("couldn't read 'nsec_scale'");
		return (DCMD_ERR);
	}

	scale = (uint64_t)nsec_scale;

	hrt = ((uint64_t)tscp[1] * scale) << NSEC_SHIFT;
	hrt += ((uint64_t)tscp[0] * scale) >> (32 - NSEC_SHIFT);

	mdb_printf("0x%llx\n", hrt);

	return (DCMD_OK);
}

/*
 * The x86 feature set is implemented as a bitmap array. That bitmap array is
 * stored across a number of uchars based on the BT_SIZEOFMAP(NUM_X86_FEATURES)
 * macro. We have the names for each of these features in unix's text segment
 * so we do not have to duplicate them and instead just look them up.
 */
/*ARGSUSED*/
static int
x86_featureset_cmd(uintptr_t addr, uint_t flags, int argc,
    const mdb_arg_t *argv)
{
<<<<<<< HEAD
	uchar_t *fset;
=======
	void *fset;
>>>>>>> fae63477
	GElf_Sym sym;
	uintptr_t nptr;
	char name[128];
	int ii;

	size_t sz = sizeof (uchar_t) * BT_SIZEOFMAP(NUM_X86_FEATURES);

	if (argc != 0)
		return (DCMD_USAGE);

	if (mdb_lookup_by_name("x86_feature_names", &sym) == -1) {
		mdb_warn("couldn't find x86_feature_names");
		return (DCMD_ERR);
	}

	fset = mdb_zalloc(sz, UM_NOSLEEP);
	if (fset == NULL) {
		mdb_warn("failed to allocate memory for x86_featureset");
		return (DCMD_ERR);
	}

	if (mdb_readvar(fset, "x86_featureset") != sz) {
		mdb_warn("failed to read x86_featureset");
		mdb_free(fset, sz);
		return (DCMD_ERR);
	}

	for (ii = 0; ii < NUM_X86_FEATURES; ii++) {
		if (!BT_TEST((ulong_t *)fset, ii))
			continue;

		if (mdb_vread(&nptr, sizeof (char *), sym.st_value +
		    sizeof (void *) * ii) != sizeof (char *)) {
			mdb_warn("failed to read feature array %d", ii);
			mdb_free(fset, sz);
			return (DCMD_ERR);
		}

		if (mdb_readstr(name, sizeof (name), nptr) == -1) {
			mdb_warn("failed to read feature %d", ii);
			mdb_free(fset, sz);
			return (DCMD_ERR);
		}
		mdb_printf("%s\n", name);
	}

	mdb_free(fset, sz);
	return (DCMD_OK);
}

#ifdef _KMDB
<<<<<<< HEAD
=======
/* ARGSUSED */
>>>>>>> fae63477
static int
crregs_dcmd(uintptr_t addr, uint_t flags, int argc, const mdb_arg_t *argv)
{
	ulong_t cr0, cr4;
	static const mdb_bitmask_t cr0_flag_bits[] = {
		{ "PE",		CR0_PE,		CR0_PE },
		{ "MP",		CR0_MP,		CR0_MP },
		{ "EM",		CR0_EM,		CR0_EM },
		{ "TS",		CR0_TS,		CR0_TS },
		{ "ET",		CR0_ET,		CR0_ET },
		{ "NE",		CR0_NE,		CR0_NE },
		{ "WP",		CR0_WP,		CR0_WP },
		{ "AM",		CR0_AM,		CR0_AM },
		{ "NW",		CR0_NW,		CR0_NW },
		{ "CD",		CR0_CD,		CR0_CD },
		{ "PG",		CR0_PG,		CR0_PG },
		{ NULL,		0,		0 }
	};

	static const mdb_bitmask_t cr4_flag_bits[] = {
		{ "VME",	CR4_VME,	CR4_VME },
		{ "PVI",	CR4_PVI,	CR4_PVI },
		{ "TSD",	CR4_TSD,	CR4_TSD },
		{ "DE",		CR4_DE,		CR4_DE },
		{ "PSE",	CR4_PSE,	CR4_PSE },
		{ "PAE",	CR4_PAE,	CR4_PAE },
		{ "MCE",	CR4_MCE,	CR4_MCE },
		{ "PGE",	CR4_PGE,	CR4_PGE },
		{ "PCE",	CR4_PCE,	CR4_PCE },
		{ "OSFXSR",	CR4_OSFXSR,	CR4_OSFXSR },
		{ "OSXMMEXCPT",	CR4_OSXMMEXCPT,	CR4_OSXMMEXCPT },
		{ "VMXE",	CR4_VMXE,	CR4_VMXE },
		{ "SMXE",	CR4_SMXE,	CR4_SMXE },
		{ "OSXSAVE",	CR4_OSXSAVE,	CR4_OSXSAVE },
		{ "SMEP",	CR4_SMEP,	CR4_SMEP },
		{ NULL,		0,		0 }
	};

	cr0 = kmdb_unix_getcr0();
	cr4 = kmdb_unix_getcr4();
	mdb_printf("%%cr0 = 0x%08x <%b>\n", cr0, cr0, cr0_flag_bits);
	mdb_printf("%%cr4 = 0x%08x <%b>\n", cr4, cr4, cr4_flag_bits);
	return (DCMD_OK);
}
#endif

static const mdb_dcmd_t dcmds[] = {
	{ "gate_desc", ":", "dump a gate descriptor", gate_desc },
	{ "idt", ":[-v]", "dump an IDT", idt },
	{ "ttrace", "[-x]", "dump trap trace buffers", ttrace },
	{ "vatopfn", ":[-a as]", "translate address to physical page",
	    va2pfn_dcmd },
	{ "report_maps", ":[-m]",
	    "Given PFN, report mappings / page table usage",
	    report_maps_dcmd, report_maps_help },
	{ "htables", "", "Given hat_t *, lists all its htable_t * values",
	    htables_dcmd, htables_help },
	{ "ptable", ":[-m]", "Given PFN, dump contents of a page table",
	    ptable_dcmd, ptable_help },
	{ "pte", ":[-p XXXXX] [-l N]", "print human readable page table entry",
	    pte_dcmd },
	{ "pfntomfn", ":", "convert physical page to hypervisor machine page",
	    pfntomfn_dcmd },
	{ "mfntopfn", ":", "convert hypervisor machine page to physical page",
	    mfntopfn_dcmd },
	{ "memseg_list", ":", "show memseg list", memseg_list },
	{ "scalehrtime", ":",
	    "scale an unscaled high-res time", scalehrtime_cmd },
	{ "x86_featureset", NULL, "dump the x86_featureset vector",
		x86_featureset_cmd },
#ifdef _KMDB
	{ "crregs", NULL, "dump control registers", crregs_dcmd },
#endif
	{ NULL }
};

static const mdb_walker_t walkers[] = {
	{ "ttrace", "walks trap trace buffers in reverse chronological order",
		ttrace_walk_init, ttrace_walk_step, ttrace_walk_fini },
	{ "mutex_owner", "walks the owner of a mutex",
		mutex_owner_init, mutex_owner_step },
	{ "memseg", "walk the memseg structures",
		memseg_walk_init, memseg_walk_step, memseg_walk_fini },
	{ NULL }
};

static const mdb_modinfo_t modinfo = { MDB_API_VERSION, dcmds, walkers };

const mdb_modinfo_t *
_mdb_init(void)
{
	return (&modinfo);
}

void
_mdb_fini(void)
{
	free_mmu();
}<|MERGE_RESOLUTION|>--- conflicted
+++ resolved
@@ -830,11 +830,7 @@
 x86_featureset_cmd(uintptr_t addr, uint_t flags, int argc,
     const mdb_arg_t *argv)
 {
-<<<<<<< HEAD
-	uchar_t *fset;
-=======
 	void *fset;
->>>>>>> fae63477
 	GElf_Sym sym;
 	uintptr_t nptr;
 	char name[128];
@@ -886,10 +882,7 @@
 }
 
 #ifdef _KMDB
-<<<<<<< HEAD
-=======
 /* ARGSUSED */
->>>>>>> fae63477
 static int
 crregs_dcmd(uintptr_t addr, uint_t flags, int argc, const mdb_arg_t *argv)
 {
