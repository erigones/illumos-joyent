/*
 * Copyright (C) 2001-2008 by Darren Reed.
 *
 * See the IPFILTER.LICENCE file for details on licencing.
 *
 * Copyright 2008 Sun Microsystems, Inc.  All rights reserved.
 * Use is subject to license terms.
 *
<<<<<<< HEAD
 * Copyright (c) 2013, Joyent, Inc.  All rights reserved.
=======
 * Copyright (c) 2014, Joyent, Inc.  All rights reserved.
>>>>>>> b7070b7d
 */


#ifndef SOLARIS
#define SOLARIS (defined(__SVR4) || defined(__svr4__)) && defined(sun)
#endif

#include <sys/types.h>
#include <sys/stat.h>
#include <sys/param.h>
#include <sys/file.h>
#include <sys/time.h>
#define _KERNEL
#include <sys/uio.h>
#undef _KERNEL
#include <sys/socket.h>
#include <sys/ioctl.h>

#include <stdio.h>
#include <unistd.h>
#include <string.h>
#include <fcntl.h>
#include <errno.h>
#include <time.h>
#if !defined(__SVR4) && !defined(__svr4__)
# if (__FreeBSD_version >= 300000)
#  include <sys/dirent.h>
# else
#  include <sys/dir.h>
# endif
#else
# include <sys/filio.h>
# include <sys/byteorder.h>
#endif
#if !defined(__hpux) && (!defined(__SVR4) && !defined(__GNUC__))
# include <strings.h>
#endif
#include <signal.h>
#include <stdlib.h>
#include <stddef.h>
#include <netinet/in.h>
#include <netinet/in_systm.h>
#include <net/if.h>
#include <netinet/ip.h>
#if !defined(__hpux) && !defined(linux)
# include <netinet/tcp_fsm.h>
#endif
#include <netdb.h>
#include <arpa/inet.h>
#include <arpa/nameser.h>
#ifdef	__hpux
# undef	NOERROR
#endif
#include <resolv.h>

#if !defined(linux)
# include <sys/protosw.h>
# include <netinet/ip_var.h>
#endif

#include <netinet/tcp.h>
#include <netinet/ip_icmp.h>

#include <ctype.h>
#include <syslog.h>

#include "netinet/ip_compat.h"
#include <netinet/tcpip.h>
#include "netinet/ip_fil.h"
#include "netinet/ip_nat.h"
#include "netinet/ip_state.h"
#include "netinet/ip_proxy.h"
#include "ipmon.h"
<<<<<<< HEAD
#if SOLARIS
#include "ipfzone.h"
#endif
=======
#include "ipfzone.h"
>>>>>>> b7070b7d

#if !defined(lint)
static const char sccsid[] = "@(#)ipmon.c	1.21 6/5/96 (C)1993-2000 Darren Reed";
static const char rcsid[] = "@(#)$Id: ipmon.c,v 1.33.2.10 2005/06/18 02:41:35 darrenr Exp $";
#endif


#if	defined(sun) && !defined(SOLARIS2)
#define	STRERROR(x)	sys_errlist[x]
extern	char	*sys_errlist[];
#else
#define	STRERROR(x)	strerror(x)
#endif


struct	flags {
	int	value;
	char	flag;
};


typedef	struct	icmp_subtype {
	int	ist_val;
	char	*ist_name;
} icmp_subtype_t;

typedef	struct	icmp_type {
	int	it_val;
	struct	icmp_subtype *it_subtable;
	size_t	it_stsize;
	char	*it_name;
} icmp_type_t;


#define	IST_SZ(x)	(sizeof(x)/sizeof(icmp_subtype_t))


struct	flags	tcpfl[] = {
	{ TH_ACK, 'A' },
	{ TH_RST, 'R' },
	{ TH_SYN, 'S' },
	{ TH_FIN, 'F' },
	{ TH_URG, 'U' },
	{ TH_PUSH,'P' },
	{ TH_ECN, 'E' },
	{ TH_CWR, 'C' },
	{ 0, '\0' }
};

#if defined(__hpux) || (SOLARIS && (SOLARIS2 < 10))
static	char	*pidfile = "/etc/ipf/ipmon.pid";
#else
# if (BSD >= 199306) || SOLARIS
static	char	*pidfile = "/var/run/ipmon.pid";
# else
static	char	*pidfile = "/etc/ipmon.pid";
# endif
#endif

static	char	line[2048];
static	int	opts = 0;
static	char	*logfile = NULL;
static	FILE	*binarylog = NULL;
static	char	*binarylogfile = NULL;
static	int	donehup = 0;
static	void	usage __P((char *));
static	void	handlehup __P((int));
static	void	flushlogs __P((char *, FILE *));
static	void	print_log __P((int, FILE *, char *, int));
static	void	print_ipflog __P((FILE *, char *, int));
static	void	print_natlog __P((FILE *, char *, int));
static	void	print_statelog __P((FILE *, char *, int));
static	int	read_log __P((int, int *, char *, int));
static	void	write_pid __P((char *));
static	char	*icmpname __P((u_int, u_int));
static	char	*icmpname6 __P((u_int, u_int));
static	icmp_type_t *find_icmptype __P((int, icmp_type_t *, size_t));
static	icmp_subtype_t *find_icmpsubtype __P((int, icmp_subtype_t *, size_t));
#ifdef __hpux
static	struct	tm	*get_tm __P((u_32_t));
#else
static	struct	tm	*get_tm __P((time_t));
#endif

char	*hostname __P((int, int, u_32_t *));
char	*portname __P((int, char *, u_int));
int	main __P((int, char *[]));

static	void	logopts __P((int, char *));
static	void	init_tabs __P((void));
static	char	*getproto __P((u_int));

static	char	**protocols = NULL;
static	char	**udp_ports = NULL;
static	char	**tcp_ports = NULL;
static	char	*conf_file = NULL;


#define	OPT_SYSLOG	0x001
#define	OPT_RESOLVE	0x002
#define	OPT_HEXBODY	0x004
#define	OPT_VERBOSE	0x008
#define	OPT_HEXHDR	0x010
#define	OPT_TAIL	0x020
#define	OPT_NAT		0x080
#define	OPT_STATE	0x100
#define	OPT_FILTER	0x200
#define	OPT_PORTNUM	0x400
#define	OPT_LOGALL	(OPT_NAT|OPT_STATE|OPT_FILTER)
#define	OPT_LOGBODY	0x800

#define	HOSTNAME_V4(a,b)	hostname((a), 4, (u_32_t *)&(b))

#ifndef	LOGFAC
#define	LOGFAC	LOG_LOCAL0
#endif


static icmp_subtype_t icmpunreachnames[] = {
	{ ICMP_UNREACH_NET,		"net" },
	{ ICMP_UNREACH_HOST,		"host" },
	{ ICMP_UNREACH_PROTOCOL,	"protocol" },
	{ ICMP_UNREACH_PORT,		"port" },
	{ ICMP_UNREACH_NEEDFRAG,	"needfrag" },
	{ ICMP_UNREACH_SRCFAIL,		"srcfail" },
	{ ICMP_UNREACH_NET_UNKNOWN,	"net_unknown" },
	{ ICMP_UNREACH_HOST_UNKNOWN,	"host_unknown" },
	{ ICMP_UNREACH_NET,		"isolated" },
	{ ICMP_UNREACH_NET_PROHIB,	"net_prohib" },
	{ ICMP_UNREACH_NET_PROHIB,	"host_prohib" },
	{ ICMP_UNREACH_TOSNET,		"tosnet" },
	{ ICMP_UNREACH_TOSHOST,		"toshost" },
	{ ICMP_UNREACH_ADMIN_PROHIBIT,	"admin_prohibit" },
	{ -2,				NULL }
};

static icmp_subtype_t redirectnames[] = {
	{ ICMP_REDIRECT_NET,		"net" },
	{ ICMP_REDIRECT_HOST,		"host" },
	{ ICMP_REDIRECT_TOSNET,		"tosnet" },
	{ ICMP_REDIRECT_TOSHOST,	"toshost" },
	{ -2,				NULL }
};

static icmp_subtype_t timxceednames[] = {
	{ ICMP_TIMXCEED_INTRANS,	"transit" },
	{ ICMP_TIMXCEED_REASS,		"reassem" },
	{ -2,				NULL }
};

static icmp_subtype_t paramnames[] = {
	{ ICMP_PARAMPROB_ERRATPTR,	"errata_pointer" },
	{ ICMP_PARAMPROB_OPTABSENT,	"optmissing" },
	{ ICMP_PARAMPROB_LENGTH,	"length" },
	{ -2,				NULL }
};

static icmp_type_t icmptypes[] = {
	{ ICMP_ECHOREPLY,	NULL,	0,		"echoreply" },
	{ -1,			NULL,	0,		NULL },
	{ -1,			NULL,	0,		NULL },
	{ ICMP_UNREACH,		icmpunreachnames,
				IST_SZ(icmpunreachnames),"unreach" },
	{ ICMP_SOURCEQUENCH,	NULL,	0,		"sourcequench" },
	{ ICMP_REDIRECT,	redirectnames,
				IST_SZ(redirectnames),	"redirect" },
	{ -1,			NULL,	0,		NULL },
	{ -1,			NULL,	0,		NULL },
	{ ICMP_ECHO,		NULL,	0,		"echo" },
	{ ICMP_ROUTERADVERT,	NULL,	0,		"routeradvert" },
	{ ICMP_ROUTERSOLICIT,	NULL,	0,		"routersolicit" },
	{ ICMP_TIMXCEED,	timxceednames,
				IST_SZ(timxceednames),	"timxceed" },
	{ ICMP_PARAMPROB,	paramnames,
				IST_SZ(paramnames),	"paramprob" },
	{ ICMP_TSTAMP,		NULL,	0,		"timestamp" },
	{ ICMP_TSTAMPREPLY,	NULL,	0,		"timestampreply" },
	{ ICMP_IREQ,		NULL,	0,		"inforeq" },
	{ ICMP_IREQREPLY,	NULL,	0,		"inforeply" },
	{ ICMP_MASKREQ,		NULL,	0,		"maskreq" },
	{ ICMP_MASKREPLY,	NULL,	0,		"maskreply" },
	{ -2,			NULL,	0,		NULL }
};

static icmp_subtype_t icmpredirect6[] = {
	{ ICMP6_DST_UNREACH_NOROUTE,		"noroute" },
	{ ICMP6_DST_UNREACH_ADMIN,		"admin" },
	{ ICMP6_DST_UNREACH_NOTNEIGHBOR,	"neighbour" },
	{ ICMP6_DST_UNREACH_ADDR,		"address" },
	{ ICMP6_DST_UNREACH_NOPORT,		"noport" },
	{ -2,					NULL }
};

static icmp_subtype_t icmptimexceed6[] = {
	{ ICMP6_TIME_EXCEED_TRANSIT,		"intransit" },
	{ ICMP6_TIME_EXCEED_REASSEMBLY,		"reassem" },
	{ -2,					NULL }
};

static icmp_subtype_t icmpparamprob6[] = {
	{ ICMP6_PARAMPROB_HEADER,		"header" },
	{ ICMP6_PARAMPROB_NEXTHEADER,		"nextheader" },
	{ ICMP6_PARAMPROB_OPTION,		"option" },
	{ -2,					NULL }
};

static icmp_subtype_t icmpquerysubject6[] = {
	{ ICMP6_NI_SUBJ_IPV6,			"ipv6" },
	{ ICMP6_NI_SUBJ_FQDN,			"fqdn" },
	{ ICMP6_NI_SUBJ_IPV4,			"ipv4" },
	{ -2,					NULL },
};

static icmp_subtype_t icmpnodeinfo6[] = {
	{ ICMP6_NI_SUCCESS,			"success" },
	{ ICMP6_NI_REFUSED,			"refused" },
	{ ICMP6_NI_UNKNOWN,			"unknown" },
	{ -2,					NULL }
};

static icmp_subtype_t icmprenumber6[] = {
	{ ICMP6_ROUTER_RENUMBERING_COMMAND,		"command" },
	{ ICMP6_ROUTER_RENUMBERING_RESULT,		"result" },
	{ ICMP6_ROUTER_RENUMBERING_SEQNUM_RESET,	"seqnum_reset" },
	{ -2,						NULL }
};

static icmp_type_t icmptypes6[] = {
	{ 0,			NULL,	0,		NULL },
	{ ICMP6_DST_UNREACH,	icmpredirect6,
			IST_SZ(icmpredirect6),		"unreach" },
	{ ICMP6_PACKET_TOO_BIG,	NULL,	0,		"toobig" },
	{ ICMP6_TIME_EXCEEDED,	icmptimexceed6,
			IST_SZ(icmptimexceed6),		"timxceed" },
	{ ICMP6_PARAM_PROB,	icmpparamprob6,
			IST_SZ(icmpparamprob6),		"paramprob" },
	{ ICMP6_ECHO_REQUEST,	NULL,	0,		"echo" },
	{ ICMP6_ECHO_REPLY,	NULL,	0,		"echoreply" },
	{ ICMP6_MEMBERSHIP_QUERY, icmpquerysubject6,
			IST_SZ(icmpquerysubject6),	"groupmemberquery" },
	{ ICMP6_MEMBERSHIP_REPORT,NULL,	0,		"groupmemberreport" },
	{ ICMP6_MEMBERSHIP_REDUCTION,NULL,	0,	"groupmemberterm" },
	{ ND_ROUTER_SOLICIT,	NULL,	0,		"routersolicit" },
	{ ND_ROUTER_ADVERT,	NULL,	0,		"routeradvert" },
	{ ND_NEIGHBOR_SOLICIT,	NULL,	0,		"neighborsolicit" },
	{ ND_NEIGHBOR_ADVERT,	NULL,	0,		"neighboradvert" },
	{ ND_REDIRECT,		NULL,	0,		"redirect" },
	{ ICMP6_ROUTER_RENUMBERING,	icmprenumber6,
			IST_SZ(icmprenumber6),		"routerrenumber" },
	{ ICMP6_WRUREQUEST,	NULL,	0,		"whoareyourequest" },
	{ ICMP6_WRUREPLY,	NULL,	0,		"whoareyoureply" },
	{ ICMP6_FQDN_QUERY,	NULL,	0,		"fqdnquery" },
	{ ICMP6_FQDN_REPLY,	NULL,	0,		"fqdnreply" },
	{ ICMP6_NI_QUERY,	icmpnodeinfo6,
			IST_SZ(icmpnodeinfo6),		"nodeinforequest" },
	{ ICMP6_NI_REPLY,	NULL,	0,		"nodeinforeply" },
	{ MLD6_MTRACE_RESP,	NULL,	0,		"mtraceresponse" },
	{ MLD6_MTRACE,		NULL,	0,		"mtracerequest" },
	{ -2,			NULL,	0,		NULL }
};

static icmp_subtype_t *find_icmpsubtype(type, table, tablesz)
int type;
icmp_subtype_t *table;
size_t tablesz;
{
	icmp_subtype_t *ist;
	int i;

	if (tablesz < 2)
		return NULL;

	if ((type < 0) || (type > table[tablesz - 2].ist_val))
		return NULL;

	i = type;
	if (table[type].ist_val == type)
		return table + type;

	for (i = 0, ist = table; ist->ist_val != -2; i++, ist++)
		if (ist->ist_val == type)
			return ist;
	return NULL;
}


static icmp_type_t *find_icmptype(type, table, tablesz)
int type;
icmp_type_t *table;
size_t tablesz;
{
	icmp_type_t *it;
	int i;

	if (tablesz < 2)
		return NULL;

	if ((type < 0) || (type > table[tablesz - 2].it_val))
		return NULL;

	i = type;
	if (table[type].it_val == type)
		return table + type;

	for (i = 0, it = table; it->it_val != -2; i++, it++)
		if (it->it_val == type)
			return it;
	return NULL;
}


static void handlehup(sig)
int sig;
{
	signal(SIGHUP, handlehup);
	donehup = 1;
}


static void init_tabs()
{
	struct	protoent	*p;
	struct	servent	*s;
	char	*name, **tab;
	int	port, i;

	if (protocols != NULL) {
		for (i = 0; i < 256; i++)
			if (protocols[i] != NULL) {
				free(protocols[i]);
				protocols[i] = NULL;
			}
		free(protocols);
		protocols = NULL;
	}
	protocols = (char **)malloc(256 * sizeof(*protocols));
	if (protocols != NULL) {
		bzero((char *)protocols, 256 * sizeof(*protocols));

		setprotoent(1);
		while ((p = getprotoent()) != NULL)
			if (p->p_proto >= 0 && p->p_proto <= 255 &&
			    p->p_name != NULL && protocols[p->p_proto] == NULL)
				protocols[p->p_proto] = strdup(p->p_name);
		endprotoent();
#if defined(_AIX51)
		if (protocols[0])
			free(protocols[0]);
		if (protocols[252])
			free(protocols[252]);
		protocols[0] = "ip";
		protocols[252] = NULL;
#endif
	}

	if (udp_ports != NULL) {
		for (i = 0; i < 65536; i++)
			if (udp_ports[i] != NULL) {
				free(udp_ports[i]);
				udp_ports[i] = NULL;
			}
		free(udp_ports);
		udp_ports = NULL;
	}
	udp_ports = (char **)malloc(65536 * sizeof(*udp_ports));
	if (udp_ports != NULL)
		bzero((char *)udp_ports, 65536 * sizeof(*udp_ports));

	if (tcp_ports != NULL) {
		for (i = 0; i < 65536; i++)
			if (tcp_ports[i] != NULL) {
				free(tcp_ports[i]);
				tcp_ports[i] = NULL;
			}
		free(tcp_ports);
		tcp_ports = NULL;
	}
	tcp_ports = (char **)malloc(65536 * sizeof(*tcp_ports));
	if (tcp_ports != NULL)
		bzero((char *)tcp_ports, 65536 * sizeof(*tcp_ports));

	setservent(1);
	while ((s = getservent()) != NULL) {
		if (s->s_proto == NULL)
			continue;
		else if (!strcmp(s->s_proto, "tcp")) {
			port = ntohs(s->s_port);
			name = s->s_name;
			tab = tcp_ports;
		} else if (!strcmp(s->s_proto, "udp")) {
			port = ntohs(s->s_port);
			name = s->s_name;
			tab = udp_ports;
		} else
			continue;
		if ((port < 0 || port > 65535) || (name == NULL))
			continue;
		if (tab != NULL)
			tab[port] = strdup(name);
	}
	endservent();
}


static char *getproto(p)
u_int p;
{
	static char pnum[4];
	char *s;

	p &= 0xff;
	s = protocols ? protocols[p] : NULL;
	if (s == NULL) {
		sprintf(pnum, "%u", p);
		s = pnum;
	}
	return s;
}


static int read_log(fd, lenp, buf, bufsize)
int fd, bufsize, *lenp;
char *buf;
{
	int	nr;

	nr = read(fd, buf, bufsize);
	if (!nr)
		return 2;
	if ((nr < 0) && (errno != EINTR))
		return -1;
	*lenp = nr;
	return 0;
}


char	*hostname(res, v, ip)
int	res, v;
u_32_t	*ip;
{
# define MAX_INETA	16
	static char hname[MAXHOSTNAMELEN + MAX_INETA + 3];
#ifdef	USE_INET6
	static char hostbuf[MAXHOSTNAMELEN+1];
#endif
	struct hostent *hp;
	struct in_addr ipa;

	if (v == 4) {
		ipa.s_addr = *ip;
		if (!res)
			return inet_ntoa(ipa);
		hp = gethostbyaddr((char *)ip, sizeof(*ip), AF_INET);
		if (!hp)
			return inet_ntoa(ipa);
		sprintf(hname, "%.*s[%s]", MAXHOSTNAMELEN, hp->h_name,
			inet_ntoa(ipa));
		return hname;
	}
#ifdef	USE_INET6
	(void) inet_ntop(AF_INET6, ip, hostbuf, sizeof(hostbuf) - 1);
	hostbuf[MAXHOSTNAMELEN] = '\0';
	return hostbuf;
#else
	return "IPv6";
#endif
}


char	*portname(res, proto, port)
int	res;
char	*proto;
u_int	port;
{
	static	char	pname[8];
	char	*s;

	port = ntohs(port);
	port &= 0xffff;
	(void) sprintf(pname, "%u", port);
	if (!res || (opts & OPT_PORTNUM))
		return pname;
	s = NULL;
	if (!strcmp(proto, "tcp"))
		s = tcp_ports[port];
	else if (!strcmp(proto, "udp"))
		s = udp_ports[port];
	if (s == NULL)
		s = pname;
	return s;
}


static	char	*icmpname(type, code)
u_int	type;
u_int	code;
{
	static char name[80];
	icmp_subtype_t *ist;
	icmp_type_t *it;
	char *s;

	s = NULL;
	it = find_icmptype(type, icmptypes, sizeof(icmptypes) / sizeof(*it));
	if (it != NULL)
		s = it->it_name;

	if (s == NULL)
		sprintf(name, "icmptype(%d)/", type);
	else
		sprintf(name, "%s/", s);

	ist = NULL;
	if (it != NULL && it->it_subtable != NULL)
		ist = find_icmpsubtype(code, it->it_subtable, it->it_stsize);

	if (ist != NULL && ist->ist_name != NULL)
		strcat(name, ist->ist_name);
	else
		sprintf(name + strlen(name), "%d", code);

	return name;
}

static	char	*icmpname6(type, code)
u_int	type;
u_int	code;
{
	static char name[80];
	icmp_subtype_t *ist;
	icmp_type_t *it;
	char *s;

	s = NULL;
	it = find_icmptype(type, icmptypes6, sizeof(icmptypes6) / sizeof(*it));
	if (it != NULL)
		s = it->it_name;

	if (s == NULL)
		sprintf(name, "icmpv6type(%d)/", type);
	else
		sprintf(name, "%s/", s);

	ist = NULL;
	if (it != NULL && it->it_subtable != NULL)
		ist = find_icmpsubtype(code, it->it_subtable, it->it_stsize);

	if (ist != NULL && ist->ist_name != NULL)
		strcat(name, ist->ist_name);
	else
		sprintf(name + strlen(name), "%d", code);

	return name;
}


void	dumphex(log, dopts, buf, len)
FILE	*log;
int	dopts;
char	*buf;
int	len;
{
	char	hline[80];
	int	i, j, k;
	u_char	*s = (u_char *)buf, *t = (u_char *)hline;

	if (buf == NULL || len == 0)
		return;

	*hline = '\0';

	for (i = len, j = 0; i; i--, j++, s++) {
		if (j && !(j & 0xf)) {
			*t++ = '\n';
			*t = '\0';
			if (!(dopts & OPT_SYSLOG))
				fputs(hline, log);
			else
				syslog(LOG_INFO, "%s", hline);
			t = (u_char *)hline;
			*t = '\0';
		}
		sprintf((char *)t, "%02x", *s & 0xff);
		t += 2;
		if (!((j + 1) & 0xf)) {
			s -= 15;
			sprintf((char *)t, "        ");
			t += 8;
			for (k = 16; k; k--, s++)
				*t++ = (ISPRINT(*s) ? *s : '.');
			s--;
		}
			
		if ((j + 1) & 0xf)
			*t++ = ' ';;
	}

	if (j & 0xf) {
		for (k = 16 - (j & 0xf); k; k--) {
			*t++ = ' ';
			*t++ = ' ';
			*t++ = ' ';
		}
		sprintf((char *)t, "       ");
		t += 7;
		s -= j & 0xf;
		for (k = j & 0xf; k; k--, s++)
			*t++ = (ISPRINT(*s) ? *s : '.');
		*t++ = '\n';
		*t = '\0';
	}
	if (!(dopts & OPT_SYSLOG)) {
		fputs(hline, log);
		fflush(log);
	} else
		syslog(LOG_INFO, "%s", hline);
}


static	struct	tm	*get_tm(sec)
#ifdef __hpux
u_32_t	sec;
#else
time_t	sec;
#endif
{
	struct tm *tm;
	time_t t;

	t = sec;
	tm = localtime(&t);
	return tm;
}

static	void	print_natlog(log, buf, blen)
FILE	*log;
char	*buf;
int	blen;
{
	struct	natlog	*nl;
	iplog_t	*ipl = (iplog_t *)buf;
	char	*t = line;
	struct	tm	*tm;
	int	res, i, len;
	char	*proto;

	nl = (struct natlog *)((char *)ipl + sizeof(*ipl));
	res = (opts & OPT_RESOLVE) ? 1 : 0;
	tm = get_tm(ipl->ipl_sec);
	len = sizeof(line);
	if (!(opts & OPT_SYSLOG)) {
		(void) strftime(t, len, "%d/%m/%Y ", tm);
		i = strlen(t);
		len -= i;
		t += i;
	}
	(void) strftime(t, len, "%T", tm);
	t += strlen(t);
	(void) sprintf(t, ".%-.6ld @%hd ", ipl->ipl_usec, nl->nlg_rule + 1);
	t += strlen(t);

	if (nl->nlg_type == NL_NEWMAP)
		strcpy(t, "NAT:MAP ");
	else if (nl->nlg_type == NL_NEWRDR)
		strcpy(t, "NAT:RDR ");
	else if (nl->nlg_type == NL_FLUSH)
		strcpy(t, "NAT:FLUSH ");
	else if (nl->nlg_type == NL_EXPIRE)
		strcpy(t, "NAT:EXPIRE ");
	else if (nl->nlg_type == NL_NEWBIMAP)
		strcpy(t, "NAT:BIMAP ");
	else if (nl->nlg_type == NL_NEWBLOCK)
		strcpy(t, "NAT:MAPBLOCK ");
	else if (nl->nlg_type == NL_CLONE)
		strcpy(t, "NAT:CLONE ");
	else
		sprintf(t, "Type: %d ", nl->nlg_type);
	t += strlen(t);

	proto = getproto(nl->nlg_p);

	(void) sprintf(t, "%s,%s <- -> ", hostname(res, nl->nlg_v,
		(u_32_t *)&nl->nlg_inip),
		portname(res, proto, (u_int)nl->nlg_inport));
	t += strlen(t);
	(void) sprintf(t, "%s,%s ", hostname(res, nl->nlg_v,
		(u_32_t *)&nl->nlg_outip),
		portname(res, proto, (u_int)nl->nlg_outport));
	t += strlen(t);
	(void) sprintf(t, "[%s,%s]", hostname(res, nl->nlg_v,
		(u_32_t *)&nl->nlg_origip),
		portname(res, proto, (u_int)nl->nlg_origport));
	t += strlen(t);
	if (nl->nlg_type == NL_EXPIRE) {
#ifdef	USE_QUAD_T
		(void) sprintf(t, " Pkts %qd/%qd Bytes %qd/%qd",
				(long long)nl->nlg_pkts[0],
				(long long)nl->nlg_pkts[1],
				(long long)nl->nlg_bytes[0],
				(long long)nl->nlg_bytes[1]);
#else
		(void) sprintf(t, " Pkts %ld/%ld Bytes %ld/%ld",
				nl->nlg_pkts[0], nl->nlg_pkts[1],
				nl->nlg_bytes[0], nl->nlg_bytes[1]);
#endif
		t += strlen(t);
	}

	*t++ = '\n';
	*t++ = '\0';
	if (opts & OPT_SYSLOG)
		syslog(LOG_INFO, "%s", line);
	else
		(void) fprintf(log, "%s", line);
}


static	void	print_statelog(log, buf, blen)
FILE	*log;
char	*buf;
int	blen;
{
	struct	ipslog *sl;
	iplog_t	*ipl = (iplog_t *)buf;
	char	*t = line, *proto;
	struct	tm	*tm;
	int	res, i, len;

	sl = (struct ipslog *)((char *)ipl + sizeof(*ipl));
	res = (opts & OPT_RESOLVE) ? 1 : 0;
	tm = get_tm(ipl->ipl_sec);
	len = sizeof(line);
	if (!(opts & OPT_SYSLOG)) {
		(void) strftime(t, len, "%d/%m/%Y ", tm);
		i = strlen(t);
		len -= i;
		t += i;
	}
	(void) strftime(t, len, "%T", tm);
	t += strlen(t);
	(void) sprintf(t, ".%-.6ld ", ipl->ipl_usec);
	t += strlen(t);

	if (sl->isl_type == ISL_NEW)
		strcpy(t, "STATE:NEW ");
	else if (sl->isl_type == ISL_CLONE)
		strcpy(t, "STATE:CLONED ");
	else if (sl->isl_type == ISL_EXPIRE) {
		if ((sl->isl_p == IPPROTO_TCP) &&
		    (sl->isl_state[0] > IPF_TCPS_ESTABLISHED ||
		     sl->isl_state[1] > IPF_TCPS_ESTABLISHED))
			strcpy(t, "STATE:CLOSE ");
		else
			strcpy(t, "STATE:EXPIRE ");
	} else if (sl->isl_type == ISL_FLUSH)
		strcpy(t, "STATE:FLUSH ");
	else if (sl->isl_type == ISL_INTERMEDIATE)
		strcpy(t, "STATE:INTERMEDIATE ");
	else if (sl->isl_type == ISL_REMOVE)
		strcpy(t, "STATE:REMOVE ");
	else if (sl->isl_type == ISL_KILLED)
		strcpy(t, "STATE:KILLED ");
	else
		sprintf(t, "Type: %d ", sl->isl_type);
	t += strlen(t);

	proto = getproto(sl->isl_p);

	if (sl->isl_p == IPPROTO_TCP || sl->isl_p == IPPROTO_UDP) {
		(void) sprintf(t, "%s,%s -> ",
			hostname(res, sl->isl_v, (u_32_t *)&sl->isl_src),
			portname(res, proto, (u_int)sl->isl_sport));
		t += strlen(t);
		(void) sprintf(t, "%s,%s PR %s",
			hostname(res, sl->isl_v, (u_32_t *)&sl->isl_dst),
			portname(res, proto, (u_int)sl->isl_dport), proto);
	} else if (sl->isl_p == IPPROTO_ICMP) {
		(void) sprintf(t, "%s -> ", hostname(res, sl->isl_v,
						     (u_32_t *)&sl->isl_src));
		t += strlen(t);
		(void) sprintf(t, "%s PR icmp %d",
			hostname(res, sl->isl_v, (u_32_t *)&sl->isl_dst),
			sl->isl_itype);
	} else if (sl->isl_p == IPPROTO_ICMPV6) {
		(void) sprintf(t, "%s -> ", hostname(res, sl->isl_v,
						     (u_32_t *)&sl->isl_src));
		t += strlen(t);
		(void) sprintf(t, "%s PR icmpv6 %d",
			hostname(res, sl->isl_v, (u_32_t *)&sl->isl_dst),
			sl->isl_itype);
	} else {
		(void) sprintf(t, "%s -> ",
			hostname(res, sl->isl_v, (u_32_t *)&sl->isl_src));
		t += strlen(t);
		(void) sprintf(t, "%s PR %s",
			hostname(res, sl->isl_v, (u_32_t *)&sl->isl_dst),
			proto);
	}
	t += strlen(t);
	if (sl->isl_tag != FR_NOLOGTAG) {
		(void) sprintf(t, " tag %u", sl->isl_tag);
		t += strlen(t);
	}
	if (sl->isl_type != ISL_NEW) {
		sprintf(t,
#ifdef	USE_QUAD_T
#ifdef	PRId64
			" Forward: Pkts in %" PRId64 " Bytes in %" PRId64
			" Pkts out %" PRId64 " Bytes out %" PRId64
			" Backward: Pkts in %" PRId64 " Bytes in %" PRId64
			" Pkts out %" PRId64 " Bytes out %" PRId64,
#else
			" Forward: Pkts in %qd Bytes in %qd Pkts out %qd Bytes out %qd Backward: Pkts in %qd Bytes in %qd Pkts out %qd Bytes out %qd",
#endif /* PRId64 */
#else
			" Forward: Pkts in %ld Bytes in %ld Pkts out %ld Bytes out %ld Backward: Pkts in %ld Bytes in %ld Pkts out %ld Bytes out %ld",
#endif
			sl->isl_pkts[0], sl->isl_bytes[0],
			sl->isl_pkts[1], sl->isl_bytes[1],
			sl->isl_pkts[2], sl->isl_bytes[2],
			sl->isl_pkts[3], sl->isl_bytes[3]);

		t += strlen(t);
	}

	*t++ = '\n';
	*t++ = '\0';
	if (opts & OPT_SYSLOG)
		syslog(LOG_INFO, "%s", line);
	else
		(void) fprintf(log, "%s", line);
}


static	void	print_log(logtype, log, buf, blen)
FILE	*log;
char	*buf;
int	logtype, blen;
{
	iplog_t	*ipl;
	char *bp = NULL, *bpo = NULL;
	int psize;

	while (blen > 0) {
		ipl = (iplog_t *)buf;
		if ((u_long)ipl & (sizeof(long)-1)) {
			if (bp)
				bpo = bp;
			bp = (char *)malloc(blen);
			if (bp == NULL) {
				perror("malloc");
				exit(1);
			}
			bcopy((char *)ipl, bp, blen);
			if (bpo) {
				free(bpo);
				bpo = NULL;
			}
			buf = bp;
			continue;
		}

		psize = ipl->ipl_dsize;
		if (psize > blen)
			break;

		if (binarylog) {
			fwrite(buf, psize, 1, binarylog);
			fflush(binarylog);
		}

		if (logtype == IPL_LOGIPF) {
			if (ipl->ipl_magic == IPL_MAGIC)
				print_ipflog(log, buf, psize);

		} else if (logtype == IPL_LOGNAT) {
			if (ipl->ipl_magic == IPL_MAGIC_NAT)
				print_natlog(log, buf, psize);

		} else if (logtype == IPL_LOGSTATE) {
			if (ipl->ipl_magic == IPL_MAGIC_STATE)
				print_statelog(log, buf, psize);
		}

		blen -= psize;
		buf += psize;
	}
	if (bp)
		free(bp);
	return;
}


static	void	print_ipflog(log, buf, blen)
FILE	*log;
char	*buf;
int	blen;
{
	tcphdr_t	*tp;
	struct	icmp	*ic;
	struct	icmp	*icmp;
	struct	tm	*tm;
	char	*t, *proto;
	int	i, v, lvl, res, len, off, plen, ipoff, defaction;
	ip_t	*ipc, *ip;
	u_32_t	*s, *d;
	u_short	hl, p;
	ipflog_t *ipf;
	iplog_t	*ipl;
#ifdef	USE_INET6
	ip6_t *ip6;
#endif

	ipl = (iplog_t *)buf;
	ipf = (ipflog_t *)((char *)buf + sizeof(*ipl));
	ip = (ip_t *)((char *)ipf + sizeof(*ipf));
	v = IP_V(ip);
	res = (opts & OPT_RESOLVE) ? 1 : 0;
	t = line;
	*t = '\0';
	tm = get_tm(ipl->ipl_sec);

	len = sizeof(line);
	if (!(opts & OPT_SYSLOG)) {
		(void) strftime(t, len, "%d/%m/%Y ", tm);
		i = strlen(t);
		len -= i;
		t += i;
	}
	(void) strftime(t, len, "%T", tm);
	t += strlen(t);
	(void) sprintf(t, ".%-.6ld ", ipl->ipl_usec);
	t += strlen(t);
	if (ipl->ipl_count > 1) {
		(void) sprintf(t, "%dx ", ipl->ipl_count);
		t += strlen(t);
	}
#if (defined(MENTAT) || \
	(defined(NetBSD) && (NetBSD <= 1991011) && (NetBSD >= 199603)) || \
	(defined(__FreeBSD__) && (__FreeBSD_version >= 501113)) || \
	(defined(OpenBSD) && (OpenBSD >= 199603))) || defined(linux)
	{
	char	ifname[sizeof(ipf->fl_ifname) + 1];

	strncpy(ifname, ipf->fl_ifname, sizeof(ipf->fl_ifname));
	ifname[sizeof(ipf->fl_ifname)] = '\0';
	(void) sprintf(t, "%s", ifname);
	t += strlen(t);
# if defined(MENTAT) || defined(linux)
	if (ISALPHA(*(t - 1))) {
		sprintf(t, "%d", ipf->fl_unit);
		t += strlen(t);
	}
# endif
	}
#else
	for (len = 0; len < 3; len++)
		if (ipf->fl_ifname[len] == '\0')
			break;
	if (ipf->fl_ifname[len])
		len++;
	(void) sprintf(t, "%*.*s%u", len, len, ipf->fl_ifname, ipf->fl_unit);
	t += strlen(t);
#endif
#if defined(__sgi) || defined(_AIX51) || defined(__powerpc__) || \
    defined(__arm__)
	if ((ipf->fl_group[0] == 255) && (ipf->fl_group[1] == '\0'))
#else
	if ((ipf->fl_group[0] == -1) && (ipf->fl_group[1] == '\0'))
#endif
		strcat(t, " @-1:");
	else if (ipf->fl_group[0] == '\0')
		(void) strcpy(t, " @0:");
	else
		(void) sprintf(t, " @%s:", ipf->fl_group);
	t += strlen(t);
	if (ipf->fl_rule == 0xffffffff)
		strcat(t, "-1 ");
	else
		(void) sprintf(t, "%u ", ipf->fl_rule + 1);
	t += strlen(t);

	lvl = LOG_NOTICE;

 	if (ipf->fl_lflags & FI_SHORT) {
		*t++ = 'S';
		lvl = LOG_ERR;
	}

	if (FR_ISPASS(ipf->fl_flags)) {
		if (ipf->fl_flags & FR_LOGP)
			*t++ = 'p';
		else
			*t++ = 'P';
	} else if (FR_ISBLOCK(ipf->fl_flags)) {
		if (ipf->fl_flags & FR_LOGB)
			*t++ = 'b';
		else
			*t++ = 'B';
		lvl = LOG_WARNING;
	} else if ((ipf->fl_flags & FR_LOGMASK) == FR_LOG) {
		*t++ = 'L';
		lvl = LOG_INFO;
	} else if (ipf->fl_flags & FF_LOGNOMATCH) {
		*t++ = 'n';
	} else {
		*t++ = '?';
		lvl = LOG_EMERG;
	}
	if (ipf->fl_loglevel != 0xffff)
		lvl = ipf->fl_loglevel;
	*t++ = ' ';
	*t = '\0';

	if (v == 6) {
#ifdef	USE_INET6
		off = 0;
		ipoff = 0;
		hl = sizeof(ip6_t);
		ip6 = (ip6_t *)ip;
		p = (u_short)ip6->ip6_nxt;
		s = (u_32_t *)&ip6->ip6_src;
		d = (u_32_t *)&ip6->ip6_dst;
		plen = hl + ntohs(ip6->ip6_plen);
#else
		sprintf(t, "ipv6");
		goto printipflog;
#endif
	} else if (v == 4) {
		hl = IP_HL(ip) << 2;
		ipoff = ip->ip_off;
		off = ipoff & IP_OFFMASK;
		p = (u_short)ip->ip_p;
		s = (u_32_t *)&ip->ip_src;
		d = (u_32_t *)&ip->ip_dst;
		plen = ip->ip_len;
	} else {
		goto printipflog;
	}
	proto = getproto(p);

	if ((p == IPPROTO_TCP || p == IPPROTO_UDP) && !off) {
		tp = (tcphdr_t *)((char *)ip + hl);
		if (!(ipf->fl_lflags & FI_SHORT)) {
			(void) sprintf(t, "%s,%s -> ", hostname(res, v, s),
				portname(res, proto, (u_int)tp->th_sport));
			t += strlen(t);
			(void) sprintf(t, "%s,%s PR %s len %hu %hu",
				hostname(res, v, d),
				portname(res, proto, (u_int)tp->th_dport),
				proto, hl, plen);
			t += strlen(t);

			if (p == IPPROTO_TCP) {
				*t++ = ' ';
				*t++ = '-';
				for (i = 0; tcpfl[i].value; i++)
					if (tp->th_flags & tcpfl[i].value)
						*t++ = tcpfl[i].flag;
				if (opts & OPT_VERBOSE) {
					(void) sprintf(t, " %lu %lu %hu",
						(u_long)(ntohl(tp->th_seq)),
						(u_long)(ntohl(tp->th_ack)),
						ntohs(tp->th_win));
					t += strlen(t);
				}
			}
			*t = '\0';
		} else {
			(void) sprintf(t, "%s -> ", hostname(res, v, s));
			t += strlen(t);
			(void) sprintf(t, "%s PR %s len %hu %hu",
				hostname(res, v, d), proto, hl, plen);
		}
	} else if ((p == IPPROTO_ICMPV6) && !off && (v == 6)) {
		ic = (struct icmp *)((char *)ip + hl);
		(void) sprintf(t, "%s -> ", hostname(res, v, s));
		t += strlen(t);
		(void) sprintf(t, "%s PR icmpv6 len %hu %hu icmpv6 %s",
			hostname(res, v, d), hl, plen,
			icmpname6(ic->icmp_type, ic->icmp_code));
	} else if ((p == IPPROTO_ICMP) && !off && (v == 4)) {
		ic = (struct icmp *)((char *)ip + hl);
		(void) sprintf(t, "%s -> ", hostname(res, v, s));
		t += strlen(t);
		(void) sprintf(t, "%s PR icmp len %hu %hu icmp %s",
			hostname(res, v, d), hl, plen,
			icmpname(ic->icmp_type, ic->icmp_code));
		if (ic->icmp_type == ICMP_UNREACH ||
		    ic->icmp_type == ICMP_SOURCEQUENCH ||
		    ic->icmp_type == ICMP_PARAMPROB ||
		    ic->icmp_type == ICMP_REDIRECT ||
		    ic->icmp_type == ICMP_TIMXCEED) {
			ipc = &ic->icmp_ip;
			i = ntohs(ipc->ip_len);
			/*
			 * XXX - try to guess endian of ip_len in ICMP
			 * returned data.
			 */
			if (i > 1500)
				i = ipc->ip_len;
			ipoff = ntohs(ipc->ip_off);
			proto = getproto(ipc->ip_p);

			if (!(ipoff & IP_OFFMASK) &&
			    ((ipc->ip_p == IPPROTO_TCP) ||
			     (ipc->ip_p == IPPROTO_UDP))) {
				tp = (tcphdr_t *)((char *)ipc + hl);
				t += strlen(t);
				(void) sprintf(t, " for %s,%s -",
					HOSTNAME_V4(res, ipc->ip_src),
					portname(res, proto,
						 (u_int)tp->th_sport));
				t += strlen(t);
				(void) sprintf(t, " %s,%s PR %s len %hu %hu",
					HOSTNAME_V4(res, ipc->ip_dst),
					portname(res, proto,
						 (u_int)tp->th_dport),
					proto, IP_HL(ipc) << 2, i);
			} else if (!(ipoff & IP_OFFMASK) &&
				   (ipc->ip_p == IPPROTO_ICMP)) {
				icmp = (icmphdr_t *)((char *)ipc + hl);

				t += strlen(t);
				(void) sprintf(t, " for %s -",
					HOSTNAME_V4(res, ipc->ip_src));
				t += strlen(t);
				(void) sprintf(t,
					" %s PR icmp len %hu %hu icmp %d/%d",
					HOSTNAME_V4(res, ipc->ip_dst),
					IP_HL(ipc) << 2, i,
					icmp->icmp_type, icmp->icmp_code);
			} else {
				t += strlen(t);
				(void) sprintf(t, " for %s -",
						HOSTNAME_V4(res, ipc->ip_src));
				t += strlen(t);
				(void) sprintf(t, " %s PR %s len %hu (%hu)",
					HOSTNAME_V4(res, ipc->ip_dst), proto,
					IP_HL(ipc) << 2, i);
				t += strlen(t);
				if (ipoff & IP_OFFMASK) {
					(void) sprintf(t,
						"(frag %d:%hu@%hu%s%s)",
						ntohs(ipc->ip_id),
						i - (IP_HL(ipc) << 2),
						(ipoff & IP_OFFMASK) << 3,
						ipoff & IP_MF ? "+" : "",
						ipoff & IP_DF ? "-" : "");
				}
			}

		}
	} else {
		(void) sprintf(t, "%s -> ", hostname(res, v, s));
		t += strlen(t);
		(void) sprintf(t, "%s PR %s len %hu (%hu)",
			hostname(res, v, d), proto, hl, plen);
		t += strlen(t);
		if (off & IP_OFFMASK)
			(void) sprintf(t, " (frag %d:%hu@%hu%s%s)",
				ntohs(ip->ip_id),
				plen - hl, (off & IP_OFFMASK) << 3,
				ipoff & IP_MF ? "+" : "",
				ipoff & IP_DF ? "-" : "");
	}
	t += strlen(t);

printipflog:
	if (ipf->fl_flags & FR_KEEPSTATE) {
		(void) strcpy(t, " K-S");
		t += strlen(t);
	}

	if (ipf->fl_flags & FR_KEEPFRAG) {
		(void) strcpy(t, " K-F");
		t += strlen(t);
	}

	if (ipf->fl_dir == 0)
		strcpy(t, " IN");
	else if (ipf->fl_dir == 1)
		strcpy(t, " OUT");
	t += strlen(t);
	if (ipf->fl_logtag != 0) {
		sprintf(t, " log-tag %d", ipf->fl_logtag);
		t += strlen(t);
	}
	if (ipf->fl_nattag.ipt_num[0] != 0) {
		strcpy(t, " nat-tag ");
		t += strlen(t);
		strncpy(t, ipf->fl_nattag.ipt_tag, sizeof(ipf->fl_nattag));
		t += strlen(t);
	}
	if ((ipf->fl_lflags & FI_LOWTTL) != 0) {
			strcpy(t, " low-ttl");
			t += 8;
	}
	if ((ipf->fl_lflags & FI_OOW) != 0) {
		if (ipf->fl_lflags & FI_NEG_OOW) {
			strcpy(t, " NEG_OOW");
			t += sizeof (" NEG_OOW") - 1;
		} else {
			strcpy(t, " OOW");
			t += sizeof (" OOW") - 1;
		}
	}
	if ((ipf->fl_lflags & FI_BAD) != 0) {
			strcpy(t, " bad");
			t += 4;
	}
	if ((ipf->fl_lflags & FI_NATED) != 0) {
			strcpy(t, " NAT");
			t += 4;
	}
	if ((ipf->fl_lflags & FI_BADNAT) != 0) {
			strcpy(t, " bad-NAT");
			t += 8;
	}
	if ((ipf->fl_lflags & FI_BADSRC) != 0) {
			strcpy(t, " bad-src");
			t += 8;
	}
	if ((ipf->fl_lflags & FI_MULTICAST) != 0) {
			strcpy(t, " multicast");
			t += 10;
	}
	if ((ipf->fl_lflags & FI_BROADCAST) != 0) {
			strcpy(t, " broadcast");
			t += 10;
	}
	if ((ipf->fl_lflags & (FI_MULTICAST|FI_BROADCAST|FI_MBCAST)) ==
	    FI_MBCAST) {
			strcpy(t, " mbcast");
			t += 7;
	}
	*t++ = '\n';
	*t++ = '\0';
	defaction = 0;
	if (conf_file != NULL)
		defaction = check_action(buf, line, opts, lvl);
	if (defaction == 0) {
		if (opts & OPT_SYSLOG)
			syslog(lvl, "%s", line);
		else
			(void) fprintf(log, "%s", line);
		if (opts & OPT_HEXHDR)
			dumphex(log, opts, buf,
				sizeof(iplog_t) + sizeof(*ipf));
		if (opts & OPT_HEXBODY)
			dumphex(log, opts, (char *)ip,
				ipf->fl_plen + ipf->fl_hlen);
		else if ((opts & OPT_LOGBODY) && (ipf->fl_flags & FR_LOGBODY))
			dumphex(log, opts, (char *)ip + ipf->fl_hlen,
				ipf->fl_plen);
	}
}


static void usage(prog)
char *prog;
{
<<<<<<< HEAD
#if SOLARIS
	const char *zoneopt = " [-G|-z zonename]";
#else
	const char *zoneopt = "";
#endif
	fprintf(stderr, "%s: [-abDFhnpstvxX]%s %s %s %s %s %s %s\n",
		prog, zoneopt, "[-N device]", "[ [-o [NSI]] [-O [NSI]]",
		"[-P pidfile]", "[-S device]", "[-f device]",
		"filename");
=======
	fprintf(stderr, "%s: [-abDFhnpstvxX] %s %s %s %s %s %s %s\n",
		prog, "[-G|-z zonename]", "[-N device]",
		"[ [-o [NSI]] [-O [NSI]]", "[-P pidfile]", "[-S device]",
		"[-f device]", "filename");
>>>>>>> b7070b7d
	exit(1);
}


static void write_pid(file)
char *file;
{
	FILE *fp = NULL;
	int fd;

	if ((fd = open(file, O_CREAT|O_TRUNC|O_WRONLY, 0644)) >= 0) {
		fp = fdopen(fd, "w");
		if (fp == NULL) {
			close(fd);
			fprintf(stderr,
				"unable to open/create pid file: %s\n", file);
			return;
		}
		fprintf(fp, "%d", getpid());
		fclose(fp);
	}
}


static void flushlogs(file, log)
char *file;
FILE *log;
{
	int	fd, flushed = 0;

	if ((fd = open(file, O_RDWR)) == -1) {
		(void) fprintf(stderr, "%s: open: %s\n",
			       file, STRERROR(errno));
		exit(1);
	}

<<<<<<< HEAD
#if SOLARIS
=======
>>>>>>> b7070b7d
	if (setzone(fd) != 0) {
		close(fd);
		exit(1);
	}
<<<<<<< HEAD
#endif
=======
>>>>>>> b7070b7d

	if (ioctl(fd, SIOCIPFFB, &flushed) == 0) {
		printf("%d bytes flushed from log buffer\n",
			flushed);
		fflush(stdout);
	} else
		perror("SIOCIPFFB");
	(void) close(fd);

	if (flushed) {
		if (opts & OPT_SYSLOG)
			syslog(LOG_INFO, "%d bytes flushed from log\n",
				flushed);
		else if (log != stdout)
			fprintf(log, "%d bytes flushed from log\n", flushed);
	}
}


static void logopts(turnon, options)
int turnon;
char *options;
{
	int flags = 0;
	char *s;

	for (s = options; *s; s++)
	{
		switch (*s)
		{
		case 'N' :
			flags |= OPT_NAT;
			break;
		case 'S' :
			flags |= OPT_STATE;
			break;
		case 'I' :
			flags |= OPT_FILTER;
			break;
		default :
			fprintf(stderr, "Unknown log option %c\n", *s);
			exit(1);
		}
	}

	if (turnon)
		opts |= flags;
	else
		opts &= ~(flags);
}


int main(argc, argv)
int argc;
char *argv[];
{
	struct	stat	sb;
	FILE	*log = stdout;
	FILE	*fp;
	int	fd[3], doread, n, i;
	int	tr, nr, regular[3], c;
	int	fdt[3], devices = 0, make_daemon = 0;
	char	buf[DEFAULT_IPFLOGSIZE], *iplfile[3], *s;
	extern	int	optind;
	extern	char	*optarg;
	const	char	*optstr = "?abB:C:Df:G:FhnN:o:O:pP:sS:tvxXz:";

	fd[0] = fd[1] = fd[2] = -1;
	fdt[0] = fdt[1] = fdt[2] = -1;
	iplfile[0] = IPL_NAME;
	iplfile[1] = IPNAT_NAME;
	iplfile[2] = IPSTATE_NAME;

<<<<<<< HEAD
#if SOLARIS
=======
>>>>>>> b7070b7d
	/*
	 * We need to set the zone name before calling openlog in
	 * the switch statement below
	 */
	getzoneopt(argc, argv, optstr);
<<<<<<< HEAD
#endif
=======
>>>>>>> b7070b7d

	while ((c = getopt(argc, argv, optstr)) != -1)
		switch (c)
		{
		case 'a' :
			opts |= OPT_LOGALL;
			fdt[0] = IPL_LOGIPF;
			fdt[1] = IPL_LOGNAT;
			fdt[2] = IPL_LOGSTATE;
			break;
		case 'b' :
			opts |= OPT_LOGBODY;
			break;
		case 'B' :
			binarylogfile = optarg;
			binarylog = fopen(optarg, "a");
			break;
		case 'C' :
			conf_file = optarg;
			break;
		case 'D' :
			make_daemon = 1;
			break;
		case 'f' : case 'I' :
			opts |= OPT_FILTER;
			fdt[0] = IPL_LOGIPF;
			iplfile[0] = optarg;
			break;
		case 'F' :
			flushlogs(iplfile[0], log);
			flushlogs(iplfile[1], log);
			flushlogs(iplfile[2], log);
			break;
<<<<<<< HEAD
#if SOLARIS
		case 'G' :
			/* Already handled by getzoneopt() above */
			break;
#endif
=======
		case 'G' :
			/* Already handled by getzoneopt() above */
			break;
>>>>>>> b7070b7d
		case 'n' :
			opts |= OPT_RESOLVE;
			break;
		case 'N' :
			opts |= OPT_NAT;
			fdt[1] = IPL_LOGNAT;
			iplfile[1] = optarg;
			break;
		case 'o' : case 'O' :
			logopts(c == 'o', optarg);
			fdt[0] = fdt[1] = fdt[2] = -1;
			if (opts & OPT_FILTER)
				fdt[0] = IPL_LOGIPF;
			if (opts & OPT_NAT)
				fdt[1] = IPL_LOGNAT;
			if (opts & OPT_STATE)
				fdt[2] = IPL_LOGSTATE;
			break;
		case 'p' :
			opts |= OPT_PORTNUM;
			break;
		case 'P' :
			pidfile = optarg;
			break;
		case 's' :
			s = strrchr(argv[0], '/');
			if (s == NULL)
				s = argv[0];
			else
				s++;
			openlog(s, LOG_NDELAY|LOG_PID, LOGFAC);
			s = NULL;
			opts |= OPT_SYSLOG;
			log = NULL;
			break;
		case 'S' :
			opts |= OPT_STATE;
			fdt[2] = IPL_LOGSTATE;
			iplfile[2] = optarg;
			break;
		case 't' :
			opts |= OPT_TAIL;
			break;
		case 'v' :
			opts |= OPT_VERBOSE;
			break;
		case 'x' :
			opts |= OPT_HEXBODY;
			break;
		case 'X' :
			opts |= OPT_HEXHDR;
			break;
<<<<<<< HEAD
#if SOLARIS
		case 'z' :
			/* Already handled by getzoneopt() above */
			break;
#endif
=======
		case 'z' :
			/* Already handled by getzoneopt() above */
			break;
>>>>>>> b7070b7d
		default :
		case 'h' :
		case '?' :
			usage(argv[0]);
		}

	init_tabs();
	if (conf_file)
		if (load_config(conf_file) == -1)
			exit(1);

	/*
	 * Default action is to only open the filter log file.
	 */
	if ((fdt[0] == -1) && (fdt[1] == -1) && (fdt[2] == -1))
		fdt[0] = IPL_LOGIPF;

	for (i = 0; i < 3; i++) {
		if (fdt[i] == -1)
			continue;
		if (!strcmp(iplfile[i], "-"))
			fd[i] = 0;
		else {
			if ((fd[i] = open(iplfile[i], O_RDONLY)) == -1) {
				(void) fprintf(stderr,
					       "%s: open: %s\n", iplfile[i],
					       STRERROR(errno));
				exit(1);
				/* NOTREACHED */
			}
			if (fstat(fd[i], &sb) == -1) {
				(void) fprintf(stderr, "%d: fstat: %s\n",
					       fd[i], STRERROR(errno));
				exit(1);
				/* NOTREACHED */
			}

<<<<<<< HEAD
#if SOLARIS
=======
>>>>>>> b7070b7d
			if (setzone(fd[i]) != 0) {
				close(fd[i]);
				exit(1);
			}
<<<<<<< HEAD
#endif
=======

>>>>>>> b7070b7d
			if (!(regular[i] = !S_ISCHR(sb.st_mode)))
				devices++;
		}
	}

	if (!(opts & OPT_SYSLOG)) {
		logfile = argv[optind];
		log = logfile ? fopen(logfile, "a") : stdout;
		if (log == NULL) {
			(void) fprintf(stderr, "%s: fopen: %s\n",
				       argv[optind], STRERROR(errno));
			exit(1);
			/* NOTREACHED */
		}
		setvbuf(log, NULL, _IONBF, 0);
	} else
		log = NULL;

	if (make_daemon && ((log != stdout) || (opts & OPT_SYSLOG))) {
#if BSD >= 199306
		daemon(0, !(opts & OPT_SYSLOG));
#else
		int pid;
		if ((pid = fork()) > 0)
			exit(0);
		if (pid < 0) {
			(void) fprintf(stderr, "%s: fork() failed: %s\n",
				       argv[0], STRERROR(errno));
			exit(1);
			/* NOTREACHED */
		}
		setsid();
		if ((opts & OPT_SYSLOG))
			close(2);
#endif /* !BSD */
		close(0);
		close(1);
	}
	write_pid(pidfile);

	signal(SIGHUP, handlehup);

	for (doread = 1; doread; ) {
		nr = 0;

		for (i = 0; i < 3; i++) {
			tr = 0;
			if (fdt[i] == -1)
				continue;
			if (!regular[i]) {
				if (ioctl(fd[i], FIONREAD, &tr) == -1) {
					if (opts & OPT_SYSLOG)
						syslog(LOG_CRIT,
						       "ioctl(FIONREAD): %m");
					else
						perror("ioctl(FIONREAD)");
					exit(1);
					/* NOTREACHED */
				}
			} else {
				tr = (lseek(fd[i], 0, SEEK_CUR) < sb.st_size);
				if (!tr && !(opts & OPT_TAIL))
					doread = 0;
			}
			if (!tr)
				continue;
			nr += tr;

			tr = read_log(fd[i], &n, buf, sizeof(buf));
			if (donehup) {
				if (logfile && (fp = fopen(logfile, "a"))) {
					fclose(log);
					log = fp;
				}
				if (binarylogfile && (fp = fopen(binarylogfile, "a"))) {
					fclose(binarylog);
					binarylog = fp;
				}
				init_tabs();
				if (conf_file != NULL)
					load_config(conf_file);
				donehup = 0;
			}

			switch (tr)
			{
			case -1 :
				if (opts & OPT_SYSLOG)
					syslog(LOG_CRIT, "read: %m\n");
				else
					perror("read");
				doread = 0;
				break;
			case 1 :
				if (opts & OPT_SYSLOG)
					syslog(LOG_CRIT, "aborting logging\n");
				else
					fprintf(log, "aborting logging\n");
				doread = 0;
				break;
			case 2 :
				break;
			case 0 :
				if (n > 0) {
					print_log(fdt[i], log, buf, n);
					if (!(opts & OPT_SYSLOG))
						fflush(log);
				}
				break;
			}
		}
		if (!nr && ((opts & OPT_TAIL) || devices))
			sleep(1);
	}
	return(0);
	/* NOTREACHED */
}<|MERGE_RESOLUTION|>--- conflicted
+++ resolved
@@ -6,11 +6,7 @@
  * Copyright 2008 Sun Microsystems, Inc.  All rights reserved.
  * Use is subject to license terms.
  *
-<<<<<<< HEAD
- * Copyright (c) 2013, Joyent, Inc.  All rights reserved.
-=======
  * Copyright (c) 2014, Joyent, Inc.  All rights reserved.
->>>>>>> b7070b7d
  */
 
 
@@ -84,13 +80,7 @@
 #include "netinet/ip_state.h"
 #include "netinet/ip_proxy.h"
 #include "ipmon.h"
-<<<<<<< HEAD
-#if SOLARIS
 #include "ipfzone.h"
-#endif
-=======
-#include "ipfzone.h"
->>>>>>> b7070b7d
 
 #if !defined(lint)
 static const char sccsid[] = "@(#)ipmon.c	1.21 6/5/96 (C)1993-2000 Darren Reed";
@@ -1353,22 +1343,10 @@
 static void usage(prog)
 char *prog;
 {
-<<<<<<< HEAD
-#if SOLARIS
-	const char *zoneopt = " [-G|-z zonename]";
-#else
-	const char *zoneopt = "";
-#endif
-	fprintf(stderr, "%s: [-abDFhnpstvxX]%s %s %s %s %s %s %s\n",
-		prog, zoneopt, "[-N device]", "[ [-o [NSI]] [-O [NSI]]",
-		"[-P pidfile]", "[-S device]", "[-f device]",
-		"filename");
-=======
 	fprintf(stderr, "%s: [-abDFhnpstvxX] %s %s %s %s %s %s %s\n",
 		prog, "[-G|-z zonename]", "[-N device]",
 		"[ [-o [NSI]] [-O [NSI]]", "[-P pidfile]", "[-S device]",
 		"[-f device]", "filename");
->>>>>>> b7070b7d
 	exit(1);
 }
 
@@ -1405,18 +1383,10 @@
 		exit(1);
 	}
 
-<<<<<<< HEAD
-#if SOLARIS
-=======
->>>>>>> b7070b7d
 	if (setzone(fd) != 0) {
 		close(fd);
 		exit(1);
 	}
-<<<<<<< HEAD
-#endif
-=======
->>>>>>> b7070b7d
 
 	if (ioctl(fd, SIOCIPFFB, &flushed) == 0) {
 		printf("%d bytes flushed from log buffer\n",
@@ -1490,19 +1460,11 @@
 	iplfile[1] = IPNAT_NAME;
 	iplfile[2] = IPSTATE_NAME;
 
-<<<<<<< HEAD
-#if SOLARIS
-=======
->>>>>>> b7070b7d
 	/*
 	 * We need to set the zone name before calling openlog in
 	 * the switch statement below
 	 */
 	getzoneopt(argc, argv, optstr);
-<<<<<<< HEAD
-#endif
-=======
->>>>>>> b7070b7d
 
 	while ((c = getopt(argc, argv, optstr)) != -1)
 		switch (c)
@@ -1536,17 +1498,9 @@
 			flushlogs(iplfile[1], log);
 			flushlogs(iplfile[2], log);
 			break;
-<<<<<<< HEAD
-#if SOLARIS
 		case 'G' :
 			/* Already handled by getzoneopt() above */
 			break;
-#endif
-=======
-		case 'G' :
-			/* Already handled by getzoneopt() above */
-			break;
->>>>>>> b7070b7d
 		case 'n' :
 			opts |= OPT_RESOLVE;
 			break;
@@ -1599,17 +1553,9 @@
 		case 'X' :
 			opts |= OPT_HEXHDR;
 			break;
-<<<<<<< HEAD
-#if SOLARIS
 		case 'z' :
 			/* Already handled by getzoneopt() above */
 			break;
-#endif
-=======
-		case 'z' :
-			/* Already handled by getzoneopt() above */
-			break;
->>>>>>> b7070b7d
 		default :
 		case 'h' :
 		case '?' :
@@ -1647,19 +1593,11 @@
 				/* NOTREACHED */
 			}
 
-<<<<<<< HEAD
-#if SOLARIS
-=======
->>>>>>> b7070b7d
 			if (setzone(fd[i]) != 0) {
 				close(fd[i]);
 				exit(1);
 			}
-<<<<<<< HEAD
-#endif
-=======
-
->>>>>>> b7070b7d
+
 			if (!(regular[i] = !S_ISCHR(sb.st_mode)))
 				devices++;
 		}
