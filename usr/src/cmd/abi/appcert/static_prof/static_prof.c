/*
 * CDDL HEADER START
 *
 * The contents of this file are subject to the terms of the
 * Common Development and Distribution License, Version 1.0 only
 * (the "License").  You may not use this file except in compliance
 * with the License.
 *
 * You can obtain a copy of the license at usr/src/OPENSOLARIS.LICENSE
 * or http://www.opensolaris.org/os/licensing.
 * See the License for the specific language governing permissions
 * and limitations under the License.
 *
 * When distributing Covered Code, include this CDDL HEADER in each
 * file and include the License file at usr/src/OPENSOLARIS.LICENSE.
 * If applicable, add the following below this CDDL HEADER, with the
 * fields enclosed by brackets "[]" replaced with your own identifying
 * information: Portions Copyright [yyyy] [name of copyright owner]
 *
 * CDDL HEADER END
 */

/*
 * Copyright 2004 Sun Microsystems, Inc.  All rights reserved.
 * Use is subject to license terms.
 */

/*	Copyright (c) 1988 AT&T */
/*	  All Rights Reserved	*/

<<<<<<< HEAD
=======
/* Copyright 2011 Nexenta Systems, Inc. All rights reserved. */


>>>>>>> 91b2ce10
/* ------------------------------------------------------------------------ */
/* include headers */
/* ------------------------------------------------------------------------ */

#include "static_prof.h"

/* ========== elf_hash ==================================================== */
/*
 * DESCRIPTION:
 * The hash function copied from libelf.so.1
 */
/* ======================================================================== */

static unsigned long
my_elf_hash(const char *name)
{
	unsigned long g, h = 0;
	const unsigned char *nm = (unsigned char *) name;

	while (*nm != '\0') {
		h = (h << 4) + *nm++;
		if ((g = h & MASK) != 0)
			h ^= g >> 24;
		h &= ~MASK;
	}
	return (h);
}

/* ========== output_dtneeded ============================================= */
/*
 * DESCRIPTION:
 * Outputs all the dt_needed entries if any.
 */
/* ======================================================================== */

static void
output_dtneeded(dt_list * list)
{

	dt_list		*p = list;

	(void) fprintf(OUTPUT_FD, "#dtneeded:");
	if (!p) {
		(void) fprintf(OUTPUT_FD, "\n");
		return;
	} else {
		while (p != NULL) {
			(void) fprintf(OUTPUT_FD,
			    " %s",
			    p->libname);
			p = p->next;
		}
		(void) fprintf(OUTPUT_FD, "\n");
	}
}

/* ========== store_binding =============================================== */
/*
 * DESCRIPTION:
 * Read in the symbol binding information from the symbol table and
 * store them into the hash table of buckets.
 */
/* ======================================================================== */

static void
store_binding(binding_bucket * bind)
{
	unsigned long   bktno;
	unsigned long   orig_bktno;
<<<<<<< HEAD
	
	bktno = my_elf_hash(bind->sym) % DEFBKTS;
	orig_bktno = bktno;

	if (bkts[bktno].sym != NULL) {
		do {
			bktno = (bktno + 1) % DEFBKTS;

			if (bktno == orig_bktno)
				exit(1);
		} while (bkts[bktno].sym != NULL);
=======

	bktno = my_elf_hash(bind->sym) % DEFBKTS;
	orig_bktno = bktno;

	while (bkts[bktno].sym != NULL) {
		bktno = (bktno + 1) % DEFBKTS;

		if (bktno == orig_bktno)
			exit(1);
>>>>>>> 91b2ce10
	}

	bkts[bktno].sym = bind->sym;
	bkts[bktno].obj = bind->obj;
	bkts[bktno].ref_lib = bind->ref_lib;
	bkts[bktno].def_lib = bind->def_lib;
	bkts[bktno].section = bind->section;
	bkts[bktno].stbind = bind->stbind;
	bkts[bktno].sttype = bind->sttype;
}


/* ========== check_store_binding ========================================= */
/*
 * DESCRIPTION:
 * Check what's already on the hash table with the new symbol binding
 * information from the dependencies and record it into the bucket.
 */
/* ======================================================================== */

static void
check_store_binding(binding_bucket * bind)
{
	unsigned long   bktno;
	unsigned long   orig_bktno;
	unsigned long   i;

	bktno = my_elf_hash(bind->sym) % DEFBKTS;
	orig_bktno = bktno;

	if (!bkts[bktno].sym)
		return;
	if (bkts[bktno].sym && (strcmp(bkts[bktno].sym, bind->sym)) == 0) {
		if (strcmp(bkts[bktno].ref_lib, "<Unknown>") == 0)
			if (strcmp(bkts[bktno].obj, bind->obj))
				bkts[bktno].ref_lib = bind->obj;
	} else {
		bktno = (bktno + 1) % DEFBKTS;
		for (i = bktno; i < DEFBKTS; i = (i + 1) % DEFBKTS) {
			if (i == orig_bktno)
				break;
			if (!bkts[i].sym)
				continue;
			if (bkts[i].sym &&
			    (strcmp(bkts[i].sym, bind->sym)) == 0) {
				if (strcmp(bkts[i].ref_lib, "<Unknown>") == 0)
					if (strcmp(bkts[i].obj, bind->obj))
						bkts[i].ref_lib = bind->obj;
				break;
			}
		}
	}
}

/* ========== stringcompare =============================================== */
/*
 * DESCRIPTION:
 * Compares two strings for qsort().
 */
/* ======================================================================== */

static int
stringcompare(binding_bucket * a,
    binding_bucket * b)
{
	char		*x = "\0";
	char		*y = "\0";
	int		retcode;

	if (a->sym)
		x = a->sym;

	if (b->sym)
		y = b->sym;

	retcode = strcoll(x, y);
	return (retcode);
}

/* ========== profile_binding ============================================= */
/*
 * DESCRIPTION:
 * Output the bindings directly to stdout or a file.
 */
/* ======================================================================== */

static void
profile_binding(binding_bucket * bind)
{
	char		*ref_lib_ptr;

	if (bind->sym && strcmp(bind->ref_lib, "<Unknown>")) {
		if (ref_lib_ptr = strrchr(bind->ref_lib, (int)'/')) {
			ref_lib_ptr++;
			if (bind->stbind)
				(void) fprintf(OUTPUT_FD,
				    "%s|%s|%s|%s|%s|%s|%s\n",
				    ref_lib_ptr,
				    bind->section,
				    bind->stbind,
				    bind->sttype,
				    bind->sym,
				    bind->def_lib,
				    bind->obj);
		} else if (bind->stbind)
			(void) fprintf(OUTPUT_FD,
			    "%s|%s|%s|%s|%s|%s|%s\n",
			    bind->ref_lib,
			    bind->section,
			    bind->stbind,
			    bind->sttype,
			    bind->sym,
			    bind->def_lib,
			    bind->obj);
	} else if (bind->sym && bind->stbind)
		(void) fprintf(OUTPUT_FD,
		    "%s|%s|%s|%s|%s\n",
		    bind->obj,
		    bind->section,
		    bind->stbind,
		    bind->sttype,
		    bind->sym);
}

/* ========== output_binding ============================================== */
/*
 * DESCRIPTION:
 * Output the hash table to either stdout or a file.
 */
/* ======================================================================== */

static void
output_binding(char *prog_name,
    char *target)
{
	int		i;
	char		*ref_lib_ptr;

	qsort(bkts,
	    DEFBKTS,
	    sizeof (binding_bucket),
	    (int (*) (const void *, const void *)) stringcompare);

	if (oflag) {
		if ((OUTPUT_FD = fopen(outputfile, "w")) == NULL) {
			if (sflag)
				(void) fprintf(stderr,
				    "\nfopen failed to open <%s>...\n\n",
				    outputfile);
			exit(1);
		}
	}
	/* generates profile report */
	(void) fprintf(OUTPUT_FD,
	    "#generated by %s\n",
	    prog_name);
	(void) fprintf(OUTPUT_FD,
	    "#profiling symbols in .text section of %s\n",
	    target);
	output_dtneeded(dt_needed);

	for (i = 0; i < DEFBKTS; i++) {
		if (bkts[i].sym && strcmp(bkts[i].ref_lib, "<Unknown>")) {
			if (ref_lib_ptr = strrchr(bkts[i].ref_lib, (int)'/')) {
				ref_lib_ptr++;
				if (bkts[i].stbind)
					(void) fprintf(OUTPUT_FD,
					    "%s|%s|%s|%s|%s|%s|%s\n",
					    ref_lib_ptr,
					    bkts[i].section,
					    bkts[i].stbind,
					    bkts[i].sttype,
					    bkts[i].sym,
					    bkts[i].def_lib,
					    bkts[i].obj);
			} else if (bkts[i].stbind)
				(void) fprintf(OUTPUT_FD,
				    "%s|%s|%s|%s|%s|%s|%s\n",
				    bkts[i].ref_lib,
				    bkts[i].section,
				    bkts[i].stbind,
				    bkts[i].sttype,
				    bkts[i].sym,
				    bkts[i].def_lib,
				    bkts[i].obj);
		} else if (bkts[i].sym && bkts[i].stbind)
			(void) fprintf(OUTPUT_FD,
			    "%s|%s|%s|%s|%s\n",
			    bkts[i].obj,
			    bkts[i].section,
			    bkts[i].stbind,
			    bkts[i].sttype,
			    bkts[i].sym);
	}
}

/* ========== obj_init ==================================================== */
/*
 * DESCRIPTION:
 * Open (object) file, get ELF descriptor, and verify that the file is
 * an ELF file.
 */
/* ======================================================================== */

static int
obj_init(obj_list * c)
{
	int		mode = O_RDONLY;

	/* open the file */
	if ((c->obj->fd = open(c->obj->ename, mode)) < 0) {
		if (sflag) {
			if (errno == ENOENT)
				(void) fprintf(stderr,
				    "Cannot open <<%s>> : \
				    No such file or directory.\n",
				    c->obj->ename);
			else if (errno == EMFILE)
				(void) fprintf(stderr,
				    "File <<%s>> : Already opened.\n",
				    c->obj->ename);
		}
		c->obj->fd = NULL;
		return (FAIL);
	}
	/*
	 * queries the ELF library's internal version.
	 * Passing ver equal to EV_NONE causes elf_version() to return
	 * the library's internal version, without altering the working
	 * version.  If ver is a version known to the library,
	 * elf_version() returns the previous or initial working
	 * version number.  Otherwise, the working version remains
	 * unchanged and elf_version() returns EV_NONE.
	 */

	/* check if libelf.so is at the right level */
	if (elf_version(EV_CURRENT) == EV_NONE) {
		if (sflag)
			(void) fprintf(stderr,
			    "Library out of date in ELF access routines.\n");
		return (FAIL);
	}
	/*
	 * Before the first call to elf_begin(), it must call
	 * elf_version() to coordinate versions.
	 */

	/*
	 * get elf descriptor just to examine the contents of an existing
	 * file
	 */
	if ((c->obj->elf = elf_begin(c->obj->fd, ELF_C_READ, (Elf *) 0))
	    == (Elf *) 0) {
		if (sflag)
			(void) fprintf(stderr,
			    "File is not in executable and \
			    linking format(ELF).\n");
		return (FAIL);
	}
	/* Rule out COFF, a.out and shell script files */
	if (elf_kind(c->obj->elf) == ELF_K_COFF) {
		if (sflag) {
			(void) fprintf(stderr,
			    "File is not in executable \
			    and linking format(ELF) or archive.\n");
		}
		return (FAIL);
	}
	if (elf_kind(c->obj->elf) != ELF_K_AR &&
	    elf_kind(c->obj->elf) != ELF_K_ELF) {
		if (sflag) {
			(void) fprintf(stderr,
			    "File is not in executable and linking \
			    format(ELF) or archive.\n");
		}
		return (FAIL);
	}
	return (SUCCEED);
}

/* ========== obj_elf_hdr ================================================= */
/*
 * DESCRIPTION:
 * Obtain the elf header, verify elf header information
 */
/* ======================================================================== */

static int
obj_elf_hdr(obj_list * c)
{
#if	defined(_LP64)
	Elf64_Ehdr	*ptr;
#else
	Elf32_Ehdr	*ptr;
#endif

	/*
	 * get the elf header if one is available for the ELF descriptor
	 * c->elf
	 */
#if	defined(_LP64)
	if ((ptr = elf64_getehdr(c->obj->elf)) == (Elf64_Ehdr *) 0) {
		if (sflag)
			(void) fprintf(stderr,
			    "File is not in 64-bit format.\n");
		return (FAIL);
	}
#else
	if ((ptr = elf32_getehdr(c->obj->elf)) == (Elf32_Ehdr *) 0) {
		if (sflag)
			(void) fprintf(stderr,
			    "File is not in 32-bit format.\n");
		return (FAIL);
	}
#endif

	/* if there is elf header, save the pointer */
#if defined(_LP64)
	c->obj->ehdr = (Elf64_Ehdr *) ptr;
#else
	c->obj->ehdr = (Elf32_Ehdr *) ptr;
#endif

	/* e_ident[] is identification index which holds values */
	/*
	 * we could also use elf_getident() to retrieve file identification
	 * data.
	 */

	/*
	 * e_ident[EI_CLASS] identifies the file's class:
	 * ELFCLASSNONE - invalid class
	 * ELFCLASS32   - 32-bit objects
	 * ELFCLASS64   - 64-bit objects
	 */

#if	defined(_LP64)
	if (ptr->e_ident[EI_CLASS] != ELFCLASS64) {
		if (sflag)
			(void) fprintf(stderr,
			    "File is not in 64-bit format.\n");
		return (FAIL);
	}
#else
	if (ptr->e_ident[EI_CLASS] != ELFCLASS32) {
		if (sflag)
			(void) fprintf(stderr,
			    "File is not in 32-bit format.\n");
		return (FAIL);
	}
#endif
	/*
	 * e_ident[EI_DATA] specifies the data encoding of the
	 * processor-specific data in the object file:
	 * ELFDATANONE - invalid data encoding
	 * ELFDATA2LSB - specifies 2's complement values, with the least
	 * significant byte occupying the lowest address
	 * ELFDATA2MSB - specifies 2's complement values, with the most
	 * significant byte occupying the lowest address
	 */

	/*
	 * e_ident[EI_VERSION] specifies the ELF header version number.
	 * Currently, this value must be EV_CURRENT.
	 */

	if (!(ptr->e_ident[EI_VERSION] == EV_CURRENT) &&
	    (ptr->e_version == EV_CURRENT)) {
		if (sflag)
			(void) fprintf(stderr,
			    "File is recorded in an \
			    incompatible ELF version.\n");
		return (FAIL);
	}
	/* only interested in relocatable, shared object, or executable file */
	switch (ptr->e_type) {
	case ET_REL:
	case ET_EXEC:
	case ET_DYN:
		break;
	default:
		if (sflag) {
			(void) fprintf(stderr,
			    "File is not relocatable, ");
			(void) fprintf(stderr,
			    "executable, or shared object.\n");
		}
		return (FAIL);
	}

	/*
	 * e_machine's value specifies the required architecture for an
	 * individual file
	 */

#if defined(__sparcv9)
	if (ptr->e_machine != EM_SPARCV9) {
		if (sflag)
			(void) fprintf(stderr,
			    "File is not for 64-bit \
			    SPARC machine architecture.\n");
		return (FAIL);
	}
#elif defined(__amd64)
	if (ptr->e_machine != EM_AMD64) {
		if (sflag)
			(void) fprintf(stderr,
			    "File is not for 64-bit \
			    amd64 machine architecture.\n");
		return (FAIL);
	}
#elif defined(__i386)
	if (ptr->e_machine != EM_386) {
		if (sflag)
			(void) fprintf(stderr,
			    "File is not for 32-bit \
			    i386 machine architecture.\n");
		return (FAIL);
	}
#else
	if (ptr->e_machine != EM_SPARC) {
		if (sflag)
			(void) fprintf(stderr,
			    "File is not for 32-bit \
			    SPARC machine architecture.\n");
		return (FAIL);
	}
#endif
	return (SUCCEED);
}

/* ========== obj_prog_hdr ============================================= */
/*
 * DESCRIPTION:
 * For executable files and shared objects only, check if it has
 * a program header table.
 */
/* ===================================================================== */

static int
obj_prog_hdr(obj_list * c)
{
	/*
	 * Assume:  the elf header has already been read, and the file
	 * has already been determined to be
	 * executable, shared object, or relocatable
	 */

	/*
	 * Program headers are meaningful only for executable and shared
	 * object files.  It is an array of structures, each describing a
	 * segment or other information needs to prepare the program for
	 * execution.
	 */

	/* skip if file is not executable or shared object */
	/* e_type == ET_REL meaning Relocatable file */
	if (c->obj->ehdr->e_type == ET_REL)
		return (SUCCEED);

	/*
	 * ehdr->e_phoff holds the program header table's file offset in
	 * bytes.
	 */
	/* If the file has no program header table, this member holds zero. */
	/*
	 * ehdr->e_phnum holds the number of entries in the program header
	 * table.
	 */
	/*
	 * If a file has no program header table, e_phnum holds the value
	 * zero.
	 */

	/* make sure there's a program header table */
	if ((c->obj->ehdr->e_phoff == 0) ||
	    (c->obj->ehdr->e_phnum == 0)) {
		if (sflag)
			(void) fprintf(stderr,
			    "File has no program header table.\n");
		return (FAIL);
	}
	return (SUCCEED);
}

/* ========== find_dynamic_sect ========================================== */
/*
 * DESCRIPTION:
 * Find the dynamic section.
 */
/* ======================================================================= */

static int
find_dynamic_sect(obj_list * c)
{
#if	defined(_LP64)
	Elf64_Shdr	*scurrent;	/* temp 64 bit section pointer */
#else
	Elf32_Shdr	*scurrent;	/* temp 32 bit section pointer */
#endif
	Elf_Scn		*scn;	/* temp section header pointer */
	Elf_Data	*ddata;	/* temp data header pointer */
	size_t		index;	/* temp section header table index */

	c->obj->dynnames = NULL; /* init of dynamic string table ptr */
	c->obj->dynsect = NULL;	/* init of dynamic section ptr */
	c->obj->ddata = NULL;	/* init of dynamic strtab data ptr */

	/* only process executables and shared objects */
	if (c->obj->ehdr->e_type != ET_EXEC && c->obj->ehdr->e_type != ET_DYN)
		return (SUCCEED);

	if ((c->obj->ehdr->e_shoff == 0) || (c->obj->ehdr->e_shnum == 0)) {
		/* there are no sections */
		return (SUCCEED);
	}
	/* search the section header table for dynamic section */

	/* start with null section; section index = 0 */
	scn = 0;

	while ((scn = elf_nextscn(c->obj->elf, scn)) != 0) {
		/* retrieve the section header */
#if	defined(_LP64)
		scurrent = elf64_getshdr(scn);
#else
		scurrent = elf32_getshdr(scn);
#endif

		/* check for dynamic section; (i.e., .dynamic) */
		if (scurrent->sh_type == SHT_DYNAMIC) {
			ddata = 0;
			if ((ddata = elf_getdata(scn, ddata)) == 0 ||
			    (ddata->d_size == 0))
				return (SUCCEED);

			/* now, we got data of dynamic section */
			c->obj->dynsect = ddata->d_buf;

			/* index to section header for dynamic string table */
			index = scurrent->sh_link;
			/* get scn descriptor of dynamic string table */
			scn = elf_getscn(c->obj->elf, index);
			/* get dynamic string table section header */
#if	defined(_LP64)
			scurrent = elf64_getshdr(scn);
#else
			scurrent = elf32_getshdr(scn);
#endif
			/* get the dynamic string table data descriptor */
			c->obj->ddata = elf_getdata(scn, (c->obj->ddata));
			/* save the pointer to dynamic string table data */
			c->obj->dynnames = c->obj->ddata->d_buf;
			/*
			 * now, we got dynamic strtab and dynamic section
			 * information
			 */
			break;
		}
	}
	return (SUCCEED);
}

/* ========== find_symtabs ================================================ */
/*
 * DESCRIPTION:
 * Find and check symbol tables for an application file
 */
/* ======================================================================== */

static int
find_symtabs(obj_list * c)
{
#if	defined(_LP64)
	Elf64_Shdr	*shdr;
#else
	Elf32_Shdr	*shdr;
#endif
	Elf_Scn		*scn, *scn2;
	Elf_Data	*data;

	c->obj->sym_tab = NULL;
	c->obj->sym_num = 0;
	c->obj->sym_names = NULL;
	c->obj->dsym_tab = NULL;
	c->obj->dsym_num = 0;
	c->obj->dsym_names = NULL;
	c->obj->sym_data = NULL;
	c->obj->dsym_data = NULL;
	scn = 0;

	/*
	 * loop through the section header table looking for symbol tables.
	 * There must be one or two:  .symtab and .dynsym
	 * upon finding a symbol table, save its pointer in obj_com.
	 */

	/* get section descriptor */
	while ((scn = elf_nextscn(c->obj->elf, scn)) != 0) {
#if	defined(_LP64)
		Elf64_Sym	*syms;
#else
		Elf32_Sym	*syms;
#endif
		int		symn;
		char		*strs;

		/* point to section header */
#if	defined(_LP64)
		shdr = elf64_getshdr(scn);
#else
		shdr = elf32_getshdr(scn);
#endif

		if (shdr == 0)
			return (FAIL);

		/* skip if this section is not a symbol table */
		if ((shdr->sh_type != SHT_DYNSYM) &&
		    (shdr->sh_type != SHT_SYMTAB))
			continue;

		/* get data descriptor for the symbol table itself */
		data = elf_getdata(scn, NULL);
		if (data == NULL)
			continue;

		/* save pointer to symbol table */
#if	defined(_LP64)
		syms = (Elf64_Sym *) data->d_buf;
#else
		syms = (Elf32_Sym *) data->d_buf;
#endif

		/*
		 * now start looking for the string table associated with
		 * this symbol table section
		 */

		/* get section descriptor first */
		scn2 = elf_getscn(c->obj->elf, shdr->sh_link);
		if (scn2 == NULL)
			continue;

		/* get data descriptor for the string table section */
		data = elf_getdata(scn2, NULL);
		if (data == NULL)
			continue;

		/* save pointer to name string table */
		strs = data->d_buf;
		symn = shdr->sh_size / shdr->sh_entsize;

		/* save information in obj_com */
		if (shdr->sh_type == SHT_SYMTAB) {
			c->obj->sym_tab = syms;
			c->obj->sym_num = symn;
			c->obj->sym_names = strs;
			c->obj->sym_data = data;
		} else {	/* must be the dynamic linking symbol table */
			c->obj->dsym_tab = syms;
			c->obj->dsym_num = symn;
			c->obj->dsym_names = strs;
			c->obj->dsym_data = data;
		}		/* end if */
	}			/* end while */
	return (SUCCEED);
}

/* ========== obj_app_symtab ============================================== */
/*
 * DESCRIPTION:
 * Check existence of application's symbol tables.
 */
/* ======================================================================== */

static int
obj_app_symtab(obj_list * c)
{
	/* issue error if a relocatable file has no symbol table */
	if (c->obj->sym_tab == NULL) {
		if (c->obj->ehdr->e_type == ET_REL) {
			if (sflag)
				(void) fprintf(stderr,
				    "ELF error: no symbol \
				    table in object file.\n");
			return (FAIL);
		} else {
			if (c->obj->dsym_tab == NULL) {
				if (sflag) {
					(void) fprintf(stderr,
					    "Warning: Binary is \
					    completely statically \
					    linked and stripped.\n");
				}
				return (FAIL);
			}
			if (sflag)
				(void) fprintf(stderr,
				    "Binary is stripped.\n");
		}
	}
	return (SUCCEED);
}

/* ========== obj_finis =================================================== */
/*
 * DESCRIPTION:
 * It checks the c->fd and c->elf pointers.  If they are not NULL,
 * close the file descriptor and ELF descriptor.
 */
/* ======================================================================== */

static void
obj_finis(obj_list * c)
{
	obj_list	*p;

	if (c) {
		while (c) {
			if (c->obj->elf != (Elf *) 0)
				(void) elf_end(c->obj->elf);
			if (c->obj->fd != 0)
				(void) close(c->obj->fd);
			p = c;
			c = c->next;
			free(p->obj);
			free(p);
		}
	}
}

/* ========= is_text_section ============================================== */
/*
 * DESCRIPTION:
 * Scan through every section and returns TRUE(1) if the given section
 * is ".text", otherwise, returns FALSE(0).
 * INPUTS:        shndx - section header index
 * elf_file - ELF descriptor of the object file under test
 * ehdr - ELF header of the object file under test
 */
/* ======================================================================== */

static int
is_text_section(int shndx,
    Elf * elf_file,
#if	defined(_LP64)
    Elf64_Ehdr * ehdr)
#else
    Elf32_Ehdr * ehdr)
#endif
{
	char		*sym_name;
	Elf_Scn		*scn = elf_getscn(elf_file, shndx);

	if (scn != NULL) {
#if	defined(_LP64)
		Elf64_Shdr	*shdr;
		shdr = elf64_getshdr(scn);
#else
		Elf32_Shdr	*shdr;
		shdr = elf32_getshdr(scn);
#endif
		sym_name = elf_strptr(elf_file,
				    ehdr->e_shstrndx,
				    shdr->sh_name);
		if (strcmp(sym_name, ".text") == 0)
			return (1);
	}
	return (0);
}

/* ========== scan_archive_symbols ======================================= */
/*
 * DESCRIPTION:
 * Scan through the archive symbol tables and write them out.
 * INPUTS:        syms - pointer to application symbol table
 * symn - number of entries in application symbol table
 * buf  - first byte of application string table
 */
/* ======================================================================= */

static void
scan_archive_symbols(obj_list * c,
#if	defined(_LP64)
    Elf64_Sym * syms,
#else
    Elf32_Sym * syms,
#endif
    int symn,
    char *buf,
    Elf * elf_file,
#if	defined(_LP64)
    Elf64_Ehdr * ehdr)
#else
    Elf32_Ehdr * ehdr)
#endif
{
#if	defined(_LP64)
	Elf64_Sym	*symtab_entry;
#else
	Elf32_Sym	*symtab_entry;
#endif
	int		i;
	char		*sym_name;
	int		sttype;
	int		stbind;

	symtab_entry = syms;
	for (i = 0; i < symn; i++, symtab_entry++) {
		binding_bucket *binding;
		/* look only at .text section symbols */
		if (!is_text_section(symtab_entry->st_shndx, elf_file, ehdr))
			continue;

		/* look only at weak and global symbols */
#if	defined(_LP64)
		stbind = ELF64_ST_BIND(symtab_entry->st_info);
#else
		stbind = ELF32_ST_BIND(symtab_entry->st_info);
#endif
		if (stbind != STB_GLOBAL) {
			if (stbind != STB_WEAK)
				continue;
		}
		/* look only at functions and objects */
#if	defined(_LP64)
		sttype = ELF64_ST_TYPE(symtab_entry->st_info);
#else
		sttype = ELF32_ST_TYPE(symtab_entry->st_info);
#endif
		if (sttype != STT_FUNC) {
			if (sttype != STT_OBJECT)
				continue;
		}
		sym_name = buf + symtab_entry->st_name;
		binding = (struct binding_bucket *)
			    malloc(sizeof (binding_bucket));
		binding->sym = sym_name;
		binding->obj = c->obj->ename;
		binding->section = "TEXT";
		binding->ref_lib = "<Unknown>";
		binding->def_lib = "*DIRECT*";
		if (stbind == STB_GLOBAL)
			binding->stbind = "GLOB";
		else if (stbind == STB_WEAK)
			binding->stbind = "WEAK";
		if (sttype == STT_FUNC)
			binding->sttype = "FUNC";
		else if (sttype == STT_OBJECT)
			binding->sttype = "OBJT";
		if (pflag)
			profile_binding(binding);
		else
			store_binding(binding);
	}			/* end for */
}

/* ========== scan_symbols ================================================ */
/*
 * DESCRIPTION:
 * Scan through the symbol table and write them out.
 * INPUTS:        syms - pointer to application symbol table
 * symn - number of entries in application symbol table
 * buf  - first byte of application string table
 */
/* ======================================================================== */

static void
scan_symbols(obj_list * c,
#if	defined(_LP64)
    Elf64_Sym * syms,
#else
    Elf32_Sym * syms,
#endif
    int symn,
    char *buf)
{
#if	defined(_LP64)
	Elf64_Sym	*symtab_entry;
#else
	Elf32_Sym	*symtab_entry;
#endif
	int		i;
	char		*sym_name;
	int		sttype;
	int		stbind;

	symtab_entry = syms;
	if (pflag) {
		(void) fprintf(OUTPUT_FD,
		    "#profiling symbols in .text section of %s\n",
		    c->obj->ename);
		output_dtneeded(dt_needed);
	}
	for (i = 0; i < symn; i++, symtab_entry++) {
		binding_bucket *binding;
		/* look only at .text section symbols */
		if (!is_text_section(symtab_entry->st_shndx,
		    c->obj->elf, c->obj->ehdr))
			continue;

		/* look only at weak and global symbols */
#if	defined(_LP64)
		stbind = ELF64_ST_BIND(symtab_entry->st_info);
#else
		stbind = ELF32_ST_BIND(symtab_entry->st_info);
#endif
		if (stbind != STB_GLOBAL) {
			if (stbind != STB_WEAK)
				continue;
		}
		/* look only at functions and objects */
#if	defined(_LP64)
		sttype = ELF64_ST_TYPE(symtab_entry->st_info);
#else
		sttype = ELF32_ST_TYPE(symtab_entry->st_info);
#endif
		if (sttype != STT_FUNC) {
			if (sttype != STT_OBJECT)
				continue;
		}
		sym_name = buf + symtab_entry->st_name;
		binding = (struct binding_bucket *)
		    malloc(sizeof (binding_bucket));
		binding->sym = sym_name;
		binding->obj = c->obj->ename;
		binding->section = "TEXT";
		binding->ref_lib = "<Unknown>";
		binding->def_lib = "*DIRECT*";
		if (stbind == STB_GLOBAL)
			binding->stbind = "GLOB";
		else if (stbind == STB_WEAK)
			binding->stbind = "WEAK";
		if (sttype == STT_FUNC)
			binding->sttype = "FUNC";
		else if (sttype == STT_OBJECT)
			binding->sttype = "OBJT";
		if (pflag)
			profile_binding(binding);
		else
			store_binding(binding);
	}			/* end for */
}

/* ========= bind_symbols ================================================= */
/*
 * DESCRIPTION:
 * Scan through the dynamic symbol table and write them out.
 * INPUTS:        syms - pointer to application symbol table
 * symn - number of entries in application symbol table
 * buf  - first byte of application string table
 */
/* ======================================================================== */

static void
bind_symbols(obj_list * c,
#if	defined(_LP64)
    Elf64_Sym * syms,
#else
    Elf32_Sym * syms,
#endif
    int symn,
    char *buf)
{
#if	defined(_LP64)
	Elf64_Sym	*symtab_entry;
#else
	Elf32_Sym	*symtab_entry;
#endif
	int		i;
	char		*sym_name;
	binding_bucket	*binding;
	int		sttype;
	int		stbind;

	symtab_entry = syms;
	for (i = 0; i < symn; i++, symtab_entry++) {
		/* look only at global symbols */
#if	defined(_LP64)
		stbind = ELF64_ST_BIND(symtab_entry->st_info);
#else
		stbind = ELF32_ST_BIND(symtab_entry->st_info);
#endif
		if (symtab_entry->st_shndx == SHN_UNDEF)
			continue;
		if (symtab_entry->st_shndx == SHN_ABS)
			continue;
		if (stbind != STB_GLOBAL) {
			if (stbind != STB_WEAK)
				continue;
		}
		/* look only at functions and objects */
#if	defined(_LP64)
		sttype = ELF64_ST_TYPE(symtab_entry->st_info);
#else
		sttype = ELF32_ST_TYPE(symtab_entry->st_info);
#endif
		if (sttype != STT_FUNC) {
			if (sttype != STT_OBJECT)
				continue;
		}
		sym_name = buf + symtab_entry->st_name;
		binding = (binding_bucket *) malloc(sizeof (binding_bucket));
		binding->obj = c->obj->ename;
		binding->sym = sym_name;
		if (!pflag)
			check_store_binding(binding);
	}			/* end for */
}

/* ========== get_scnfd =================================================== */
/*
 * DESCRIPTION:
 * Gets section descriptor for the associated string table
 * and verifies that the type of the section pointed to is
 * indeed of type STRTAB.  Returns a valid section descriptor
 * or NULL on error.
 */
/* ======================================================================== */

static Elf_Scn *
get_scnfd(Elf * e_file,
    int shstrtab,
    int SCN_TYPE)
{
	Elf_Scn		*scn_fd;
#if	defined(_LP64)
	Elf64_Shdr	*shdr;
#else
	Elf32_Shdr	*shdr;
#endif

	if ((scn_fd = elf_getscn(e_file, shstrtab)) == NULL)
		return (NULL);

#if	defined(_LP64)
	shdr = elf64_getshdr(scn_fd);
#else
	shdr = elf32_getshdr(scn_fd);
#endif

	if (shdr->sh_type != SCN_TYPE)
		return (NULL);
	return (scn_fd);
}

/* ========== print_symtab ================================================ */
/*
 * DESCRIPTION:
 * Outputs symbol bindings from symbol table to hash table.
 */
/* ======================================================================== */

static void
print_symtab(obj_list * com,
    Elf * elf_file,
#if	defined(_LP64)
    Elf64_Ehdr * ehdr,
    Elf64_Shdr * shdr,
#else
    Elf32_Ehdr * ehdr,
    Elf32_Shdr * shdr,
#endif
    Elf_Scn * p_sd,
    char *filename)
{
#if	defined(_LP64)
	Elf64_Sym	*syms;
#else
	Elf32_Sym	*syms;
#endif
	Elf_Data	*data;
	Elf_Scn		*scn;
	int		count = 0;
	char		*strs, *fullname;
	obj_list	*c;

	c = (obj_list *) malloc(sizeof (obj_list));
	c->obj = (obj_com *) malloc(sizeof (obj_com));
	fullname = (char *)malloc(strlen(com->obj->ename)
	    + strlen(filename) + 2);
	(void *) strcpy(fullname, com->obj->ename);
	(void *) strcat(fullname, "(");
	(void *) strcat(fullname, filename);
	(void *) strcat(fullname, ")");
	c->obj->ename = fullname;

	if ((data = elf_getdata(p_sd, NULL)) == NULL) {
		if (sflag)
			(void) fprintf(stderr,
			    "%s - No symbol table data\n",
			    c->obj->ename);
		return;
	}
#if	defined(_LP64)
	syms = (Elf64_Sym *) data->d_buf;
#else
	syms = (Elf32_Sym *) data->d_buf;
#endif

	scn = elf_getscn(elf_file, shdr->sh_link);
	if (scn == NULL)
		return;
	data = elf_getdata(scn, NULL);
	if (data == NULL)
		return;
	strs = data->d_buf;
	count = shdr->sh_size / shdr->sh_entsize;
	if (syms == NULL) {
		if (sflag)
			(void) fprintf(stderr,
			    "%s: Problem reading symbol data\n",
			    c->obj->ename);
		return;
	}
	c->obj->sym_tab = syms;
	c->obj->sym_num = count;
	c->obj->sym_names = strs;

	if (aflag)
		(void) scan_archive_symbols(c,
		    c->obj->sym_tab,
		    c->obj->sym_num,
		    c->obj->sym_names,
		    elf_file,
		    ehdr);
	else
		(void) bind_symbols(c,
		    c->obj->sym_tab,
		    c->obj->sym_num,
		    c->obj->sym_names);
	free(c->obj);
	free(c);
}

/* ========== get_symtab ================================================== */
/*
 * DESCRIPTION:
 * Gets the symbol table.  This function does not output the contents
 * of the symbol table but sets up the parameters and then calls
 * print_symtab() to output the symbol bindings.
 */
/* ======================================================================== */

static void
get_symtab(obj_list * c,
    Elf * elf_file,
#if	defined(_LP64)
    Elf64_Ehdr * ehdr,
#else
    Elf32_Ehdr * ehdr,
#endif
    char *filename)
{
	Elf_Scn		*scn, *scnfd;
	Elf_Data	*data;
#if	defined(_LP64)
	Elf64_Word	symtabtype;
#else
	Elf32_Word	symtabtype;
#endif

	/* get section header string table */
	scnfd = get_scnfd(elf_file, ehdr->e_shstrndx, SHT_STRTAB);
	if (scnfd == NULL) {
		if (sflag)
			(void) fprintf(stderr,
			    "%s: Could not get string table\n",
			    filename);
		return;
	}
	data = elf_getdata(scnfd, NULL);
	if (data->d_size == 0) {
		if (sflag)
			(void) fprintf(stderr,
			    "%s: No data in string table\n",
			    filename);
		return;
	}
	symtabtype = SHT_SYMTAB;
	scn = 0;
	while ((scn = elf_nextscn(elf_file, scn)) != 0) {
#if	defined(_LP64)
		Elf64_Shdr	*shdr;
		if ((shdr = elf64_getshdr(scn)) == NULL)
#else
		Elf32_Shdr	*shdr;
		if ((shdr = elf32_getshdr(scn)) == NULL)
#endif
		{
			if (sflag)
				(void) fprintf(stderr,
				    "%s: %s:\n",
				    filename,
				    elf_errmsg(-1));
			return;
		}
		if (shdr->sh_type == symtabtype)
			print_symtab(c, elf_file, ehdr, shdr, scn, filename);
	}			/* end while */
}

/* ========== process ===================================================== */
/*
 * DESCRIPTION:
 * Gets the ELF header and, if it exists, call get_symtab() to begin
 * processing of the file; otherwise, returns with a warning.
 */
/* ======================================================================== */

static void
process(obj_list * c,
    Elf * elf_file,
    char *filename)
{
#if	defined(_LP64)
	Elf64_Ehdr	*ehdr;
#else
	Elf32_Ehdr	*ehdr;
#endif

#if	defined(_LP64)
	if ((ehdr = elf64_getehdr(elf_file)) == NULL)
#else
	if ((ehdr = elf32_getehdr(elf_file)) == NULL)
#endif
	{
		if (sflag)
			(void) fprintf(stderr,
			    "%s: %s\n",
			    filename, elf_errmsg(-1));
		return;
	}
	get_symtab(c, elf_file, ehdr, filename);
}

/* ========== process_archive ============================================= */
/*
 * DESCRIPTION:
 * Processes member files of an archive.  This function provides
 * a loop through an archive equivalent the processing of each_file
 * for individual object file.
 */
/* ======================================================================== */

static int
process_archive(obj_list * c)
{
	Elf_Arhdr	*p_ar;
	Elf		*arf;
	Elf_Cmd		cmd = ELF_C_READ;

	while ((arf = elf_begin(c->obj->fd, cmd, c->obj->elf)) != 0) {
		p_ar = elf_getarhdr(arf);
		if (p_ar == NULL) {
			if (sflag)
				(void) fprintf(stderr,
				    "%s: %s\n",
				    c->obj->filename, elf_errmsg(-1));
			return (FAIL);
		}
		if ((int)strncmp(p_ar->ar_name, "/", 1) == 0) {
			cmd = elf_next(arf);
			(void) elf_end(arf);
			continue;
		}
		if (elf_kind(arf) == ELF_K_ELF) {
			process(c, arf, p_ar->ar_name);
		} else {
			cmd = elf_next(arf);
			(void) elf_end(arf);
			continue;
		}
		cmd = elf_next(arf);
		(void) elf_end(arf);
	}			/* end while */
	return (SUCCEED);
}

/* ========== add_dtneeded ================================================ */
/*
 * DESCRIPTION:
 * Inserts a new node into the linked list.  It is basically for
 * generating a simple linked list of DT_NEEDED entries.
 */
/* ======================================================================== */

static dt_list *
add_dtneeded(dt_list * p,
    dt_list * node)
{
	dt_list		*head = p, *tail;

	if (!head)
		head = node;
	else {
		tail = head;
		if (strcmp(tail->libname, node->libname) == 0) {
			free(node);
			return (head);
		}
		while (tail->next != NULL) {
			tail = tail->next;
			if (strcmp(tail->libname, node->libname) == 0) {
				free(node);
				return (head);
			}
		}
		tail->next = node;
	}
	return (head);
}

/* ========== find_dtneeded =============================================== */
/*
 * DESCRIPTION:
 * Find the DT_NEEDED, DT_FILTER, and DT_AUXILIARY entries, and save
 * them to link list.
 */
/* ======================================================================== */

static void
find_dtneeded(obj_list * c)
{
#if	defined(_LP64)
	Elf64_Dyn	*dcurrent; /* temp 64 bit dynamic table entry ptr */
#else
	Elf32_Dyn	*dcurrent; /* temp 32 bit dynamic table entry ptr */
#endif
	dt_list		*tmp_lib;

	dcurrent = c->obj->dynsect;
	if (!dcurrent)
		return;

	/*
	 * If there are any DT_NEEDED
	 * entries, add them to the dt_needed list.
	 */

	while (dcurrent->d_tag != DT_NULL) {
		if (dcurrent->d_tag == DT_NEEDED) {
			tmp_lib = (dt_list *) malloc(sizeof (dt_list));
			tmp_lib->libname = c->obj->dynnames +
			    dcurrent->d_un.d_val;
			tmp_lib->d_tag = dcurrent->d_tag;
			tmp_lib->next = NULL;
			dt_needed = add_dtneeded(dt_needed, tmp_lib);
		}
		dcurrent++;
	}
}

/* ========= obj_elfcheck ================================================= */
/*
 * DESCRIPTION:
 * It checks the elf header and saves its pointer if succeeds.
 * It checks the program header and saves its pointer if succeed.
 * It checks the section header table and saves its pointer to
 * section header table and section header string table if it
 * succeeds.  It finds dynsym symbol table and saves its pointer.
 * It finds symtab and saves its pointers.
 */
/* ======================================================================== */

static int
obj_elfcheck(obj_list * c)
{
	/* open the file and ELF descriptor */
	if (obj_init(c) == FAIL) {
		obj_finis(c);
		return (FAIL);
	}
	/* if it is an archive library */
	if (elf_kind(c->obj->elf) == ELF_K_AR) {
		if (process_archive(c) == SUCCEED)
			return (SUCCEED);
		else
			return (FAIL);
	}
	/* get the ELF header information */
	if (obj_elf_hdr(c) == FAIL) {
		obj_finis(c);
		return (FAIL);
	}
	/* get the program header for dynamic, etc. */
	if (obj_prog_hdr(c) == FAIL) {
		obj_finis(c);
		return (FAIL);
	}
	/* find and save pointers to application symbol tables */
	if (find_symtabs(c) == FAIL) {
		obj_finis(c);
		return (FAIL);
	}
	/* check the existence of application's symbol tables */
	if (obj_app_symtab(c) == FAIL) {
		obj_finis(c);
		return (FAIL);
	}
	/* find and save pointers to the dynamic section */
	if (find_dynamic_sect(c) == FAIL) {
		obj_finis(c);
		return (FAIL);
	}
	/*
	 * find the DT_NEEDED entries and save the name to dt_needed link
	 * list
	 */
	(void) find_dtneeded(c);

	return (SUCCEED);
}

/* ========= analyze_dependency ========================================== */
/*
 * DESCRIPTION:
 * Read in an dependency object file and analyze it.
 * INPUTS:        dep_file - dependency object file name
 */
/* ======================================================================= */

static int
analyze_dependency(char *dep_file)
{
	obj_list	*dep_obj;

	if (!dep_file)
		return (SUCCEED);

	dep_obj = (obj_list *) malloc(sizeof (obj_list));
	(void) memset(dep_obj, 0, sizeof (obj_list));
	dep_obj->obj = (obj_com *) malloc(sizeof (obj_com));
	(void) memset(dep_obj->obj, 0, sizeof (obj_com));
	dep_obj->next = NULL;
	dep_obj->obj->filename = dep_file;
	dep_obj->obj->ename = dep_obj->obj->filename;

	if (obj_elfcheck(dep_obj) == FAIL)
		return (FAIL);

	if (dep_obj->obj->dsym_names != NULL)
		bind_symbols(dep_obj,
		    dep_obj->obj->dsym_tab,
		    dep_obj->obj->dsym_num,
		    dep_obj->obj->dsym_names);

	if (dep_obj->obj->sym_names != NULL)
		bind_symbols(dep_obj,
		    dep_obj->obj->sym_tab,
		    dep_obj->obj->sym_num,
		    dep_obj->obj->sym_names);
	return (SUCCEED);
}

/* ========= analyze_main =============================================== */
/*
 * DESCRIPTION:
 * Read in an object file and analyze it.
 */
/* ====================================================================== */

static void
analyze_main(obj_list * c)
{
	int	i;

	if (obj_elfcheck(c) == FAIL)
		exit(1);

	aflag = FALSE;

	if (c->obj->sym_names != NULL)
		scan_symbols(c,
		    c->obj->sym_tab,
		    c->obj->sym_num,
		    c->obj->sym_names);
	else if (c->obj->dsym_names != NULL)
		scan_symbols(c,
		    c->obj->dsym_tab,
		    c->obj->dsym_num,
		    c->obj->dsym_names);

	if (c->obj->numfiles == 0)
		return;

	for (i = 0; i < c->obj->numfiles; i++)
		(void) analyze_dependency(c->obj->filenames[i]);
}

/* ========= analyze_args ================================================= */
/*
 * DESCRIPTION:
 * Analyze the command-line options.
 */
/* ======================================================================== */

static int
analyze_args(obj_list * c,
    int argc,
    char *argv[])
{
	extern char	*optarg;
	extern int	optind;
	int		option;
	int		i;
	char		*nameptr;
	char		slash = '/';
	int		errflg = 0;

	if ((nameptr = strrchr(argv[0], slash)) != NULL)
		nameptr++;
	else
		nameptr = argv[0];

	while ((option = getopt(argc, argv, "pso:a")) != EOF) {
		switch (option) {
		case 'p':	/* just do profiling; write to stdout */
			pflag = 1;
			break;
		case 's':	/* silent mode to turn off stderr messages */
			sflag = 0;
			break;
		case 'o':	/* redirects the output */
			outputfile = optarg;
			oflag = 1;
			break;
		case 'a':	/* processes archive as input */
			aflag = 1;
			break;
		case '?':
		default:
			errflg++;
		}		/* end switch */
	}			/* end while */

	/* exit if there are no files to process */
	if (optind >= argc)
		errflg++;
	if (errflg) {
		(void) fprintf(stderr,
		    "usage: %s [-p] [-s] [-o outputfile] ", nameptr);
		(void) fprintf(stderr,
		    "<archive>|<binary_executable>\n");
		(void) fprintf(stderr,
		    "\t\t   [<archive>|<dynamic library>...]\n");
		return (FALSE);
	}			/* end if */
	c->obj->filename = argv[optind++];
	c->obj->ename = c->obj->filename;

	/* compute number of files and save their pointers */
	c->obj->numfiles = argc - optind;

	if (c->obj->numfiles > 0) {
		i = 0;
		c->obj->filenames = (char **)
		    malloc(sizeof (char *) * (c->obj->numfiles + 1));
		for (; optind < argc; i++, optind++)
			c->obj->filenames[i] = argv[optind];
	}
	return (TRUE);
}

/* ======================================================================= */
/*
 * Here starts the main ()
 */
/* ======================================================================= */

int
main(int argc, char *argv[])
{
	obj_list	*main_obj;
	dt_list		*q;

	main_obj = (obj_list *) malloc(sizeof (obj_list));
	(void) memset(main_obj, 0, sizeof (obj_list));
	main_obj->obj = (obj_com *) malloc(sizeof (obj_com));
	(void) memset(main_obj->obj, 0, sizeof (obj_com));
	main_obj->next = NULL;

	if (!analyze_args(main_obj, argc, argv))
		exit(1);

	if (oflag && pflag) {
		if ((OUTPUT_FD = fopen(outputfile, "w")) == NULL) {
			if (sflag)
				(void) fprintf(stderr,
				    "\nfopen failed to open <%s>...\n\n",
				    outputfile);
			exit(1);
		}
	}
	/* generates profile report if pflag is set */
	if (pflag)
		(void) fprintf(OUTPUT_FD,
		    "#generated by %s\n",
		    argv[0]);

	/* analyze the input file */
	analyze_main(main_obj);

	/* generates profile report */
	if (!pflag)
		output_binding(argv[0], main_obj->obj->ename);

	/* close the library .so file descriptor and ELF descriptor */
	obj_finis(main_obj);

	/* de-allocates the dt_needed link list */
	if (dt_needed) {
		while (dt_needed) {
			q = dt_needed;
			dt_needed = dt_needed->next;
			free(q);
		}
	}
	/* close the output redirect file descriptor */
	if (oflag)
		(void) fclose(OUTPUT_FD);

	return (0);
}<|MERGE_RESOLUTION|>--- conflicted
+++ resolved
@@ -28,12 +28,9 @@
 /*	Copyright (c) 1988 AT&T */
 /*	  All Rights Reserved	*/
 
-<<<<<<< HEAD
-=======
 /* Copyright 2011 Nexenta Systems, Inc. All rights reserved. */
 
 
->>>>>>> 91b2ce10
 /* ------------------------------------------------------------------------ */
 /* include headers */
 /* ------------------------------------------------------------------------ */
@@ -103,29 +100,15 @@
 {
 	unsigned long   bktno;
 	unsigned long   orig_bktno;
-<<<<<<< HEAD
-	
+
 	bktno = my_elf_hash(bind->sym) % DEFBKTS;
 	orig_bktno = bktno;
 
-	if (bkts[bktno].sym != NULL) {
-		do {
-			bktno = (bktno + 1) % DEFBKTS;
-
-			if (bktno == orig_bktno)
-				exit(1);
-		} while (bkts[bktno].sym != NULL);
-=======
-
-	bktno = my_elf_hash(bind->sym) % DEFBKTS;
-	orig_bktno = bktno;
-
 	while (bkts[bktno].sym != NULL) {
 		bktno = (bktno + 1) % DEFBKTS;
 
 		if (bktno == orig_bktno)
 			exit(1);
->>>>>>> 91b2ce10
 	}
 
 	bkts[bktno].sym = bind->sym;
