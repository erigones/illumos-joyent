/*
 * CDDL HEADER START
 *
 * The contents of this file are subject to the terms of the
 * Common Development and Distribution License (the "License").
 * You may not use this file except in compliance with the License.
 *
 * You can obtain a copy of the license at usr/src/OPENSOLARIS.LICENSE
 * or http://www.opensolaris.org/os/licensing.
 * See the License for the specific language governing permissions
 * and limitations under the License.
 *
 * When distributing Covered Code, include this CDDL HEADER in each
 * file and include the License file at usr/src/OPENSOLARIS.LICENSE.
 * If applicable, add the following below this CDDL HEADER, with the
 * fields enclosed by brackets "[]" replaced with your own identifying
 * information: Portions Copyright [yyyy] [name of copyright owner]
 *
 * CDDL HEADER END
 */
/*
 * Copyright (c) 2003, 2010, Oracle and/or its affiliates. All rights reserved.
 * Copyright 2013 DEY Storage Systems, Inc.
 * Copyright (c) 2014 Gary Mills
 * Copyright 2015 Nexenta Systems, Inc. All rights reserved.
<<<<<<< HEAD
 * Copyright 2020 Joyent, Inc.
 * Copyright 2019 OmniOS Community Edition (OmniOSce) Association.
=======
 * Copyright 2019 Joyent, Inc.
 * Copyright 2020 OmniOS Community Edition (OmniOSce) Association.
>>>>>>> 7d8deab2
 */

/*
 * zlogin provides five types of login which allow users in the global
 * zone to access non-global zones.
 *
 * - "interactive login" is similar to rlogin(1); for example, the user could
 *   issue 'zlogin my-zone' or 'zlogin -e ^ -l me my-zone'.   The user is
 *   granted a new pty (which is then shoved into the zone), and an I/O
 *   loop between parent and child processes takes care of the interactive
 *   session.  In this mode, login(1) (and its -c option, which means
 *   "already authenticated") is employed to take care of the initialization
 *   of the user's session.
 *
 * - "non-interactive login" is similar to su(1M); the user could issue
 *   'zlogin my-zone ls -l' and the command would be run as specified.
 *   In this mode, zlogin sets up pipes as the communication channel, and
 *   'su' is used to do the login setup work.
 *
 * - "interactive command" is a combination of the above two modes where
 *   a command is provide like the non-interactive case, but the -i option is
 *   also provided to make things interactive. For example, the user could
 *   issue 'zlogin -i my-zone /bin/sh'. In this mode neither 'login -c' nor
 *   'su root -c' is prepended to the command invocation. Because of this
 *   there will be no wtmpx login record within the zone.
 *
 * - "console login" is the equivalent to accessing the tip line for a
 *   zone.  For example, the user can issue 'zlogin -C my-zone'.
 *   In this mode, zlogin contacts the zoneadmd process via unix domain
 *   socket.  If zoneadmd is not running, it starts it.  This allows the
 *   console to be available anytime the zone is installed, regardless of
 *   whether it is running.
 *
 * - "standalone-processs interactive" is specified with -I and connects to
 *   the zone's stdin, stdout and stderr zfd(7D) devices.
 */

#include <sys/socket.h>
#include <sys/termios.h>
#include <sys/utsname.h>
#include <sys/stat.h>
#include <sys/types.h>
#include <sys/contract/process.h>
#include <sys/ctfs.h>
#include <sys/brand.h>
#include <sys/wait.h>
#include <alloca.h>
#include <assert.h>
#include <ctype.h>
#include <paths.h>
#include <door.h>
#include <errno.h>
#include <nss_dbdefs.h>
#include <poll.h>
#include <priv.h>
#include <pwd.h>
#include <unistd.h>
#include <utmpx.h>
#include <sac.h>
#include <signal.h>
#include <stdarg.h>
#include <stdio.h>
#include <stdlib.h>
#include <string.h>
#include <strings.h>
#include <stropts.h>
#include <wait.h>
#include <zone.h>
#include <fcntl.h>
#include <libdevinfo.h>
#include <libintl.h>
#include <locale.h>
#include <libzonecfg.h>
#include <libcontract.h>
#include <libbrand.h>
#include <auth_list.h>
#include <auth_attr.h>
#include <secdb.h>

static int masterfd = -1;
static int ctlfd = -1;
static struct termios save_termios;
static struct termios effective_termios;
static int save_fd;
static struct winsize winsize;
static volatile int dead;
static volatile pid_t child_pid = -1;
static int interactive = 0;
static priv_set_t *dropprivs;
static unsigned int connect_flags = 0;

static int nocmdchar = 0;
static int failsafe = 0;
static char cmdchar = '~';
static int quiet = 0;
static char zonebrand[MAXNAMELEN];

static int pollerr = 0;

static const char *pname;
static char *username;

/*
 * When forced_login is true, the user is not prompted
 * for an authentication password in the target zone.
 */
static boolean_t forced_login = B_FALSE;

#if !defined(TEXT_DOMAIN)		/* should be defined by cc -D */
#define	TEXT_DOMAIN	"SYS_TEST"	/* Use this only if it wasn't */
#endif

#define	SUPATH1	"/usr/bin/su"
#define	SUPATH2	"/bin/su"
#define	FAILSAFESHELL	"/sbin/sh"
#define	DEFAULTSHELL	"/sbin/sh"
#define	DEF_PATH	"/usr/sbin:/usr/bin"
#define	LX_DEF_PATH	"/bin:/usr/sbin:/usr/bin"

#define	MAX_RETRY	30

#define	CLUSTER_BRAND_NAME	"cluster"

/*
 * The ZLOGIN_BUFSIZ is larger than PIPE_BUF so we can be sure we're clearing
 * out the pipe when the child is exiting.  The ZLOGIN_RDBUFSIZ must be less
 * than ZLOGIN_BUFSIZ (because we share the buffer in doio).  This value is
 * also chosen in conjunction with the HI_WATER setting to make sure we
 * don't fill up the pipe.  We can write FIFOHIWAT (16k) into the pipe before
 * blocking.  By having ZLOGIN_RDBUFSIZ set to 1k and HI_WATER set to 8k, we
 * know we can always write a ZLOGIN_RDBUFSIZ chunk into the pipe when there
 * is less than HI_WATER data already in the pipe.
 */
#define	ZLOGIN_BUFSIZ	8192
#define	ZLOGIN_RDBUFSIZ	1024
#define	HI_WATER	8192

/*
 * See canonify() below.  CANONIFY_LEN is the maximum length that a
 * "canonical" sequence will expand to (backslash, three octal digits, NUL).
 */
#define	CANONIFY_LEN 5

static void
usage(void)
{
	(void) fprintf(stderr, gettext("usage: %s [-dinCEINQS] [-e cmdchar] "
	    "[-l user] zonename [command [args ...] ]\n"), pname);
	exit(2);
}

static const char *
getpname(const char *arg0)
{
	const char *p = strrchr(arg0, '/');

	if (p == NULL)
		p = arg0;
	else
		p++;

	pname = p;
	return (p);
}

static void
zerror(const char *fmt, ...)
{
	va_list alist;

	(void) fprintf(stderr, "%s: ", pname);
	va_start(alist, fmt);
	(void) vfprintf(stderr, fmt, alist);
	va_end(alist);
	(void) fprintf(stderr, "\n");
}

static void
zperror(const char *str)
{
	const char *estr;

	if ((estr = strerror(errno)) != NULL)
		(void) fprintf(stderr, "%s: %s: %s\n", pname, str, estr);
	else
		(void) fprintf(stderr, "%s: %s: errno %d\n", pname, str, errno);
}

/*
 * The first part of our privilege dropping scheme needs to be called before
 * fork(), since we must have it for security; we don't want to be surprised
 * later that we couldn't allocate the privset.
 */
static int
prefork_dropprivs()
{
	if ((dropprivs = priv_allocset()) == NULL)
		return (1);

	priv_basicset(dropprivs);
	(void) priv_delset(dropprivs, PRIV_PROC_INFO);
	(void) priv_delset(dropprivs, PRIV_PROC_FORK);
	(void) priv_delset(dropprivs, PRIV_PROC_EXEC);
	(void) priv_delset(dropprivs, PRIV_FILE_LINK_ANY);

	/*
	 * We need to keep the basic privilege PROC_SESSION and all unknown
	 * basic privileges as well as the privileges PROC_ZONE and
	 * PROC_OWNER in order to query session information and
	 * send signals.
	 */
	if (interactive == 0) {
		(void) priv_addset(dropprivs, PRIV_PROC_ZONE);
		(void) priv_addset(dropprivs, PRIV_PROC_OWNER);
	} else {
		(void) priv_delset(dropprivs, PRIV_PROC_SESSION);
	}

	return (0);
}

/*
 * The second part of the privilege drop.  We are paranoid about being attacked
 * by the zone, so we drop all privileges.  This should prevent a compromise
 * which gets us to fork(), exec(), symlink(), etc.
 */
static void
postfork_dropprivs()
{
	if ((setppriv(PRIV_SET, PRIV_PERMITTED, dropprivs)) == -1) {
		zperror(gettext("Warning: could not set permitted privileges"));
	}
	if ((setppriv(PRIV_SET, PRIV_LIMIT, dropprivs)) == -1) {
		zperror(gettext("Warning: could not set limit privileges"));
	}
	if ((setppriv(PRIV_SET, PRIV_INHERITABLE, dropprivs)) == -1) {
		zperror(gettext("Warning: could not set inheritable "
		    "privileges"));
	}
}

static int
connect_zone_sock(const char *zname, const char *suffix, boolean_t verbose)
{
	int sockfd = -1;
	struct sockaddr_un servaddr;

	if ((sockfd = socket(AF_UNIX, SOCK_STREAM, 0)) == -1) {
		if (verbose)
			zperror(gettext("could not create socket"));
		return (-1);
	}

	bzero(&servaddr, sizeof (servaddr));
	servaddr.sun_family = AF_UNIX;
	(void) snprintf(servaddr.sun_path, sizeof (servaddr.sun_path),
	    "%s/%s.%s", ZONES_TMPDIR, zname, suffix);
	if (connect(sockfd, (struct sockaddr *)&servaddr,
	    sizeof (servaddr)) == -1) {
		if (verbose)
			zperror(gettext("Could not connect to zone"));
		close(sockfd);
		return (-1);
	}
	return (sockfd);
}


static int
handshake_zone_sock(int sockfd, unsigned int flags)
{
	char clientid[MAXPATHLEN];
	char handshake[MAXPATHLEN], c;
	int msglen;
	int i = 0, err = 0;

	msglen = snprintf(clientid, sizeof (clientid), "IDENT %s %u\n",
	    setlocale(LC_MESSAGES, NULL), flags);

	if (msglen >= sizeof (clientid) || msglen < 0) {
		zerror("protocol error");
		return (-1);
	}

	if (write(sockfd, clientid, msglen) != msglen) {
		zerror("protocol error");
		return (-1);
	}

	/*
	 * Take care not to accumulate more than our fill, and leave room for
	 * the NUL at the end.
	 */
	bzero(handshake, sizeof (handshake));
	while ((err = read(sockfd, &c, 1)) == 1) {
		if (i >= (sizeof (handshake) - 1))
			break;
		if (c == '\n')
			break;
		handshake[i] = c;
		i++;
	}

	/*
	 * If something went wrong during the handshake we bail.
	 * Perhaps the server died off.
	 */
	if (err == -1) {
		zperror(gettext("Could not connect to zone"));
		return (-1);
	}

	if (strncmp(handshake, "OK", sizeof (handshake)) != 0) {
		zerror(gettext("Zone is already in use by process ID %s."),
		    handshake);
		return (-1);
	}

	return (0);
}

static int
send_ctl_sock(const char *buf, size_t len)
{
	char rbuf[BUFSIZ];
	int i;
	if (ctlfd == -1) {
		return (-1);
	}
	if (write(ctlfd, buf, len) != len) {
		return (-1);
	}
	/* read the response */
	for (i = 0; i < (BUFSIZ - 1); i++) {
		char c;
		if (read(ctlfd, &c, 1) != 1 || c == '\n' || c == '\0') {
			break;
		}
		rbuf[i] = c;
	}
	rbuf[i+1] = '\0';
	if (strncmp("OK", rbuf, BUFSIZ) != 0) {
		return (-1);
	}
	return (0);
}
/*
 * Routines to handle pty creation upon zone entry and to shuttle I/O back
 * and forth between the two terminals.  We also compute and store the
 * name of the slave terminal associated with the master side.
 */
static int
get_master_pty()
{
	if ((masterfd = open("/dev/ptmx", O_RDWR|O_NONBLOCK)) < 0) {
		zperror(gettext("failed to obtain a pseudo-tty"));
		return (-1);
	}
	if (tcgetattr(STDIN_FILENO, &save_termios) == -1) {
		zperror(gettext("failed to get terminal settings from stdin"));
		return (-1);
	}
	(void) ioctl(STDIN_FILENO, TIOCGWINSZ, (char *)&winsize);

	return (0);
}

/*
 * This is a bit tricky; normally a pts device will belong to the zone it
 * is granted to.  But in the case of "entering" a zone, we need to establish
 * the pty before entering the zone so that we can vector I/O to and from it
 * from the global zone.
 *
 * We use the zonept() call to let the ptm driver know what we are up to;
 * the only other hairy bit is the setting of zoneslavename (which happens
 * above, in get_master_pty()).
 */
static int
init_slave_pty(zoneid_t zoneid, char *devroot)
{
	int slavefd = -1;
	char *slavename, zoneslavename[MAXPATHLEN];

	/*
	 * Set slave permissions, zone the pts, then unlock it.
	 */
	if (grantpt(masterfd) != 0) {
		zperror(gettext("grantpt failed"));
		return (-1);
	}

	if (unlockpt(masterfd) != 0) {
		zperror(gettext("unlockpt failed"));
		return (-1);
	}

	/*
	 * We must open the slave side before zoning this pty; otherwise
	 * the kernel would refuse us the open-- zoning a pty makes it
	 * inaccessible to the global zone.  Note we are trying to open
	 * the device node via the $ZONEROOT/dev path for this pty.
	 *
	 * Later we'll close the slave out when once we've opened it again
	 * from within the target zone.  Blarg.
	 */
	if ((slavename = ptsname(masterfd)) == NULL) {
		zperror(gettext("failed to get name for pseudo-tty"));
		return (-1);
	}

	(void) snprintf(zoneslavename, sizeof (zoneslavename), "%s%s",
	    devroot, slavename);

	if ((slavefd = open(zoneslavename, O_RDWR)) < 0) {
		zerror(gettext("failed to open %s: %s"), zoneslavename,
		    strerror(errno));
		return (-1);
	}

	/*
	 * Push hardware emulation (ptem), line discipline (ldterm),
	 * and V7/4BSD/Xenix compatibility (ttcompat) modules.
	 */
	if (ioctl(slavefd, I_PUSH, "ptem") == -1) {
		zperror(gettext("failed to push ptem module"));
		if (!failsafe)
			goto bad;
	}

	/*
	 * Anchor the stream to prevent malicious I_POPs; we prefer to do
	 * this prior to entering the zone so that we can detect any errors
	 * early, and so that we can set the anchor from the global zone.
	 */
	if (ioctl(slavefd, I_ANCHOR) == -1) {
		zperror(gettext("failed to set stream anchor"));
		if (!failsafe)
			goto bad;
	}

	if (ioctl(slavefd, I_PUSH, "ldterm") == -1) {
		zperror(gettext("failed to push ldterm module"));
		if (!failsafe)
			goto bad;
	}
	if (ioctl(slavefd, I_PUSH, "ttcompat") == -1) {
		zperror(gettext("failed to push ttcompat module"));
		if (!failsafe)
			goto bad;
	}

	/*
	 * Propagate terminal settings from the external term to the new one.
	 */
	if (tcsetattr(slavefd, TCSAFLUSH, &save_termios) == -1) {
		zperror(gettext("failed to set terminal settings"));
		if (!failsafe)
			goto bad;
	}
	(void) ioctl(slavefd, TIOCSWINSZ, (char *)&winsize);

	if (zonept(masterfd, zoneid) != 0) {
		zperror(gettext("could not set zoneid of pty"));
		goto bad;
	}

	return (slavefd);

bad:
	(void) close(slavefd);
	return (-1);
}

/*
 * Place terminal into raw mode.
 */
static int
set_tty_rawmode(int fd)
{
	struct termios term;
	if (tcgetattr(fd, &term) < 0) {
		zperror(gettext("failed to get user terminal settings"));
		return (-1);
	}

	/* Stash for later, so we can revert back to previous mode */
	save_termios = term;
	save_fd = fd;

	/* disable 8->7 bit strip, start/stop, enable any char to restart */
	term.c_iflag &= ~(ISTRIP|IXON|IXANY);
	/* disable NL->CR, CR->NL, ignore CR, UPPER->lower */
	term.c_iflag &= ~(INLCR|ICRNL|IGNCR|IUCLC);
	/* disable output post-processing */
	term.c_oflag &= ~OPOST;
	/* disable canonical mode, signal chars, echo & extended functions */
	term.c_lflag &= ~(ICANON|ISIG|ECHO|IEXTEN);

	term.c_cc[VMIN] = 1;    /* byte-at-a-time */
	term.c_cc[VTIME] = 0;

	if (tcsetattr(STDIN_FILENO, TCSAFLUSH, &term)) {
		zperror(gettext("failed to set user terminal to raw mode"));
		return (-1);
	}

	/*
	 * We need to know the value of VEOF so that we can properly process for
	 * client-side ~<EOF>.  But we have obliterated VEOF in term,
	 * because VMIN overloads the same array slot in non-canonical mode.
	 * Stupid @&^%!
	 *
	 * So here we construct the "effective" termios from the current
	 * terminal settings, and the corrected VEOF and VEOL settings.
	 */
	if (tcgetattr(STDIN_FILENO, &effective_termios) < 0) {
		zperror(gettext("failed to get user terminal settings"));
		return (-1);
	}
	effective_termios.c_cc[VEOF] = save_termios.c_cc[VEOF];
	effective_termios.c_cc[VEOL] = save_termios.c_cc[VEOL];

	return (0);
}

/*
 * Copy terminal window size from our terminal to the pts.
 */
/*ARGSUSED*/
static void
sigwinch(int s)
{
	struct winsize ws;

	if (ioctl(0, TIOCGWINSZ, &ws) == 0) {
		if (ctlfd != -1) {
			char buf[BUFSIZ];
			snprintf(buf, sizeof (buf), "TIOCSWINSZ %hu %hu\n",
			    ws.ws_row, ws.ws_col);
			(void) send_ctl_sock(buf, strlen(buf));
		} else {
			(void) ioctl(masterfd, TIOCSWINSZ, &ws);
		}
	}
}

/*
 * Toggle zfd EOF mode and notify zoneadmd
 */
/*ARGSUSED*/
static void
sigusr1(int s)
{
	connect_flags ^= ZLOGIN_ZFD_EOF;
	if (ctlfd != -1) {
		char buf[BUFSIZ];
		snprintf(buf, sizeof (buf), "SETFLAGS %u\n",
		    connect_flags);
		(void) send_ctl_sock(buf, strlen(buf));
	}
}

static volatile int close_on_sig = -1;

static void
/*ARGSUSED*/
sigcld(int s)
{
	int status;
	pid_t pid;

	/*
	 * Peek at the exit status.  If this isn't the process we cared
	 * about, then just reap it.
	 */
	if ((pid = waitpid(child_pid, &status, WNOHANG|WNOWAIT)) != -1) {
		if (pid == child_pid &&
		    (WIFEXITED(status) || WIFSIGNALED(status))) {
			dead = 1;
			if (close_on_sig != -1) {
				(void) write(close_on_sig, "a", 1);
				(void) close(close_on_sig);
				close_on_sig = -1;
			}
		} else {
			(void) waitpid(pid, &status, WNOHANG);
		}
	}
}

/*
 * Some signals (currently, SIGINT) must be forwarded on to the process
 * group of the child process.
 */
static void
sig_forward(int s)
{
	if (child_pid != -1) {
		(void) sigsend(P_PGID, child_pid, s);
	}
}

/*
 * reset terminal settings for global environment
 */
static void
reset_tty()
{
	(void) tcsetattr(save_fd, TCSADRAIN, &save_termios);
}

/*
 * Convert character to printable representation, for display with locally
 * echoed command characters (like when we need to display ~^D)
 */
static void
canonify(char c, char *cc)
{
	if (isprint(c)) {
		cc[0] = c;
		cc[1] = '\0';
	} else if (c >= 0 && c <= 31) {	/* ^@ through ^_ */
		cc[0] = '^';
		cc[1] = c + '@';
		cc[2] = '\0';
	} else {
		cc[0] = '\\';
		cc[1] = ((c >> 6) & 7) + '0';
		cc[2] = ((c >> 3) & 7) + '0';
		cc[3] = (c & 7) + '0';
		cc[4] = '\0';
	}
}

/*
 * process_user_input watches the input stream for the escape sequence for
 * 'quit' (by default, tilde-period).  Because we might be fed just one
 * keystroke at a time, state associated with the user input (are we at the
 * beginning of the line?  are we locally echoing the next character?) is
 * maintained by beginning_of_line and local_echo across calls to the routine.
 * If the write to outfd fails, we'll try to read from infd in an attempt
 * to prevent deadlock between the two processes.
 *
 * This routine returns -1 when the 'quit' escape sequence has been issued,
 * or an error is encountered, 1 if stdin is EOF, and 0 otherwise.
 */
static int
process_user_input(int outfd, int infd)
{
	static boolean_t beginning_of_line = B_TRUE;
	static boolean_t local_echo = B_FALSE;
	char ibuf[ZLOGIN_BUFSIZ];
	int nbytes;
	char *buf = ibuf;

	nbytes = read(STDIN_FILENO, ibuf, ZLOGIN_RDBUFSIZ);
	if (nbytes == -1 && (errno != EINTR || dead))
		return (-1);

	if (nbytes == -1)	/* The read was interrupted. */
		return (0);

	/* 0 read means EOF, close the pipe to the child */
	if (nbytes == 0)
		return (1);

	for (char c = *buf; nbytes > 0; c = *buf, --nbytes) {
		buf++;
		if (beginning_of_line && !nocmdchar) {
			beginning_of_line = B_FALSE;
			if (c == cmdchar) {
				local_echo = B_TRUE;
				continue;
			}
		} else if (local_echo) {
			local_echo = B_FALSE;
			if (c == '.' || c == effective_termios.c_cc[VEOF]) {
				char cc[CANONIFY_LEN];

				canonify(c, cc);
				(void) write(STDOUT_FILENO, &cmdchar, 1);
				(void) write(STDOUT_FILENO, cc, strlen(cc));
				return (-1);
			}
		}
retry:
		if (write(outfd, &c, 1) <= 0) {
			/*
			 * Since the fd we are writing to is opened with
			 * O_NONBLOCK it is possible to get EAGAIN if the
			 * pipe is full.  One way this could happen is if we
			 * are writing a lot of data into the pipe in this loop
			 * and the application on the other end is echoing that
			 * data back out to its stdout.  The output pipe can
			 * fill up since we are stuck here in this loop and not
			 * draining the other pipe.  We can try to read some of
			 * the data to see if we can drain the pipe so that the
			 * application can continue to make progress.  The read
			 * is non-blocking so we won't hang here.  We also wait
			 * a bit before retrying since there could be other
			 * reasons why the pipe is full and we don't want to
			 * continuously retry.
			 */
			if (errno == EAGAIN) {
				struct timespec rqtp;
				int ln;
				char obuf[ZLOGIN_BUFSIZ];

				if ((ln = read(infd, obuf, ZLOGIN_BUFSIZ)) > 0)
					(void) write(STDOUT_FILENO, obuf, ln);

				/* sleep for 10 milliseconds */
				rqtp.tv_sec = 0;
				rqtp.tv_nsec = MSEC2NSEC(10);
				(void) nanosleep(&rqtp, NULL);
				if (!dead)
					goto retry;
			}

			return (-1);
		}
		beginning_of_line = (c == '\r' || c == '\n' ||
		    c == effective_termios.c_cc[VKILL] ||
		    c == effective_termios.c_cc[VEOL] ||
		    c == effective_termios.c_cc[VSUSP] ||
		    c == effective_termios.c_cc[VINTR]);
	}
	return (0);
}

/*
 * This function prevents deadlock between zlogin and the application in the
 * zone that it is talking to.  This can happen when we read from zlogin's
 * stdin and write the data down the pipe to the application.  If the pipe
 * is full, we'll block in the write.  Because zlogin could be blocked in
 * the write, it would never read the application's stdout/stderr so the
 * application can then block on those writes (when the pipe fills up).  If the
 * the application gets blocked this way, it can never get around to reading
 * its stdin so that zlogin can unblock from its write.  Once in this state,
 * the two processes are deadlocked.
 *
 * To prevent this, we want to verify that we can write into the pipe before we
 * read from our stdin.  If the pipe already is pretty full, we bypass the read
 * for now.  We'll circle back here again after the poll() so that we can
 * try again.  When this function is called, we already know there is data
 * ready to read on STDIN_FILENO.  We return -1 if there is a problem, 1 if
 * stdin is EOF, and 0 if everything is ok (even though we might not have
 * read/written any data into the pipe on this iteration).
 */
static int
process_raw_input(int stdin_fd, int appin_fd)
{
	int cc;
	struct stat64 sb;
	char ibuf[ZLOGIN_RDBUFSIZ];

	/* Check how much data is already in the pipe */
	if (fstat64(appin_fd, &sb) == -1) {
		perror("stat failed");
		return (-1);
	}

	if (dead)
		return (-1);

	/*
	 * The pipe already has a lot of data in it,  don't write any more
	 * right now.
	 */
	if (sb.st_size >= HI_WATER)
		return (0);

	cc = read(STDIN_FILENO, ibuf, ZLOGIN_RDBUFSIZ);
	if (cc == -1 && (errno != EINTR || dead))
		return (-1);

	if (cc == -1)	/* The read was interrupted. */
		return (0);

	/* 0 read means EOF, close the pipe to the child */
	if (cc == 0)
		return (1);

	/*
	 * stdin_fd is stdin of the target; so, the thing we'll write the user
	 * data *to*.
	 */
	if (write(stdin_fd, ibuf, cc) == -1)
		return (-1);

	return (0);
}

/*
 * Write the output from the application running in the zone.  We can get
 * a signal during the write (usually it would be SIGCHLD when the application
 * has exited) so we loop to make sure we have written all of the data we read.
 */
static int
process_output(int in_fd, int out_fd)
{
	int wrote = 0;
	int cc;
	char ibuf[ZLOGIN_BUFSIZ];

	cc = read(in_fd, ibuf, ZLOGIN_BUFSIZ);
	if (cc == -1 && (errno != EINTR || dead))
		return (-1);
	if (cc == 0)
		return (-1);	/* EOF */
	if (cc == -1)	/* The read was interrupted. */
		return (0);

	do {
		int len;

		len = write(out_fd, ibuf + wrote, cc - wrote);
		if (len == -1 && errno != EINTR)
			return (-1);
		if (len != -1)
			wrote += len;
	} while (wrote < cc);

	return (0);
}

/*
 * This is the main I/O loop, and is shared across all zlogin modes.
 * Parameters:
 *	stdin_fd:  The fd representing 'stdin' for the slave side; input to
 *		   the zone will be written here.
 *
 *	appin_fd:  The fd representing the other end of the 'stdin' pipe (when
 *		   we're running non-interactive); used in process_raw_input
 *		   to ensure we don't fill up the application's stdin pipe.
 *
 *	stdout_fd: The fd representing 'stdout' for the slave side; output
 *		   from the zone will arrive here.
 *
 *	stderr_fd: The fd representing 'stderr' for the slave side; output
 *		   from the zone will arrive here.
 *
 *	raw_mode:  If TRUE, then no processing (for example, for '~.') will
 *		   be performed on the input coming from STDIN.
 *
 * stderr_fd may be specified as -1 if there is no stderr (only non-interactive
 * mode supplies a stderr).
 *
 */
static void
doio(int stdin_fd, int appin_fd, int stdout_fd, int stderr_fd, int sig_fd,
    boolean_t raw_mode)
{
	struct pollfd pollfds[4];
	char ibuf[ZLOGIN_BUFSIZ];
	int cc, ret;

	/* read from stdout of zone and write to stdout of global zone */
	pollfds[0].fd = stdout_fd;
	pollfds[0].events = POLLIN | POLLRDNORM | POLLRDBAND | POLLPRI;

	/* read from stderr of zone and write to stderr of global zone */
	pollfds[1].fd = stderr_fd;
	pollfds[1].events = pollfds[0].events;

	/* read from stdin of global zone and write to stdin of zone */
	pollfds[2].fd = STDIN_FILENO;
	pollfds[2].events = pollfds[0].events;

	/* read from signalling pipe so we know when child dies */
	pollfds[3].fd = sig_fd;
	pollfds[3].events = pollfds[0].events;

	for (;;) {
		pollfds[0].revents = pollfds[1].revents =
		    pollfds[2].revents = pollfds[3].revents = 0;

		if (dead)
			break;

		/*
		 * There is a race condition here where we can receive the
		 * child death signal, set the dead flag, but since we have
		 * passed the test above, we would go into poll and hang.
		 * To avoid this we use the sig_fd as an additional poll fd.
		 * The signal handler writes into the other end of this pipe
		 * when the child dies so that the poll will always see that
		 * input and proceed.  We just loop around at that point and
		 * then notice the dead flag.
		 */

		ret = poll(pollfds,
		    sizeof (pollfds) / sizeof (struct pollfd), -1);

		if (ret == -1 && errno != EINTR) {
			perror("poll failed");
			break;
		}

		if (errno == EINTR && dead) {
			break;
		}

		/* event from master side stderr */
		if (pollfds[1].revents) {
			if (pollfds[1].revents & POLLHUP)
				break;

			if (pollfds[1].revents &
			    (POLLIN | POLLRDNORM | POLLRDBAND | POLLPRI)) {
				if (process_output(stderr_fd, STDERR_FILENO)
				    != 0)
					break;
			} else {
				pollerr = pollfds[1].revents;
				break;
			}
		}

		/* event from master side stdout */
		if (pollfds[0].revents) {
			if (pollfds[0].revents & POLLHUP)
				break;

			if (pollfds[0].revents &
			    (POLLIN | POLLRDNORM | POLLRDBAND | POLLPRI)) {
				if (process_output(stdout_fd, STDOUT_FILENO)
				    != 0)
					break;
			} else {
				pollerr = pollfds[0].revents;
				break;
			}
		}

		/* event from user STDIN side */
		if (pollfds[2].revents) {
			if (pollfds[2].revents &
			    (POLLIN | POLLRDNORM | POLLRDBAND | POLLPRI)) {
				/*
				 * stdin fd is stdin of the target; so,
				 * the thing we'll write the user data *to*.
				 *
				 * Also, unlike on the output side, we
				 * close the pipe on a zero-length message.
				 */
				int res;

				if (raw_mode)
					res = process_raw_input(stdin_fd,
					    appin_fd);
				else
					res = process_user_input(stdin_fd,
					    stdout_fd);

				if (res < 0)
					break;
				if (res > 0) {
					/* EOF (close) child's stdin_fd */
					pollfds[2].fd = -1;
					while ((res = close(stdin_fd)) != 0 &&
					    errno == EINTR)
						;
					if (res != 0)
						break;
				}

			} else if (raw_mode && pollfds[2].revents & POLLHUP) {
				/*
				 * It's OK to get a POLLHUP on STDIN-- it
				 * always happens if you do:
				 *
				 * echo foo | zlogin <zone> <command>
				 *
				 * We reset fd to -1 in this case to clear
				 * the condition and close the pipe (EOF) to
				 * the other side in order to wrap things up.
				 */
				int res;

				pollfds[2].fd = -1;
				while ((res = close(stdin_fd)) != 0 &&
				    errno == EINTR)
					;
				if (res != 0)
					break;
			} else {
				pollerr = pollfds[2].revents;
				break;
			}
		}
	}

	/*
	 * We are in the midst of dying, but try to poll with a short
	 * timeout to see if we can catch the last bit of I/O from the
	 * children.
	 */
retry:
	pollfds[0].revents = pollfds[1].revents = 0;
	(void) poll(pollfds, 2, 100);
	if (pollfds[0].revents &
	    (POLLIN | POLLRDNORM | POLLRDBAND | POLLPRI)) {
		if ((cc = read(stdout_fd, ibuf, ZLOGIN_BUFSIZ)) > 0) {
			(void) write(STDOUT_FILENO, ibuf, cc);
			goto retry;
		}
	}
	if (pollfds[1].revents &
	    (POLLIN | POLLRDNORM | POLLRDBAND | POLLPRI)) {
		if ((cc = read(stderr_fd, ibuf, ZLOGIN_BUFSIZ)) > 0) {
			(void) write(STDERR_FILENO, ibuf, cc);
			goto retry;
		}
	}
}

/*
 * Fetch the user_cmd brand hook for getting a user's passwd(4) entry.
 */
static const char *
zone_get_user_cmd(brand_handle_t bh, const char *login, char *user_cmd,
    size_t len)
{
	bzero(user_cmd, sizeof (user_cmd));
	if (brand_get_user_cmd(bh, login, user_cmd, len) != 0)
		return (NULL);

	return (user_cmd);
}

/* From libc */
extern int str2passwd(const char *, int, void *, char *, int);

/*
 * exec() the user_cmd brand hook, and convert the output string to a
 * struct passwd.  This is to be called after zone_enter().
 *
 */
static struct passwd *
zone_get_user_pw(const char *user_cmd, struct passwd *pwent, char *pwbuf,
    int pwbuflen)
{
	char pwline[NSS_BUFLEN_PASSWD];
	char *cin = NULL;
	FILE *fin;
	int status;

	assert(getzoneid() != GLOBAL_ZONEID);

	if ((fin = popen(user_cmd, "r")) == NULL)
		return (NULL);

	while (cin == NULL && !feof(fin))
		cin = fgets(pwline, sizeof (pwline), fin);

	if (cin == NULL) {
		(void) pclose(fin);
		return (NULL);
	}

	status = pclose(fin);
	if (!WIFEXITED(status))
		return (NULL);
	if (WEXITSTATUS(status) != 0)
		return (NULL);

	if (str2passwd(pwline, sizeof (pwline), pwent, pwbuf, pwbuflen) == 0)
		return (pwent);
	else
		return (NULL);
}

static char **
zone_login_cmd(brand_handle_t bh, const char *login)
{
	static char result_buf[ARG_MAX];
	char **new_argv, *ptr, *lasts;
	int n, a;

	/* Get the login command for the target zone. */
	bzero(result_buf, sizeof (result_buf));

	if (forced_login) {
		if (brand_get_forcedlogin_cmd(bh, login,
		    result_buf, sizeof (result_buf)) != 0)
			return (NULL);
	} else {
		if (brand_get_login_cmd(bh, login,
		    result_buf, sizeof (result_buf)) != 0)
			return (NULL);
	}

	/*
	 * We got back a string that we'd like to execute.  But since
	 * we're not doing the execution via a shell we'll need to convert
	 * the exec string to an array of strings.  We'll do that here
	 * but we're going to be very simplistic about it and break stuff
	 * up based on spaces.  We're not even going to support any kind
	 * of quoting or escape characters.  It's truly amazing that
	 * there is no library function in Illumos to do this for us.
	 */

	/*
	 * Be paranoid.  Since we're deliniating based on spaces make
	 * sure there are no adjacent spaces.
	 */
	if (strstr(result_buf, "  ") != NULL)
		return (NULL);

	/* Remove any trailing whitespace.  */
	n = strlen(result_buf);
	if (result_buf[n - 1] == ' ')
		result_buf[n - 1] = '\0';

	/* Count how many elements there are in the exec string. */
	ptr = result_buf;
	for (n = 2; ((ptr = strchr(ptr + 1, (int)' ')) != NULL); n++)
		;

	/* Allocate the argv array that we're going to return. */
	if ((new_argv = malloc(sizeof (char *) * n)) == NULL)
		return (NULL);

	/* Tokenize the exec string and return. */
	a = 0;
	new_argv[a++] = result_buf;
	if (n > 2) {
		(void) strtok_r(result_buf, " ", &lasts);
		while ((new_argv[a++] = strtok_r(NULL, " ", &lasts)) != NULL)
			;
	} else {
		new_argv[a++] = NULL;
	}
	assert(n == a);
	return (new_argv);
}

/*
 * Prepare argv array for exec'd process.  If commands are passed to the new
 * process and su(1M) is avalable, use it for the invocation.  Otherwise, use
 * 'login -z <from_zonename> -f' (-z is an undocumented option which tells
 * login that we're coming from another zone, and to disregard its CONSOLE
 * checks).
 */
static char **
prep_args(brand_handle_t bh, char *zonename, const char *login, char **argv)
{
	int argc = 0, i;
	size_t subshell_len = 1;
	char *subshell = NULL, *supath = NULL;
	char **new_argv = NULL;

	if (argv == NULL) {
		if (failsafe) {
			if ((new_argv = malloc(sizeof (char *) * 2)) == NULL)
				return (NULL);
			new_argv[0] = FAILSAFESHELL;
			new_argv[1] = NULL;
		} else {
			new_argv = zone_login_cmd(bh, login);
		}
		return (new_argv);
	}

	/*
	 * Attempt to locate a 'su' binary if not using the failsafe shell.
	 */
	if (!failsafe) {
		struct stat sb;
		char zonepath[MAXPATHLEN];
		char supath_check[MAXPATHLEN];

		if (zone_get_zonepath(zonename, zonepath,
		    sizeof (zonepath)) != Z_OK) {
			zerror(gettext("unable to determine zone "
			    "path"));
			return (NULL);
		}

		(void) snprintf(supath_check, sizeof (supath), "%s/root/%s",
		    zonepath, SUPATH1);
		if (stat(supath_check, &sb) == 0) {
			supath = SUPATH1;
		} else {
			(void) snprintf(supath_check, sizeof (supath_check),
			    "%s/root/%s", zonepath, SUPATH2);
			if (stat(supath_check, &sb) == 0) {
				supath = SUPATH2;
			}
		}
	}

	/*
	 * With no failsafe shell or supath to wrap the incoming command, the
	 * arguments are passed straight through.
	 */
	if (!failsafe && supath == NULL) {
		/*
		 * Such an outcome is not acceptable, however, if the caller
		 * expressed a desire to switch users.
		 */
		if (strcmp(login, "root") != 0) {
			zerror(gettext("unable to find 'su' command"));
			return (NULL);
		}
		return (argv);
	}

	/*
	 * Inventory arguments and allocate a buffer to escape them for the
	 * subshell.
	 */
	while (argv[argc] != NULL) {
		/*
		 * Allocate enough space for the delimiter and 2
		 * quotes which might be needed.
		 */
		subshell_len += strlen(argv[argc]) + 3;
		argc++;
	}
	if ((subshell = calloc(1, subshell_len)) == NULL) {
		return (NULL);
	}

	/*
	 * The handling of quotes in the following block may seem unusual, but
	 * it is done this way for backward compatibility.
	 * When running a command, zlogin is documented as:
	 *    zlogin zonename command args
	 * However, some code has come to depend on the following usage:
	 *    zlogin zonename 'command args'
	 * This relied on the fact that the single argument would be re-parsed
	 * within the zone and excuted as a command with an argument. To remain
	 * compatible with this (incorrect) usage, if there is only a single
	 * argument, it is not quoted, even if it has embedded spaces.
	 *
	 * Here are two examples which both need to work:
	 * 1) zlogin foo 'echo hello'
	 *    This has a single argv member with a space in it but will not be
	 *    quoted on the command passed into the zone.
	 * 2) zlogin foo bash -c 'echo hello'
	 *    This has 3 argv members. The 3rd arg has a space and must be
	 *    quoted on the command passed into the zone.
	 */
	for (i = 0; i < argc; i++) {
		if (i > 0)
			(void) strcat(subshell, " ");

		if (argc > 1 && (strchr(argv[i], ' ') != NULL ||
		    strchr(argv[i], '\t') != NULL)) {
			(void) strcat(subshell, "'");
			(void) strcat(subshell, argv[i]);
			(void) strcat(subshell, "'");
		} else {
			(void) strcat(subshell, argv[i]);
		}
	}

	if (failsafe) {
		int a = 0, n = 4;

		if ((new_argv = malloc(sizeof (char *) * n)) == NULL)
			return (NULL);

		new_argv[a++] = FAILSAFESHELL;
		new_argv[a++] = "-c";
		new_argv[a++] = subshell;
		new_argv[a++] = NULL;
		assert(a == n);
	} else {
		int a = 0, n = 6;

		assert(supath != NULL);
		if ((new_argv = malloc(sizeof (char *) * n)) == NULL)
			return (NULL);

		new_argv[a++] = supath;
		if (strcmp(login, "root") != 0) {
			new_argv[a++] = "-";
		} else {
			n--;
		}
		new_argv[a++] = (char *)login;
		new_argv[a++] = "-c";
		new_argv[a++] = subshell;
		new_argv[a++] = NULL;
		assert(a == n);
	}

	return (new_argv);
}

/*
 * Helper routine for prep_env below.
 */
static char *
add_env(char *name, char *value)
{
	size_t sz = strlen(name) + strlen(value) + 2; /* name, =, value, NUL */
	char *str;

	if ((str = malloc(sz)) == NULL)
		return (NULL);

	(void) snprintf(str, sz, "%s=%s", name, value);
	return (str);
}

/*
 * Prepare envp array for exec'd process.
 */
static char **
prep_env()
{
	int e = 0, size = 1;
	char **new_env, *estr;
	char *term = getenv("TERM");
	char *path;

	size++;	/* for $PATH */
	if (term != NULL)
		size++;

	/*
	 * In failsafe mode we set $HOME, since '-l' isn't valid in this mode.
	 * We also set $SHELL, since neither login nor su will be around to do
	 * it.
	 */
	if (failsafe)
		size += 2;

	if ((new_env = malloc(sizeof (char *) * size)) == NULL)
		return (NULL);

	if (strcmp(zonebrand, "lx") == 0)
		path = LX_DEF_PATH;
	else
		path = DEF_PATH;

	if ((estr = add_env("PATH", path)) == NULL)
		return (NULL);
	new_env[e++] = estr;

	if (term != NULL) {
		if ((estr = add_env("TERM", term)) == NULL)
			return (NULL);
		new_env[e++] = estr;
	}

	if (failsafe) {
		if ((estr = add_env("HOME", "/")) == NULL)
			return (NULL);
		new_env[e++] = estr;

		if ((estr = add_env("SHELL", FAILSAFESHELL)) == NULL)
			return (NULL);
		new_env[e++] = estr;
	}

	new_env[e++] = NULL;

	assert(e == size);

	return (new_env);
}

/*
 * Finish the preparation of the envp array for exec'd non-interactive
 * zlogins.  This is called in the child process *after* we zone_enter(), since
 * it derives things we can only know within the zone, such as $HOME, $SHELL,
 * etc.  We need only do this in the non-interactive, mode, since otherwise
 * login(1) will do it.  We don't do this in failsafe mode, since it presents
 * additional ways in which the command could fail, and we'd prefer to avoid
 * that.
 */
static char **
prep_env_noninteractive(const char *user_cmd, char **env)
{
	size_t size;
	char **new_env;
	int e, i;
	char *estr;
	char varmail[LOGNAME_MAX + 11]; /* strlen(/var/mail/) = 10, NUL */
	char pwbuf[NSS_BUFLEN_PASSWD + 1];
	struct passwd pwent;
	struct passwd *pw = NULL;

	assert(env != NULL);
	assert(failsafe == 0);

	/*
	 * Exec the "user_cmd" brand hook to get a pwent for the
	 * login user.  If this fails, HOME will be set to "/", SHELL
	 * will be set to $DEFAULTSHELL, and we will continue to exec
	 * SUPATH <login> -c <cmd>.
	 */
	pw = zone_get_user_pw(user_cmd, &pwent, pwbuf, sizeof (pwbuf));

	/*
	 * Get existing envp size.
	 */
	for (size = 0; env[size] != NULL; size++)
		;

	e = size;

	/*
	 * Finish filling out the environment; we duplicate the environment
	 * setup described in login(1), for lack of a better precedent.
	 */
	if (pw != NULL)
		size += 3;	/* LOGNAME, HOME, MAIL */
	else
		size += 1;	/* HOME */

	size++;	/* always fill in SHELL */
	size++; /* terminating NULL */

	if ((new_env = malloc(sizeof (char *) * size)) == NULL)
		goto malloc_fail;

	/*
	 * Copy existing elements of env into new_env.
	 */
	for (i = 0; env[i] != NULL; i++) {
		if ((new_env[i] = strdup(env[i])) == NULL)
			goto malloc_fail;
	}
	assert(e == i);

	if (pw != NULL) {
		if ((estr = add_env("LOGNAME", pw->pw_name)) == NULL)
			goto malloc_fail;
		new_env[e++] = estr;

		if ((estr = add_env("HOME", pw->pw_dir)) == NULL)
			goto malloc_fail;
		new_env[e++] = estr;

		if (chdir(pw->pw_dir) != 0)
			zerror(gettext("Could not chdir to home directory "
			    "%s: %s"), pw->pw_dir, strerror(errno));

		(void) snprintf(varmail, sizeof (varmail), "/var/mail/%s",
		    pw->pw_name);
		if ((estr = add_env("MAIL", varmail)) == NULL)
			goto malloc_fail;
		new_env[e++] = estr;
	} else {
		if ((estr = add_env("HOME", "/")) == NULL)
			goto malloc_fail;
		new_env[e++] = estr;
	}

	if (pw != NULL && strlen(pw->pw_shell) > 0) {
		if ((estr = add_env("SHELL", pw->pw_shell)) == NULL)
			goto malloc_fail;
		new_env[e++] = estr;
	} else {
		if ((estr = add_env("SHELL", DEFAULTSHELL)) == NULL)
			goto malloc_fail;
		new_env[e++] = estr;
	}

	new_env[e++] = NULL;	/* add terminating NULL */

	assert(e == size);
	return (new_env);

malloc_fail:
	zperror(gettext("failed to allocate memory for process environment"));
	return (NULL);
}

static int
close_func(void *slavefd, int fd)
{
	if (fd != *(int *)slavefd)
		(void) close(fd);
	return (0);
}

static void
set_cmdchar(char *cmdcharstr)
{
	char c;
	long lc;

	if ((c = *cmdcharstr) != '\\') {
		cmdchar = c;
		return;
	}

	c = cmdcharstr[1];
	if (c == '\0' || c == '\\') {
		cmdchar = '\\';
		return;
	}

	if (c < '0' || c > '7') {
		zerror(gettext("Unrecognized escape character option %s"),
		    cmdcharstr);
		usage();
	}

	lc = strtol(cmdcharstr + 1, NULL, 8);
	if (lc < 0 || lc > 255) {
		zerror(gettext("Octal escape character '%s' too large"),
		    cmdcharstr);
		usage();
	}
	cmdchar = (char)lc;
}

static int
setup_utmpx(char *slavename)
{
	struct utmpx ut;

	bzero(&ut, sizeof (ut));
	(void) strncpy(ut.ut_user, ".zlogin", sizeof (ut.ut_user));
	(void) strncpy(ut.ut_line, slavename, sizeof (ut.ut_line));
	ut.ut_pid = getpid();
	ut.ut_id[0] = 'z';
	ut.ut_id[1] = ut.ut_id[2] = ut.ut_id[3] = (char)SC_WILDC;
	ut.ut_type = LOGIN_PROCESS;
	(void) time(&ut.ut_tv.tv_sec);

	if (makeutx(&ut) == NULL) {
		zerror(gettext("makeutx failed"));
		return (-1);
	}
	return (0);
}

static void
release_lock_file(int lockfd)
{
	(void) close(lockfd);
}

static int
grab_lock_file(const char *zone_name, int *lockfd)
{
	char pathbuf[PATH_MAX];
	struct flock flock;

	if (mkdir(ZONES_TMPDIR, S_IRWXU) < 0 && errno != EEXIST) {
		zerror(gettext("could not mkdir %s: %s"), ZONES_TMPDIR,
		    strerror(errno));
		return (-1);
	}
	(void) chmod(ZONES_TMPDIR, S_IRWXU);
	(void) snprintf(pathbuf, sizeof (pathbuf), "%s/%s.zoneadm.lock",
	    ZONES_TMPDIR, zone_name);

	if ((*lockfd = open(pathbuf, O_RDWR|O_CREAT, S_IRUSR|S_IWUSR)) < 0) {
		zerror(gettext("could not open %s: %s"), pathbuf,
		    strerror(errno));
		return (-1);
	}
	/*
	 * Lock the file to synchronize with other zoneadmds
	 */
	flock.l_type = F_WRLCK;
	flock.l_whence = SEEK_SET;
	flock.l_start = (off_t)0;
	flock.l_len = (off_t)0;
	if (fcntl(*lockfd, F_SETLKW, &flock) < 0) {
		zerror(gettext("unable to lock %s: %s"), pathbuf,
		    strerror(errno));
		release_lock_file(*lockfd);
		return (-1);
	}
	return (Z_OK);
}

static int
start_zoneadmd(const char *zone_name)
{
	pid_t retval;
	int pstatus = 0, error = -1, lockfd, doorfd;
	struct door_info info;
	char doorpath[MAXPATHLEN];

	(void) snprintf(doorpath, sizeof (doorpath), ZONE_DOOR_PATH, zone_name);

	if (grab_lock_file(zone_name, &lockfd) != Z_OK)
		return (-1);
	/*
	 * We must do the door check with the lock held.  Otherwise, we
	 * might race against another zoneadm/zlogin process and wind
	 * up with two processes trying to start zoneadmd at the same
	 * time.  zoneadmd will detect this, and fail, but we prefer this
	 * to be as seamless as is practical, from a user perspective.
	 */
	if ((doorfd = open(doorpath, O_RDONLY)) < 0) {
		if (errno != ENOENT) {
			zerror("failed to open %s: %s", doorpath,
			    strerror(errno));
			goto out;
		}
	} else {
		/*
		 * Seems to be working ok.
		 */
		if (door_info(doorfd, &info) == 0 &&
		    ((info.di_attributes & DOOR_REVOKED) == 0)) {
			error = 0;
			goto out;
		}
	}

	if ((child_pid = fork()) == -1) {
		zperror(gettext("could not fork"));
		goto out;
	} else if (child_pid == 0) {
		/* child process */
		(void) execl("/usr/lib/zones/zoneadmd", "zoneadmd", "-z",
		    zone_name, NULL);
		zperror(gettext("could not exec zoneadmd"));
		_exit(1);
	}

	/* parent process */
	do {
		retval = waitpid(child_pid, &pstatus, 0);
	} while (retval != child_pid);
	if (WIFSIGNALED(pstatus) ||
	    (WIFEXITED(pstatus) && WEXITSTATUS(pstatus) != 0)) {
		zerror(gettext("could not start %s"), "zoneadmd");
		goto out;
	}
	error = 0;
out:
	release_lock_file(lockfd);
	(void) close(doorfd);
	return (error);
}

static int
init_template(void)
{
	int fd;
	int err = 0;

	fd = open64(CTFS_ROOT "/process/template", O_RDWR);
	if (fd == -1)
		return (-1);

	/*
	 * zlogin doesn't do anything with the contract.
	 * Deliver no events, don't inherit, and allow it to be orphaned.
	 */
	err |= ct_tmpl_set_critical(fd, 0);
	err |= ct_tmpl_set_informative(fd, 0);
	err |= ct_pr_tmpl_set_fatal(fd, CT_PR_EV_HWERR);
	err |= ct_pr_tmpl_set_param(fd, CT_PR_PGRPONLY | CT_PR_REGENT);
	if (err || ct_tmpl_activate(fd)) {
		(void) close(fd);
		return (-1);
	}

	return (fd);
}

static int
noninteractive_login(char *zonename, const char *user_cmd, zoneid_t zoneid,
    char **new_args, char **new_env)
{
	pid_t retval;
	int stdin_pipe[2], stdout_pipe[2], stderr_pipe[2], dead_child_pipe[2];
	int child_status;
	int tmpl_fd;
	sigset_t block_cld;

	if ((tmpl_fd = init_template()) == -1) {
		reset_tty();
		zperror(gettext("could not create contract"));
		return (1);
	}

	if (pipe(stdin_pipe) != 0) {
		zperror(gettext("could not create STDIN pipe"));
		return (1);
	}
	/*
	 * When the user types ^D, we get a zero length message on STDIN.
	 * We need to echo that down the pipe to send it to the other side;
	 * but by default, pipes don't propagate zero-length messages.  We
	 * toggle that behavior off using I_SWROPT.  See streamio(7i).
	 */
	if (ioctl(stdin_pipe[0], I_SWROPT, SNDZERO) != 0) {
		zperror(gettext("could not configure STDIN pipe"));
		return (1);

	}
	if (pipe(stdout_pipe) != 0) {
		zperror(gettext("could not create STDOUT pipe"));
		return (1);
	}
	if (pipe(stderr_pipe) != 0) {
		zperror(gettext("could not create STDERR pipe"));
		return (1);
	}

	if (pipe(dead_child_pipe) != 0) {
		zperror(gettext("could not create signalling pipe"));
		return (1);
	}
	close_on_sig = dead_child_pipe[0];

	/*
	 * If any of the pipe FD's winds up being less than STDERR, then we
	 * have a mess on our hands-- and we are lacking some of the I/O
	 * streams we would expect anyway.  So we bail.
	 */
	if (stdin_pipe[0] <= STDERR_FILENO ||
	    stdin_pipe[1] <= STDERR_FILENO ||
	    stdout_pipe[0] <= STDERR_FILENO ||
	    stdout_pipe[1] <= STDERR_FILENO ||
	    stderr_pipe[0] <= STDERR_FILENO ||
	    stderr_pipe[1] <= STDERR_FILENO ||
	    dead_child_pipe[0] <= STDERR_FILENO ||
	    dead_child_pipe[1] <= STDERR_FILENO) {
		zperror(gettext("process lacks valid STDIN, STDOUT, STDERR"));
		return (1);
	}

	if (prefork_dropprivs() != 0) {
		zperror(gettext("could not allocate privilege set"));
		return (1);
	}

	(void) sigset(SIGCLD, sigcld);
	(void) sigemptyset(&block_cld);
	(void) sigaddset(&block_cld, SIGCLD);
	(void) sigprocmask(SIG_BLOCK, &block_cld, NULL);

	if ((child_pid = fork()) == -1) {
		(void) ct_tmpl_clear(tmpl_fd);
		(void) close(tmpl_fd);
		zperror(gettext("could not fork"));
		return (1);
	} else if (child_pid == 0) { /* child process */
		(void) ct_tmpl_clear(tmpl_fd);

		/*
		 * Do a dance to get the pipes hooked up as FD's 0, 1 and 2.
		 */
		(void) close(STDIN_FILENO);
		(void) close(STDOUT_FILENO);
		(void) close(STDERR_FILENO);
		(void) dup2(stdin_pipe[1], STDIN_FILENO);
		(void) dup2(stdout_pipe[1], STDOUT_FILENO);
		(void) dup2(stderr_pipe[1], STDERR_FILENO);
		(void) closefrom(STDERR_FILENO + 1);

		(void) sigset(SIGCLD, SIG_DFL);
		(void) sigprocmask(SIG_UNBLOCK, &block_cld, NULL);
		/*
		 * In case any of stdin, stdout or stderr are streams,
		 * anchor them to prevent malicious I_POPs.
		 */
		(void) ioctl(STDIN_FILENO, I_ANCHOR);
		(void) ioctl(STDOUT_FILENO, I_ANCHOR);
		(void) ioctl(STDERR_FILENO, I_ANCHOR);

		if (zone_enter(zoneid) == -1) {
			zerror(gettext("could not enter zone %s: %s"),
			    zonename, strerror(errno));
			_exit(1);
		}

		/*
		 * For non-native zones, tell libc where it can find locale
		 * specific getttext() messages.
		 */
		if (access("/.SUNWnative/usr/lib/locale", R_OK) == 0)
			(void) bindtextdomain(TEXT_DOMAIN,
			    "/.SUNWnative/usr/lib/locale");
		else if (access("/native/usr/lib/locale", R_OK) == 0)
			(void) bindtextdomain(TEXT_DOMAIN,
			    "/native/usr/lib/locale");

		if (!failsafe)
			new_env = prep_env_noninteractive(user_cmd, new_env);

		if (new_env == NULL) {
			_exit(1);
		}

		/*
		 * Move into a new process group; the zone_enter will have
		 * placed us into zsched's session, and we want to be in
		 * a unique process group.
		 */
		(void) setpgid(getpid(), getpid());

		/*
		 * The child needs to run as root to
		 * execute the su program.
		 */
		if (setuid(0) == -1) {
			zperror(gettext("insufficient privilege"));
			return (1);
		}

		(void) execve(new_args[0], new_args, new_env);
		zperror(gettext("exec failure"));
		_exit(1);
	}
	/* parent */

	/* close pipe sides written by child */
	(void) close(stdout_pipe[1]);
	(void) close(stderr_pipe[1]);

	(void) sigset(SIGINT, sig_forward);

	postfork_dropprivs();

	(void) ct_tmpl_clear(tmpl_fd);
	(void) close(tmpl_fd);

	(void) sigprocmask(SIG_UNBLOCK, &block_cld, NULL);
	doio(stdin_pipe[0], stdin_pipe[1], stdout_pipe[0], stderr_pipe[0],
	    dead_child_pipe[1], B_TRUE);
	do {
		retval = waitpid(child_pid, &child_status, 0);
		if (retval == -1) {
			child_status = 0;
		}
	} while (retval != child_pid && errno != ECHILD);

	return (WEXITSTATUS(child_status));
}

static char *
get_username()
{
	uid_t	uid;
	struct passwd *nptr;

	/*
	 * Authorizations are checked to restrict access based on the
	 * requested operation and zone name, It is assumed that the
	 * program is running with all privileges, but that the real
	 * user ID is that of the user or role on whose behalf we are
	 * operating. So we start by getting the username that will be
	 * used for subsequent authorization checks.
	 */

	uid = getuid();
	if ((nptr = getpwuid(uid)) == NULL) {
		zerror(gettext("could not get user name."));
		_exit(1);
	}
	return (nptr->pw_name);
}

static boolean_t
zlog_mode_logging(char *zonename, boolean_t *found)
{
	boolean_t lm = B_FALSE;
	zone_dochandle_t handle;
	struct zone_attrtab attr;

	*found = B_FALSE;
	if ((handle = zonecfg_init_handle()) == NULL)
		return (lm);

	if (zonecfg_get_handle(zonename, handle) != Z_OK)
		goto done;

	if (zonecfg_setattrent(handle) != Z_OK)
		goto done;
	while (zonecfg_getattrent(handle, &attr) == Z_OK) {
		if (strcmp("zlog-mode", attr.zone_attr_name) == 0) {
			int len = strlen(attr.zone_attr_value);

			*found = B_TRUE;
			if (strncmp("log", attr.zone_attr_value, 3) == 0 ||
			    strncmp("nolog", attr.zone_attr_value, 5) == 0 ||
			    (len >= 3 && attr.zone_attr_value[len - 2] == '-'))
				lm = B_TRUE;
			break;
		}
	}
	(void) zonecfg_endattrent(handle);

done:
	zonecfg_fini_handle(handle);
	return (lm);
}

int
main(int argc, char **argv)
{
	int arg, console = 0, imode = 0;
	int estatus = 0;
	zoneid_t zoneid;
	zone_state_t st;
	char *login = "root";
	int iflag = 0;
	int lflag = 0;
	int nflag = 0;
	char *zonename = NULL;
	char **proc_args = NULL;
	char **new_args, **new_env;
	sigset_t block_cld;
	siginfo_t si;
	char devroot[MAXPATHLEN];
	char *slavename, slaveshortname[MAXPATHLEN];
	priv_set_t *privset;
	int tmpl_fd;
	char default_brand[MAXNAMELEN];
	struct stat sb;
	char kernzone[ZONENAME_MAX];
	brand_handle_t bh;
	char user_cmd[MAXPATHLEN];
	char authname[MAXAUTHS];

	(void) setlocale(LC_ALL, "");
	(void) textdomain(TEXT_DOMAIN);

	(void) getpname(argv[0]);
	username = get_username();

	while ((arg = getopt(argc, argv, "diNnECIR:Se:l:Q")) != EOF) {
		switch (arg) {
		case 'C':
			console = 1;
			break;
		case 'E':
			nocmdchar = 1;
			break;
		case 'I':
			/*
			 * interactive mode is just a slight variation on the
			 * console mode.
			 */
			console = 1;
			imode = 1;
			/* The default is HUP, disconnect on EOF */
			connect_flags ^= ZLOGIN_ZFD_EOF;
			break;
		case 'R':	/* undocumented */
			if (*optarg != '/') {
				zerror(gettext("root path must be absolute."));
				exit(2);
			}
			if (stat(optarg, &sb) == -1 || !S_ISDIR(sb.st_mode)) {
				zerror(
				    gettext("root path must be a directory."));
				exit(2);
			}
			zonecfg_set_root(optarg);
			break;
		case 'Q':
			quiet = 1;
			break;
		case 'S':
			failsafe = 1;
			break;
		case 'd':
			connect_flags |= ZLOGIN_DISCONNECT;
			break;
		case 'e':
			set_cmdchar(optarg);
			break;
		case 'i':
			iflag = 1;
			break;
		case 'l':
			login = optarg;
			lflag = 1;
			break;
		case 'N':
			/* NOHUP - do not send EOF */
			connect_flags ^= ZLOGIN_ZFD_EOF;
			break;
		case 'n':
			nflag = 1;
			break;
		default:
			usage();
		}
	}

	if (console != 0) {

		/*
		 * The only connect option in console mode is ZLOGIN_DISCONNECT
		 */
		if (imode == 0)
			connect_flags &= ZLOGIN_DISCONNECT;

		if (lflag != 0) {
			zerror(gettext(
			    "-l may not be specified for console login"));
			usage();
		}

		if (nflag != 0) {
			zerror(gettext(
			    "-n may not be specified for console login"));
			usage();
		}

		if (failsafe != 0) {
			zerror(gettext(
			    "-S may not be specified for console login"));
			usage();
		}

		if (zonecfg_in_alt_root()) {
			zerror(gettext(
			    "-R may not be specified for console login"));
			exit(2);
		}

	}

	if (iflag != 0 && nflag != 0) {
		zerror(gettext("-i and -n flags are incompatible"));
		usage();
	}

	if (failsafe != 0 && lflag != 0) {
		zerror(gettext("-l may not be specified for failsafe login"));
		usage();
	}

	if (!console && (connect_flags & ZLOGIN_DISCONNECT) != 0) {
		zerror(gettext(
		    "-d may only be specified with console login"));
		usage();
	}

	if (imode == 0 && (connect_flags & ZLOGIN_ZFD_EOF) != 0) {
		zerror(gettext("-N may only be specified with -I"));
		usage();
	}

	if (optind == (argc - 1)) {
		/*
		 * zone name, no process name; this should be an interactive
		 * as long as STDIN is really a tty.
		 */
		if (nflag != 0) {
			zerror(gettext(
			    "-n may not be specified for interactive login"));
			usage();
		}
		if (isatty(STDIN_FILENO))
			interactive = 1;
		zonename = argv[optind];
	} else if (optind < (argc - 1)) {
		if (console) {
			zerror(gettext("Commands may not be specified for "
			    "console login."));
			usage();
		}
		/* zone name and process name, and possibly some args */
		zonename = argv[optind];
		proc_args = &argv[optind + 1];
		if (iflag && isatty(STDIN_FILENO))
			interactive = 1;
	} else {
		usage();
	}

	if (getzoneid() != GLOBAL_ZONEID) {
		zerror(gettext("'%s' may only be used from the global zone"),
		    pname);
		return (1);
	}

	if (strcmp(zonename, GLOBAL_ZONENAME) == 0) {
		zerror(gettext("'%s' not applicable to the global zone"),
		    pname);
		return (1);
	}

	if (zone_get_state(zonename, &st) != Z_OK) {
		zerror(gettext("zone '%s' unknown"), zonename);
		return (1);
	}

	if (st < ZONE_STATE_INSTALLED) {
		zerror(gettext("cannot login to a zone which is '%s'"),
		    zone_state_str(st));
		return (1);
	}

	/*
	 * In both console and non-console cases, we require all privs.
	 * In the console case, because we may need to startup zoneadmd.
	 * In the non-console case in order to do zone_enter(2), zonept()
	 * and other tasks.
	 */

	if ((privset = priv_allocset()) == NULL) {
		zperror(gettext("priv_allocset failed"));
		return (1);
	}

	if (getppriv(PRIV_EFFECTIVE, privset) != 0) {
		zperror(gettext("getppriv failed"));
		priv_freeset(privset);
		return (1);
	}

	if (priv_isfullset(privset) == B_FALSE) {
		zerror(gettext("You lack sufficient privilege to run "
		    "this command (all privs required)"));
		priv_freeset(privset);
		return (1);
	}
	priv_freeset(privset);

	/*
	 * Check if user is authorized for requested usage of the zone
	 */

	(void) snprintf(authname, MAXAUTHS, "%s%s%s",
	    ZONE_MANAGE_AUTH, KV_OBJECT, zonename);
	if (chkauthattr(authname, username) == 0) {
		if (console) {
			zerror(gettext("%s is not authorized for console "
			    "access to  %s zone."),
			    username, zonename);
			return (1);
		} else {
			(void) snprintf(authname, MAXAUTHS, "%s%s%s",
			    ZONE_LOGIN_AUTH, KV_OBJECT, zonename);
			if (failsafe || !interactive) {
				zerror(gettext("%s is not authorized for  "
				    "failsafe or non-interactive login "
				    "to  %s zone."), username, zonename);
				return (1);
			} else if (chkauthattr(authname, username) == 0) {
				zerror(gettext("%s is not authorized "
				    " to login to %s zone."),
				    username, zonename);
				return (1);
			}
		}
	} else {
		forced_login = B_TRUE;
	}

	/*
	 * The console (or standalong interactive mode) is a separate case from
	 * the rest of the code; handle it first.
	 */
	if (console) {
		int gz_stderr_fd = -1;
		int retry;
		boolean_t set_raw = B_TRUE;

		if (imode) {
			boolean_t has_zfd_config;

			if (zlog_mode_logging(zonename, &has_zfd_config))
				set_raw = B_FALSE;

			/*
			 * Asked for standalone interactive mode but the
			 * zlog-mode attribute is not configured on the zone.
			 */
			if (!has_zfd_config) {
				zerror(gettext("'%s' is not configured on "
				    "the zone"), "zlog-mode");
				return (1);
			}
		}

		/*
		 * Ensure that zoneadmd for this zone is running.
		 */
		if (start_zoneadmd(zonename) == -1)
			return (1);

		/*
		 * Make contact with zoneadmd.
		 *
		 * Handshake with the control socket first. We handle retries
		 * here since the relevant thread in zoneadmd might not have
		 * finished setting up yet.
		 */
		for (retry = 0; retry < MAX_RETRY; retry++) {
			masterfd = connect_zone_sock(zonename,
			    (imode ? "server_ctl" : "console_sock"), B_FALSE);
			if (masterfd != -1)
				break;
			sleep(1);
		}

		if (retry == MAX_RETRY) {
			zerror(gettext("unable to connect for %d seconds"),
			    MAX_RETRY);
			return (1);
		}

		if (handshake_zone_sock(masterfd, connect_flags) != 0) {
			(void) close(masterfd);
			return (1);
		}

		if (imode) {
			ctlfd = masterfd;

			/* Now open the io-related sockets */
			masterfd = connect_zone_sock(zonename, "server_out",
			    B_TRUE);
			gz_stderr_fd = connect_zone_sock(zonename,
			    "server_err", B_TRUE);
			if (masterfd == -1 || gz_stderr_fd == -1) {
				(void) close(ctlfd);
				(void) close(masterfd);
				(void) close(gz_stderr_fd);
				return (1);
			}
		}

		if (!quiet) {
			if (imode)
				(void) printf(gettext("[Connected to zone '%s' "
				    "interactively]\n"), zonename);
			else
				(void) printf(gettext("[Connected to zone '%s' "
				    "console]\n"), zonename);
		}

		if (set_raw && set_tty_rawmode(STDIN_FILENO) == -1) {
			reset_tty();
			zperror(gettext("failed to set stdin pty to raw mode"));
			return (1);
		}

		(void) sigset(SIGWINCH, sigwinch);
		(void) sigwinch(0);

		if (imode) {
			/* Allow EOF mode toggling via SIGUSR1 */
			(void) sigset(SIGUSR1, sigusr1);
		}

		/*
		 * Run the I/O loop until we get disconnected.
		 */
		doio(masterfd, -1, masterfd, gz_stderr_fd, -1, B_FALSE);
		reset_tty();
		if (!quiet) {
			if (imode)
				(void) printf(gettext("\n[Interactive "
				    "connection to zone '%s' closed]\n"),
				    zonename);
			else
				(void) printf(gettext("\n[Connection to zone "
				    "'%s' console closed]\n"), zonename);
		}

		return (0);
	}

	if (st != ZONE_STATE_RUNNING && st != ZONE_STATE_MOUNTED) {
		zerror(gettext("login allowed only to running zones "
		    "(%s is '%s')."), zonename, zone_state_str(st));
		return (1);
	}

	(void) strlcpy(kernzone, zonename, sizeof (kernzone));
	if (zonecfg_in_alt_root()) {
		FILE *fp = zonecfg_open_scratch("", B_FALSE);

		if (fp == NULL || zonecfg_find_scratch(fp, zonename,
		    zonecfg_get_root(), kernzone, sizeof (kernzone)) == -1) {
			zerror(gettext("cannot find scratch zone %s"),
			    zonename);
			if (fp != NULL)
				zonecfg_close_scratch(fp);
			return (1);
		}
		zonecfg_close_scratch(fp);
	}

	if ((zoneid = getzoneidbyname(kernzone)) == -1) {
		zerror(gettext("failed to get zoneid for zone '%s'"),
		    zonename);
		return (1);
	}

	/*
	 * We need the zone root path only if we are setting up a pty.
	 */
	if (zone_get_devroot(zonename, devroot, sizeof (devroot)) == -1) {
		zerror(gettext("could not get dev path for zone %s"),
		    zonename);
		return (1);
	}

	if (zone_get_brand(zonename, zonebrand, sizeof (zonebrand)) != Z_OK) {
		zerror(gettext("could not get brand for zone %s"), zonename);
		return (1);
	}
	/*
	 * In the alternate root environment, the only supported
	 * operations are mount and unmount.  In this case, just treat
	 * the zone as native if it is cluster.  Cluster zones can be
	 * native for the purpose of LU or upgrade, and the cluster
	 * brand may not exist in the miniroot (such as in net install
	 * upgrade).
	 */
	if (zonecfg_default_brand(default_brand,
	    sizeof (default_brand)) != Z_OK) {
		zerror(gettext("unable to determine default brand"));
		return (1);
	}
	if (zonecfg_in_alt_root() &&
	    strcmp(zonebrand, CLUSTER_BRAND_NAME) == 0) {
		(void) strlcpy(zonebrand, default_brand, sizeof (zonebrand));
	}

	if ((bh = brand_open(zonebrand)) == NULL) {
		zerror(gettext("could not open brand for zone %s"), zonename);
		return (1);
	}

	/*
	 * The 'interactive' parameter (-i option) indicates that we're running
	 * a command interactively. In this case we skip prep_args so that we
	 * don't prepend the 'su root -c' preamble to the command invocation
	 * since the 'su' command typically will execute a setpgrp which will
	 * disassociate the actual command from the controlling terminal that
	 * we (zlogin) setup.
	 */
	if (!iflag) {
		if ((new_args = prep_args(bh, zonename, login, proc_args))
		    == NULL) {
			zperror(gettext("could not assemble new arguments"));
			brand_close(bh);
			return (1);
		}
	}

	/*
	 * Get the brand specific user_cmd.  This command is used to get
	 * a passwd(4) entry for login.
	 */
	if (!interactive && !failsafe) {
		if (zone_get_user_cmd(bh, login, user_cmd,
		    sizeof (user_cmd)) == NULL) {
			zerror(gettext("could not get user_cmd for zone %s"),
			    zonename);
			brand_close(bh);
			return (1);
		}
	}
	brand_close(bh);

	if ((new_env = prep_env()) == NULL) {
		zperror(gettext("could not assemble new environment"));
		return (1);
	}

	if (!interactive) {
		if (nflag) {
			int nfd;

			if ((nfd = open(_PATH_DEVNULL, O_RDONLY)) < 0) {
				zperror(gettext("failed to open null device"));
				return (1);
			}
			if (nfd != STDIN_FILENO) {
				if (dup2(nfd, STDIN_FILENO) < 0) {
					zperror(gettext(
					    "failed to dup2 null device"));
					return (1);
				}
				(void) close(nfd);
			}
			/* /dev/null is now standard input */
		}
		return (noninteractive_login(zonename, user_cmd, zoneid,
		    new_args, new_env));
	}

	if (zonecfg_in_alt_root()) {
		zerror(gettext("cannot use interactive login with scratch "
		    "zone"));
		return (1);
	}

	/*
	 * Things are more complex in interactive mode; we get the
	 * master side of the pty, then place the user's terminal into
	 * raw mode.
	 */
	if (get_master_pty() == -1) {
		zerror(gettext("could not setup master pty device"));
		return (1);
	}

	/*
	 * Compute the "short name" of the pts.  /dev/pts/2 --> pts/2
	 */
	if ((slavename = ptsname(masterfd)) == NULL) {
		zperror(gettext("failed to get name for pseudo-tty"));
		return (1);
	}
	if (strncmp(slavename, "/dev/", strlen("/dev/")) == 0)
		(void) strlcpy(slaveshortname, slavename + strlen("/dev/"),
		    sizeof (slaveshortname));
	else
		(void) strlcpy(slaveshortname, slavename,
		    sizeof (slaveshortname));

	if (!quiet)
		(void) printf(gettext("[Connected to zone '%s' %s]\n"),
		    zonename, slaveshortname);

	if (set_tty_rawmode(STDIN_FILENO) == -1) {
		reset_tty();
		zperror(gettext("failed to set stdin pty to raw mode"));
		return (1);
	}

	if (prefork_dropprivs() != 0) {
		reset_tty();
		zperror(gettext("could not allocate privilege set"));
		return (1);
	}

	/*
	 * We must mask SIGCLD until after we have coped with the fork
	 * sufficiently to deal with it; otherwise we can race and receive the
	 * signal before child_pid has been initialized (yes, this really
	 * happens).
	 */
	(void) sigset(SIGCLD, sigcld);
	(void) sigemptyset(&block_cld);
	(void) sigaddset(&block_cld, SIGCLD);
	(void) sigprocmask(SIG_BLOCK, &block_cld, NULL);

	/*
	 * We activate the contract template at the last minute to
	 * avoid intermediate functions that could be using fork(2)
	 * internally.
	 */
	if ((tmpl_fd = init_template()) == -1) {
		reset_tty();
		zperror(gettext("could not create contract"));
		return (1);
	}

	if ((child_pid = fork()) == -1) {
		(void) ct_tmpl_clear(tmpl_fd);
		reset_tty();
		zperror(gettext("could not fork"));
		return (1);
	} else if (child_pid == 0) { /* child process */
		int slavefd, newslave;

		(void) ct_tmpl_clear(tmpl_fd);
		(void) close(tmpl_fd);

		(void) sigprocmask(SIG_UNBLOCK, &block_cld, NULL);

		if ((slavefd = init_slave_pty(zoneid, devroot)) == -1)
			return (1);

		/*
		 * Close all fds except for the slave pty.
		 */
		(void) fdwalk(close_func, &slavefd);

		/*
		 * Temporarily dup slavefd to stderr; that way if we have
		 * to print out that zone_enter failed, the output will
		 * have somewhere to go.
		 */
		if (slavefd != STDERR_FILENO)
			(void) dup2(slavefd, STDERR_FILENO);

		if (zone_enter(zoneid) == -1) {
			zerror(gettext("could not enter zone %s: %s"),
			    zonename, strerror(errno));
			return (1);
		}

		/* Note: we're now inside the zone, can't use gettext anymore */

		if (slavefd != STDERR_FILENO)
			(void) close(STDERR_FILENO);

		/*
		 * We take pains to get this process into a new process
		 * group, and subsequently a new session.  In this way,
		 * we'll have a session which doesn't yet have a controlling
		 * terminal.  When we open the slave, it will become the
		 * controlling terminal; no PIDs concerning pgrps or sids
		 * will leak inappropriately into the zone.
		 */
		(void) setpgrp();

		/*
		 * We need the slave pty to be referenced from the zone's
		 * /dev in order to ensure that the devt's, etc are all
		 * correct.  Otherwise we break ttyname and the like.
		 */
		if ((newslave = open(slavename, O_RDWR)) == -1) {
			(void) close(slavefd);
			return (1);
		}
		(void) close(slavefd);
		slavefd = newslave;

		/*
		 * dup the slave to the various FDs, so that when the
		 * spawned process does a write/read it maps to the slave
		 * pty.
		 */
		(void) dup2(slavefd, STDIN_FILENO);
		(void) dup2(slavefd, STDOUT_FILENO);
		(void) dup2(slavefd, STDERR_FILENO);
		if (slavefd != STDIN_FILENO && slavefd != STDOUT_FILENO &&
		    slavefd != STDERR_FILENO) {
			(void) close(slavefd);
		}

		/*
		 * In failsafe mode, we don't use login(1), so don't try
		 * setting up a utmpx entry.
		 *
		 * A branded zone may have very different utmpx semantics.
		 * At the moment, we only have two brand types:
		 * Illumos-like (native, sn1) and Linux.  In the Illumos
		 * case, we know exactly how to do the necessary utmpx
		 * setup.  Fortunately for us, the Linux /bin/login is
		 * prepared to deal with a non-initialized utmpx entry, so
		 * we can simply skip it.  If future brands don't fall into
		 * either category, we'll have to add a per-brand utmpx
		 * setup hook.
		 */
		if (!failsafe && (strcmp(zonebrand, "lx") != 0))
			if (setup_utmpx(slaveshortname) == -1)
				return (1);

		/*
		 * The child needs to run as root to
		 * execute the brand's login program.
		 */
		if (setuid(0) == -1) {
			zperror("insufficient privilege");
			return (1);
		}

		if (iflag) {
			(void) execve(proc_args[0], proc_args, new_env);
		} else {
			(void) execve(new_args[0], new_args, new_env);
		}
		zperror("exec failure");
		return (ENOEXEC);
	}

	(void) ct_tmpl_clear(tmpl_fd);
	(void) close(tmpl_fd);

	/*
	 * The rest is only for the parent process.
	 */
	(void) sigset(SIGWINCH, sigwinch);

	postfork_dropprivs();

	(void) sigprocmask(SIG_UNBLOCK, &block_cld, NULL);
	doio(masterfd, -1, masterfd, -1, -1, B_FALSE);

	reset_tty();
	if (!quiet)
		(void) fprintf(stderr,
		    gettext("\n[Connection to zone '%s' %s closed]\n"),
		    zonename, slaveshortname);

	if (pollerr != 0) {
		(void) fprintf(stderr, gettext("Error: connection closed due "
		    "to unexpected pollevents=0x%x.\n"), pollerr);
		return (EPIPE);
	}

	/* reap child and get its status */
	if (waitid(P_PID, child_pid, &si, WEXITED | WNOHANG) == -1) {
		estatus = errno;
	} else if (si.si_pid == 0) {
		estatus = ECHILD;
	} else if (si.si_code == CLD_EXITED) {
		estatus = si.si_status;
	} else {
		estatus = ECONNABORTED;
	}

	return (estatus);
}<|MERGE_RESOLUTION|>--- conflicted
+++ resolved
@@ -23,13 +23,8 @@
  * Copyright 2013 DEY Storage Systems, Inc.
  * Copyright (c) 2014 Gary Mills
  * Copyright 2015 Nexenta Systems, Inc. All rights reserved.
-<<<<<<< HEAD
  * Copyright 2020 Joyent, Inc.
- * Copyright 2019 OmniOS Community Edition (OmniOSce) Association.
-=======
- * Copyright 2019 Joyent, Inc.
  * Copyright 2020 OmniOS Community Edition (OmniOSce) Association.
->>>>>>> 7d8deab2
  */
 
 /*
