/*
 * CDDL HEADER START
 *
 * The contents of this file are subject to the terms of the
 * Common Development and Distribution License (the "License").
 * You may not use this file except in compliance with the License.
 *
 * You can obtain a copy of the license at usr/src/OPENSOLARIS.LICENSE
 * or http://www.opensolaris.org/os/licensing.
 * See the License for the specific language governing permissions
 * and limitations under the License.
 *
 * When distributing Covered Code, include this CDDL HEADER in each
 * file and include the License file at usr/src/OPENSOLARIS.LICENSE.
 * If applicable, add the following below this CDDL HEADER, with the
 * fields enclosed by brackets "[]" replaced with your own identifying
 * information: Portions Copyright [yyyy] [name of copyright owner]
 *
 * CDDL HEADER END
 */
/*
 * Copyright (c) 1998, 2010, Oracle and/or its affiliates. All rights reserved.
 * Copyright 2015 Nexenta Systems, Inc. All rights reserved.
<<<<<<< HEAD
 * Copyright 2019 Joyent, Inc.
=======
 * Copyright 2020 Joyent, Inc.
>>>>>>> 19ee9cd1
 */

#include <sys/types.h>
#include <sys/stat.h>
#include <sys/swap.h>
#include <sys/dumpadm.h>
#include <sys/dumphdr.h>
#include <sys/utsname.h>

#include <unistd.h>
#include <string.h>
#include <stdlib.h>
#include <stdio.h>
#include <fcntl.h>
#include <errno.h>
#include <libdiskmgt.h>
#include <libzfs.h>
#include <libzutil.h>
#include <uuid/uuid.h>

#include "dconf.h"
#include "minfree.h"
#include "utils.h"
#include "swap.h"

typedef struct dc_token {
	const char *tok_name;
	int (*tok_parse)(dumpconf_t *, char *);
	int (*tok_print)(const dumpconf_t *, FILE *);
} dc_token_t;


static int print_device(const dumpconf_t *, FILE *);
static int print_savdir(const dumpconf_t *, FILE *);
static int print_content(const dumpconf_t *, FILE *);
static int print_enable(const dumpconf_t *, FILE *);
static int print_csave(const dumpconf_t *, FILE *);

static const dc_token_t tokens[] = {
	{ "DUMPADM_DEVICE", dconf_str2device, print_device },
	{ "DUMPADM_SAVDIR", dconf_str2savdir, print_savdir },
	{ "DUMPADM_CONTENT", dconf_str2content, print_content },
	{ "DUMPADM_ENABLE", dconf_str2enable, print_enable },
	{ "DUMPADM_CSAVE", dconf_str2csave, print_csave },
	{ NULL, NULL, NULL }
};

static const char DC_STR_ON[] = "on";		/* On string */
static const char DC_STR_OFF[] = "off";		/* Off string */
static const char DC_STR_YES[] = "yes";		/* Enable on string */
static const char DC_STR_NO[] = "no";		/* Enable off string */
static const char DC_STR_SWAP[] = "swap";	/* Default dump device */
static const char DC_STR_NONE[] = "none";

/* The pages included in the dump */
static const char DC_STR_KERNEL[] = "kernel";	/* Kernel only */
static const char DC_STR_CURPROC[] = "curproc";	/* Kernel + current process */
static const char DC_STR_ALL[] = "all";		/* All pages */

/*
 * Permissions and ownership for the configuration file:
 */
#define	DC_OWNER	0				/* Uid 0 (root) */
#define	DC_GROUP	1				/* Gid 1 (other) */
#define	DC_PERM	(S_IRUSR | S_IWUSR | S_IRGRP | S_IROTH)	/* Mode 0644 */

static void
dconf_init(dumpconf_t *dcp, int dcmode)
{
	struct utsname ut;

	/*
	 * Default device for dumps is 'swap' (appropriate swap device),
	 * and default savecore directory is /var/crash/`uname -n`,
	 * which is compatible with pre-dumpadm behavior.
	 */
	(void) strcpy(dcp->dc_device, DC_STR_SWAP);
	(void) strcpy(dcp->dc_savdir, "/var/crash");

	if (uname(&ut) != -1) {
		(void) strcat(dcp->dc_savdir, "/");
		(void) strcat(dcp->dc_savdir, ut.nodename);
	}

	/*
	 * Default is contents kernel, savecore enabled on reboot,
	 * savecore saves compressed core files.
	 */
	dcp->dc_cflags = DUMP_KERNEL;
	dcp->dc_enable = DC_ON;
	dcp->dc_csave = DC_COMPRESSED;

	dcp->dc_mode = dcmode;
	dcp->dc_conf_fp = NULL;
	dcp->dc_conf_fd = -1;
	dcp->dc_dump_fd = -1;
	dcp->dc_readonly = B_FALSE;
}

int
dconf_open(dumpconf_t *dcp, const char *dpath, const char *fpath, int dcmode)
{
	char buf[BUFSIZ];
	int line;
	const char *fpmode = "r+";

	dconf_init(dcp, dcmode);

	if ((dcp->dc_dump_fd = open(dpath, O_RDWR)) == -1) {
		warn(gettext("failed to open %s"), dpath);
		return (-1);
	}

	if ((dcp->dc_conf_fd = open(fpath, O_RDWR | O_CREAT, DC_PERM)) == -1) {
		/*
		 * Attempt to open the file read-only.
		 */
		if ((dcp->dc_conf_fd = open(fpath, O_RDONLY)) == -1) {
			warn(gettext("failed to open %s"), fpath);
			return (-1);
		}

		dcp->dc_readonly = B_TRUE;
		fpmode = "r";
	}

	if ((dcp->dc_conf_fp = fdopen(dcp->dc_conf_fd, fpmode)) == NULL) {
		warn(gettext("failed to open stream for %s"), fpath);
		return (-1);
	}

	/*
	 * If we're in override mode, the current kernel settings override the
	 * default settings and anything invalid in the configuration file.
	 */
	if (dcmode == DC_OVERRIDE)
		(void) dconf_getdev(dcp);

	for (line = 1; fgets(buf, BUFSIZ, dcp->dc_conf_fp) != NULL; line++) {

		char name[BUFSIZ], value[BUFSIZ];
		const dc_token_t *tokp;
		int len;

		if (buf[0] == '#' || buf[0] == '\n')
			continue;

		/*
		 * Look for "name=value", with optional whitespace on either
		 * side, terminated by a newline, and consuming the whole line.
		 */
		/* LINTED - unbounded string specifier */
		if (sscanf(buf, " %[^=]=%s \n%n", name, value, &len) == 2 &&
		    name[0] != '\0' && value[0] != '\0' && len == strlen(buf)) {
			/*
			 * Locate a matching token in the tokens[] table,
			 * and invoke its parsing function.
			 */
			for (tokp = tokens; tokp->tok_name != NULL; tokp++) {
				if (strcmp(name, tokp->tok_name) == 0) {
					if (tokp->tok_parse(dcp, value) == -1) {
						warn(gettext("\"%s\", line %d: "
						    "warning: invalid %s\n"),
						    fpath, line, name);
					}
					break;
				}
			}

			/*
			 * If we hit the end of the tokens[] table,
			 * no matching token was found.
			 */
			if (tokp->tok_name == NULL) {
				warn(gettext("\"%s\", line %d: warning: "
				    "invalid token: %s\n"), fpath, line, name);
			}

		} else {
			warn(gettext("\"%s\", line %d: syntax error\n"),
			    fpath, line);
		}
	}

	/*
	 * If we're not in override mode, the current kernel settings
	 * override the settings read from the configuration file.
	 */
	if (dcmode == DC_CURRENT)
		return (dconf_getdev(dcp));

	return (0);
}

int
dconf_getdev(dumpconf_t *dcp)
{
	int status = 0;

	if ((dcp->dc_cflags = ioctl(dcp->dc_dump_fd, DIOCGETCONF, 0)) == -1) {
		warn(gettext("failed to get kernel dump settings"));
		status = -1;
	}

	if (ioctl(dcp->dc_dump_fd, DIOCGETDEV, dcp->dc_device) == -1) {
		if (errno != ENODEV) {
			warn(gettext("failed to get dump device"));
			status = -1;
		} else
			dcp->dc_device[0] = '\0';
	}

	return (status);
}

int
dconf_close(dumpconf_t *dcp)
{
	if (fclose(dcp->dc_conf_fp) == 0) {
		(void) close(dcp->dc_dump_fd);
		return (0);
	}
	return (-1);
}

int
dconf_write(dumpconf_t *dcp)
{
	const dc_token_t *tokp;

	if (fseeko(dcp->dc_conf_fp, (off_t)0, SEEK_SET) == -1) {
		warn(gettext("failed to seek config file"));
		return (-1);
	}

	if (ftruncate(dcp->dc_conf_fd, (off_t)0) == -1) {
		warn(gettext("failed to truncate config file"));
		return (-1);
	}

	(void) fputs("#\n# dumpadm.conf\n#\n"
	    "# Configuration parameters for system crash dump.\n"
	    "# Do NOT edit this file by hand -- use dumpadm(1m) instead.\n"
	    "#\n", dcp->dc_conf_fp);

	for (tokp = tokens; tokp->tok_name != NULL; tokp++) {
		if (fprintf(dcp->dc_conf_fp, "%s=", tokp->tok_name) == -1 ||
		    tokp->tok_print(dcp, dcp->dc_conf_fp) == -1) {
			warn(gettext("failed to write token"));
			return (-1);
		}
	}

	if (fflush(dcp->dc_conf_fp) != 0)
		warn(gettext("warning: failed to flush config file"));

	if (fsync(dcp->dc_conf_fd) == -1)
		warn(gettext("warning: failed to sync config file to disk"));

	if (fchmod(dcp->dc_conf_fd, DC_PERM) == -1)
		warn(gettext("warning: failed to reset mode on config file"));

	if (fchown(dcp->dc_conf_fd, DC_OWNER, DC_GROUP) == -1)
		warn(gettext("warning: failed to reset owner on config file"));

	return (0);
}

static int
open_stat64(const char *path, struct stat64 *stp)
{
	int fd = open64(path, O_RDONLY);

	if (fd >= 0) {
		int status = fstat64(fd, stp);
		(void) close(fd);
		return (status);
	}

	return (-1);
}

static int
dconf_swap_compare(const swapent_t *s1, const swapent_t *s2)
{
	struct stat64 st1, st2;

	int prefer_s1 = -1;	/* Return value to move s1 left (s1 < s2) */
	int prefer_s2 = 1;	/* Return value to move s2 left (s1 > s2) */

	/*
	 * First try: open and fstat each swap entry.  If either system
	 * call fails, arbitrarily prefer the other entry.
	 */
	if (open_stat64(s1->ste_path, &st1) == -1)
		return (prefer_s2);

	if (open_stat64(s2->ste_path, &st2) == -1)
		return (prefer_s1);

	/*
	 * Second try: if both entries are block devices, or if
	 * neither is a block device, prefer the larger.
	 */
	if (S_ISBLK(st1.st_mode) == S_ISBLK(st2.st_mode)) {
		if (st2.st_size > st1.st_size)
			return (prefer_s2);
		return (prefer_s1);
	}

	/*
	 * Third try: prefer the entry that is a block device.
	 */
	if (S_ISBLK(st2.st_mode))
		return (prefer_s2);
	return (prefer_s1);
}

static int
dconf_dev_ioctl(dumpconf_t *dcp, int cmd)
{
	if (ioctl(dcp->dc_dump_fd, cmd, dcp->dc_device) == 0)
		return (0);

	switch (errno) {
	case ENOTSUP:
		warn(gettext("dumps not supported on %s\n"), dcp->dc_device);
		break;
	case EBUSY:
		warn(gettext("device %s is already in use\n"), dcp->dc_device);
		break;
	case EBADR:
		/* ZFS pool is too fragmented to support a dump device */
		warn(gettext("device %s is too fragmented to be used as "
		    "a dump device\n"), dcp->dc_device);
		break;
	default:
		/*
		 * NOTE: The stmsboot(1M) command's boot-up script parses this
		 * error to get the dump device name. If you change the format
		 * of this message, make sure that stmsboot(1M) is in sync.
		 */
		warn(gettext("cannot use %s as dump device"), dcp->dc_device);
	}
	return (-1);
}

int
dconf_update(dumpconf_t *dcp, int checkinuse)
{
	int		oconf;
	int		error;
	char		*msg;

	error = 0;

	if (checkinuse && (dm_inuse(dcp->dc_device, &msg, DM_WHO_DUMP,
	    &error) || error)) {
		if (error != 0) {
			warn(gettext("failed to determine if %s is"
			    " in use"), dcp->dc_device);
		} else {
			warn(msg);
			free(msg);
			return (-1);
		}
	}

	/*
	 * Save the existing dump configuration in case something goes wrong.
	 */
	if ((oconf = ioctl(dcp->dc_dump_fd, DIOCGETCONF, 0)) == -1) {
		warn(gettext("failed to get kernel dump configuration"));
		return (-1);
	}

	oconf &= DUMP_CONTENT;
	dcp->dc_cflags &= DUMP_CONTENT;

	if (ioctl(dcp->dc_dump_fd, DIOCSETCONF, dcp->dc_cflags) == -1) {
		warn(gettext("failed to update kernel dump configuration"));
		return (-1);
	}

	if (strcmp(dcp->dc_device, DC_STR_SWAP) == 0) {
		swaptbl_t *swt;
		int i;

		if ((swt = swap_list()) == NULL)
			goto err;

		if (swt->swt_n == 0) {
			warn(gettext("no swap devices are available\n"));
			free(swt);
			goto err;
		}

		qsort(&swt->swt_ent[0], swt->swt_n, sizeof (swapent_t),
		    (int (*)(const void *, const void *))dconf_swap_compare);

		/*
		 * Iterate through the prioritized list of swap entries,
		 * trying to configure one as the dump device.
		 */
		for (i = 0; i < swt->swt_n; i++) {
			if (ioctl(dcp->dc_dump_fd, DIOCSETDEV,
			    swt->swt_ent[i].ste_path) == 0) {
				(void) strcpy(dcp->dc_device,
				    swt->swt_ent[i].ste_path);
				break;
			}
		}

		if (i == swt->swt_n) {
			warn(gettext("no swap devices could be configured "
			    "as the dump device\n"));
			free(swt);
			goto err;
		}
		free(swt);

	} else if (strcmp(dcp->dc_device, DC_STR_NONE) == 0) {
		if (ioctl(dcp->dc_dump_fd, DIOCRMDEV, NULL) == -1) {
			warn(gettext("failed to remove dump device"));
			return (-1);
		}
	} else if (dcp->dc_device[0] != '\0') {
		/*
		 * If we're not in forcible update mode, then fail the change
		 * if the selected device cannot be used as the dump device,
		 * or if it is not big enough to hold the dump.
		 */
		if (dcp->dc_mode == DC_CURRENT) {
			struct stat64 st;
			uint64_t d;

			if (dconf_dev_ioctl(dcp, DIOCTRYDEV) == -1)
				goto err;

			if (open_stat64(dcp->dc_device, &st) == -1) {
				warn(gettext("failed to access %s"),
				    dcp->dc_device);
				goto err;
			}

			if ((error = zvol_check_dump_config(
			    dcp->dc_device)) > 0)
				goto err;
			if (ioctl(dcp->dc_dump_fd, DIOCGETDUMPSIZE, &d) == -1) {
				warn(gettext("failed to get kernel dump size"));
				goto err;
			}

			if (st.st_size < d) {
				warn(gettext("dump device %s is too small to "
				    "hold a system dump\ndump size %llu "
				    "bytes, device size %lld bytes\n"),
				    dcp->dc_device, d, st.st_size);
				goto err;
			}
		}

		if (dconf_dev_ioctl(dcp, DIOCSETDEV) == -1)
			goto err;
	}

	/*
	 * Now that we've updated the dump device, we need to issue another
	 * ioctl to re-read the config flags to determine whether we
	 * obtained DUMP_EXCL access on our dump device.
	 */
	if ((dcp->dc_cflags = ioctl(dcp->dc_dump_fd, DIOCGETCONF, 0)) == -1) {
		warn(gettext("failed to re-read kernel dump configuration"));
		return (-1);
	}

	return (0);

err:
	(void) ioctl(dcp->dc_dump_fd, DIOCSETCONF, oconf);
	return (-1);
}

int
dconf_write_uuid(dumpconf_t *dcp)
{
	char uuidstr[36 + 1];
	uuid_t uu;
	int err;

	uuid_generate(uu);
	uuid_unparse(uu, uuidstr);

	err = ioctl(dcp->dc_dump_fd, DIOCSETUUID, uuidstr);

	if (err)
		warn(gettext("kernel image uuid write failed"));

	return (err == 0);
}

int
dconf_get_dumpsize(dumpconf_t *dcp)
{
	char buf[32];
	uint64_t d;

	if (ioctl(dcp->dc_dump_fd, DIOCGETDUMPSIZE, &d) == -1) {
		warn(gettext("failed to get kernel dump size"));
		return (-1);
	}

	zfs_nicenum(d, buf, sizeof (buf));

	(void) printf(gettext("Estimated dump size: %s\n"), buf);
	return (0);
}

int
dconf_set_crypt(dumpconf_t *dcp, const char *keyfile)
{
	int fd;
	uint8_t key[DUMP_CRYPT_KEYLEN];

	if ((fd = open(keyfile, O_RDONLY)) == -1) {
		warn(gettext("failed to open %s"), keyfile);
		return (-1);
	}

	if (read(fd, key, sizeof (key)) != sizeof (key)) {
		warn(gettext("failed to read %d byte key from %s"),
		    DUMP_CRYPT_KEYLEN, keyfile);
		(void) close(fd);
		return (-1);
	}

	(void) close(fd);

	if (ioctl(dcp->dc_dump_fd, DIOCSCRYPTKEY, key) == -1) {
		warn(gettext("failed to set encryption key"));
		return (-1);
	}

	/*
	 * Reload our config flags as they may have changed.
	 */
	if ((dcp->dc_cflags = ioctl(dcp->dc_dump_fd, DIOCGETCONF, 0)) == -1) {
		warn(gettext("failed to get kernel dump settings"));
		return (-1);
	}

	return (0);
}

void
dconf_print(dumpconf_t *dcp, FILE *fp)
{
	u_longlong_t min;
	char *content;

	if (dcp->dc_cflags & DUMP_ALL)
		content = gettext("all");
	else if (dcp->dc_cflags & DUMP_CURPROC)
		content = gettext("kernel and current process");
	else
		content = gettext("kernel");

	(void) fprintf(fp, gettext("      Dump content: %s pages\n"), content);

	if (dcp->dc_device[0] != '\0') {
		(void) fprintf(fp, gettext("       Dump device: %s (%s)\n"),
		    dcp->dc_device, (dcp->dc_cflags & DUMP_EXCL) ?
		    gettext("dedicated") : gettext("swap"));
	} else {
		(void) fprintf(fp, gettext("       Dump device: none "
		    "(dumps disabled)\n"));
	}

	(void) fprintf(fp, gettext("Savecore directory: %s"), dcp->dc_savdir);

	if (minfree_read(dcp->dc_savdir, &min) == 0) {
		if (min < 1024 || (min % 1024) != 0)
			(void) fprintf(fp, gettext(" (minfree = %lluKB)"), min);
		else
			(void) fprintf(fp, gettext(" (minfree = %lluMB)"),
			    min / 1024);
	}

	(void) fprintf(fp, gettext("\n"));

	(void) fprintf(fp, gettext("  Savecore enabled: %s\n"),
	    (dcp->dc_enable == DC_OFF) ? gettext("no") : gettext("yes"));
	(void) fprintf(fp, gettext("   Save compressed: %s\n"),
	    (dcp->dc_csave == DC_UNCOMPRESSED) ? gettext("off") :
	    gettext("on"));
	(void) fprintf(fp, gettext("    Dump encrypted: %s\n"),
	    (dcp->dc_cflags & DUMP_ENCRYPT) ? gettext("yes") : gettext("no"));
}

int
dconf_str2device(dumpconf_t *dcp, char *buf)
{
	if (strcasecmp(buf, DC_STR_SWAP) == 0) {
		(void) strcpy(dcp->dc_device, DC_STR_SWAP);
		return (0);
	}

	if (strcasecmp(buf, DC_STR_NONE) == 0) {
		(void) strcpy(dcp->dc_device, DC_STR_NONE);
		return (0);
	}

	if (valid_abspath(buf)) {
		(void) strcpy(dcp->dc_device, buf);
		return (0);
	}

	return (-1);
}

int
dconf_str2savdir(dumpconf_t *dcp, char *buf)
{
	if (valid_abspath(buf)) {
		(void) strcpy(dcp->dc_savdir, buf);
		return (0);
	}

	return (-1);
}

int
dconf_str2content(dumpconf_t *dcp, char *buf)
{
	if (strcasecmp(buf, DC_STR_KERNEL) == 0) {
		dcp->dc_cflags = (dcp->dc_cflags & ~DUMP_CONTENT) | DUMP_KERNEL;
		return (0);
	}

	if (strcasecmp(buf, DC_STR_CURPROC) == 0) {
		dcp->dc_cflags = (dcp->dc_cflags & ~DUMP_CONTENT) |
		    DUMP_CURPROC;
		return (0);
	}

	if (strcasecmp(buf, DC_STR_ALL) == 0) {
		dcp->dc_cflags = (dcp->dc_cflags & ~DUMP_CONTENT) | DUMP_ALL;
		return (0);
	}

	warn(gettext("invalid dump content type -- %s\n"), buf);
	return (-1);
}

int
dconf_str2enable(dumpconf_t *dcp, char *buf)
{
	if (strcasecmp(buf, DC_STR_YES) == 0) {
		dcp->dc_enable = DC_ON;
		return (0);
	}

	if (strcasecmp(buf, DC_STR_NO) == 0) {
		dcp->dc_enable = DC_OFF;
		return (0);
	}

	warn(gettext("invalid enable value -- %s\n"), buf);
	return (-1);
}

int
dconf_str2csave(dumpconf_t *dcp, char *buf)
{
	if (strcasecmp(buf, DC_STR_ON) == 0) {
		dcp->dc_csave = DC_COMPRESSED;
		return (0);
	}

	if (strcasecmp(buf, DC_STR_OFF) == 0) {
		dcp->dc_csave = DC_UNCOMPRESSED;
		return (0);
	}

	warn(gettext("invalid save compressed value -- %s\n"), buf);
	return (-1);
}

static int
print_content(const dumpconf_t *dcp, FILE *fp)
{
	const char *content;

	if (dcp->dc_cflags & DUMP_ALL)
		content = DC_STR_ALL;
	else if (dcp->dc_cflags & DUMP_CURPROC)
		content = DC_STR_CURPROC;
	else
		content = DC_STR_KERNEL;

	return (fprintf(fp, "%s\n", content));
}

static int
print_device(const dumpconf_t *dcp, FILE *fp)
{
	return (fprintf(fp, "%s\n", (dcp->dc_device[0] != '\0') ?
	    dcp->dc_device : DC_STR_SWAP));
}

static int
print_enable(const dumpconf_t *dcp, FILE *fp)
{
	return (fprintf(fp, "%s\n", (dcp->dc_enable == DC_OFF) ?
	    DC_STR_NO : DC_STR_YES));
}

static int
print_csave(const dumpconf_t *dcp, FILE *fp)
{
	return (fprintf(fp, "%s\n", (dcp->dc_csave == DC_COMPRESSED) ?
	    DC_STR_ON : DC_STR_OFF));
}

static int
print_savdir(const dumpconf_t *dcp, FILE *fp)
{
	return (fprintf(fp, "%s\n", dcp->dc_savdir));
}<|MERGE_RESOLUTION|>--- conflicted
+++ resolved
@@ -21,11 +21,7 @@
 /*
  * Copyright (c) 1998, 2010, Oracle and/or its affiliates. All rights reserved.
  * Copyright 2015 Nexenta Systems, Inc. All rights reserved.
-<<<<<<< HEAD
- * Copyright 2019 Joyent, Inc.
-=======
  * Copyright 2020 Joyent, Inc.
->>>>>>> 19ee9cd1
  */
 
 #include <sys/types.h>
