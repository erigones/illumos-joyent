--- conflicted
+++ resolved
@@ -912,19 +912,6 @@
 	mmio = vmexit->u.mmio;
 	is_read = (mmio.read != 0);
 
-<<<<<<< HEAD
-	if (err) {
-		if (err == ESRCH) {
-			EPRINTLN("Unhandled memory access to 0x%lx\n",
-			    vmexit->u.inst_emul.gpa);
-		}
-
-		fprintf(stderr, "Failed to emulate instruction sequence [ ");
-		for (i = 0; i < vie->num_valid; i++)
-			fprintf(stderr, "%02x", vie->inst[i]);
-		FPRINTLN(stderr, " ] at 0x%lx", vmexit->rip);
-		return (VMEXIT_ABORT);
-=======
 	err = emulate_mem(ctx, vcpu, &mmio);
 
 	if (err == ESRCH) {
@@ -948,7 +935,6 @@
 			vmentry_mmio_write(vcpu, mmio.gpa, mmio.bytes);
 		}
 		return (VMEXIT_CONTINUE);
->>>>>>> 8dcdeda1
 	}
 
 	fprintf(stderr, "Unhandled mmio error to 0x%lx: %d\n", mmio.gpa, err);
