--- conflicted
+++ resolved
@@ -72,11 +72,6 @@
 
 static struct pci_devinst *lpc_bridge;
 
-<<<<<<< HEAD
-static const char *romfile;
-
-=======
->>>>>>> 04381955
 #define	LPC_UART_NUM	4
 static struct lpc_uart_softc {
 	struct uart_softc *uart_softc;
@@ -85,13 +80,9 @@
 	int	enabled;
 } lpc_uart_softc[LPC_UART_NUM];
 
-<<<<<<< HEAD
-static const char *lpc_uart_names[LPC_UART_NUM] = { "COM1", "COM2", "COM3", "COM4" };
-=======
 static const char *lpc_uart_names[LPC_UART_NUM] = {
 	"com1", "com2", "com3", "com4"
 };
->>>>>>> 04381955
 
 static const char *lpc_uart_acpi_names[LPC_UART_NUM] = {
 	"COM1", "COM2", "COM3", "COM4"
