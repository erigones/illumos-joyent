#
# This file and its contents are supplied under the terms of the
# Common Development and Distribution License ("CDDL"), version 1.0.
# You may only use this file in accordance with the terms of version
# 1.0 of the CDDL.
#
# A full copy of the text of the CDDL should have accompanied this
# source.  A copy of the CDDL is also available via the Internet at
# http://www.illumos.org/license/CDDL.
#

#
# Copyright 2014 Pluribus Networks Inc.
# Copyright 2020 Joyent, Inc.
# Copyright 2020 Oxide Computer Company
# Copyright 2022 OmniOS Community Edition (OmniOSce) Association.
#

PROG =		bhyve

include ../Makefile.cmd
include ../Makefile.cmd.64
include ../Makefile.ctf

SUBDIRS = test

all	:=	TARGET = all
install	:=	TARGET = install
clean	:=	TARGET = clean
clobber	:=	TARGET = clobber

SRCS =	acpi.c			\
	atkbdc.c		\
	bhyvegc.c		\
	bhyverun.c		\
	block_if.c		\
	bootrom.c		\
	console.c		\
	config.c		\
	fwctl.c			\
	gdb.c			\
	inout.c			\
	ioapic.c		\
	mem.c			\
	mevent.c		\
	mptbl.c			\
	net_backends.c		\
	net_utils.c		\
	pci_ahci.c		\
	pci_e82545.c		\
	pci_emul.c		\
	pci_fbuf.c		\
	pci_hostbridge.c	\
	pci_irq.c		\
	pci_lpc.c		\
	pci_nvme.c		\
	pci_passthru.c		\
	pci_uart.c		\
	pci_virtio_9p.c		\
	pci_virtio_block.c	\
	pci_virtio_console.c	\
	pci_virtio_net.c	\
	pci_virtio_rnd.c	\
	pci_virtio_viona.c	\
	pci_xhci.c		\
	pctestdev.c		\
	pm.c			\
	post.c			\
	privileges.c		\
	ps2kbd.c		\
	ps2mouse.c		\
	rfb.c			\
	rtc.c			\
	smbiostbl.c		\
	sockstream.c		\
	task_switch.c		\
	uart_emul.c		\
	usb_emul.c		\
	usb_mouse.c		\
	vga.c			\
	virtio.c		\
	vmgenc.c		\
	xmsr.c			\
	spinup_ap.c		\
	iov.c			\
	bhyve_sol_glue.c

# We are not yet performing instruction emulation in userspace, so going to the
# trouble of fixing the header tangle for this is not worth the complexity.
	#kernemu_dev.c		\

# The virtio-scsi driver appears to include a slew of materials from FreeBSD's
# native SCSI implementation.  We will omit that complexity for now.
	#ctl_util.c		\
	#ctl_scsi_all.c		\
	#pci_virtio_scsi.c	\

# The audio backend in FreeBSD is different than the one found in audio_oss.h
	#audio.c		\
	#hda_codec.c		\
	#pci_hda.c		\

# The virtio input device expects to link to a FreeBSD /dev/input/eventX device
	#pci_virtio_input.c	\

OBJS = $(SRCS:.c=.o)

ZHYVE_DIR =	$(ROOT)/usr/lib/brand/bhyve
ZHYVE_PROG =	zhyve
ZHYVE =		$(ZHYVE_DIR)/$(ZHYVE_PROG)

MEVENT_TEST_PROG = mevent_test
MEVENT_TEST_SRCS = mevent.c mevent_test.c
MEVENT_TEST_OBJS = $(MEVENT_TEST_SRCS:.c=.o)

CLEANFILES =	$(OBJS) $(MEVENT_TEST_OBJS)
CLOBBERFILES =	$(PROG) $(MEVENT_TEST_PROG) $(ZHYVE_PROG)

CFLAGS +=	$(CCVERBOSE)
CFLAGS +=	-_gcc=-Wimplicit-function-declaration -_gcc=-Wno-parentheses
CPPFLAGS =	-I$(COMPAT)/bhyve -I$(CONTRIB)/bhyve \
		-I$(COMPAT)/bhyve/amd64 -I$(CONTRIB)/bhyve/amd64 \
		-I$(CONTRIB)/bhyve/dev/usb/controller \
		-I$(CONTRIB)/bhyve/dev/mii \
		-I$(SRC)/lib/lib9p/common \
		-I$(SRC)/uts/common/io/e1000api \
		$(CPPFLAGS.master) \
<<<<<<< HEAD
		-I$(ROOT)/usr/platform/i86pc/include \
		-I$(SRC)/uts/i86pc/io/vmm \
		-I$(SRC)/uts/common \
		-I$(SRC)/uts/i86pc \
		-I$(SRC)/lib/libdladm/common \
=======
		-I$(SRC)/uts/intel/io/vmm \
		-I$(SRC)/uts/common \
		-I$(SRC)/uts/intel \
>>>>>>> 7c8c0b82
		-DWITHOUT_CAPSICUM

pci_nvme.o := CERRWARN += -_gcc=-Wno-pointer-sign
pci_nvme.o := CERRWARN += -_gcc10=-Wno-address-of-packed-member
pci_nvme.o := CERRWARN += -_gcc11=-Wno-address-of-packed-member
pci_nvme.o := SMOFF += kmalloc_wrong_size

pci_passthru.o := CERRWARN += -_gcc10=-Wno-address-of-packed-member
pci_passthru.o := CERRWARN += -_gcc11=-Wno-address-of-packed-member

pci_virtio_9p.o := SMOFF += kmalloc_wrong_size

pci_xhci.o := CERRWARN += -_gcc10=-Wno-address-of-packed-member
pci_xhci.o := CERRWARN += -_gcc11=-Wno-address-of-packed-member

SMOFF += all_func_returns,leaks,no_if_block

# Force c99 for everything
CSTD=		$(CSTD_GNU99)

$(PROG) := LDLIBS += \
	-l9p \
	-lsocket \
	-lnsl \
	-ldlpi \
	-ldladm \
	-lmd \
	-lnvpair \
	-lsunw_crypto \
	-luuid \
	-lvmmapi \
	-lz
NATIVE_LIBS += libz.so libsunw_crypto.so
$(ZHYVE_PROG) := LDLIBS += -lnvpair
$(MEVENT_TEST_PROG) := LDLIBS += -lsocket
$(PROG) := LDFLAGS += $(ZASLR)

.KEEP_STATE:

all: $(PROG) $(MEVENT_TEST_PROG) $(ZHYVE_PROG) $(SUBDIRS)

$(PROG): $(OBJS)
	$(LINK.c) -o $@ $(OBJS) $(LDFLAGS) $(LDLIBS)
	$(POST_PROCESS)

$(MEVENT_TEST_PROG): $(MEVENT_TEST_OBJS)
	$(LINK.c) -o $@ $(MEVENT_TEST_OBJS) $(LDFLAGS) $(LDLIBS)

install: all $(ZHYVE) $(ROOTUSRSBINPROG) $(SUBDIRS)

clean: $(SUBDIRS)
	$(RM) $(CLEANFILES)

clobber: clean $(SUBDIRS)
	$(RM) $(CLOBBERFILES)

$(SUBDIRS): FRC
	@cd $@; pwd; $(MAKE) $(TARGET)

FRC:

include ../Makefile.targ

$(ZHYVE_DIR)/%: %
	$(INS.file)

%.o: $(SRC)/uts/i86pc/io/vmm/%.c
	$(COMPILE.c) $<
	$(POST_PROCESS_O)<|MERGE_RESOLUTION|>--- conflicted
+++ resolved
@@ -125,17 +125,10 @@
 		-I$(SRC)/lib/lib9p/common \
 		-I$(SRC)/uts/common/io/e1000api \
 		$(CPPFLAGS.master) \
-<<<<<<< HEAD
-		-I$(ROOT)/usr/platform/i86pc/include \
-		-I$(SRC)/uts/i86pc/io/vmm \
-		-I$(SRC)/uts/common \
-		-I$(SRC)/uts/i86pc \
-		-I$(SRC)/lib/libdladm/common \
-=======
 		-I$(SRC)/uts/intel/io/vmm \
 		-I$(SRC)/uts/common \
 		-I$(SRC)/uts/intel \
->>>>>>> 7c8c0b82
+		-I$(SRC)/lib/libdladm/common \
 		-DWITHOUT_CAPSICUM
 
 pci_nvme.o := CERRWARN += -_gcc=-Wno-pointer-sign
@@ -202,6 +195,6 @@
 $(ZHYVE_DIR)/%: %
 	$(INS.file)
 
-%.o: $(SRC)/uts/i86pc/io/vmm/%.c
+%.o: $(SRC)/uts/intel/io/vmm/%.c
 	$(COMPILE.c) $<
 	$(POST_PROCESS_O)