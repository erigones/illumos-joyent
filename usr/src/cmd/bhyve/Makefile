--- conflicted
+++ resolved
@@ -105,25 +105,16 @@
 
 OBJS = $(SRCS:.c=.o)
 
-<<<<<<< HEAD
-CLOBBERFILES =	$(ROOTUSRSBINPROG) $(ZHYVE)
-
 ZHYVE_DIR =	$(ROOT)/usr/lib/brand/bhyve
 ZHYVE_PROG =	zhyve
 ZHYVE =		$(ZHYVE_DIR)/$(ZHYVE_PROG)
 
-=======
->>>>>>> c82c4676
 MEVENT_TEST_PROG = mevent_test
 MEVENT_TEST_SRCS = mevent.c mevent_test.c
 MEVENT_TEST_OBJS = $(MEVENT_TEST_SRCS:.c=.o)
 
-<<<<<<< HEAD
-CLEANFILES =	$(PROG) $(ZHYVE_PROG) $(MEVENT_TEST_PROG) $(MEVENT_TEST_OBJS)
-=======
 CLEANFILES =	$(OBJS) $(MEVENT_TEST_OBJS)
-CLOBBERFILES =	$(PROG) $(MEVENT_TEST_PROG)
->>>>>>> c82c4676
+CLOBBERFILES =	$(PROG) $(MEVENT_TEST_PROG) $(ZHYVE_PROG)
 
 CFLAGS +=	$(CCVERBOSE)
 CFLAGS +=	-_gcc=-Wimplicit-function-declaration -_gcc=-Wno-parentheses
