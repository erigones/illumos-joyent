/*-
 * SPDX-License-Identifier: BSD-2-Clause-FreeBSD
 *
 * Copyright (c) 2013  Chris Torek <torek @ torek net>
 * All rights reserved.
 *
 * Redistribution and use in source and binary forms, with or without
 * modification, are permitted provided that the following conditions
 * are met:
 * 1. Redistributions of source code must retain the above copyright
 *    notice, this list of conditions and the following disclaimer.
 * 2. Redistributions in binary form must reproduce the above copyright
 *    notice, this list of conditions and the following disclaimer in the
 *    documentation and/or other materials provided with the distribution.
 *
 * THIS SOFTWARE IS PROVIDED BY THE AUTHOR AND CONTRIBUTORS ``AS IS'' AND
 * ANY EXPRESS OR IMPLIED WARRANTIES, INCLUDING, BUT NOT LIMITED TO, THE
 * IMPLIED WARRANTIES OF MERCHANTABILITY AND FITNESS FOR A PARTICULAR PURPOSE
 * ARE DISCLAIMED. IN NO EVENT SHALL THE AUTHOR OR CONTRIBUTORS BE LIABLE
 * FOR ANY DIRECT, INDIRECT, INCIDENTAL, SPECIAL, EXEMPLARY, OR CONSEQUENTIAL
 * DAMAGES (INCLUDING, BUT NOT LIMITED TO, PROCUREMENT OF SUBSTITUTE GOODS
 * OR SERVICES; LOSS OF USE, DATA, OR PROFITS; OR BUSINESS INTERRUPTION)
 * HOWEVER CAUSED AND ON ANY THEORY OF LIABILITY, WHETHER IN CONTRACT, STRICT
 * LIABILITY, OR TORT (INCLUDING NEGLIGENCE OR OTHERWISE) ARISING IN ANY WAY
 * OUT OF THE USE OF THIS SOFTWARE, EVEN IF ADVISED OF THE POSSIBILITY OF
 * SUCH DAMAGE.
 *
 * $FreeBSD$
 */

#ifndef	_BHYVE_VIRTIO_H_
#define	_BHYVE_VIRTIO_H_

#include <pthread_np.h>
#include <machine/atomic.h>

#include <dev/virtio/virtio.h>
#ifdef __FreeBSD__
#include <dev/virtio/virtio_ring.h>
#include <dev/virtio/pci/virtio_pci_var.h>
#endif

/*
 * These are derived from several virtio specifications.
 *
 * Some useful links:
 *    https://github.com/rustyrussell/virtio-spec
 *    http://people.redhat.com/pbonzini/virtio-spec.pdf
 */

/*
 * A virtual device has zero or more "virtual queues" (virtqueue).
 * Each virtqueue uses at least two 4096-byte pages, laid out thus:
 *
 *      +-----------------------------------------------+
 *      |    "desc":  <N> descriptors, 16 bytes each    |
 *      |   -----------------------------------------   |
 *      |   "avail":   2 uint16; <N> uint16; 1 uint16   |
 *      |   -----------------------------------------   |
 *      |              pad to 4k boundary               |
 *      +-----------------------------------------------+
 *      |   "used": 2 x uint16; <N> elems; 1 uint16     |
 *      |   -----------------------------------------   |
 *      |              pad to 4k boundary               |
 *      +-----------------------------------------------+
 *
 * The number <N> that appears here is always a power of two and is
 * limited to no more than 32768 (as it must fit in a 16-bit field).
 * If <N> is sufficiently large, the above will occupy more than
 * two pages.  In any case, all pages must be physically contiguous
 * within the guest's physical address space.
 *
 * The <N> 16-byte "desc" descriptors consist of a 64-bit guest
 * physical address <addr>, a 32-bit length <len>, a 16-bit
 * <flags>, and a 16-bit <next> field (all in guest byte order).
 *
 * There are three flags that may be set :
 *	NEXT    descriptor is chained, so use its "next" field
 *	WRITE   descriptor is for host to write into guest RAM
 *		(else host is to read from guest RAM)
 *	INDIRECT   descriptor address field is (guest physical)
 *		address of a linear array of descriptors
 *
 * Unless INDIRECT is set, <len> is the number of bytes that may
 * be read/written from guest physical address <addr>.  If
 * INDIRECT is set, WRITE is ignored and <len> provides the length
 * of the indirect descriptors (and <len> must be a multiple of
 * 16).  Note that NEXT may still be set in the main descriptor
 * pointing to the indirect, and should be set in each indirect
 * descriptor that uses the next descriptor (these should generally
 * be numbered sequentially).  However, INDIRECT must not be set
 * in the indirect descriptors.  Upon reaching an indirect descriptor
 * without a NEXT bit, control returns to the direct descriptors.
 *
 * Except inside an indirect, each <next> value must be in the
 * range [0 .. N) (i.e., the half-open interval).  (Inside an
 * indirect, each <next> must be in the range [0 .. <len>/16).)
 *
 * The "avail" data structures reside in the same pages as the
 * "desc" structures since both together are used by the device to
 * pass information to the hypervisor's virtual driver.  These
 * begin with a 16-bit <flags> field and 16-bit index <idx>, then
 * have <N> 16-bit <ring> values, followed by one final 16-bit
 * field <used_event>.  The <N> <ring> entries are simply indices
 * indices into the descriptor ring (and thus must meet the same
 * constraints as each <next> value).  However, <idx> is counted
 * up from 0 (initially) and simply wraps around after 65535; it
 * is taken mod <N> to find the next available entry.
 *
 * The "used" ring occupies a separate page or pages, and contains
 * values written from the virtual driver back to the guest OS.
 * This begins with a 16-bit <flags> and 16-bit <idx>, then there
 * are <N> "vring_used" elements, followed by a 16-bit <avail_event>.
 * The <N> "vring_used" elements consist of a 32-bit <id> and a
 * 32-bit <len> (vu_tlen below).  The <id> is simply the index of
 * the head of a descriptor chain the guest made available
 * earlier, and the <len> is the number of bytes actually written,
 * e.g., in the case of a network driver that provided a large
 * receive buffer but received only a small amount of data.
 *
 * The two event fields, <used_event> and <avail_event>, in the
 * avail and used rings (respectively -- note the reversal!), are
 * always provided, but are used only if the virtual device
 * negotiates the VIRTIO_RING_F_EVENT_IDX feature during feature
 * negotiation.  Similarly, both rings provide a flag --
 * VRING_AVAIL_F_NO_INTERRUPT and VRING_USED_F_NO_NOTIFY -- in
 * their <flags> field, indicating that the guest does not need an
 * interrupt, or that the hypervisor driver does not need a
 * notify, when descriptors are added to the corresponding ring.
 * (These are provided only for interrupt optimization and need
 * not be implemented.)
 */
#define VRING_ALIGN	4096

/*
 * The address of any given virtual queue is determined by a single
 * Page Frame Number register.  The guest writes the PFN into the
 * PCI config space.  However, a device that has two or more
 * virtqueues can have a different PFN, and size, for each queue.
 * The number of queues is determinable via the PCI config space
 * VTCFG_R_QSEL register.  Writes to QSEL select the queue: 0 means
 * queue #0, 1 means queue#1, etc.  Once a queue is selected, the
 * remaining PFN and QNUM registers refer to that queue.
 *
 * QNUM is a read-only register containing a nonzero power of two
 * that indicates the (hypervisor's) queue size.  Or, if reading it
 * produces zero, the hypervisor does not have a corresponding
 * queue.  (The number of possible queues depends on the virtual
 * device.  The block device has just one; the network device
 * provides either two -- 0 = receive, 1 = transmit -- or three,
 * with 2 = control.)
 *
 * PFN is a read/write register giving the physical page address of
 * the virtqueue in guest memory (the guest must allocate enough space
 * based on the hypervisor's provided QNUM).
 *
 * QNOTIFY is effectively write-only: when the guest writes a queue
 * number to the register, the hypervisor should scan the specified
 * virtqueue. (Reading QNOTIFY currently always gets 0).
 */

/*
 * PFN register shift amount
 */
#define	VRING_PFN		12

/*
 * PCI vendor/device IDs
 */
#define	VIRTIO_VENDOR		0x1AF4
#define	VIRTIO_DEV_NET		0x1000
#define	VIRTIO_DEV_BLOCK	0x1001
#define	VIRTIO_DEV_CONSOLE	0x1003
#define	VIRTIO_DEV_RANDOM	0x1005
#define	VIRTIO_DEV_SCSI		0x1008

#define	VIRTIO_DEV_9P		0x1009
#define VIRTIO_DEV_INPUT	0x1052

/*
 * PCI revision IDs
 */
#define VIRTIO_REV_INPUT	1

/*
 * PCI subvendor IDs
 */
#define VIRTIO_SUBVEN_INPUT	0x108E

/*
 * PCI subdevice IDs
 */
#define VIRTIO_SUBDEV_INPUT	0x1100

/* From section 2.3, "Virtqueue Configuration", of the virtio specification */
static inline int
vring_size_aligned(u_int qsz)
{
	return (roundup2(vring_size(qsz, VRING_ALIGN), VRING_ALIGN));
}

struct vmctx;
struct pci_devinst;
struct vqueue_info;

/*
 * A virtual device, with some number (possibly 0) of virtual
 * queues and some size (possibly 0) of configuration-space
 * registers private to the device.  The virtio_softc should come
 * at the front of each "derived class", so that a pointer to the
 * virtio_softc is also a pointer to the more specific, derived-
 * from-virtio driver's softc.
 *
 * Note: inside each hypervisor virtio driver, changes to these
 * data structures must be locked against other threads, if any.
 * Except for PCI config space register read/write, we assume each
 * driver does the required locking, but we need a pointer to the
 * lock (if there is one) for PCI config space read/write ops.
 *
 * When the guest reads or writes the device's config space, the
 * generic layer checks for operations on the special registers
 * described above.  If the offset of the register(s) being read
 * or written is past the CFG area (CFG0 or CFG1), the request is
 * passed on to the virtual device, after subtracting off the
 * generic-layer size.  (So, drivers can just use the offset as
 * an offset into "struct config", for instance.)
 *
 * (The virtio layer also makes sure that the read or write is to/
 * from a "good" config offset, hence vc_cfgsize, and on BAR #0.
 * However, the driver must verify the read or write size and offset
 * and that no one is writing a readonly register.)
 *
 * The BROKED flag ("this thing done gone and broked") is for future
 * use.
 */
#define	VIRTIO_USE_MSIX		0x01
#define	VIRTIO_EVENT_IDX	0x02	/* use the event-index values */
#define	VIRTIO_BROKED		0x08	/* ??? */

struct virtio_softc {
	struct virtio_consts *vs_vc;	/* constants (see below) */
	int	vs_flags;		/* VIRTIO_* flags from above */
	pthread_mutex_t *vs_mtx;	/* POSIX mutex, if any */
	struct pci_devinst *vs_pi;	/* PCI device instance */
	uint32_t vs_negotiated_caps;	/* negotiated capabilities */
	struct vqueue_info *vs_queues;	/* one per vc_nvq */
	int	vs_curq;		/* current queue */
	uint8_t	vs_status;		/* value from last status write */
	uint8_t	vs_isr;			/* ISR flags, if not MSI-X */
	uint16_t vs_msix_cfg_idx;	/* MSI-X vector for config event */
};

#define	VS_LOCK(vs)							\
do {									\
	if (vs->vs_mtx)							\
		pthread_mutex_lock(vs->vs_mtx);				\
} while (0)

#define	VS_UNLOCK(vs)							\
do {									\
	if (vs->vs_mtx)							\
		pthread_mutex_unlock(vs->vs_mtx);			\
} while (0)

struct virtio_consts {
	const char *vc_name;		/* name of driver (for diagnostics) */
	int	vc_nvq;			/* number of virtual queues */
	size_t	vc_cfgsize;		/* size of dev-specific config regs */
	void	(*vc_reset)(void *);	/* called on virtual device reset */
	void	(*vc_qnotify)(void *, struct vqueue_info *);
					/* called on QNOTIFY if no VQ notify */
	int	(*vc_cfgread)(void *, int, int, uint32_t *);
					/* called to read config regs */
	int	(*vc_cfgwrite)(void *, int, int, uint32_t);
					/* called to write config regs */
	void    (*vc_apply_features)(void *, uint64_t);
				/* called to apply negotiated features */
	uint64_t vc_hv_caps;		/* hypervisor-provided capabilities */
};

/*
 * Data structure allocated (statically) per virtual queue.
 *
 * Drivers may change vq_qsize after a reset.  When the guest OS
 * requests a device reset, the hypervisor first calls
 * vs->vs_vc->vc_reset(); then the data structure below is
 * reinitialized (for each virtqueue: vs->vs_vc->vc_nvq).
 *
 * The remaining fields should only be fussed-with by the generic
 * code.
 *
 * Note: the addresses of vq_desc, vq_avail, and vq_used are all
 * computable from each other, but it's a lot simpler if we just
 * keep a pointer to each one.  The event indices are similarly
 * (but more easily) computable, and this time we'll compute them:
 * they're just XX_ring[N].
 */
#define	VQ_ALLOC	0x01	/* set once we have a pfn */
#define	VQ_BROKED	0x02	/* ??? */
struct vqueue_info {
	uint16_t vq_qsize;	/* size of this queue (a power of 2) */
	void	(*vq_notify)(void *, struct vqueue_info *);
				/* called instead of vc_notify, if not NULL */

	struct virtio_softc *vq_vs;	/* backpointer to softc */
	uint16_t vq_num;	/* we're the num'th queue in the softc */

	uint16_t vq_flags;	/* flags (see above) */
	uint16_t vq_last_avail;	/* a recent value of vq_avail->idx */
	uint16_t vq_next_used;	/* index of the next used slot to be filled */
	uint16_t vq_save_used;	/* saved vq_used->idx; see vq_endchains */
	uint16_t vq_msix_idx;	/* MSI-X index, or VIRTIO_MSI_NO_VECTOR */

	uint32_t vq_pfn;	/* PFN of virt queue (not shifted!) */

	volatile struct vring_desc *vq_desc;	/* descriptor array */
	volatile struct vring_avail *vq_avail;	/* the "avail" ring */
	volatile struct vring_used *vq_used;	/* the "used" ring */

};
/* as noted above, these are sort of backwards, name-wise */
#define VQ_AVAIL_EVENT_IDX(vq) \
	(*(volatile uint16_t *)&(vq)->vq_used->ring[(vq)->vq_qsize])
#define VQ_USED_EVENT_IDX(vq) \
	((vq)->vq_avail->ring[(vq)->vq_qsize])

/*
 * Is this ring ready for I/O?
 */
static inline int
vq_ring_ready(struct vqueue_info *vq)
{

	return (vq->vq_flags & VQ_ALLOC);
}

/*
 * Are there "available" descriptors?  (This does not count
 * how many, just returns True if there are some.)
 */
static inline int
vq_has_descs(struct vqueue_info *vq)
{

	return (vq_ring_ready(vq) && vq->vq_last_avail !=
	    vq->vq_avail->idx);
}

<<<<<<< HEAD
#ifdef __FreeBSD__
static inline void
vq_interrupt(struct virtio_softc *vs, struct vqueue_info *vq)
#else
static inline void
vq_interrupt_impl(struct virtio_softc *vs, uint8_t isr, uint16_t msix_idx)
#endif
{

	if (pci_msix_enabled(vs->vs_pi)) {
#ifdef __FreeBSD__
		pci_generate_msix(vs->vs_pi, vq->vq_msix_idx);
#else
		pci_generate_msix(vs->vs_pi, msix_idx);
#endif
	} else {
=======
/*
 * Deliver an interrupt to the guest for a specific MSI-X queue or
 * event.
 */
static inline void
vi_interrupt(struct virtio_softc *vs, uint8_t isr, uint16_t msix_idx)
{

	if (pci_msix_enabled(vs->vs_pi))
		pci_generate_msix(vs->vs_pi, msix_idx);
	else {
>>>>>>> 248c05d8
#ifndef __FreeBSD__
		boolean_t unlock = B_FALSE;

		if (vs->vs_mtx && !pthread_mutex_isowned_np(vs->vs_mtx)) {
			unlock = B_TRUE;
			pthread_mutex_lock(vs->vs_mtx);
		}
#else
		VS_LOCK(vs);
#endif
		vs->vs_isr |= isr;
		pci_generate_msi(vs->vs_pi, 0);
		pci_lintr_assert(vs->vs_pi);
#ifndef __FreeBSD__
		if (unlock)
			pthread_mutex_unlock(vs->vs_mtx);
#else
		VS_UNLOCK(vs);
#endif
	}
}

/*
 * Deliver an interrupt to the guest on the given virtual queue (if
 * possible, or a generic MSI interrupt if not using MSI-X).
 */
static inline void
vq_interrupt(struct virtio_softc *vs, struct vqueue_info *vq)
{

	vi_interrupt(vs, VIRTIO_PCI_ISR_INTR, vq->vq_msix_idx);
}

static inline void
vq_kick_enable(struct vqueue_info *vq)
{

	vq->vq_used->flags &= ~VRING_USED_F_NO_NOTIFY;
	/*
	 * Full memory barrier to make sure the store to vq_used->flags
	 * happens before the load from vq_avail->idx, which results from a
	 * subsequent call to vq_has_descs().
	 */
	atomic_thread_fence_seq_cst();
}

static inline void
vq_kick_disable(struct vqueue_info *vq)
{

	vq->vq_used->flags |= VRING_USED_F_NO_NOTIFY;
}

#ifndef __FreeBSD__
/*
 * Deliver an interrupt to guest on the given virtual queue
 * (if possible, or a generic MSI interrupt if not using MSI-X).
 */
static inline void
vq_interrupt(struct virtio_softc *vs, struct vqueue_info *vq)
{
	vq_interrupt_impl(vs, VTCFG_ISR_QUEUES, (vq)->vq_msix_idx);
}
#endif

struct iovec;

/*
 * Request description returned by vq_getchain.
 *
 * Writable iovecs start at iov[req.readable].
 */
struct vi_req {
	int readable;		/* num of readable iovecs */
	int writable;		/* num of writable iovecs */
	unsigned int idx;	/* ring index */
};

void	vi_softc_linkup(struct virtio_softc *vs, struct virtio_consts *vc,
			void *dev_softc, struct pci_devinst *pi,
			struct vqueue_info *queues);
int	vi_intr_init(struct virtio_softc *vs, int barnum, int use_msix);
void	vi_reset_dev(struct virtio_softc *);
void	vi_set_io_bar(struct virtio_softc *, int);

int	vq_getchain(struct vqueue_info *vq, struct iovec *iov, int niov,
	    struct vi_req *reqp);
void	vq_retchains(struct vqueue_info *vq, uint16_t n_chains);
void	vq_relchain_prepare(struct vqueue_info *vq, uint16_t idx,
			    uint32_t iolen);
void	vq_relchain_publish(struct vqueue_info *vq);
void	vq_relchain(struct vqueue_info *vq, uint16_t idx, uint32_t iolen);
void	vq_endchains(struct vqueue_info *vq, int used_all_avail);

uint64_t vi_pci_read(struct vmctx *ctx, int vcpu, struct pci_devinst *pi,
		     int baridx, uint64_t offset, int size);
void	vi_pci_write(struct vmctx *ctx, int vcpu, struct pci_devinst *pi,
		     int baridx, uint64_t offset, int size, uint64_t value);
#endif	/* _BHYVE_VIRTIO_H_ */<|MERGE_RESOLUTION|>--- conflicted
+++ resolved
@@ -346,24 +346,6 @@
 	    vq->vq_avail->idx);
 }
 
-<<<<<<< HEAD
-#ifdef __FreeBSD__
-static inline void
-vq_interrupt(struct virtio_softc *vs, struct vqueue_info *vq)
-#else
-static inline void
-vq_interrupt_impl(struct virtio_softc *vs, uint8_t isr, uint16_t msix_idx)
-#endif
-{
-
-	if (pci_msix_enabled(vs->vs_pi)) {
-#ifdef __FreeBSD__
-		pci_generate_msix(vs->vs_pi, vq->vq_msix_idx);
-#else
-		pci_generate_msix(vs->vs_pi, msix_idx);
-#endif
-	} else {
-=======
 /*
  * Deliver an interrupt to the guest for a specific MSI-X queue or
  * event.
@@ -375,7 +357,6 @@
 	if (pci_msix_enabled(vs->vs_pi))
 		pci_generate_msix(vs->vs_pi, msix_idx);
 	else {
->>>>>>> 248c05d8
 #ifndef __FreeBSD__
 		boolean_t unlock = B_FALSE;
 
