/*-
 * SPDX-License-Identifier: BSD-2-Clause-FreeBSD
 *
 * Copyright (c) 2013  Chris Torek <torek @ torek net>
 * All rights reserved.
 *
 * Redistribution and use in source and binary forms, with or without
 * modification, are permitted provided that the following conditions
 * are met:
 * 1. Redistributions of source code must retain the above copyright
 *    notice, this list of conditions and the following disclaimer.
 * 2. Redistributions in binary form must reproduce the above copyright
 *    notice, this list of conditions and the following disclaimer in the
 *    documentation and/or other materials provided with the distribution.
 *
 * THIS SOFTWARE IS PROVIDED BY THE AUTHOR AND CONTRIBUTORS ``AS IS'' AND
 * ANY EXPRESS OR IMPLIED WARRANTIES, INCLUDING, BUT NOT LIMITED TO, THE
 * IMPLIED WARRANTIES OF MERCHANTABILITY AND FITNESS FOR A PARTICULAR PURPOSE
 * ARE DISCLAIMED. IN NO EVENT SHALL THE AUTHOR OR CONTRIBUTORS BE LIABLE
 * FOR ANY DIRECT, INDIRECT, INCIDENTAL, SPECIAL, EXEMPLARY, OR CONSEQUENTIAL
 * DAMAGES (INCLUDING, BUT NOT LIMITED TO, PROCUREMENT OF SUBSTITUTE GOODS
 * OR SERVICES; LOSS OF USE, DATA, OR PROFITS; OR BUSINESS INTERRUPTION)
 * HOWEVER CAUSED AND ON ANY THEORY OF LIABILITY, WHETHER IN CONTRACT, STRICT
 * LIABILITY, OR TORT (INCLUDING NEGLIGENCE OR OTHERWISE) ARISING IN ANY WAY
 * OUT OF THE USE OF THIS SOFTWARE, EVEN IF ADVISED OF THE POSSIBILITY OF
 * SUCH DAMAGE.
 *
 * $FreeBSD$
 */

#ifndef	_BHYVE_VIRTIO_H_
#define	_BHYVE_VIRTIO_H_

#include <pthread_np.h>
#include <machine/atomic.h>

#include <dev/virtio/virtio.h>
#ifdef __FreeBSD__
#include <dev/virtio/virtio_ring.h>
#include <dev/virtio/pci/virtio_pci_var.h>
#endif

/*
 * These are derived from several virtio specifications.
 *
 * Some useful links:
 *    https://github.com/rustyrussell/virtio-spec
 *    http://people.redhat.com/pbonzini/virtio-spec.pdf
 */

/*
 * A virtual device has zero or more "virtual queues" (virtqueue).
 * Each virtqueue uses at least two 4096-byte pages, laid out thus:
 *
 *      +-----------------------------------------------+
 *      |    "desc":  <N> descriptors, 16 bytes each    |
 *      |   -----------------------------------------   |
 *      |   "avail":   2 uint16; <N> uint16; 1 uint16   |
 *      |   -----------------------------------------   |
 *      |              pad to 4k boundary               |
 *      +-----------------------------------------------+
 *      |   "used": 2 x uint16; <N> elems; 1 uint16     |
 *      |   -----------------------------------------   |
 *      |              pad to 4k boundary               |
 *      +-----------------------------------------------+
 *
 * The number <N> that appears here is always a power of two and is
 * limited to no more than 32768 (as it must fit in a 16-bit field).
 * If <N> is sufficiently large, the above will occupy more than
 * two pages.  In any case, all pages must be physically contiguous
 * within the guest's physical address space.
 *
 * The <N> 16-byte "desc" descriptors consist of a 64-bit guest
 * physical address <addr>, a 32-bit length <len>, a 16-bit
 * <flags>, and a 16-bit <next> field (all in guest byte order).
 *
 * There are three flags that may be set :
 *	NEXT    descriptor is chained, so use its "next" field
 *	WRITE   descriptor is for host to write into guest RAM
 *		(else host is to read from guest RAM)
 *	INDIRECT   descriptor address field is (guest physical)
 *		address of a linear array of descriptors
 *
 * Unless INDIRECT is set, <len> is the number of bytes that may
 * be read/written from guest physical address <addr>.  If
 * INDIRECT is set, WRITE is ignored and <len> provides the length
 * of the indirect descriptors (and <len> must be a multiple of
 * 16).  Note that NEXT may still be set in the main descriptor
 * pointing to the indirect, and should be set in each indirect
 * descriptor that uses the next descriptor (these should generally
 * be numbered sequentially).  However, INDIRECT must not be set
 * in the indirect descriptors.  Upon reaching an indirect descriptor
 * without a NEXT bit, control returns to the direct descriptors.
 *
 * Except inside an indirect, each <next> value must be in the
 * range [0 .. N) (i.e., the half-open interval).  (Inside an
 * indirect, each <next> must be in the range [0 .. <len>/16).)
 *
 * The "avail" data structures reside in the same pages as the
 * "desc" structures since both together are used by the device to
 * pass information to the hypervisor's virtual driver.  These
 * begin with a 16-bit <flags> field and 16-bit index <idx>, then
 * have <N> 16-bit <ring> values, followed by one final 16-bit
 * field <used_event>.  The <N> <ring> entries are simply indices
 * indices into the descriptor ring (and thus must meet the same
 * constraints as each <next> value).  However, <idx> is counted
 * up from 0 (initially) and simply wraps around after 65535; it
 * is taken mod <N> to find the next available entry.
 *
 * The "used" ring occupies a separate page or pages, and contains
 * values written from the virtual driver back to the guest OS.
 * This begins with a 16-bit <flags> and 16-bit <idx>, then there
 * are <N> "vring_used" elements, followed by a 16-bit <avail_event>.
 * The <N> "vring_used" elements consist of a 32-bit <id> and a
 * 32-bit <len> (vu_tlen below).  The <id> is simply the index of
 * the head of a descriptor chain the guest made available
 * earlier, and the <len> is the number of bytes actually written,
 * e.g., in the case of a network driver that provided a large
 * receive buffer but received only a small amount of data.
 *
 * The two event fields, <used_event> and <avail_event>, in the
 * avail and used rings (respectively -- note the reversal!), are
 * always provided, but are used only if the virtual device
 * negotiates the VIRTIO_RING_F_EVENT_IDX feature during feature
 * negotiation.  Similarly, both rings provide a flag --
 * VRING_AVAIL_F_NO_INTERRUPT and VRING_USED_F_NO_NOTIFY -- in
 * their <flags> field, indicating that the guest does not need an
 * interrupt, or that the hypervisor driver does not need a
 * notify, when descriptors are added to the corresponding ring.
 * (These are provided only for interrupt optimization and need
 * not be implemented.)
 */
#define VRING_ALIGN	4096

/*
 * The address of any given virtual queue is determined by a single
 * Page Frame Number register.  The guest writes the PFN into the
 * PCI config space.  However, a device that has two or more
 * virtqueues can have a different PFN, and size, for each queue.
 * The number of queues is determinable via the PCI config space
 * VTCFG_R_QSEL register.  Writes to QSEL select the queue: 0 means
 * queue #0, 1 means queue#1, etc.  Once a queue is selected, the
 * remaining PFN and QNUM registers refer to that queue.
 *
 * QNUM is a read-only register containing a nonzero power of two
 * that indicates the (hypervisor's) queue size.  Or, if reading it
 * produces zero, the hypervisor does not have a corresponding
 * queue.  (The number of possible queues depends on the virtual
 * device.  The block device has just one; the network device
 * provides either two -- 0 = receive, 1 = transmit -- or three,
 * with 2 = control.)
 *
 * PFN is a read/write register giving the physical page address of
 * the virtqueue in guest memory (the guest must allocate enough space
 * based on the hypervisor's provided QNUM).
 *
 * QNOTIFY is effectively write-only: when the guest writes a queue
 * number to the register, the hypervisor should scan the specified
 * virtqueue. (Reading QNOTIFY currently always gets 0).
 */

/*
 * PFN register shift amount
 */
#define	VRING_PFN		12

/*
 * PCI vendor/device IDs
 */
#define	VIRTIO_VENDOR		0x1AF4
#define	VIRTIO_DEV_NET		0x1000
#define	VIRTIO_DEV_BLOCK	0x1001
#define	VIRTIO_DEV_CONSOLE	0x1003
#define	VIRTIO_DEV_RANDOM	0x1005
#define	VIRTIO_DEV_SCSI		0x1008
<<<<<<< HEAD

/*
 * PCI config space constants.
 *
 * If MSI-X is enabled, the ISR register is generally not used,
 * and the configuration vector and queue vector appear at offsets
 * 20 and 22 with the remaining configuration registers at 24.
 * If MSI-X is not enabled, those two registers disappear and
 * the remaining configuration registers start at offset 20.
 */
#define	VTCFG_R_HOSTCAP		0
#define	VTCFG_R_GUESTCAP	4
#define	VTCFG_R_PFN		8
#define	VTCFG_R_QNUM		12
#define	VTCFG_R_QSEL		14
#define	VTCFG_R_QNOTIFY		16
#define	VTCFG_R_STATUS		18
#define	VTCFG_R_ISR		19
#define	VTCFG_R_CFGVEC		20
#define	VTCFG_R_QVEC		22
#define	VTCFG_R_CFG0		20	/* No MSI-X */
#define	VTCFG_R_CFG1		24	/* With MSI-X */
#define	VTCFG_R_MSIX		20

/*
 * Bits in VTCFG_R_STATUS.  Guests need not actually set any of these,
 * but a guest writing 0 to this register means "please reset".
 */
#define	VTCFG_STATUS_ACK	0x01	/* guest OS has acknowledged dev */
#define	VTCFG_STATUS_DRIVER	0x02	/* guest OS driver is loaded */
#define	VTCFG_STATUS_DRIVER_OK	0x04	/* guest OS driver ready */
#define	VTCFG_STATUS_FAILED	0x80	/* guest has given up on this dev */

/*
 * Bits in VTCFG_R_ISR.  These apply only if not using MSI-X.
 */
#define	VTCFG_ISR_QUEUES	0x01	/* re-scan queues */
#define	VTCFG_ISR_CONF_CHANGED	0x02	/* configuration changed */

#define	VIRTIO_MSI_NO_VECTOR	0xFFFF

/*
 * Feature flags.
 * Note: bits 0 through 23 are reserved to each device type.
 */
#define	VIRTIO_F_NOTIFY_ON_EMPTY	(1 << 24)
#define	VIRTIO_RING_F_INDIRECT_DESC	(1 << 28)
#define	VIRTIO_RING_F_EVENT_IDX		(1 << 29)
=======
#define	VIRTIO_DEV_9P		0x1009
>>>>>>> 04381955

/* From section 2.3, "Virtqueue Configuration", of the virtio specification */
static inline int
vring_size_aligned(u_int qsz)
{
	return (roundup2(vring_size(qsz, VRING_ALIGN), VRING_ALIGN));
}

struct vmctx;
struct pci_devinst;
struct vqueue_info;

/*
 * A virtual device, with some number (possibly 0) of virtual
 * queues and some size (possibly 0) of configuration-space
 * registers private to the device.  The virtio_softc should come
 * at the front of each "derived class", so that a pointer to the
 * virtio_softc is also a pointer to the more specific, derived-
 * from-virtio driver's softc.
 *
 * Note: inside each hypervisor virtio driver, changes to these
 * data structures must be locked against other threads, if any.
 * Except for PCI config space register read/write, we assume each
 * driver does the required locking, but we need a pointer to the
 * lock (if there is one) for PCI config space read/write ops.
 *
 * When the guest reads or writes the device's config space, the
 * generic layer checks for operations on the special registers
 * described above.  If the offset of the register(s) being read
 * or written is past the CFG area (CFG0 or CFG1), the request is
 * passed on to the virtual device, after subtracting off the
 * generic-layer size.  (So, drivers can just use the offset as
 * an offset into "struct config", for instance.)
 *
 * (The virtio layer also makes sure that the read or write is to/
 * from a "good" config offset, hence vc_cfgsize, and on BAR #0.
 * However, the driver must verify the read or write size and offset
 * and that no one is writing a readonly register.)
 *
 * The BROKED flag ("this thing done gone and broked") is for future
 * use.
 */
#define	VIRTIO_USE_MSIX		0x01
#define	VIRTIO_EVENT_IDX	0x02	/* use the event-index values */
#define	VIRTIO_BROKED		0x08	/* ??? */

struct virtio_softc {
	struct virtio_consts *vs_vc;	/* constants (see below) */
	int	vs_flags;		/* VIRTIO_* flags from above */
	pthread_mutex_t *vs_mtx;	/* POSIX mutex, if any */
	struct pci_devinst *vs_pi;	/* PCI device instance */
	uint32_t vs_negotiated_caps;	/* negotiated capabilities */
	struct vqueue_info *vs_queues;	/* one per vc_nvq */
	int	vs_curq;		/* current queue */
	uint8_t	vs_status;		/* value from last status write */
	uint8_t	vs_isr;			/* ISR flags, if not MSI-X */
	uint16_t vs_msix_cfg_idx;	/* MSI-X vector for config event */
};

#define	VS_LOCK(vs)							\
do {									\
	if (vs->vs_mtx)							\
		pthread_mutex_lock(vs->vs_mtx);				\
} while (0)

#define	VS_UNLOCK(vs)							\
do {									\
	if (vs->vs_mtx)							\
		pthread_mutex_unlock(vs->vs_mtx);			\
} while (0)

struct virtio_consts {
	const char *vc_name;		/* name of driver (for diagnostics) */
	int	vc_nvq;			/* number of virtual queues */
	size_t	vc_cfgsize;		/* size of dev-specific config regs */
	void	(*vc_reset)(void *);	/* called on virtual device reset */
	void	(*vc_qnotify)(void *, struct vqueue_info *);
					/* called on QNOTIFY if no VQ notify */
	int	(*vc_cfgread)(void *, int, int, uint32_t *);
					/* called to read config regs */
	int	(*vc_cfgwrite)(void *, int, int, uint32_t);
					/* called to write config regs */
	void    (*vc_apply_features)(void *, uint64_t);
				/* called to apply negotiated features */
	uint64_t vc_hv_caps;		/* hypervisor-provided capabilities */
};

/*
 * Data structure allocated (statically) per virtual queue.
 *
 * Drivers may change vq_qsize after a reset.  When the guest OS
 * requests a device reset, the hypervisor first calls
 * vs->vs_vc->vc_reset(); then the data structure below is
 * reinitialized (for each virtqueue: vs->vs_vc->vc_nvq).
 *
 * The remaining fields should only be fussed-with by the generic
 * code.
 *
 * Note: the addresses of vq_desc, vq_avail, and vq_used are all
 * computable from each other, but it's a lot simpler if we just
 * keep a pointer to each one.  The event indices are similarly
 * (but more easily) computable, and this time we'll compute them:
 * they're just XX_ring[N].
 */
#define	VQ_ALLOC	0x01	/* set once we have a pfn */
#define	VQ_BROKED	0x02	/* ??? */
struct vqueue_info {
	uint16_t vq_qsize;	/* size of this queue (a power of 2) */
	void	(*vq_notify)(void *, struct vqueue_info *);
				/* called instead of vc_notify, if not NULL */

	struct virtio_softc *vq_vs;	/* backpointer to softc */
	uint16_t vq_num;	/* we're the num'th queue in the softc */

	uint16_t vq_flags;	/* flags (see above) */
	uint16_t vq_last_avail;	/* a recent value of vq_avail->idx */
	uint16_t vq_next_used;	/* index of the next used slot to be filled */
	uint16_t vq_save_used;	/* saved vq_used->idx; see vq_endchains */
	uint16_t vq_msix_idx;	/* MSI-X index, or VIRTIO_MSI_NO_VECTOR */

	uint32_t vq_pfn;	/* PFN of virt queue (not shifted!) */

	volatile struct vring_desc *vq_desc;	/* descriptor array */
	volatile struct vring_avail *vq_avail;	/* the "avail" ring */
	volatile struct vring_used *vq_used;	/* the "used" ring */

};
/* as noted above, these are sort of backwards, name-wise */
#define VQ_AVAIL_EVENT_IDX(vq) \
	(*(volatile uint16_t *)&(vq)->vq_used->ring[(vq)->vq_qsize])
#define VQ_USED_EVENT_IDX(vq) \
	((vq)->vq_avail->ring[(vq)->vq_qsize])

/*
 * Is this ring ready for I/O?
 */
static inline int
vq_ring_ready(struct vqueue_info *vq)
{

	return (vq->vq_flags & VQ_ALLOC);
}

/*
 * Are there "available" descriptors?  (This does not count
 * how many, just returns True if there are some.)
 */
static inline int
vq_has_descs(struct vqueue_info *vq)
{

	return (vq_ring_ready(vq) && vq->vq_last_avail !=
	    vq->vq_avail->idx);
}

#ifdef __FreeBSD__
static inline void
vq_interrupt(struct virtio_softc *vs, struct vqueue_info *vq)
#else
static inline void
vq_interrupt_impl(struct virtio_softc *vs, uint8_t isr, uint16_t msix_idx)
#endif
{

	if (pci_msix_enabled(vs->vs_pi)) {
#ifdef __FreeBSD__
		pci_generate_msix(vs->vs_pi, vq->vq_msix_idx);
#else
		pci_generate_msix(vs->vs_pi, msix_idx);
#endif
	} else {
#ifndef __FreeBSD__
		boolean_t unlock = B_FALSE;

		if (vs->vs_mtx && !pthread_mutex_isowned_np(vs->vs_mtx)) {
			unlock = B_TRUE;
			pthread_mutex_lock(vs->vs_mtx);
		}
#else
		VS_LOCK(vs);
#endif
		vs->vs_isr |= isr;
		pci_generate_msi(vs->vs_pi, 0);
		pci_lintr_assert(vs->vs_pi);
#ifndef __FreeBSD__
		if (unlock)
			pthread_mutex_unlock(vs->vs_mtx);
#else
		VS_UNLOCK(vs);
#endif
	}
}

static inline void
vq_kick_enable(struct vqueue_info *vq)
{

	vq->vq_used->flags &= ~VRING_USED_F_NO_NOTIFY;
	/*
	 * Full memory barrier to make sure the store to vq_used->flags
	 * happens before the load from vq_avail->idx, which results from a
	 * subsequent call to vq_has_descs().
	 */
	atomic_thread_fence_seq_cst();
}

static inline void
vq_kick_disable(struct vqueue_info *vq)
{

	vq->vq_used->flags |= VRING_USED_F_NO_NOTIFY;
}

#ifndef __FreeBSD__
/*
 * Deliver an interrupt to guest on the given virtual queue
 * (if possible, or a generic MSI interrupt if not using MSI-X).
 */
static inline void
vq_interrupt(struct virtio_softc *vs, struct vqueue_info *vq)
{
	vq_interrupt_impl(vs, VTCFG_ISR_QUEUES, (vq)->vq_msix_idx);
}
#endif

struct iovec;
void	vi_softc_linkup(struct virtio_softc *vs, struct virtio_consts *vc,
			void *dev_softc, struct pci_devinst *pi,
			struct vqueue_info *queues);
int	vi_intr_init(struct virtio_softc *vs, int barnum, int use_msix);
void	vi_reset_dev(struct virtio_softc *);
void	vi_set_io_bar(struct virtio_softc *, int);

int	vq_getchain(struct vqueue_info *vq, uint16_t *pidx,
		    struct iovec *iov, int n_iov, uint16_t *flags);
void	vq_retchains(struct vqueue_info *vq, uint16_t n_chains);
void	vq_relchain_prepare(struct vqueue_info *vq, uint16_t idx,
			    uint32_t iolen);
void	vq_relchain_publish(struct vqueue_info *vq);
void	vq_relchain(struct vqueue_info *vq, uint16_t idx, uint32_t iolen);
void	vq_endchains(struct vqueue_info *vq, int used_all_avail);

uint64_t vi_pci_read(struct vmctx *ctx, int vcpu, struct pci_devinst *pi,
		     int baridx, uint64_t offset, int size);
void	vi_pci_write(struct vmctx *ctx, int vcpu, struct pci_devinst *pi,
		     int baridx, uint64_t offset, int size, uint64_t value);
#endif	/* _BHYVE_VIRTIO_H_ */<|MERGE_RESOLUTION|>--- conflicted
+++ resolved
@@ -173,39 +173,6 @@
 #define	VIRTIO_DEV_CONSOLE	0x1003
 #define	VIRTIO_DEV_RANDOM	0x1005
 #define	VIRTIO_DEV_SCSI		0x1008
-<<<<<<< HEAD
-
-/*
- * PCI config space constants.
- *
- * If MSI-X is enabled, the ISR register is generally not used,
- * and the configuration vector and queue vector appear at offsets
- * 20 and 22 with the remaining configuration registers at 24.
- * If MSI-X is not enabled, those two registers disappear and
- * the remaining configuration registers start at offset 20.
- */
-#define	VTCFG_R_HOSTCAP		0
-#define	VTCFG_R_GUESTCAP	4
-#define	VTCFG_R_PFN		8
-#define	VTCFG_R_QNUM		12
-#define	VTCFG_R_QSEL		14
-#define	VTCFG_R_QNOTIFY		16
-#define	VTCFG_R_STATUS		18
-#define	VTCFG_R_ISR		19
-#define	VTCFG_R_CFGVEC		20
-#define	VTCFG_R_QVEC		22
-#define	VTCFG_R_CFG0		20	/* No MSI-X */
-#define	VTCFG_R_CFG1		24	/* With MSI-X */
-#define	VTCFG_R_MSIX		20
-
-/*
- * Bits in VTCFG_R_STATUS.  Guests need not actually set any of these,
- * but a guest writing 0 to this register means "please reset".
- */
-#define	VTCFG_STATUS_ACK	0x01	/* guest OS has acknowledged dev */
-#define	VTCFG_STATUS_DRIVER	0x02	/* guest OS driver is loaded */
-#define	VTCFG_STATUS_DRIVER_OK	0x04	/* guest OS driver ready */
-#define	VTCFG_STATUS_FAILED	0x80	/* guest has given up on this dev */
 
 /*
  * Bits in VTCFG_R_ISR.  These apply only if not using MSI-X.
@@ -213,18 +180,7 @@
 #define	VTCFG_ISR_QUEUES	0x01	/* re-scan queues */
 #define	VTCFG_ISR_CONF_CHANGED	0x02	/* configuration changed */
 
-#define	VIRTIO_MSI_NO_VECTOR	0xFFFF
-
-/*
- * Feature flags.
- * Note: bits 0 through 23 are reserved to each device type.
- */
-#define	VIRTIO_F_NOTIFY_ON_EMPTY	(1 << 24)
-#define	VIRTIO_RING_F_INDIRECT_DESC	(1 << 28)
-#define	VIRTIO_RING_F_EVENT_IDX		(1 << 29)
-=======
 #define	VIRTIO_DEV_9P		0x1009
->>>>>>> 04381955
 
 /* From section 2.3, "Virtqueue Configuration", of the virtio specification */
 static inline int
