--- conflicted
+++ resolved
@@ -60,12 +60,8 @@
 
 $(POFILE):
 
-<<<<<<< HEAD
-clean clobebr lint:	$(SUBDIRS)
-=======
 clean:
 	$(RM) $(OBJS)
->>>>>>> 3466010b
 
 check:
 	$(CSTYLE) -p -P *.c
