/*
 * CDDL HEADER START
 *
 * The contents of this file are subject to the terms of the
 * Common Development and Distribution License (the "License").
 * You may not use this file except in compliance with the License.
 *
 * You can obtain a copy of the license at usr/src/OPENSOLARIS.LICENSE
 * or http://www.opensolaris.org/os/licensing.
 * See the License for the specific language governing permissions
 * and limitations under the License.
 *
 * When distributing Covered Code, include this CDDL HEADER in each
 * file and include the License file at usr/src/OPENSOLARIS.LICENSE.
 * If applicable, add the following below this CDDL HEADER, with the
 * fields enclosed by brackets "[]" replaced with your own identifying
 * information: Portions Copyright [yyyy] [name of copyright owner]
 *
 * CDDL HEADER END
 */

/*
 * Copyright (c) 2005, 2010, Oracle and/or its affiliates. All rights reserved.
 * Copyright (c) 2012 by Delphix. All rights reserved.
 * Copyright (c) 2012, Joyent, Inc. All rights reserved.
 * Copyright 2012 Milan Jurik. All rights reserved.
 * Copyright (c) 2012, Joyent, Inc. All rights reserved.
 * Copyright (c) 2013 Steven Hartland.  All rights reserved.
 * Copyright 2013 Nexenta Systems, Inc.  All rights reserved.
 */

#include <assert.h>
#include <ctype.h>
#include <errno.h>
#include <libgen.h>
#include <libintl.h>
#include <libuutil.h>
#include <libnvpair.h>
#include <locale.h>
#include <stddef.h>
#include <stdio.h>
#include <stdlib.h>
#include <strings.h>
#include <unistd.h>
#include <fcntl.h>
#include <zone.h>
#include <grp.h>
#include <pwd.h>
#include <signal.h>
#include <sys/list.h>
#include <sys/mkdev.h>
#include <sys/mntent.h>
#include <sys/mnttab.h>
#include <sys/mount.h>
#include <sys/stat.h>
#include <sys/fs/zfs.h>
#include <sys/types.h>
#include <time.h>

#include <libzfs.h>
#include <libzfs_core.h>
#include <zfs_prop.h>
#include <zfs_deleg.h>
#include <libuutil.h>
#include <aclutils.h>
#include <directory.h>

#include "zfs_iter.h"
#include "zfs_util.h"
#include "zfs_comutil.h"

libzfs_handle_t *g_zfs;

static FILE *mnttab_file;
static char history_str[HIS_MAX_RECORD_LEN];
static boolean_t log_history = B_TRUE;

static int zfs_do_clone(int argc, char **argv);
static int zfs_do_create(int argc, char **argv);
static int zfs_do_destroy(int argc, char **argv);
static int zfs_do_get(int argc, char **argv);
static int zfs_do_inherit(int argc, char **argv);
static int zfs_do_list(int argc, char **argv);
static int zfs_do_mount(int argc, char **argv);
static int zfs_do_rename(int argc, char **argv);
static int zfs_do_rollback(int argc, char **argv);
static int zfs_do_set(int argc, char **argv);
static int zfs_do_upgrade(int argc, char **argv);
static int zfs_do_snapshot(int argc, char **argv);
static int zfs_do_unmount(int argc, char **argv);
static int zfs_do_share(int argc, char **argv);
static int zfs_do_unshare(int argc, char **argv);
static int zfs_do_send(int argc, char **argv);
static int zfs_do_receive(int argc, char **argv);
static int zfs_do_promote(int argc, char **argv);
static int zfs_do_userspace(int argc, char **argv);
static int zfs_do_allow(int argc, char **argv);
static int zfs_do_unallow(int argc, char **argv);
static int zfs_do_hold(int argc, char **argv);
static int zfs_do_holds(int argc, char **argv);
static int zfs_do_release(int argc, char **argv);
static int zfs_do_diff(int argc, char **argv);

/*
 * Enable a reasonable set of defaults for libumem debugging on DEBUG builds.
 */

#ifdef DEBUG
const char *
_umem_debug_init(void)
{
	return ("default,verbose"); /* $UMEM_DEBUG setting */
}

const char *
_umem_logging_init(void)
{
	return ("fail,contents"); /* $UMEM_LOGGING setting */
}
#endif

typedef enum {
	HELP_CLONE,
	HELP_CREATE,
	HELP_DESTROY,
	HELP_GET,
	HELP_INHERIT,
	HELP_UPGRADE,
	HELP_LIST,
	HELP_MOUNT,
	HELP_PROMOTE,
	HELP_RECEIVE,
	HELP_RENAME,
	HELP_ROLLBACK,
	HELP_SEND,
	HELP_SET,
	HELP_SHARE,
	HELP_SNAPSHOT,
	HELP_UNMOUNT,
	HELP_UNSHARE,
	HELP_ALLOW,
	HELP_UNALLOW,
	HELP_USERSPACE,
	HELP_GROUPSPACE,
	HELP_HOLD,
	HELP_HOLDS,
	HELP_RELEASE,
	HELP_DIFF,
} zfs_help_t;

typedef struct zfs_command {
	const char	*name;
	int		(*func)(int argc, char **argv);
	zfs_help_t	usage;
} zfs_command_t;

/*
 * Master command table.  Each ZFS command has a name, associated function, and
 * usage message.  The usage messages need to be internationalized, so we have
 * to have a function to return the usage message based on a command index.
 *
 * These commands are organized according to how they are displayed in the usage
 * message.  An empty command (one with a NULL name) indicates an empty line in
 * the generic usage message.
 */
static zfs_command_t command_table[] = {
	{ "create",	zfs_do_create,		HELP_CREATE		},
	{ "destroy",	zfs_do_destroy,		HELP_DESTROY		},
	{ NULL },
	{ "snapshot",	zfs_do_snapshot,	HELP_SNAPSHOT		},
	{ "rollback",	zfs_do_rollback,	HELP_ROLLBACK		},
	{ "clone",	zfs_do_clone,		HELP_CLONE		},
	{ "promote",	zfs_do_promote,		HELP_PROMOTE		},
	{ "rename",	zfs_do_rename,		HELP_RENAME		},
	{ NULL },
	{ "list",	zfs_do_list,		HELP_LIST		},
	{ NULL },
	{ "set",	zfs_do_set,		HELP_SET		},
	{ "get",	zfs_do_get,		HELP_GET		},
	{ "inherit",	zfs_do_inherit,		HELP_INHERIT		},
	{ "upgrade",	zfs_do_upgrade,		HELP_UPGRADE		},
	{ "userspace",	zfs_do_userspace,	HELP_USERSPACE		},
	{ "groupspace",	zfs_do_userspace,	HELP_GROUPSPACE		},
	{ NULL },
	{ "mount",	zfs_do_mount,		HELP_MOUNT		},
	{ "unmount",	zfs_do_unmount,		HELP_UNMOUNT		},
	{ "share",	zfs_do_share,		HELP_SHARE		},
	{ "unshare",	zfs_do_unshare,		HELP_UNSHARE		},
	{ NULL },
	{ "send",	zfs_do_send,		HELP_SEND		},
	{ "receive",	zfs_do_receive,		HELP_RECEIVE		},
	{ NULL },
	{ "allow",	zfs_do_allow,		HELP_ALLOW		},
	{ NULL },
	{ "unallow",	zfs_do_unallow,		HELP_UNALLOW		},
	{ NULL },
	{ "hold",	zfs_do_hold,		HELP_HOLD		},
	{ "holds",	zfs_do_holds,		HELP_HOLDS		},
	{ "release",	zfs_do_release,		HELP_RELEASE		},
	{ "diff",	zfs_do_diff,		HELP_DIFF		},
};

#define	NCOMMAND	(sizeof (command_table) / sizeof (command_table[0]))

zfs_command_t *current_command;

static const char *
get_usage(zfs_help_t idx)
{
	switch (idx) {
	case HELP_CLONE:
		return (gettext("\tclone [-p] [-o property=value] ... "
		    "<snapshot> <filesystem|volume>\n"));
	case HELP_CREATE:
		return (gettext("\tcreate [-p] [-o property=value] ... "
		    "<filesystem>\n"
		    "\tcreate [-ps] [-b blocksize] [-o property=value] ... "
		    "-V <size> <volume>\n"));
	case HELP_DESTROY:
		return (gettext("\tdestroy [-fnpRrv] <filesystem|volume>\n"
		    "\tdestroy [-dnpRrv] "
		    "<filesystem|volume>@<snap>[%<snap>][,...]\n"));
	case HELP_GET:
		return (gettext("\tget [-crHp] [-d max] "
		    "[-o \"all\" | field[,...]] [-t type[,...]] "
		    "[-s source[,...]]\n"
		    "\t    <\"all\" | property[,...]> "
		    "[filesystem|volume|snapshot] ...\n"));
	case HELP_INHERIT:
		return (gettext("\tinherit [-rS] <property> "
		    "<filesystem|volume|snapshot> ...\n"));
	case HELP_UPGRADE:
		return (gettext("\tupgrade [-v]\n"
		    "\tupgrade [-r] [-V version] <-a | filesystem ...>\n"));
	case HELP_LIST:
<<<<<<< HEAD
		return (gettext("\tlist [-rHp][-d max] "
		    "[-o property[,...]] [-t type[,...]] [-s property] ...\n"
		    "\t    [-S property] ... "
=======
		return (gettext("\tlist [-Hp] [-r|-d max] [-o property[,...]] "
		    "[-s property]...\n\t    [-S property]... [-t type[,...]] "
>>>>>>> 97adda44
		    "[filesystem|volume|snapshot] ...\n"));
	case HELP_MOUNT:
		return (gettext("\tmount\n"
		    "\tmount [-vO] [-o opts] <-a | filesystem>\n"));
	case HELP_PROMOTE:
		return (gettext("\tpromote <clone-filesystem>\n"));
	case HELP_RECEIVE:
		return (gettext("\treceive [-vnFu] <filesystem|volume|"
		"snapshot>\n"
		"\treceive [-vnFu] [-d | -e] <filesystem>\n"));
	case HELP_RENAME:
		return (gettext("\trename [-f] <filesystem|volume|snapshot> "
		    "<filesystem|volume|snapshot>\n"
		    "\trename [-f] -p <filesystem|volume> <filesystem|volume>\n"
		    "\trename -r <snapshot> <snapshot>"));
	case HELP_ROLLBACK:
		return (gettext("\trollback [-rRf] <snapshot>\n"));
	case HELP_SEND:
		return (gettext("\tsend [-DnPpRv] [-[iI] snapshot] "
		    "<snapshot>\n"));
	case HELP_SET:
		return (gettext("\tset <property=value> "
		    "<filesystem|volume|snapshot> ...\n"));
	case HELP_SHARE:
		return (gettext("\tshare <-a | filesystem>\n"));
	case HELP_SNAPSHOT:
		return (gettext("\tsnapshot [-r] [-o property=value] ... "
		    "<filesystem@snapname|volume@snapname> ...\n"));
	case HELP_UNMOUNT:
		return (gettext("\tunmount [-f] "
		    "<-a | filesystem|mountpoint>\n"));
	case HELP_UNSHARE:
		return (gettext("\tunshare "
		    "<-a | filesystem|mountpoint>\n"));
	case HELP_ALLOW:
		return (gettext("\tallow <filesystem|volume>\n"
		    "\tallow [-ldug] "
		    "<\"everyone\"|user|group>[,...] <perm|@setname>[,...]\n"
		    "\t    <filesystem|volume>\n"
		    "\tallow [-ld] -e <perm|@setname>[,...] "
		    "<filesystem|volume>\n"
		    "\tallow -c <perm|@setname>[,...] <filesystem|volume>\n"
		    "\tallow -s @setname <perm|@setname>[,...] "
		    "<filesystem|volume>\n"));
	case HELP_UNALLOW:
		return (gettext("\tunallow [-rldug] "
		    "<\"everyone\"|user|group>[,...]\n"
		    "\t    [<perm|@setname>[,...]] <filesystem|volume>\n"
		    "\tunallow [-rld] -e [<perm|@setname>[,...]] "
		    "<filesystem|volume>\n"
		    "\tunallow [-r] -c [<perm|@setname>[,...]] "
		    "<filesystem|volume>\n"
		    "\tunallow [-r] -s @setname [<perm|@setname>[,...]] "
		    "<filesystem|volume>\n"));
	case HELP_USERSPACE:
		return (gettext("\tuserspace [-Hinp] [-o field[,...]] "
		    "[-s field]...\n\t    [-S field]... [-t type[,...]] "
		    "<filesystem|snapshot>\n"));
	case HELP_GROUPSPACE:
		return (gettext("\tgroupspace [-Hinp] [-o field[,...]] "
		    "[-s field]...\n\t    [-S field]... [-t type[,...]] "
		    "<filesystem|snapshot>\n"));
	case HELP_HOLD:
		return (gettext("\thold [-r] <tag> <snapshot> ...\n"));
	case HELP_HOLDS:
		return (gettext("\tholds [-r] <snapshot> ...\n"));
	case HELP_RELEASE:
		return (gettext("\trelease [-r] <tag> <snapshot> ...\n"));
	case HELP_DIFF:
		return (gettext("\tdiff [-FHt] <snapshot> "
		    "[snapshot|filesystem]\n"));
	}

	abort();
	/* NOTREACHED */
}

void
nomem(void)
{
	(void) fprintf(stderr, gettext("internal error: out of memory\n"));
	exit(1);
}

/*
 * Utility function to guarantee malloc() success.
 */

void *
safe_malloc(size_t size)
{
	void *data;

	if ((data = calloc(1, size)) == NULL)
		nomem();

	return (data);
}

static char *
safe_strdup(char *str)
{
	char *dupstr = strdup(str);

	if (dupstr == NULL)
		nomem();

	return (dupstr);
}

/*
 * Callback routine that will print out information for each of
 * the properties.
 */
static int
usage_prop_cb(int prop, void *cb)
{
	FILE *fp = cb;

	(void) fprintf(fp, "\t%-15s ", zfs_prop_to_name(prop));

	if (zfs_prop_readonly(prop))
		(void) fprintf(fp, " NO    ");
	else
		(void) fprintf(fp, "YES    ");

	if (zfs_prop_inheritable(prop))
		(void) fprintf(fp, "  YES   ");
	else
		(void) fprintf(fp, "   NO   ");

	if (zfs_prop_values(prop) == NULL)
		(void) fprintf(fp, "-\n");
	else
		(void) fprintf(fp, "%s\n", zfs_prop_values(prop));

	return (ZPROP_CONT);
}

/*
 * Display usage message.  If we're inside a command, display only the usage for
 * that command.  Otherwise, iterate over the entire command table and display
 * a complete usage message.
 */
static void
usage(boolean_t requested)
{
	int i;
	boolean_t show_properties = B_FALSE;
	FILE *fp = requested ? stdout : stderr;

	if (current_command == NULL) {

		(void) fprintf(fp, gettext("usage: zfs command args ...\n"));
		(void) fprintf(fp,
		    gettext("where 'command' is one of the following:\n\n"));

		for (i = 0; i < NCOMMAND; i++) {
			if (command_table[i].name == NULL)
				(void) fprintf(fp, "\n");
			else
				(void) fprintf(fp, "%s",
				    get_usage(command_table[i].usage));
		}

		(void) fprintf(fp, gettext("\nEach dataset is of the form: "
		    "pool/[dataset/]*dataset[@name]\n"));
	} else {
		(void) fprintf(fp, gettext("usage:\n"));
		(void) fprintf(fp, "%s", get_usage(current_command->usage));
	}

	if (current_command != NULL &&
	    (strcmp(current_command->name, "set") == 0 ||
	    strcmp(current_command->name, "get") == 0 ||
	    strcmp(current_command->name, "inherit") == 0 ||
	    strcmp(current_command->name, "list") == 0))
		show_properties = B_TRUE;

	if (show_properties) {
		(void) fprintf(fp,
		    gettext("\nThe following properties are supported:\n"));

		(void) fprintf(fp, "\n\t%-14s %s  %s   %s\n\n",
		    "PROPERTY", "EDIT", "INHERIT", "VALUES");

		/* Iterate over all properties */
		(void) zprop_iter(usage_prop_cb, fp, B_FALSE, B_TRUE,
		    ZFS_TYPE_DATASET);

		(void) fprintf(fp, "\t%-15s ", "userused@...");
		(void) fprintf(fp, " NO       NO   <size>\n");
		(void) fprintf(fp, "\t%-15s ", "groupused@...");
		(void) fprintf(fp, " NO       NO   <size>\n");
		(void) fprintf(fp, "\t%-15s ", "userquota@...");
		(void) fprintf(fp, "YES       NO   <size> | none\n");
		(void) fprintf(fp, "\t%-15s ", "groupquota@...");
		(void) fprintf(fp, "YES       NO   <size> | none\n");
		(void) fprintf(fp, "\t%-15s ", "written@<snap>");
		(void) fprintf(fp, " NO       NO   <size>\n");

		(void) fprintf(fp, gettext("\nSizes are specified in bytes "
		    "with standard units such as K, M, G, etc.\n"));
		(void) fprintf(fp, gettext("\nUser-defined properties can "
		    "be specified by using a name containing a colon (:).\n"));
		(void) fprintf(fp, gettext("\nThe {user|group}{used|quota}@ "
		    "properties must be appended with\n"
		    "a user or group specifier of one of these forms:\n"
		    "    POSIX name      (eg: \"matt\")\n"
		    "    POSIX id        (eg: \"126829\")\n"
		    "    SMB name@domain (eg: \"matt@sun\")\n"
		    "    SMB SID         (eg: \"S-1-234-567-89\")\n"));
	} else {
		(void) fprintf(fp,
		    gettext("\nFor the property list, run: %s\n"),
		    "zfs set|get");
		(void) fprintf(fp,
		    gettext("\nFor the delegated permission list, run: %s\n"),
		    "zfs allow|unallow");
	}

	/*
	 * See comments at end of main().
	 */
	if (getenv("ZFS_ABORT") != NULL) {
		(void) printf("dumping core by request\n");
		abort();
	}

	exit(requested ? 0 : 2);
}

static int
parseprop(nvlist_t *props)
{
	char *propname = optarg;
	char *propval, *strval;

	if ((propval = strchr(propname, '=')) == NULL) {
		(void) fprintf(stderr, gettext("missing "
		    "'=' for -o option\n"));
		return (-1);
	}
	*propval = '\0';
	propval++;
	if (nvlist_lookup_string(props, propname, &strval) == 0) {
		(void) fprintf(stderr, gettext("property '%s' "
		    "specified multiple times\n"), propname);
		return (-1);
	}
	if (nvlist_add_string(props, propname, propval) != 0)
		nomem();
	return (0);
}

static int
parse_depth(char *opt, int *flags)
{
	char *tmp;
	int depth;

	depth = (int)strtol(opt, &tmp, 0);
	if (*tmp) {
		(void) fprintf(stderr,
		    gettext("%s is not an integer\n"), optarg);
		usage(B_FALSE);
	}
	if (depth < 0) {
		(void) fprintf(stderr,
		    gettext("Depth can not be negative.\n"));
		usage(B_FALSE);
	}
	*flags |= (ZFS_ITER_DEPTH_LIMIT|ZFS_ITER_RECURSE);
	return (depth);
}

#define	PROGRESS_DELAY 2		/* seconds */

static char *pt_reverse = "\b\b\b\b\b\b\b\b\b\b\b\b\b\b\b\b\b\b\b\b\b\b\b\b\b";
static time_t pt_begin;
static char *pt_header = NULL;
static boolean_t pt_shown;

static void
start_progress_timer(void)
{
	pt_begin = time(NULL) + PROGRESS_DELAY;
	pt_shown = B_FALSE;
}

static void
set_progress_header(char *header)
{
	assert(pt_header == NULL);
	pt_header = safe_strdup(header);
	if (pt_shown) {
		(void) printf("%s: ", header);
		(void) fflush(stdout);
	}
}

static void
update_progress(char *update)
{
	if (!pt_shown && time(NULL) > pt_begin) {
		int len = strlen(update);

		(void) printf("%s: %s%*.*s", pt_header, update, len, len,
		    pt_reverse);
		(void) fflush(stdout);
		pt_shown = B_TRUE;
	} else if (pt_shown) {
		int len = strlen(update);

		(void) printf("%s%*.*s", update, len, len, pt_reverse);
		(void) fflush(stdout);
	}
}

static void
finish_progress(char *done)
{
	if (pt_shown) {
		(void) printf("%s\n", done);
		(void) fflush(stdout);
	}
	free(pt_header);
	pt_header = NULL;
}

/*
 * zfs clone [-Fp] [-o prop=value] ... <snap> <fs | vol>
 *
 * Given an existing dataset, create a writable copy whose initial contents
 * are the same as the source.  The newly created dataset maintains a
 * dependency on the original; the original cannot be destroyed so long as
 * the clone exists.
 *
 * The '-p' flag creates all the non-existing ancestors of the target first.
 *
 * The '-F' flag retries the zfs_mount() operation as long as zfs_mount() is
 * still returning EBUSY.  Any callers which specify -F should be careful to
 * ensure that no other process has a persistent hold on the mountpoint's
 * directory.
 */
static int
zfs_do_clone(int argc, char **argv)
{
	zfs_handle_t *zhp = NULL;
	boolean_t parents = B_FALSE;
	boolean_t keeptrying = B_FALSE;
	nvlist_t *props;
	int ret = 0;
	int c;

	if (nvlist_alloc(&props, NV_UNIQUE_NAME, 0) != 0)
		nomem();

	/* check options */
	while ((c = getopt(argc, argv, "Fo:p")) != -1) {
		switch (c) {
		case 'F':
			keeptrying = B_TRUE;
			break;
		case 'o':
			if (parseprop(props))
				return (1);
			break;
		case 'p':
			parents = B_TRUE;
			break;
		case '?':
			(void) fprintf(stderr, gettext("invalid option '%c'\n"),
			    optopt);
			goto usage;
		}
	}

	argc -= optind;
	argv += optind;

	/* check number of arguments */
	if (argc < 1) {
		(void) fprintf(stderr, gettext("missing source dataset "
		    "argument\n"));
		goto usage;
	}
	if (argc < 2) {
		(void) fprintf(stderr, gettext("missing target dataset "
		    "argument\n"));
		goto usage;
	}
	if (argc > 2) {
		(void) fprintf(stderr, gettext("too many arguments\n"));
		goto usage;
	}

	/* open the source dataset */
	if ((zhp = zfs_open(g_zfs, argv[0], ZFS_TYPE_SNAPSHOT)) == NULL)
		return (1);

	if (parents && zfs_name_valid(argv[1], ZFS_TYPE_FILESYSTEM |
	    ZFS_TYPE_VOLUME)) {
		/*
		 * Now create the ancestors of the target dataset.  If the
		 * target already exists and '-p' option was used we should not
		 * complain.
		 */
		if (zfs_dataset_exists(g_zfs, argv[1], ZFS_TYPE_FILESYSTEM |
		    ZFS_TYPE_VOLUME))
			return (0);
		if (zfs_create_ancestors(g_zfs, argv[1]) != 0)
			return (1);
	}

	/* pass to libzfs */
	ret = zfs_clone(zhp, argv[1], props);

	/* create the mountpoint if necessary */
	if (ret == 0) {
		zfs_handle_t *clone;

		clone = zfs_open(g_zfs, argv[1], ZFS_TYPE_DATASET);
		if (clone != NULL) {
			if (zfs_get_type(clone) != ZFS_TYPE_VOLUME) {
				while ((ret = zfs_mount(clone, NULL, 0)) != 0) {
					if (!keeptrying || errno != EBUSY)
						break;
				}
				if (ret == 0)
					ret = zfs_share(clone);
			}
			zfs_close(clone);
		}
	}

	zfs_close(zhp);
	nvlist_free(props);

	return (!!ret);

usage:
	if (zhp)
		zfs_close(zhp);
	nvlist_free(props);
	usage(B_FALSE);
	return (-1);
}

/*
 * zfs create [-p] [-o prop=value] ... fs
 * zfs create [-ps] [-b blocksize] [-o prop=value] ... -V vol size
 *
 * Create a new dataset.  This command can be used to create filesystems
 * and volumes.  Snapshot creation is handled by 'zfs snapshot'.
 * For volumes, the user must specify a size to be used.
 *
 * The '-s' flag applies only to volumes, and indicates that we should not try
 * to set the reservation for this volume.  By default we set a reservation
 * equal to the size for any volume.  For pools with SPA_VERSION >=
 * SPA_VERSION_REFRESERVATION, we set a refreservation instead.
 *
 * The '-p' flag creates all the non-existing ancestors of the target first.
 */
static int
zfs_do_create(int argc, char **argv)
{
	zfs_type_t type = ZFS_TYPE_FILESYSTEM;
	zfs_handle_t *zhp = NULL;
	uint64_t volsize;
	int c;
	boolean_t noreserve = B_FALSE;
	boolean_t bflag = B_FALSE;
	boolean_t parents = B_FALSE;
	int ret = 1;
	nvlist_t *props;
	uint64_t intval;
	int canmount = ZFS_CANMOUNT_OFF;

	if (nvlist_alloc(&props, NV_UNIQUE_NAME, 0) != 0)
		nomem();

	/* check options */
	while ((c = getopt(argc, argv, ":V:b:so:p")) != -1) {
		switch (c) {
		case 'V':
			type = ZFS_TYPE_VOLUME;
			if (zfs_nicestrtonum(g_zfs, optarg, &intval) != 0) {
				(void) fprintf(stderr, gettext("bad volume "
				    "size '%s': %s\n"), optarg,
				    libzfs_error_description(g_zfs));
				goto error;
			}

			if (nvlist_add_uint64(props,
			    zfs_prop_to_name(ZFS_PROP_VOLSIZE), intval) != 0)
				nomem();
			volsize = intval;
			break;
		case 'p':
			parents = B_TRUE;
			break;
		case 'b':
			bflag = B_TRUE;
			if (zfs_nicestrtonum(g_zfs, optarg, &intval) != 0) {
				(void) fprintf(stderr, gettext("bad volume "
				    "block size '%s': %s\n"), optarg,
				    libzfs_error_description(g_zfs));
				goto error;
			}

			if (nvlist_add_uint64(props,
			    zfs_prop_to_name(ZFS_PROP_VOLBLOCKSIZE),
			    intval) != 0)
				nomem();
			break;
		case 'o':
			if (parseprop(props))
				goto error;
			break;
		case 's':
			noreserve = B_TRUE;
			break;
		case ':':
			(void) fprintf(stderr, gettext("missing size "
			    "argument\n"));
			goto badusage;
		case '?':
			(void) fprintf(stderr, gettext("invalid option '%c'\n"),
			    optopt);
			goto badusage;
		}
	}

	if ((bflag || noreserve) && type != ZFS_TYPE_VOLUME) {
		(void) fprintf(stderr, gettext("'-s' and '-b' can only be "
		    "used when creating a volume\n"));
		goto badusage;
	}

	argc -= optind;
	argv += optind;

	/* check number of arguments */
	if (argc == 0) {
		(void) fprintf(stderr, gettext("missing %s argument\n"),
		    zfs_type_to_name(type));
		goto badusage;
	}
	if (argc > 1) {
		(void) fprintf(stderr, gettext("too many arguments\n"));
		goto badusage;
	}

	if (type == ZFS_TYPE_VOLUME && !noreserve) {
		zpool_handle_t *zpool_handle;
		nvlist_t *real_props;
		uint64_t spa_version;
		char *p;
		zfs_prop_t resv_prop;
		char *strval;
		char msg[1024];

		if (p = strchr(argv[0], '/'))
			*p = '\0';
		zpool_handle = zpool_open(g_zfs, argv[0]);
		if (p != NULL)
			*p = '/';
		if (zpool_handle == NULL)
			goto error;
		spa_version = zpool_get_prop_int(zpool_handle,
		    ZPOOL_PROP_VERSION, NULL);
		zpool_close(zpool_handle);
		if (spa_version >= SPA_VERSION_REFRESERVATION)
			resv_prop = ZFS_PROP_REFRESERVATION;
		else
			resv_prop = ZFS_PROP_RESERVATION;

		(void) snprintf(msg, sizeof (msg),
		    gettext("cannot create '%s'"), argv[0]);
		if (props && (real_props = zfs_valid_proplist(g_zfs, type,
		    props, 0, NULL, msg)) == NULL)
			goto error;

		volsize = zvol_volsize_to_reservation(volsize, real_props);
		nvlist_free(real_props);

		if (nvlist_lookup_string(props, zfs_prop_to_name(resv_prop),
		    &strval) != 0) {
			if (nvlist_add_uint64(props,
			    zfs_prop_to_name(resv_prop), volsize) != 0) {
				nvlist_free(props);
				nomem();
			}
		}
	}

	if (parents && zfs_name_valid(argv[0], type)) {
		/*
		 * Now create the ancestors of target dataset.  If the target
		 * already exists and '-p' option was used we should not
		 * complain.
		 */
		if (zfs_dataset_exists(g_zfs, argv[0], type)) {
			ret = 0;
			goto error;
		}
		if (zfs_create_ancestors(g_zfs, argv[0]) != 0)
			goto error;
	}

	/* pass to libzfs */
	if (zfs_create(g_zfs, argv[0], type, props) != 0)
		goto error;

	if ((zhp = zfs_open(g_zfs, argv[0], ZFS_TYPE_DATASET)) == NULL)
		goto error;

	ret = 0;
	/*
	 * if the user doesn't want the dataset automatically mounted,
	 * then skip the mount/share step
	 */
	if (zfs_prop_valid_for_type(ZFS_PROP_CANMOUNT, type))
		canmount = zfs_prop_get_int(zhp, ZFS_PROP_CANMOUNT);

	/*
	 * Mount and/or share the new filesystem as appropriate.  We provide a
	 * verbose error message to let the user know that their filesystem was
	 * in fact created, even if we failed to mount or share it.
	 */
	if (canmount == ZFS_CANMOUNT_ON) {
		if (zfs_mount(zhp, NULL, 0) != 0) {
			(void) fprintf(stderr, gettext("filesystem "
			    "successfully created, but not mounted\n"));
			ret = 1;
		} else if (zfs_share(zhp) != 0) {
			(void) fprintf(stderr, gettext("filesystem "
			    "successfully created, but not shared\n"));
			ret = 1;
		}
	}

error:
	if (zhp)
		zfs_close(zhp);
	nvlist_free(props);
	return (ret);
badusage:
	nvlist_free(props);
	usage(B_FALSE);
	return (2);
}

/*
 * zfs destroy [-rRfF] <fs, vol>
 * zfs destroy [-rRd] <snap>
 *
 *	-r	Recursively destroy all children
 *	-R	Recursively destroy all dependents, including clones
 *	-f	Force unmounting of any dependents
 *	-F	Continue retrying on seeing EBUSY
 *	-d	If we can't destroy now, mark for deferred destruction
 *
 * Destroys the given dataset.  By default, it will unmount any filesystems,
 * and refuse to destroy a dataset that has any dependents.  A dependent can
 * either be a child, or a clone of a child.
 */
typedef struct destroy_cbdata {
	boolean_t	cb_first;
	boolean_t	cb_force;
	boolean_t cb_wait;
	boolean_t	cb_recurse;
	boolean_t	cb_error;
	boolean_t	cb_doclones;
	zfs_handle_t	*cb_target;
	boolean_t	cb_defer_destroy;
	boolean_t	cb_verbose;
	boolean_t	cb_parsable;
	boolean_t	cb_dryrun;
	nvlist_t	*cb_nvl;
	nvlist_t	*cb_batchedsnaps;

	/* first snap in contiguous run */
	char		*cb_firstsnap;
	/* previous snap in contiguous run */
	char		*cb_prevsnap;
	int64_t		cb_snapused;
	char		*cb_snapspec;
} destroy_cbdata_t;

/*
 * Check for any dependents based on the '-r' or '-R' flags.
 */
static int
destroy_check_dependent(zfs_handle_t *zhp, void *data)
{
	destroy_cbdata_t *cbp = data;
	const char *tname = zfs_get_name(cbp->cb_target);
	const char *name = zfs_get_name(zhp);

	if (strncmp(tname, name, strlen(tname)) == 0 &&
	    (name[strlen(tname)] == '/' || name[strlen(tname)] == '@')) {
		/*
		 * This is a direct descendant, not a clone somewhere else in
		 * the hierarchy.
		 */
		if (cbp->cb_recurse)
			goto out;

		if (cbp->cb_first) {
			(void) fprintf(stderr, gettext("cannot destroy '%s': "
			    "%s has children\n"),
			    zfs_get_name(cbp->cb_target),
			    zfs_type_to_name(zfs_get_type(cbp->cb_target)));
			(void) fprintf(stderr, gettext("use '-r' to destroy "
			    "the following datasets:\n"));
			cbp->cb_first = B_FALSE;
			cbp->cb_error = B_TRUE;
		}

		(void) fprintf(stderr, "%s\n", zfs_get_name(zhp));
	} else {
		/*
		 * This is a clone.  We only want to report this if the '-r'
		 * wasn't specified, or the target is a snapshot.
		 */
		if (!cbp->cb_recurse &&
		    zfs_get_type(cbp->cb_target) != ZFS_TYPE_SNAPSHOT)
			goto out;

		if (cbp->cb_first) {
			(void) fprintf(stderr, gettext("cannot destroy '%s': "
			    "%s has dependent clones\n"),
			    zfs_get_name(cbp->cb_target),
			    zfs_type_to_name(zfs_get_type(cbp->cb_target)));
			(void) fprintf(stderr, gettext("use '-R' to destroy "
			    "the following datasets:\n"));
			cbp->cb_first = B_FALSE;
			cbp->cb_error = B_TRUE;
			cbp->cb_dryrun = B_TRUE;
		}

		(void) fprintf(stderr, "%s\n", zfs_get_name(zhp));
	}

out:
	zfs_close(zhp);
	return (0);
}

static int
destroy_callback(zfs_handle_t *zhp, void *data)
{
	destroy_cbdata_t *cbp = data;
	struct timespec ts;
	int err = 0;

	ts.tv_sec = 0;
	ts.tv_nsec = 500 * (NANOSEC / MILLISEC);
	const char *name = zfs_get_name(zhp);

	if (cbp->cb_verbose) {
		if (cbp->cb_parsable) {
			(void) printf("destroy\t%s\n", name);
		} else if (cbp->cb_dryrun) {
			(void) printf(gettext("would destroy %s\n"),
			    name);
		} else {
			(void) printf(gettext("will destroy %s\n"),
			    name);
		}
	}

	/*
	 * Ignore pools (which we've already flagged as an error before getting
	 * here).
	 */
	if (strchr(zfs_get_name(zhp), '/') == NULL &&
	    zfs_get_type(zhp) == ZFS_TYPE_FILESYSTEM) {
		goto out;
	}
	if (cbp->cb_dryrun)
		goto out;

	/*
	 * We batch up all contiguous snapshots (even of different
	 * filesystems) and destroy them with one ioctl.  We can't
	 * simply do all snap deletions and then all fs deletions,
	 * because we must delete a clone before its origin.
	 */
	if (zfs_get_type(zhp) == ZFS_TYPE_SNAPSHOT) {
		fnvlist_add_boolean(cbp->cb_batchedsnaps, name);
		goto out;
	}

	if (cbp->cb_wait)
		libzfs_print_on_error(g_zfs, B_FALSE);

	/*
	 * Unless instructed to retry on EBUSY, bail out on the first error.
	 * When retrying, try every 500ms until either succeeding or seeing a
	 * non-EBUSY error code.
	 */
	while ((err = zfs_destroy_snaps_nvl(g_zfs,
	    cbp->cb_batchedsnaps, B_FALSE)) != 0) {
		if (cbp->cb_wait && libzfs_errno(g_zfs) == EZFS_BUSY) {
			nanosleep(&ts, NULL);
			continue;
		}
		(void) fprintf(stderr, "%s: %s\n",
		    libzfs_error_action(g_zfs),
		    libzfs_error_description(g_zfs));
		break;
	}

	fnvlist_free(cbp->cb_batchedsnaps);
	cbp->cb_batchedsnaps = fnvlist_alloc();

	if (err != 0)
		goto out;

	while ((err = zfs_unmount(zhp, NULL,
	    cbp->cb_force ? MS_FORCE : 0)) != 0) {
		if (cbp->cb_wait && libzfs_errno(g_zfs) == EZFS_BUSY) {
			(void) nanosleep(&ts, NULL);
			continue;
		}
		(void) fprintf(stderr, "%s: %s\n",
		    libzfs_error_action(g_zfs),
		    libzfs_error_description(g_zfs));
		break;
	}

	if (err != 0)
		goto out;

	while ((err = zfs_destroy(zhp, cbp->cb_defer_destroy)) != 0) {
		if (cbp->cb_wait && libzfs_errno(g_zfs) == EZFS_BUSY) {
			(void) nanosleep(&ts, NULL);
			continue;
		}
		(void) fprintf(stderr, "%s: %s\n",
		    libzfs_error_action(g_zfs),
		    libzfs_error_description(g_zfs));
		break;
	}

out:
	libzfs_print_on_error(g_zfs, B_TRUE);
	zfs_close(zhp);
	return (err);
}

static int
destroy_print_cb(zfs_handle_t *zhp, void *arg)
{
	destroy_cbdata_t *cb = arg;
	const char *name = zfs_get_name(zhp);
	int err = 0;

	if (nvlist_exists(cb->cb_nvl, name)) {
		if (cb->cb_firstsnap == NULL)
			cb->cb_firstsnap = strdup(name);
		if (cb->cb_prevsnap != NULL)
			free(cb->cb_prevsnap);
		/* this snap continues the current range */
		cb->cb_prevsnap = strdup(name);
		if (cb->cb_firstsnap == NULL || cb->cb_prevsnap == NULL)
			nomem();
		if (cb->cb_verbose) {
			if (cb->cb_parsable) {
				(void) printf("destroy\t%s\n", name);
			} else if (cb->cb_dryrun) {
				(void) printf(gettext("would destroy %s\n"),
				    name);
			} else {
				(void) printf(gettext("will destroy %s\n"),
				    name);
			}
		}
	} else if (cb->cb_firstsnap != NULL) {
		/* end of this range */
		uint64_t used = 0;
		err = lzc_snaprange_space(cb->cb_firstsnap,
		    cb->cb_prevsnap, &used);
		cb->cb_snapused += used;
		free(cb->cb_firstsnap);
		cb->cb_firstsnap = NULL;
		free(cb->cb_prevsnap);
		cb->cb_prevsnap = NULL;
	}
	zfs_close(zhp);
	return (err);
}

static int
destroy_print_snapshots(zfs_handle_t *fs_zhp, destroy_cbdata_t *cb)
{
	int err = 0;
	assert(cb->cb_firstsnap == NULL);
	assert(cb->cb_prevsnap == NULL);
	err = zfs_iter_snapshots_sorted(fs_zhp, destroy_print_cb, cb);
	if (cb->cb_firstsnap != NULL) {
		uint64_t used = 0;
		if (err == 0) {
			err = lzc_snaprange_space(cb->cb_firstsnap,
			    cb->cb_prevsnap, &used);
		}
		cb->cb_snapused += used;
		free(cb->cb_firstsnap);
		cb->cb_firstsnap = NULL;
		free(cb->cb_prevsnap);
		cb->cb_prevsnap = NULL;
	}
	return (err);
}

static int
snapshot_to_nvl_cb(zfs_handle_t *zhp, void *arg)
{
	destroy_cbdata_t *cb = arg;
	int err = 0;

	/* Check for clones. */
	if (!cb->cb_doclones && !cb->cb_defer_destroy) {
		cb->cb_target = zhp;
		cb->cb_first = B_TRUE;
		err = zfs_iter_dependents(zhp, B_TRUE,
		    destroy_check_dependent, cb);
	}

	if (err == 0) {
		if (nvlist_add_boolean(cb->cb_nvl, zfs_get_name(zhp)))
			nomem();
	}
	zfs_close(zhp);
	return (err);
}

static int
gather_snapshots(zfs_handle_t *zhp, void *arg)
{
	destroy_cbdata_t *cb = arg;
	int err = 0;

	err = zfs_iter_snapspec(zhp, cb->cb_snapspec, snapshot_to_nvl_cb, cb);
	if (err == ENOENT)
		err = 0;
	if (err != 0)
		goto out;

	if (cb->cb_verbose) {
		err = destroy_print_snapshots(zhp, cb);
		if (err != 0)
			goto out;
	}

	if (cb->cb_recurse)
		err = zfs_iter_filesystems(zhp, gather_snapshots, cb);

out:
	zfs_close(zhp);
	return (err);
}

static int
destroy_clones(destroy_cbdata_t *cb)
{
	nvpair_t *pair;
	for (pair = nvlist_next_nvpair(cb->cb_nvl, NULL);
	    pair != NULL;
	    pair = nvlist_next_nvpair(cb->cb_nvl, pair)) {
		zfs_handle_t *zhp = zfs_open(g_zfs, nvpair_name(pair),
		    ZFS_TYPE_SNAPSHOT);
		if (zhp != NULL) {
			boolean_t defer = cb->cb_defer_destroy;
			int err = 0;

			/*
			 * We can't defer destroy non-snapshots, so set it to
			 * false while destroying the clones.
			 */
			cb->cb_defer_destroy = B_FALSE;
			err = zfs_iter_dependents(zhp, B_FALSE,
			    destroy_callback, cb);
			cb->cb_defer_destroy = defer;
			zfs_close(zhp);
			if (err != 0)
				return (err);
		}
	}
	return (0);
}

static int
zfs_do_destroy(int argc, char **argv)
{
	destroy_cbdata_t cb = { 0 };
	int rv = 0;
	int err = 0;
	int c;
	zfs_handle_t *zhp = NULL;
	char *at;
	zfs_type_t type = ZFS_TYPE_DATASET;

	/* check options */
	while ((c = getopt(argc, argv, "vpndfFrR")) != -1) {
		switch (c) {
		case 'v':
			cb.cb_verbose = B_TRUE;
			break;
		case 'p':
			cb.cb_verbose = B_TRUE;
			cb.cb_parsable = B_TRUE;
			break;
		case 'n':
			cb.cb_dryrun = B_TRUE;
			break;
		case 'd':
			cb.cb_defer_destroy = B_TRUE;
			type = ZFS_TYPE_SNAPSHOT;
			break;
		case 'f':
			cb.cb_force = B_TRUE;
			break;
		case 'F':
			cb.cb_wait = B_TRUE;
			break;
		case 'r':
			cb.cb_recurse = B_TRUE;
			break;
		case 'R':
			cb.cb_recurse = B_TRUE;
			cb.cb_doclones = B_TRUE;
			break;
		case '?':
		default:
			(void) fprintf(stderr, gettext("invalid option '%c'\n"),
			    optopt);
			usage(B_FALSE);
		}
	}

	argc -= optind;
	argv += optind;

	/* check number of arguments */
	if (argc == 0) {
		(void) fprintf(stderr, gettext("missing dataset argument\n"));
		usage(B_FALSE);
	}
	if (argc > 1) {
		(void) fprintf(stderr, gettext("too many arguments\n"));
		usage(B_FALSE);
	}

	at = strchr(argv[0], '@');
	if (at != NULL) {

		/* Build the list of snaps to destroy in cb_nvl. */
		cb.cb_nvl = fnvlist_alloc();

		*at = '\0';
		zhp = zfs_open(g_zfs, argv[0],
		    ZFS_TYPE_FILESYSTEM | ZFS_TYPE_VOLUME);
		if (zhp == NULL)
			return (1);

		cb.cb_snapspec = at + 1;
		if (gather_snapshots(zfs_handle_dup(zhp), &cb) != 0 ||
		    cb.cb_error) {
			rv = 1;
			goto out;
		}

		if (nvlist_empty(cb.cb_nvl)) {
			(void) fprintf(stderr, gettext("could not find any "
			    "snapshots to destroy; check snapshot names.\n"));
			rv = 1;
			goto out;
		}

		if (cb.cb_verbose) {
			char buf[16];
			zfs_nicenum(cb.cb_snapused, buf, sizeof (buf));
			if (cb.cb_parsable) {
				(void) printf("reclaim\t%llu\n",
				    cb.cb_snapused);
			} else if (cb.cb_dryrun) {
				(void) printf(gettext("would reclaim %s\n"),
				    buf);
			} else {
				(void) printf(gettext("will reclaim %s\n"),
				    buf);
			}
		}

		if (!cb.cb_dryrun) {
			if (cb.cb_doclones) {
				cb.cb_batchedsnaps = fnvlist_alloc();
				err = destroy_clones(&cb);
				if (err == 0) {
					err = zfs_destroy_snaps_nvl(g_zfs,
					    cb.cb_batchedsnaps, B_FALSE);
				}
				if (err != 0) {
					rv = 1;
					goto out;
				}
			}
			if (err == 0) {
				err = zfs_destroy_snaps_nvl(g_zfs, cb.cb_nvl,
				    cb.cb_defer_destroy);
			}
		}

		if (err != 0)
			rv = 1;
	} else {
		/* Open the given dataset */
		if ((zhp = zfs_open(g_zfs, argv[0], type)) == NULL)
			return (1);

		cb.cb_target = zhp;

		/*
		 * Perform an explicit check for pools before going any further.
		 */
		if (!cb.cb_recurse && strchr(zfs_get_name(zhp), '/') == NULL &&
		    zfs_get_type(zhp) == ZFS_TYPE_FILESYSTEM) {
			(void) fprintf(stderr, gettext("cannot destroy '%s': "
			    "operation does not apply to pools\n"),
			    zfs_get_name(zhp));
			(void) fprintf(stderr, gettext("use 'zfs destroy -r "
			    "%s' to destroy all datasets in the pool\n"),
			    zfs_get_name(zhp));
			(void) fprintf(stderr, gettext("use 'zpool destroy %s' "
			    "to destroy the pool itself\n"), zfs_get_name(zhp));
			rv = 1;
			goto out;
		}

		/*
		 * Check for any dependents and/or clones.
		 */
		cb.cb_first = B_TRUE;
		if (!cb.cb_doclones &&
		    zfs_iter_dependents(zhp, B_TRUE, destroy_check_dependent,
		    &cb) != 0) {
			rv = 1;
			goto out;
		}

		if (cb.cb_error) {
			rv = 1;
			goto out;
		}

		cb.cb_batchedsnaps = fnvlist_alloc();
		if (zfs_iter_dependents(zhp, B_FALSE, destroy_callback,
		    &cb) != 0) {
			rv = 1;
			goto out;
		}

		/*
		 * Do the real thing.  The callback will close the
		 * handle regardless of whether it succeeds or not.
		 */
		err = destroy_callback(zhp, &cb);
		zhp = NULL;
		if (err == 0) {
			err = zfs_destroy_snaps_nvl(g_zfs,
			    cb.cb_batchedsnaps, cb.cb_defer_destroy);
		}
		if (err != 0)
			rv = 1;
	}

out:
	fnvlist_free(cb.cb_batchedsnaps);
	fnvlist_free(cb.cb_nvl);
	if (zhp != NULL)
		zfs_close(zhp);
	return (rv);
}

static boolean_t
is_recvd_column(zprop_get_cbdata_t *cbp)
{
	int i;
	zfs_get_column_t col;

	for (i = 0; i < ZFS_GET_NCOLS &&
	    (col = cbp->cb_columns[i]) != GET_COL_NONE; i++)
		if (col == GET_COL_RECVD)
			return (B_TRUE);
	return (B_FALSE);
}

/*
 * zfs get [-rHp] [-o all | field[,field]...] [-s source[,source]...]
 *	< all | property[,property]... > < fs | snap | vol > ...
 *
 *	-r	recurse over any child datasets
 *	-H	scripted mode.  Headers are stripped, and fields are separated
 *		by tabs instead of spaces.
 *	-o	Set of fields to display.  One of "name,property,value,
 *		received,source". Default is "name,property,value,source".
 *		"all" is an alias for all five.
 *	-s	Set of sources to allow.  One of
 *		"local,default,inherited,received,temporary,none".  Default is
 *		all six.
 *	-p	Display values in parsable (literal) format.
 *
 *  Prints properties for the given datasets.  The user can control which
 *  columns to display as well as which property types to allow.
 */

/*
 * Invoked to display the properties for a single dataset.
 */
static int
get_callback(zfs_handle_t *zhp, void *data)
{
	char buf[ZFS_MAXPROPLEN];
	char rbuf[ZFS_MAXPROPLEN];
	zprop_source_t sourcetype;
	char source[ZFS_MAXNAMELEN];
	zprop_get_cbdata_t *cbp = data;
	nvlist_t *user_props = zfs_get_user_props(zhp);
	zprop_list_t *pl = cbp->cb_proplist;
	nvlist_t *propval;
	char *strval;
	char *sourceval;
	boolean_t received = is_recvd_column(cbp);

	for (; pl != NULL; pl = pl->pl_next) {
		char *recvdval = NULL;
		/*
		 * Skip the special fake placeholder.  This will also skip over
		 * the name property when 'all' is specified.
		 */
		if (pl->pl_prop == ZFS_PROP_NAME &&
		    pl == cbp->cb_proplist)
			continue;

		if (pl->pl_prop != ZPROP_INVAL) {
			if (zfs_prop_get(zhp, pl->pl_prop, buf,
			    sizeof (buf), &sourcetype, source,
			    sizeof (source),
			    cbp->cb_literal) != 0) {
				if (pl->pl_all)
					continue;
				if (!zfs_prop_valid_for_type(pl->pl_prop,
				    ZFS_TYPE_DATASET)) {
					(void) fprintf(stderr,
					    gettext("No such property '%s'\n"),
					    zfs_prop_to_name(pl->pl_prop));
					continue;
				}
				sourcetype = ZPROP_SRC_NONE;
				(void) strlcpy(buf, "-", sizeof (buf));
			}

			if (received && (zfs_prop_get_recvd(zhp,
			    zfs_prop_to_name(pl->pl_prop), rbuf, sizeof (rbuf),
			    cbp->cb_literal) == 0))
				recvdval = rbuf;

			zprop_print_one_property(zfs_get_name(zhp), cbp,
			    zfs_prop_to_name(pl->pl_prop),
			    buf, sourcetype, source, recvdval);
		} else if (zfs_prop_userquota(pl->pl_user_prop)) {
			sourcetype = ZPROP_SRC_LOCAL;

			if (zfs_prop_get_userquota(zhp, pl->pl_user_prop,
			    buf, sizeof (buf), cbp->cb_literal) != 0) {
				sourcetype = ZPROP_SRC_NONE;
				(void) strlcpy(buf, "-", sizeof (buf));
			}

			zprop_print_one_property(zfs_get_name(zhp), cbp,
			    pl->pl_user_prop, buf, sourcetype, source, NULL);
		} else if (zfs_prop_written(pl->pl_user_prop)) {
			sourcetype = ZPROP_SRC_LOCAL;

			if (zfs_prop_get_written(zhp, pl->pl_user_prop,
			    buf, sizeof (buf), cbp->cb_literal) != 0) {
				sourcetype = ZPROP_SRC_NONE;
				(void) strlcpy(buf, "-", sizeof (buf));
			}

			zprop_print_one_property(zfs_get_name(zhp), cbp,
			    pl->pl_user_prop, buf, sourcetype, source, NULL);
		} else {
			if (nvlist_lookup_nvlist(user_props,
			    pl->pl_user_prop, &propval) != 0) {
				if (pl->pl_all)
					continue;
				sourcetype = ZPROP_SRC_NONE;
				strval = "-";
			} else {
				verify(nvlist_lookup_string(propval,
				    ZPROP_VALUE, &strval) == 0);
				verify(nvlist_lookup_string(propval,
				    ZPROP_SOURCE, &sourceval) == 0);

				if (strcmp(sourceval,
				    zfs_get_name(zhp)) == 0) {
					sourcetype = ZPROP_SRC_LOCAL;
				} else if (strcmp(sourceval,
				    ZPROP_SOURCE_VAL_RECVD) == 0) {
					sourcetype = ZPROP_SRC_RECEIVED;
				} else {
					sourcetype = ZPROP_SRC_INHERITED;
					(void) strlcpy(source,
					    sourceval, sizeof (source));
				}
			}

			if (received && (zfs_prop_get_recvd(zhp,
			    pl->pl_user_prop, rbuf, sizeof (rbuf),
			    cbp->cb_literal) == 0))
				recvdval = rbuf;

			zprop_print_one_property(zfs_get_name(zhp), cbp,
			    pl->pl_user_prop, strval, sourcetype,
			    source, recvdval);
		}
	}

	return (0);
}

static int
zfs_do_get(int argc, char **argv)
{
	zprop_get_cbdata_t cb = { 0 };
	int i, c, flags = ZFS_ITER_ARGS_CAN_BE_PATHS;
	int types = ZFS_TYPE_DATASET;
	char *value, *fields;
	int ret = 0;
	int limit = 0;
	zprop_list_t fake_name = { 0 };

	/*
	 * Set up default columns and sources.
	 */
	cb.cb_sources = ZPROP_SRC_ALL;
	cb.cb_columns[0] = GET_COL_NAME;
	cb.cb_columns[1] = GET_COL_PROPERTY;
	cb.cb_columns[2] = GET_COL_VALUE;
	cb.cb_columns[3] = GET_COL_SOURCE;
	cb.cb_type = ZFS_TYPE_DATASET;

	/* check options */
	while ((c = getopt(argc, argv, ":d:o:s:rt:Hcp")) != -1) {
		switch (c) {
		case 'c':
			libzfs_set_cachedprops(g_zfs, B_TRUE);
			break;
		case 'p':
			cb.cb_literal = B_TRUE;
			break;
		case 'd':
			limit = parse_depth(optarg, &flags);
			break;
		case 'r':
			flags |= ZFS_ITER_RECURSE;
			break;
		case 'H':
			cb.cb_scripted = B_TRUE;
			break;
		case ':':
			(void) fprintf(stderr, gettext("missing argument for "
			    "'%c' option\n"), optopt);
			usage(B_FALSE);
			break;
		case 'o':
			/*
			 * Process the set of columns to display.  We zero out
			 * the structure to give us a blank slate.
			 */
			bzero(&cb.cb_columns, sizeof (cb.cb_columns));
			i = 0;
			while (*optarg != '\0') {
				static char *col_subopts[] =
				    { "name", "property", "value", "received",
				    "source", "all", NULL };

				if (i == ZFS_GET_NCOLS) {
					(void) fprintf(stderr, gettext("too "
					    "many fields given to -o "
					    "option\n"));
					usage(B_FALSE);
				}

				switch (getsubopt(&optarg, col_subopts,
				    &value)) {
				case 0:
					cb.cb_columns[i++] = GET_COL_NAME;
					break;
				case 1:
					cb.cb_columns[i++] = GET_COL_PROPERTY;
					break;
				case 2:
					cb.cb_columns[i++] = GET_COL_VALUE;
					break;
				case 3:
					cb.cb_columns[i++] = GET_COL_RECVD;
					flags |= ZFS_ITER_RECVD_PROPS;
					break;
				case 4:
					cb.cb_columns[i++] = GET_COL_SOURCE;
					break;
				case 5:
					if (i > 0) {
						(void) fprintf(stderr,
						    gettext("\"all\" conflicts "
						    "with specific fields "
						    "given to -o option\n"));
						usage(B_FALSE);
					}
					cb.cb_columns[0] = GET_COL_NAME;
					cb.cb_columns[1] = GET_COL_PROPERTY;
					cb.cb_columns[2] = GET_COL_VALUE;
					cb.cb_columns[3] = GET_COL_RECVD;
					cb.cb_columns[4] = GET_COL_SOURCE;
					flags |= ZFS_ITER_RECVD_PROPS;
					i = ZFS_GET_NCOLS;
					break;
				default:
					(void) fprintf(stderr,
					    gettext("invalid column name "
					    "'%s'\n"), value);
					usage(B_FALSE);
				}
			}
			break;

		case 's':
			cb.cb_sources = 0;
			while (*optarg != '\0') {
				static char *source_subopts[] = {
					"local", "default", "inherited",
					"received", "temporary", "none",
					NULL };

				switch (getsubopt(&optarg, source_subopts,
				    &value)) {
				case 0:
					cb.cb_sources |= ZPROP_SRC_LOCAL;
					break;
				case 1:
					cb.cb_sources |= ZPROP_SRC_DEFAULT;
					break;
				case 2:
					cb.cb_sources |= ZPROP_SRC_INHERITED;
					break;
				case 3:
					cb.cb_sources |= ZPROP_SRC_RECEIVED;
					break;
				case 4:
					cb.cb_sources |= ZPROP_SRC_TEMPORARY;
					break;
				case 5:
					cb.cb_sources |= ZPROP_SRC_NONE;
					break;
				default:
					(void) fprintf(stderr,
					    gettext("invalid source "
					    "'%s'\n"), value);
					usage(B_FALSE);
				}
			}
			break;

		case 't':
			types = 0;
			flags &= ~ZFS_ITER_PROP_LISTSNAPS;
			while (*optarg != '\0') {
				static char *type_subopts[] = { "filesystem",
				    "volume", "snapshot", "all", NULL };

				switch (getsubopt(&optarg, type_subopts,
				    &value)) {
				case 0:
					types |= ZFS_TYPE_FILESYSTEM;
					break;
				case 1:
					types |= ZFS_TYPE_VOLUME;
					break;
				case 2:
					types |= ZFS_TYPE_SNAPSHOT;
					break;
				case 3:
					types = ZFS_TYPE_DATASET;
					break;

				default:
					(void) fprintf(stderr,
					    gettext("invalid type '%s'\n"),
					    value);
					usage(B_FALSE);
				}
			}
			break;

		case '?':
			(void) fprintf(stderr, gettext("invalid option '%c'\n"),
			    optopt);
			usage(B_FALSE);
		}
	}

	argc -= optind;
	argv += optind;

	if (argc < 1) {
		(void) fprintf(stderr, gettext("missing property "
		    "argument\n"));
		usage(B_FALSE);
	}

	fields = argv[0];

	if (zprop_get_list(g_zfs, fields, &cb.cb_proplist, ZFS_TYPE_DATASET)
	    != 0)
		usage(B_FALSE);

	argc--;
	argv++;

	/*
	 * As part of zfs_expand_proplist(), we keep track of the maximum column
	 * width for each property.  For the 'NAME' (and 'SOURCE') columns, we
	 * need to know the maximum name length.  However, the user likely did
	 * not specify 'name' as one of the properties to fetch, so we need to
	 * make sure we always include at least this property for
	 * print_get_headers() to work properly.
	 */
	if (cb.cb_proplist != NULL) {
		fake_name.pl_prop = ZFS_PROP_NAME;
		fake_name.pl_width = strlen(gettext("NAME"));
		fake_name.pl_next = cb.cb_proplist;
		cb.cb_proplist = &fake_name;
	}

	cb.cb_first = B_TRUE;

	/* run for each object */
	ret = zfs_for_each(argc, argv, flags, types, NULL,
	    &cb.cb_proplist, limit, get_callback, &cb);

	if (cb.cb_proplist == &fake_name)
		zprop_free_list(fake_name.pl_next);
	else
		zprop_free_list(cb.cb_proplist);

	return (ret);
}

/*
 * inherit [-rS] <property> <fs|vol> ...
 *
 *	-r	Recurse over all children
 *	-S	Revert to received value, if any
 *
 * For each dataset specified on the command line, inherit the given property
 * from its parent.  Inheriting a property at the pool level will cause it to
 * use the default value.  The '-r' flag will recurse over all children, and is
 * useful for setting a property on a hierarchy-wide basis, regardless of any
 * local modifications for each dataset.
 */

typedef struct inherit_cbdata {
	const char *cb_propname;
	boolean_t cb_received;
} inherit_cbdata_t;

static int
inherit_recurse_cb(zfs_handle_t *zhp, void *data)
{
	inherit_cbdata_t *cb = data;
	zfs_prop_t prop = zfs_name_to_prop(cb->cb_propname);

	/*
	 * If we're doing it recursively, then ignore properties that
	 * are not valid for this type of dataset.
	 */
	if (prop != ZPROP_INVAL &&
	    !zfs_prop_valid_for_type(prop, zfs_get_type(zhp)))
		return (0);

	return (zfs_prop_inherit(zhp, cb->cb_propname, cb->cb_received) != 0);
}

static int
inherit_cb(zfs_handle_t *zhp, void *data)
{
	inherit_cbdata_t *cb = data;

	return (zfs_prop_inherit(zhp, cb->cb_propname, cb->cb_received) != 0);
}

static int
zfs_do_inherit(int argc, char **argv)
{
	int c;
	zfs_prop_t prop;
	inherit_cbdata_t cb = { 0 };
	char *propname;
	int ret = 0;
	int flags = 0;
	boolean_t received = B_FALSE;

	/* check options */
	while ((c = getopt(argc, argv, "rS")) != -1) {
		switch (c) {
		case 'r':
			flags |= ZFS_ITER_RECURSE;
			break;
		case 'S':
			received = B_TRUE;
			break;
		case '?':
		default:
			(void) fprintf(stderr, gettext("invalid option '%c'\n"),
			    optopt);
			usage(B_FALSE);
		}
	}

	argc -= optind;
	argv += optind;

	/* check number of arguments */
	if (argc < 1) {
		(void) fprintf(stderr, gettext("missing property argument\n"));
		usage(B_FALSE);
	}
	if (argc < 2) {
		(void) fprintf(stderr, gettext("missing dataset argument\n"));
		usage(B_FALSE);
	}

	propname = argv[0];
	argc--;
	argv++;

	if ((prop = zfs_name_to_prop(propname)) != ZPROP_INVAL) {
		if (zfs_prop_readonly(prop)) {
			(void) fprintf(stderr, gettext(
			    "%s property is read-only\n"),
			    propname);
			return (1);
		}
		if (!zfs_prop_inheritable(prop) && !received) {
			(void) fprintf(stderr, gettext("'%s' property cannot "
			    "be inherited\n"), propname);
			if (prop == ZFS_PROP_QUOTA ||
			    prop == ZFS_PROP_RESERVATION ||
			    prop == ZFS_PROP_REFQUOTA ||
			    prop == ZFS_PROP_REFRESERVATION)
				(void) fprintf(stderr, gettext("use 'zfs set "
				    "%s=none' to clear\n"), propname);
			return (1);
		}
		if (received && (prop == ZFS_PROP_VOLSIZE ||
		    prop == ZFS_PROP_VERSION)) {
			(void) fprintf(stderr, gettext("'%s' property cannot "
			    "be reverted to a received value\n"), propname);
			return (1);
		}
	} else if (!zfs_prop_user(propname)) {
		(void) fprintf(stderr, gettext("invalid property '%s'\n"),
		    propname);
		usage(B_FALSE);
	}

	cb.cb_propname = propname;
	cb.cb_received = received;

	if (flags & ZFS_ITER_RECURSE) {
		ret = zfs_for_each(argc, argv, flags, ZFS_TYPE_DATASET,
		    NULL, NULL, 0, inherit_recurse_cb, &cb);
	} else {
		ret = zfs_for_each(argc, argv, flags, ZFS_TYPE_DATASET,
		    NULL, NULL, 0, inherit_cb, &cb);
	}

	return (ret);
}

typedef struct upgrade_cbdata {
	uint64_t cb_numupgraded;
	uint64_t cb_numsamegraded;
	uint64_t cb_numfailed;
	uint64_t cb_version;
	boolean_t cb_newer;
	boolean_t cb_foundone;
	char cb_lastfs[ZFS_MAXNAMELEN];
} upgrade_cbdata_t;

static int
same_pool(zfs_handle_t *zhp, const char *name)
{
	int len1 = strcspn(name, "/@");
	const char *zhname = zfs_get_name(zhp);
	int len2 = strcspn(zhname, "/@");

	if (len1 != len2)
		return (B_FALSE);
	return (strncmp(name, zhname, len1) == 0);
}

static int
upgrade_list_callback(zfs_handle_t *zhp, void *data)
{
	upgrade_cbdata_t *cb = data;
	int version = zfs_prop_get_int(zhp, ZFS_PROP_VERSION);

	/* list if it's old/new */
	if ((!cb->cb_newer && version < ZPL_VERSION) ||
	    (cb->cb_newer && version > ZPL_VERSION)) {
		char *str;
		if (cb->cb_newer) {
			str = gettext("The following filesystems are "
			    "formatted using a newer software version and\n"
			    "cannot be accessed on the current system.\n\n");
		} else {
			str = gettext("The following filesystems are "
			    "out of date, and can be upgraded.  After being\n"
			    "upgraded, these filesystems (and any 'zfs send' "
			    "streams generated from\n"
			    "subsequent snapshots) will no longer be "
			    "accessible by older software versions.\n\n");
		}

		if (!cb->cb_foundone) {
			(void) puts(str);
			(void) printf(gettext("VER  FILESYSTEM\n"));
			(void) printf(gettext("---  ------------\n"));
			cb->cb_foundone = B_TRUE;
		}

		(void) printf("%2u   %s\n", version, zfs_get_name(zhp));
	}

	return (0);
}

static int
upgrade_set_callback(zfs_handle_t *zhp, void *data)
{
	upgrade_cbdata_t *cb = data;
	int version = zfs_prop_get_int(zhp, ZFS_PROP_VERSION);
	int needed_spa_version;
	int spa_version;

	if (zfs_spa_version(zhp, &spa_version) < 0)
		return (-1);

	needed_spa_version = zfs_spa_version_map(cb->cb_version);

	if (needed_spa_version < 0)
		return (-1);

	if (spa_version < needed_spa_version) {
		/* can't upgrade */
		(void) printf(gettext("%s: can not be "
		    "upgraded; the pool version needs to first "
		    "be upgraded\nto version %d\n\n"),
		    zfs_get_name(zhp), needed_spa_version);
		cb->cb_numfailed++;
		return (0);
	}

	/* upgrade */
	if (version < cb->cb_version) {
		char verstr[16];
		(void) snprintf(verstr, sizeof (verstr),
		    "%llu", cb->cb_version);
		if (cb->cb_lastfs[0] && !same_pool(zhp, cb->cb_lastfs)) {
			/*
			 * If they did "zfs upgrade -a", then we could
			 * be doing ioctls to different pools.  We need
			 * to log this history once to each pool, and bypass
			 * the normal history logging that happens in main().
			 */
			(void) zpool_log_history(g_zfs, history_str);
			log_history = B_FALSE;
		}
		if (zfs_prop_set(zhp, "version", verstr) == 0)
			cb->cb_numupgraded++;
		else
			cb->cb_numfailed++;
		(void) strcpy(cb->cb_lastfs, zfs_get_name(zhp));
	} else if (version > cb->cb_version) {
		/* can't downgrade */
		(void) printf(gettext("%s: can not be downgraded; "
		    "it is already at version %u\n"),
		    zfs_get_name(zhp), version);
		cb->cb_numfailed++;
	} else {
		cb->cb_numsamegraded++;
	}
	return (0);
}

/*
 * zfs upgrade
 * zfs upgrade -v
 * zfs upgrade [-r] [-V <version>] <-a | filesystem>
 */
static int
zfs_do_upgrade(int argc, char **argv)
{
	boolean_t all = B_FALSE;
	boolean_t showversions = B_FALSE;
	int ret = 0;
	upgrade_cbdata_t cb = { 0 };
	char c;
	int flags = ZFS_ITER_ARGS_CAN_BE_PATHS;

	/* check options */
	while ((c = getopt(argc, argv, "rvV:a")) != -1) {
		switch (c) {
		case 'r':
			flags |= ZFS_ITER_RECURSE;
			break;
		case 'v':
			showversions = B_TRUE;
			break;
		case 'V':
			if (zfs_prop_string_to_index(ZFS_PROP_VERSION,
			    optarg, &cb.cb_version) != 0) {
				(void) fprintf(stderr,
				    gettext("invalid version %s\n"), optarg);
				usage(B_FALSE);
			}
			break;
		case 'a':
			all = B_TRUE;
			break;
		case '?':
		default:
			(void) fprintf(stderr, gettext("invalid option '%c'\n"),
			    optopt);
			usage(B_FALSE);
		}
	}

	argc -= optind;
	argv += optind;

	if ((!all && !argc) && ((flags & ZFS_ITER_RECURSE) | cb.cb_version))
		usage(B_FALSE);
	if (showversions && (flags & ZFS_ITER_RECURSE || all ||
	    cb.cb_version || argc))
		usage(B_FALSE);
	if ((all || argc) && (showversions))
		usage(B_FALSE);
	if (all && argc)
		usage(B_FALSE);

	if (showversions) {
		/* Show info on available versions. */
		(void) printf(gettext("The following filesystem versions are "
		    "supported:\n\n"));
		(void) printf(gettext("VER  DESCRIPTION\n"));
		(void) printf("---  -----------------------------------------"
		    "---------------\n");
		(void) printf(gettext(" 1   Initial ZFS filesystem version\n"));
		(void) printf(gettext(" 2   Enhanced directory entries\n"));
		(void) printf(gettext(" 3   Case insensitive and filesystem "
		    "user identifier (FUID)\n"));
		(void) printf(gettext(" 4   userquota, groupquota "
		    "properties\n"));
		(void) printf(gettext(" 5   System attributes\n"));
		(void) printf(gettext("\nFor more information on a particular "
		    "version, including supported releases,\n"));
		(void) printf("see the ZFS Administration Guide.\n\n");
		ret = 0;
	} else if (argc || all) {
		/* Upgrade filesystems */
		if (cb.cb_version == 0)
			cb.cb_version = ZPL_VERSION;
		ret = zfs_for_each(argc, argv, flags, ZFS_TYPE_FILESYSTEM,
		    NULL, NULL, 0, upgrade_set_callback, &cb);
		(void) printf(gettext("%llu filesystems upgraded\n"),
		    cb.cb_numupgraded);
		if (cb.cb_numsamegraded) {
			(void) printf(gettext("%llu filesystems already at "
			    "this version\n"),
			    cb.cb_numsamegraded);
		}
		if (cb.cb_numfailed != 0)
			ret = 1;
	} else {
		/* List old-version filesytems */
		boolean_t found;
		(void) printf(gettext("This system is currently running "
		    "ZFS filesystem version %llu.\n\n"), ZPL_VERSION);

		flags |= ZFS_ITER_RECURSE;
		ret = zfs_for_each(0, NULL, flags, ZFS_TYPE_FILESYSTEM,
		    NULL, NULL, 0, upgrade_list_callback, &cb);

		found = cb.cb_foundone;
		cb.cb_foundone = B_FALSE;
		cb.cb_newer = B_TRUE;

		ret = zfs_for_each(0, NULL, flags, ZFS_TYPE_FILESYSTEM,
		    NULL, NULL, 0, upgrade_list_callback, &cb);

		if (!cb.cb_foundone && !found) {
			(void) printf(gettext("All filesystems are "
			    "formatted with the current version.\n"));
		}
	}

	return (ret);
}

/*
 * zfs userspace [-Hinp] [-o field[,...]] [-s field [-s field]...]
 *               [-S field [-S field]...] [-t type[,...]] filesystem | snapshot
 * zfs groupspace [-Hinp] [-o field[,...]] [-s field [-s field]...]
 *                [-S field [-S field]...] [-t type[,...]] filesystem | snapshot
 *
 *	-H      Scripted mode; elide headers and separate columns by tabs.
 *	-i	Translate SID to POSIX ID.
 *	-n	Print numeric ID instead of user/group name.
 *	-o      Control which fields to display.
 *	-p	Use exact (parsable) numeric output.
 *	-s      Specify sort columns, descending order.
 *	-S      Specify sort columns, ascending order.
 *	-t      Control which object types to display.
 *
 *	Displays space consumed by, and quotas on, each user in the specified
 *	filesystem or snapshot.
 */

/* us_field_types, us_field_hdr and us_field_names should be kept in sync */
enum us_field_types {
	USFIELD_TYPE,
	USFIELD_NAME,
	USFIELD_USED,
	USFIELD_QUOTA
};
static char *us_field_hdr[] = { "TYPE", "NAME", "USED", "QUOTA" };
static char *us_field_names[] = { "type", "name", "used", "quota" };
#define	USFIELD_LAST	(sizeof (us_field_names) / sizeof (char *))

#define	USTYPE_PSX_GRP	(1 << 0)
#define	USTYPE_PSX_USR	(1 << 1)
#define	USTYPE_SMB_GRP	(1 << 2)
#define	USTYPE_SMB_USR	(1 << 3)
#define	USTYPE_ALL	\
	(USTYPE_PSX_GRP | USTYPE_PSX_USR | USTYPE_SMB_GRP | USTYPE_SMB_USR)

static int us_type_bits[] = {
	USTYPE_PSX_GRP,
	USTYPE_PSX_USR,
	USTYPE_SMB_GRP,
	USTYPE_SMB_USR,
	USTYPE_ALL
};
static char *us_type_names[] = { "posixgroup", "posxiuser", "smbgroup",
	"smbuser", "all" };

typedef struct us_node {
	nvlist_t	*usn_nvl;
	uu_avl_node_t	usn_avlnode;
	uu_list_node_t	usn_listnode;
} us_node_t;

typedef struct us_cbdata {
	nvlist_t	**cb_nvlp;
	uu_avl_pool_t	*cb_avl_pool;
	uu_avl_t	*cb_avl;
	boolean_t	cb_numname;
	boolean_t	cb_nicenum;
	boolean_t	cb_sid2posix;
	zfs_userquota_prop_t cb_prop;
	zfs_sort_column_t *cb_sortcol;
	size_t		cb_width[USFIELD_LAST];
} us_cbdata_t;

static boolean_t us_populated = B_FALSE;

typedef struct {
	zfs_sort_column_t *si_sortcol;
	boolean_t	si_numname;
} us_sort_info_t;

static int
us_field_index(char *field)
{
	int i;

	for (i = 0; i < USFIELD_LAST; i++) {
		if (strcmp(field, us_field_names[i]) == 0)
			return (i);
	}

	return (-1);
}

static int
us_compare(const void *larg, const void *rarg, void *unused)
{
	const us_node_t *l = larg;
	const us_node_t *r = rarg;
	us_sort_info_t *si = (us_sort_info_t *)unused;
	zfs_sort_column_t *sortcol = si->si_sortcol;
	boolean_t numname = si->si_numname;
	nvlist_t *lnvl = l->usn_nvl;
	nvlist_t *rnvl = r->usn_nvl;
	int rc = 0;
	boolean_t lvb, rvb;

	for (; sortcol != NULL; sortcol = sortcol->sc_next) {
		char *lvstr = "";
		char *rvstr = "";
		uint32_t lv32 = 0;
		uint32_t rv32 = 0;
		uint64_t lv64 = 0;
		uint64_t rv64 = 0;
		zfs_prop_t prop = sortcol->sc_prop;
		const char *propname = NULL;
		boolean_t reverse = sortcol->sc_reverse;

		switch (prop) {
		case ZFS_PROP_TYPE:
			propname = "type";
			(void) nvlist_lookup_uint32(lnvl, propname, &lv32);
			(void) nvlist_lookup_uint32(rnvl, propname, &rv32);
			if (rv32 != lv32)
				rc = (rv32 < lv32) ? 1 : -1;
			break;
		case ZFS_PROP_NAME:
			propname = "name";
			if (numname) {
				(void) nvlist_lookup_uint64(lnvl, propname,
				    &lv64);
				(void) nvlist_lookup_uint64(rnvl, propname,
				    &rv64);
				if (rv64 != lv64)
					rc = (rv64 < lv64) ? 1 : -1;
			} else {
				(void) nvlist_lookup_string(lnvl, propname,
				    &lvstr);
				(void) nvlist_lookup_string(rnvl, propname,
				    &rvstr);
				rc = strcmp(lvstr, rvstr);
			}
			break;
		case ZFS_PROP_USED:
		case ZFS_PROP_QUOTA:
			if (!us_populated)
				break;
			if (prop == ZFS_PROP_USED)
				propname = "used";
			else
				propname = "quota";
			(void) nvlist_lookup_uint64(lnvl, propname, &lv64);
			(void) nvlist_lookup_uint64(rnvl, propname, &rv64);
			if (rv64 != lv64)
				rc = (rv64 < lv64) ? 1 : -1;
			break;
		}

		if (rc != 0) {
			if (rc < 0)
				return (reverse ? 1 : -1);
			else
				return (reverse ? -1 : 1);
		}
	}

	/*
	 * If entries still seem to be the same, check if they are of the same
	 * type (smbentity is added only if we are doing SID to POSIX ID
	 * translation where we can have duplicate type/name combinations).
	 */
	if (nvlist_lookup_boolean_value(lnvl, "smbentity", &lvb) == 0 &&
	    nvlist_lookup_boolean_value(rnvl, "smbentity", &rvb) == 0 &&
	    lvb != rvb)
		return (lvb < rvb ? -1 : 1);

	return (0);
}

static inline const char *
us_type2str(unsigned field_type)
{
	switch (field_type) {
	case USTYPE_PSX_USR:
		return ("POSIX User");
	case USTYPE_PSX_GRP:
		return ("POSIX Group");
	case USTYPE_SMB_USR:
		return ("SMB User");
	case USTYPE_SMB_GRP:
		return ("SMB Group");
	default:
		return ("Undefined");
	}
}

static int
userspace_cb(void *arg, const char *domain, uid_t rid, uint64_t space)
{
	us_cbdata_t *cb = (us_cbdata_t *)arg;
	zfs_userquota_prop_t prop = cb->cb_prop;
	char *name = NULL;
	char *propname;
	char sizebuf[32];
	us_node_t *node;
	uu_avl_pool_t *avl_pool = cb->cb_avl_pool;
	uu_avl_t *avl = cb->cb_avl;
	uu_avl_index_t idx;
	nvlist_t *props;
	us_node_t *n;
	zfs_sort_column_t *sortcol = cb->cb_sortcol;
	unsigned type;
	const char *typestr;
	size_t namelen;
	size_t typelen;
	size_t sizelen;
	int typeidx, nameidx, sizeidx;
	us_sort_info_t sortinfo = { sortcol, cb->cb_numname };
	boolean_t smbentity = B_FALSE;

	if (nvlist_alloc(&props, NV_UNIQUE_NAME, 0) != 0)
		nomem();
	node = safe_malloc(sizeof (us_node_t));
	uu_avl_node_init(node, &node->usn_avlnode, avl_pool);
	node->usn_nvl = props;

	if (domain != NULL && domain[0] != '\0') {
		/* SMB */
		char sid[ZFS_MAXNAMELEN + 32];
		uid_t id;
		uint64_t classes;
		int err;
		directory_error_t e;

		smbentity = B_TRUE;

		(void) snprintf(sid, sizeof (sid), "%s-%u", domain, rid);

		if (prop == ZFS_PROP_GROUPUSED || prop == ZFS_PROP_GROUPQUOTA) {
			type = USTYPE_SMB_GRP;
			err = sid_to_id(sid, B_FALSE, &id);
		} else {
			type = USTYPE_SMB_USR;
			err = sid_to_id(sid, B_TRUE, &id);
		}

		if (err == 0) {
			rid = id;
			if (!cb->cb_sid2posix) {
				e = directory_name_from_sid(NULL, sid, &name,
				    &classes);
				if (e != NULL)
					directory_error_free(e);
				if (name == NULL)
					name = sid;
			}
		}
	}

	if (cb->cb_sid2posix || domain == NULL || domain[0] == '\0') {
		/* POSIX or -i */
		if (prop == ZFS_PROP_GROUPUSED || prop == ZFS_PROP_GROUPQUOTA) {
			type = USTYPE_PSX_GRP;
			if (!cb->cb_numname) {
				struct group *g;

				if ((g = getgrgid(rid)) != NULL)
					name = g->gr_name;
			}
		} else {
			type = USTYPE_PSX_USR;
			if (!cb->cb_numname) {
				struct passwd *p;

				if ((p = getpwuid(rid)) != NULL)
					name = p->pw_name;
			}
		}
	}

	/*
	 * Make sure that the type/name combination is unique when doing
	 * SID to POSIX ID translation (hence changing the type from SMB to
	 * POSIX).
	 */
	if (cb->cb_sid2posix &&
	    nvlist_add_boolean_value(props, "smbentity", smbentity) != 0)
		nomem();

	/* Calculate/update width of TYPE field */
	typestr = us_type2str(type);
	typelen = strlen(gettext(typestr));
	typeidx = us_field_index("type");
	if (typelen > cb->cb_width[typeidx])
		cb->cb_width[typeidx] = typelen;
	if (nvlist_add_uint32(props, "type", type) != 0)
		nomem();

	/* Calculate/update width of NAME field */
	if ((cb->cb_numname && cb->cb_sid2posix) || name == NULL) {
		if (nvlist_add_uint64(props, "name", rid) != 0)
			nomem();
		namelen = snprintf(NULL, 0, "%u", rid);
	} else {
		if (nvlist_add_string(props, "name", name) != 0)
			nomem();
		namelen = strlen(name);
	}
	nameidx = us_field_index("name");
	if (namelen > cb->cb_width[nameidx])
		cb->cb_width[nameidx] = namelen;

	/*
	 * Check if this type/name combination is in the list and update it;
	 * otherwise add new node to the list.
	 */
	if ((n = uu_avl_find(avl, node, &sortinfo, &idx)) == NULL) {
		uu_avl_insert(avl, node, idx);
	} else {
		nvlist_free(props);
		free(node);
		node = n;
		props = node->usn_nvl;
	}

	/* Calculate/update width of USED/QUOTA fields */
	if (cb->cb_nicenum)
		zfs_nicenum(space, sizebuf, sizeof (sizebuf));
	else
		(void) snprintf(sizebuf, sizeof (sizebuf), "%llu", space);
	sizelen = strlen(sizebuf);
	if (prop == ZFS_PROP_USERUSED || prop == ZFS_PROP_GROUPUSED) {
		propname = "used";
		if (!nvlist_exists(props, "quota"))
			(void) nvlist_add_uint64(props, "quota", 0);
	} else {
		propname = "quota";
		if (!nvlist_exists(props, "used"))
			(void) nvlist_add_uint64(props, "used", 0);
	}
	sizeidx = us_field_index(propname);
	if (sizelen > cb->cb_width[sizeidx])
		cb->cb_width[sizeidx] = sizelen;

	if (nvlist_add_uint64(props, propname, space) != 0)
		nomem();

	return (0);
}

static void
print_us_node(boolean_t scripted, boolean_t parsable, int *fields, int types,
    size_t *width, us_node_t *node)
{
	nvlist_t *nvl = node->usn_nvl;
	char valstr[ZFS_MAXNAMELEN];
	boolean_t first = B_TRUE;
	int cfield = 0;
	int field;
	uint32_t ustype;

	/* Check type */
	(void) nvlist_lookup_uint32(nvl, "type", &ustype);
	if (!(ustype & types))
		return;

	while ((field = fields[cfield]) != USFIELD_LAST) {
		nvpair_t *nvp = NULL;
		data_type_t type;
		uint32_t val32;
		uint64_t val64;
		char *strval = NULL;

		while ((nvp = nvlist_next_nvpair(nvl, nvp)) != NULL) {
			if (strcmp(nvpair_name(nvp),
			    us_field_names[field]) == 0)
				break;
		}

		type = nvpair_type(nvp);
		switch (type) {
		case DATA_TYPE_UINT32:
			(void) nvpair_value_uint32(nvp, &val32);
			break;
		case DATA_TYPE_UINT64:
			(void) nvpair_value_uint64(nvp, &val64);
			break;
		case DATA_TYPE_STRING:
			(void) nvpair_value_string(nvp, &strval);
			break;
		default:
			(void) fprintf(stderr, "invalid data type\n");
		}

		switch (field) {
		case USFIELD_TYPE:
			strval = (char *)us_type2str(val32);
			break;
		case USFIELD_NAME:
			if (type == DATA_TYPE_UINT64) {
				(void) sprintf(valstr, "%llu", val64);
				strval = valstr;
			}
			break;
		case USFIELD_USED:
		case USFIELD_QUOTA:
			if (type == DATA_TYPE_UINT64) {
				if (parsable) {
					(void) sprintf(valstr, "%llu", val64);
				} else {
					zfs_nicenum(val64, valstr,
					    sizeof (valstr));
				}
				if (field == USFIELD_QUOTA &&
				    strcmp(valstr, "0") == 0)
					strval = "none";
				else
					strval = valstr;
			}
			break;
		}

		if (!first) {
			if (scripted)
				(void) printf("\t");
			else
				(void) printf("  ");
		}
		if (scripted)
			(void) printf("%s", strval);
		else if (field == USFIELD_TYPE || field == USFIELD_NAME)
			(void) printf("%-*s", width[field], strval);
		else
			(void) printf("%*s", width[field], strval);

		first = B_FALSE;
		cfield++;
	}

	(void) printf("\n");
}

static void
print_us(boolean_t scripted, boolean_t parsable, int *fields, int types,
    size_t *width, boolean_t rmnode, uu_avl_t *avl)
{
	us_node_t *node;
	const char *col;
	int cfield = 0;
	int field;

	if (!scripted) {
		boolean_t first = B_TRUE;

		while ((field = fields[cfield]) != USFIELD_LAST) {
			col = gettext(us_field_hdr[field]);
			if (field == USFIELD_TYPE || field == USFIELD_NAME) {
				(void) printf(first ? "%-*s" : "  %-*s",
				    width[field], col);
			} else {
				(void) printf(first ? "%*s" : "  %*s",
				    width[field], col);
			}
			first = B_FALSE;
			cfield++;
		}
		(void) printf("\n");
	}

	for (node = uu_avl_first(avl); node; node = uu_avl_next(avl, node)) {
		print_us_node(scripted, parsable, fields, types, width, node);
		if (rmnode)
			nvlist_free(node->usn_nvl);
	}
}

static int
zfs_do_userspace(int argc, char **argv)
{
	zfs_handle_t *zhp;
	zfs_userquota_prop_t p;
	uu_avl_pool_t *avl_pool;
	uu_avl_t *avl_tree;
	uu_avl_walk_t *walk;
	char *delim;
	char deffields[] = "type,name,used,quota";
	char *ofield = NULL;
	char *tfield = NULL;
	int cfield = 0;
	int fields[256];
	int i;
	boolean_t scripted = B_FALSE;
	boolean_t prtnum = B_FALSE;
	boolean_t parsable = B_FALSE;
	boolean_t sid2posix = B_FALSE;
	int ret = 0;
	int c;
	zfs_sort_column_t *sortcol = NULL;
	int types = USTYPE_PSX_USR | USTYPE_SMB_USR;
	us_cbdata_t cb;
	us_node_t *node;
	us_node_t *rmnode;
	uu_list_pool_t *listpool;
	uu_list_t *list;
	uu_avl_index_t idx = 0;
	uu_list_index_t idx2 = 0;

	if (argc < 2)
		usage(B_FALSE);

	if (strcmp(argv[0], "groupspace") == 0)
		/* Toggle default group types */
		types = USTYPE_PSX_GRP | USTYPE_SMB_GRP;

	while ((c = getopt(argc, argv, "nHpo:s:S:t:i")) != -1) {
		switch (c) {
		case 'n':
			prtnum = B_TRUE;
			break;
		case 'H':
			scripted = B_TRUE;
			break;
		case 'p':
			parsable = B_TRUE;
			break;
		case 'o':
			ofield = optarg;
			break;
		case 's':
		case 'S':
			if (zfs_add_sort_column(&sortcol, optarg,
			    c == 's' ? B_FALSE : B_TRUE) != 0) {
				(void) fprintf(stderr,
				    gettext("invalid field '%s'\n"), optarg);
				usage(B_FALSE);
			}
			break;
		case 't':
			tfield = optarg;
			break;
		case 'i':
			sid2posix = B_TRUE;
			break;
		case ':':
			(void) fprintf(stderr, gettext("missing argument for "
			    "'%c' option\n"), optopt);
			usage(B_FALSE);
			break;
		case '?':
			(void) fprintf(stderr, gettext("invalid option '%c'\n"),
			    optopt);
			usage(B_FALSE);
		}
	}

	argc -= optind;
	argv += optind;

	if (argc < 1) {
		(void) fprintf(stderr, gettext("missing dataset name\n"));
		usage(B_FALSE);
	}
	if (argc > 1) {
		(void) fprintf(stderr, gettext("too many arguments\n"));
		usage(B_FALSE);
	}

	/* Use default output fields if not specified using -o */
	if (ofield == NULL)
		ofield = deffields;
	do {
		if ((delim = strchr(ofield, ',')) != NULL)
			*delim = '\0';
		if ((fields[cfield++] = us_field_index(ofield)) == -1) {
			(void) fprintf(stderr, gettext("invalid type '%s' "
			    "for -o option\n"), ofield);
			return (-1);
		}
		if (delim != NULL)
			ofield = delim + 1;
	} while (delim != NULL);
	fields[cfield] = USFIELD_LAST;

	/* Override output types (-t option) */
	if (tfield != NULL) {
		types = 0;

		do {
			boolean_t found = B_FALSE;

			if ((delim = strchr(tfield, ',')) != NULL)
				*delim = '\0';
			for (i = 0; i < sizeof (us_type_bits) / sizeof (int);
			    i++) {
				if (strcmp(tfield, us_type_names[i]) == 0) {
					found = B_TRUE;
					types |= us_type_bits[i];
					break;
				}
			}
			if (!found) {
				(void) fprintf(stderr, gettext("invalid type "
				    "'%s' for -t option\n"), tfield);
				return (-1);
			}
			if (delim != NULL)
				tfield = delim + 1;
		} while (delim != NULL);
	}

	if ((zhp = zfs_open(g_zfs, argv[0], ZFS_TYPE_DATASET)) == NULL)
		return (1);

	if ((avl_pool = uu_avl_pool_create("us_avl_pool", sizeof (us_node_t),
	    offsetof(us_node_t, usn_avlnode), us_compare, UU_DEFAULT)) == NULL)
		nomem();
	if ((avl_tree = uu_avl_create(avl_pool, NULL, UU_DEFAULT)) == NULL)
		nomem();

	/* Always add default sorting columns */
	(void) zfs_add_sort_column(&sortcol, "type", B_FALSE);
	(void) zfs_add_sort_column(&sortcol, "name", B_FALSE);

	cb.cb_sortcol = sortcol;
	cb.cb_numname = prtnum;
	cb.cb_nicenum = !parsable;
	cb.cb_avl_pool = avl_pool;
	cb.cb_avl = avl_tree;
	cb.cb_sid2posix = sid2posix;

	for (i = 0; i < USFIELD_LAST; i++)
		cb.cb_width[i] = strlen(gettext(us_field_hdr[i]));

	for (p = 0; p < ZFS_NUM_USERQUOTA_PROPS; p++) {
		if (((p == ZFS_PROP_USERUSED || p == ZFS_PROP_USERQUOTA) &&
		    !(types & (USTYPE_PSX_USR | USTYPE_SMB_USR))) ||
		    ((p == ZFS_PROP_GROUPUSED || p == ZFS_PROP_GROUPQUOTA) &&
		    !(types & (USTYPE_PSX_GRP | USTYPE_SMB_GRP))))
			continue;
		cb.cb_prop = p;
		if ((ret = zfs_userspace(zhp, p, userspace_cb, &cb)) != 0)
			return (ret);
	}

	/* Sort the list */
	if ((node = uu_avl_first(avl_tree)) == NULL)
		return (0);

	us_populated = B_TRUE;

	listpool = uu_list_pool_create("tmplist", sizeof (us_node_t),
	    offsetof(us_node_t, usn_listnode), NULL, UU_DEFAULT);
	list = uu_list_create(listpool, NULL, UU_DEFAULT);
	uu_list_node_init(node, &node->usn_listnode, listpool);

	while (node != NULL) {
		rmnode = node;
		node = uu_avl_next(avl_tree, node);
		uu_avl_remove(avl_tree, rmnode);
		if (uu_list_find(list, rmnode, NULL, &idx2) == NULL)
			uu_list_insert(list, rmnode, idx2);
	}

	for (node = uu_list_first(list); node != NULL;
	    node = uu_list_next(list, node)) {
		us_sort_info_t sortinfo = { sortcol, cb.cb_numname };

		if (uu_avl_find(avl_tree, node, &sortinfo, &idx) == NULL)
			uu_avl_insert(avl_tree, node, idx);
	}

	uu_list_destroy(list);
	uu_list_pool_destroy(listpool);

	/* Print and free node nvlist memory */
	print_us(scripted, parsable, fields, types, cb.cb_width, B_TRUE,
	    cb.cb_avl);

	zfs_free_sort_columns(sortcol);

	/* Clean up the AVL tree */
	if ((walk = uu_avl_walk_start(cb.cb_avl, UU_WALK_ROBUST)) == NULL)
		nomem();

	while ((node = uu_avl_walk_next(walk)) != NULL) {
		uu_avl_remove(cb.cb_avl, node);
		free(node);
	}

	uu_avl_walk_end(walk);
	uu_avl_destroy(avl_tree);
	uu_avl_pool_destroy(avl_pool);

	return (ret);
}

/*
<<<<<<< HEAD
 * list [-r][-p][-d max] [-H] [-o property[,property]...] [-t type[,type]...]
 *      [-s property [-s property]...] [-S property [-S property]...]
 *      <dataset> ...
 *
 *	-r	Recurse over all children
 *	-p	Display values in parsable (literal) format.
=======
 * list [-Hp][-r|-d max] [-o property[,...]] [-s property] ... [-S property] ...
 *      [-t type[,...]] [filesystem|volume|snapshot] ...
 *
 *	-H	Scripted mode; elide headers and separate columns by tabs.
 *	-p	Display values in parsable (literal) format.
 *	-r	Recurse over all children.
>>>>>>> 97adda44
 *	-d	Limit recursion by depth.
 *	-o	Control which fields to display.
 *	-s	Specify sort columns, descending order.
 *	-S	Specify sort columns, ascending order.
 *	-t	Control which object types to display.
 *
 * When given no arguments, list all filesystems in the system.
 * Otherwise, list the specified datasets, optionally recursing down them if
 * '-r' is specified.
 */
typedef struct list_cbdata {
	boolean_t	cb_first;
	boolean_t	cb_literal;
	boolean_t	cb_scripted;
	boolean_t	cb_literal;
	zprop_list_t	*cb_proplist;
} list_cbdata_t;

/*
 * Given a list of columns to display, output appropriate headers for each one.
 */
static void
print_header(list_cbdata_t *cb)
{
	zprop_list_t *pl = cb->cb_proplist;
	char headerbuf[ZFS_MAXPROPLEN];
	const char *header;
	int i;
	boolean_t first = B_TRUE;
	boolean_t right_justify;

	for (; pl != NULL; pl = pl->pl_next) {
		if (!first) {
			(void) printf("  ");
		} else {
			first = B_FALSE;
		}

		right_justify = B_FALSE;
		if (pl->pl_prop != ZPROP_INVAL) {
			header = zfs_prop_column_name(pl->pl_prop);
			right_justify = zfs_prop_align_right(pl->pl_prop);
		} else {
			for (i = 0; pl->pl_user_prop[i] != '\0'; i++)
				headerbuf[i] = toupper(pl->pl_user_prop[i]);
			headerbuf[i] = '\0';
			header = headerbuf;
		}

		if (pl->pl_next == NULL && !right_justify)
			(void) printf("%s", header);
		else if (right_justify)
			(void) printf("%*s", pl->pl_width, header);
		else
			(void) printf("%-*s", pl->pl_width, header);
	}

	(void) printf("\n");
}

/*
 * Given a dataset and a list of fields, print out all the properties according
 * to the described layout.
 */
static void
<<<<<<< HEAD
print_dataset(zfs_handle_t *zhp, zprop_list_t *pl, boolean_t scripted,
    boolean_t literal)
=======
print_dataset(zfs_handle_t *zhp, list_cbdata_t *cb)
>>>>>>> 97adda44
{
	zprop_list_t *pl = cb->cb_proplist;
	boolean_t first = B_TRUE;
	char property[ZFS_MAXPROPLEN];
	nvlist_t *userprops = zfs_get_user_props(zhp);
	nvlist_t *propval;
	char *propstr;
	boolean_t right_justify;

	for (; pl != NULL; pl = pl->pl_next) {
		if (!first) {
			if (cb->cb_scripted)
				(void) printf("\t");
			else
				(void) printf("  ");
		} else {
			first = B_FALSE;
		}

		if (pl->pl_prop != ZPROP_INVAL) {
			if (zfs_prop_get(zhp, pl->pl_prop, property,
<<<<<<< HEAD
			    sizeof (property), NULL, NULL, 0, literal) != 0)
=======
			    sizeof (property), NULL, NULL, 0,
			    cb->cb_literal) != 0)
>>>>>>> 97adda44
				propstr = "-";
			else
				propstr = property;
			right_justify = zfs_prop_align_right(pl->pl_prop);
		} else if (zfs_prop_userquota(pl->pl_user_prop)) {
			if (zfs_prop_get_userquota(zhp, pl->pl_user_prop,
<<<<<<< HEAD
			    property, sizeof (property), literal) != 0)
=======
			    property, sizeof (property), cb->cb_literal) != 0)
>>>>>>> 97adda44
				propstr = "-";
			else
				propstr = property;
			right_justify = B_TRUE;
		} else if (zfs_prop_written(pl->pl_user_prop)) {
			if (zfs_prop_get_written(zhp, pl->pl_user_prop,
			    property, sizeof (property), cb->cb_literal) != 0)
				propstr = "-";
			else
				propstr = property;
			right_justify = B_TRUE;
		} else {
			if (nvlist_lookup_nvlist(userprops,
			    pl->pl_user_prop, &propval) != 0)
				propstr = "-";
			else
				verify(nvlist_lookup_string(propval,
				    ZPROP_VALUE, &propstr) == 0);
			right_justify = B_FALSE;
		}

		/*
		 * If this is being called in scripted mode, or if this is the
		 * last column and it is left-justified, don't include a width
		 * format specifier.
		 */
		if (cb->cb_scripted || (pl->pl_next == NULL && !right_justify))
			(void) printf("%s", propstr);
		else if (right_justify)
			(void) printf("%*s", pl->pl_width, propstr);
		else
			(void) printf("%-*s", pl->pl_width, propstr);
	}

	(void) printf("\n");
}

/*
 * Generic callback function to list a dataset or snapshot.
 */
static int
list_callback(zfs_handle_t *zhp, void *data)
{
	list_cbdata_t *cbp = data;

	if (cbp->cb_first) {
		if (!cbp->cb_scripted)
			print_header(cbp);
		cbp->cb_first = B_FALSE;
	}

<<<<<<< HEAD
	print_dataset(zhp, cbp->cb_proplist, cbp->cb_scripted, cbp->cb_literal);
=======
	print_dataset(zhp, cbp);
>>>>>>> 97adda44

	return (0);
}

static int
zfs_do_list(int argc, char **argv)
{
	int c;
	static char default_fields[] =
	    "name,used,available,referenced,mountpoint";
	int types = ZFS_TYPE_DATASET;
	boolean_t types_specified = B_FALSE;
	char *fields = NULL;
	zprop_list_t *pl;
	list_cbdata_t cb = { 0 };
	char *value;
	int limit = 0;
	int ret = 0;
	zfs_sort_column_t *sortcol = NULL;
	int flags = ZFS_ITER_PROP_LISTSNAPS | ZFS_ITER_ARGS_CAN_BE_PATHS;

	/* check options */
<<<<<<< HEAD
	while ((c = getopt(argc, argv, ":pd:o:rt:Hs:S:")) != -1) {
=======
	while ((c = getopt(argc, argv, "HS:d:o:prs:t:")) != -1) {
>>>>>>> 97adda44
		switch (c) {
		case 'p':
			cb.cb_literal = B_TRUE;
			break;
		case 'o':
			fields = optarg;
			break;
		case 'p':
			cb.cb_literal = B_TRUE;
			flags |= ZFS_ITER_LITERAL_PROPS;
			break;
		case 'd':
			limit = parse_depth(optarg, &flags);
			break;
		case 'r':
			flags |= ZFS_ITER_RECURSE;
			break;
		case 'H':
			cb.cb_scripted = B_TRUE;
			break;
		case 's':
			if (zfs_add_sort_column(&sortcol, optarg,
			    B_FALSE) != 0) {
				(void) fprintf(stderr,
				    gettext("invalid property '%s'\n"), optarg);
				usage(B_FALSE);
			}
			break;
		case 'S':
			if (zfs_add_sort_column(&sortcol, optarg,
			    B_TRUE) != 0) {
				(void) fprintf(stderr,
				    gettext("invalid property '%s'\n"), optarg);
				usage(B_FALSE);
			}
			break;
		case 't':
			types = 0;
			types_specified = B_TRUE;
			flags &= ~ZFS_ITER_PROP_LISTSNAPS;
			while (*optarg != '\0') {
				static char *type_subopts[] = { "filesystem",
				    "volume", "snapshot", "all", NULL };

				switch (getsubopt(&optarg, type_subopts,
				    &value)) {
				case 0:
					types |= ZFS_TYPE_FILESYSTEM;
					break;
				case 1:
					types |= ZFS_TYPE_VOLUME;
					break;
				case 2:
					types |= ZFS_TYPE_SNAPSHOT;
					break;
				case 3:
					types = ZFS_TYPE_DATASET;
					break;

				default:
					(void) fprintf(stderr,
					    gettext("invalid type '%s'\n"),
					    value);
					usage(B_FALSE);
				}
			}
			break;
		case ':':
			(void) fprintf(stderr, gettext("missing argument for "
			    "'%c' option\n"), optopt);
			usage(B_FALSE);
			break;
		case '?':
			(void) fprintf(stderr, gettext("invalid option '%c'\n"),
			    optopt);
			usage(B_FALSE);
		}
	}

	argc -= optind;
	argv += optind;

	if (fields == NULL)
		fields = default_fields;

	/*
	 * If "-o space" and no types were specified, don't display snapshots.
	 */
	if (strcmp(fields, "space") == 0 && types_specified == B_FALSE)
		types &= ~ZFS_TYPE_SNAPSHOT;

	/*
	 * If the user specifies '-o all', the zprop_get_list() doesn't
	 * normally include the name of the dataset.  For 'zfs list', we always
	 * want this property to be first.
	 */
	if (zprop_get_list(g_zfs, fields, &cb.cb_proplist, ZFS_TYPE_DATASET)
	    != 0)
		usage(B_FALSE);

<<<<<<< HEAD
	/*
	 * The default set of properties contains only properties which can be
	 * retrieved from the set of cached properties.  If any user-specfied
	 * properties cannot be retrieved from that set, unset the cachedprops
	 * flags on the ZFS handle.
	 */
	libzfs_set_cachedprops(g_zfs, B_TRUE);
	for (pl = cb.cb_proplist; pl != NULL; pl = pl->pl_next) {
		if (zfs_prop_cacheable(pl->pl_prop))
			libzfs_set_cachedprops(g_zfs, B_FALSE);
	}

	cb.cb_scripted = scripted;
=======
>>>>>>> 97adda44
	cb.cb_first = B_TRUE;

	ret = zfs_for_each(argc, argv, flags, types, sortcol, &cb.cb_proplist,
	    limit, list_callback, &cb);

	zprop_free_list(cb.cb_proplist);
	zfs_free_sort_columns(sortcol);

	if (ret == 0 && cb.cb_first && !cb.cb_scripted)
		(void) printf(gettext("no datasets available\n"));

	return (ret);
}

/*
 * zfs rename [-f] <fs | snap | vol> <fs | snap | vol>
 * zfs rename [-f] -p <fs | vol> <fs | vol>
 * zfs rename -r <snap> <snap>
 *
 * Renames the given dataset to another of the same type.
 *
 * The '-p' flag creates all the non-existing ancestors of the target first.
 */
/* ARGSUSED */
static int
zfs_do_rename(int argc, char **argv)
{
	zfs_handle_t *zhp;
	int c;
	int ret = 0;
	boolean_t recurse = B_FALSE;
	boolean_t parents = B_FALSE;
	boolean_t force_unmount = B_FALSE;

	/* check options */
	while ((c = getopt(argc, argv, "prf")) != -1) {
		switch (c) {
		case 'p':
			parents = B_TRUE;
			break;
		case 'r':
			recurse = B_TRUE;
			break;
		case 'f':
			force_unmount = B_TRUE;
			break;
		case '?':
		default:
			(void) fprintf(stderr, gettext("invalid option '%c'\n"),
			    optopt);
			usage(B_FALSE);
		}
	}

	argc -= optind;
	argv += optind;

	/* check number of arguments */
	if (argc < 1) {
		(void) fprintf(stderr, gettext("missing source dataset "
		    "argument\n"));
		usage(B_FALSE);
	}
	if (argc < 2) {
		(void) fprintf(stderr, gettext("missing target dataset "
		    "argument\n"));
		usage(B_FALSE);
	}
	if (argc > 2) {
		(void) fprintf(stderr, gettext("too many arguments\n"));
		usage(B_FALSE);
	}

	if (recurse && parents) {
		(void) fprintf(stderr, gettext("-p and -r options are mutually "
		    "exclusive\n"));
		usage(B_FALSE);
	}

	if (recurse && strchr(argv[0], '@') == 0) {
		(void) fprintf(stderr, gettext("source dataset for recursive "
		    "rename must be a snapshot\n"));
		usage(B_FALSE);
	}

	if ((zhp = zfs_open(g_zfs, argv[0], parents ? ZFS_TYPE_FILESYSTEM |
	    ZFS_TYPE_VOLUME : ZFS_TYPE_DATASET)) == NULL)
		return (1);

	/* If we were asked and the name looks good, try to create ancestors. */
	if (parents && zfs_name_valid(argv[1], zfs_get_type(zhp)) &&
	    zfs_create_ancestors(g_zfs, argv[1]) != 0) {
		zfs_close(zhp);
		return (1);
	}

	ret = (zfs_rename(zhp, argv[1], recurse, force_unmount) != 0);

	zfs_close(zhp);
	return (ret);
}

/*
 * zfs promote <fs>
 *
 * Promotes the given clone fs to be the parent
 */
/* ARGSUSED */
static int
zfs_do_promote(int argc, char **argv)
{
	zfs_handle_t *zhp;
	int ret = 0;

	/* check options */
	if (argc > 1 && argv[1][0] == '-') {
		(void) fprintf(stderr, gettext("invalid option '%c'\n"),
		    argv[1][1]);
		usage(B_FALSE);
	}

	/* check number of arguments */
	if (argc < 2) {
		(void) fprintf(stderr, gettext("missing clone filesystem"
		    " argument\n"));
		usage(B_FALSE);
	}
	if (argc > 2) {
		(void) fprintf(stderr, gettext("too many arguments\n"));
		usage(B_FALSE);
	}

	zhp = zfs_open(g_zfs, argv[1], ZFS_TYPE_FILESYSTEM | ZFS_TYPE_VOLUME);
	if (zhp == NULL)
		return (1);

	ret = (zfs_promote(zhp) != 0);


	zfs_close(zhp);
	return (ret);
}

/*
 * zfs rollback [-rRf] <snapshot>
 *
 *	-r	Delete any intervening snapshots before doing rollback
 *	-R	Delete any snapshots and their clones
 *	-f	ignored for backwards compatability
 *
 * Given a filesystem, rollback to a specific snapshot, discarding any changes
 * since then and making it the active dataset.  If more recent snapshots exist,
 * the command will complain unless the '-r' flag is given.
 */
typedef struct rollback_cbdata {
	uint64_t	cb_create;
	boolean_t	cb_first;
	int		cb_doclones;
	char		*cb_target;
	int		cb_error;
	boolean_t	cb_recurse;
	boolean_t	cb_dependent;
} rollback_cbdata_t;

/*
 * Report any snapshots more recent than the one specified.  Used when '-r' is
 * not specified.  We reuse this same callback for the snapshot dependents - if
 * 'cb_dependent' is set, then this is a dependent and we should report it
 * without checking the transaction group.
 */
static int
rollback_check(zfs_handle_t *zhp, void *data)
{
	rollback_cbdata_t *cbp = data;

	if (cbp->cb_doclones) {
		zfs_close(zhp);
		return (0);
	}

	if (!cbp->cb_dependent) {
		if (strcmp(zfs_get_name(zhp), cbp->cb_target) != 0 &&
		    zfs_get_type(zhp) == ZFS_TYPE_SNAPSHOT &&
		    zfs_prop_get_int(zhp, ZFS_PROP_CREATETXG) >
		    cbp->cb_create) {

			if (cbp->cb_first && !cbp->cb_recurse) {
				(void) fprintf(stderr, gettext("cannot "
				    "rollback to '%s': more recent snapshots "
				    "exist\n"),
				    cbp->cb_target);
				(void) fprintf(stderr, gettext("use '-r' to "
				    "force deletion of the following "
				    "snapshots:\n"));
				cbp->cb_first = 0;
				cbp->cb_error = 1;
			}

			if (cbp->cb_recurse) {
				cbp->cb_dependent = B_TRUE;
				if (zfs_iter_dependents(zhp, B_TRUE,
				    rollback_check, cbp) != 0) {
					zfs_close(zhp);
					return (-1);
				}
				cbp->cb_dependent = B_FALSE;
			} else {
				(void) fprintf(stderr, "%s\n",
				    zfs_get_name(zhp));
			}
		}
	} else {
		if (cbp->cb_first && cbp->cb_recurse) {
			(void) fprintf(stderr, gettext("cannot rollback to "
			    "'%s': clones of previous snapshots exist\n"),
			    cbp->cb_target);
			(void) fprintf(stderr, gettext("use '-R' to "
			    "force deletion of the following clones and "
			    "dependents:\n"));
			cbp->cb_first = 0;
			cbp->cb_error = 1;
		}

		(void) fprintf(stderr, "%s\n", zfs_get_name(zhp));
	}

	zfs_close(zhp);
	return (0);
}

static int
zfs_do_rollback(int argc, char **argv)
{
	int ret = 0;
	int c;
	boolean_t force = B_FALSE;
	rollback_cbdata_t cb = { 0 };
	zfs_handle_t *zhp, *snap;
	char parentname[ZFS_MAXNAMELEN];
	char *delim;

	/* check options */
	while ((c = getopt(argc, argv, "rRf")) != -1) {
		switch (c) {
		case 'r':
			cb.cb_recurse = 1;
			break;
		case 'R':
			cb.cb_recurse = 1;
			cb.cb_doclones = 1;
			break;
		case 'f':
			force = B_TRUE;
			break;
		case '?':
			(void) fprintf(stderr, gettext("invalid option '%c'\n"),
			    optopt);
			usage(B_FALSE);
		}
	}

	argc -= optind;
	argv += optind;

	/* check number of arguments */
	if (argc < 1) {
		(void) fprintf(stderr, gettext("missing dataset argument\n"));
		usage(B_FALSE);
	}
	if (argc > 1) {
		(void) fprintf(stderr, gettext("too many arguments\n"));
		usage(B_FALSE);
	}

	/* open the snapshot */
	if ((snap = zfs_open(g_zfs, argv[0], ZFS_TYPE_SNAPSHOT)) == NULL)
		return (1);

	/* open the parent dataset */
	(void) strlcpy(parentname, argv[0], sizeof (parentname));
	verify((delim = strrchr(parentname, '@')) != NULL);
	*delim = '\0';
	if ((zhp = zfs_open(g_zfs, parentname, ZFS_TYPE_DATASET)) == NULL) {
		zfs_close(snap);
		return (1);
	}

	/*
	 * Check for more recent snapshots and/or clones based on the presence
	 * of '-r' and '-R'.
	 */
	cb.cb_target = argv[0];
	cb.cb_create = zfs_prop_get_int(snap, ZFS_PROP_CREATETXG);
	cb.cb_first = B_TRUE;
	cb.cb_error = 0;
	if ((ret = zfs_iter_children(zhp, rollback_check, &cb)) != 0)
		goto out;

	if ((ret = cb.cb_error) != 0)
		goto out;

	/*
	 * Rollback parent to the given snapshot.
	 */
	ret = zfs_rollback(zhp, snap, force);

out:
	zfs_close(snap);
	zfs_close(zhp);

	if (ret == 0)
		return (0);
	else
		return (1);
}

/*
 * zfs set property=value { fs | snap | vol } ...
 *
 * Sets the given property for all datasets specified on the command line.
 */
typedef struct set_cbdata {
	char		*cb_propname;
	char		*cb_value;
} set_cbdata_t;

static int
set_callback(zfs_handle_t *zhp, void *data)
{
	set_cbdata_t *cbp = data;

	if (zfs_prop_set(zhp, cbp->cb_propname, cbp->cb_value) != 0) {
		switch (libzfs_errno(g_zfs)) {
		case EZFS_MOUNTFAILED:
			(void) fprintf(stderr, gettext("property may be set "
			    "but unable to remount filesystem\n"));
			break;
		case EZFS_SHARENFSFAILED:
			(void) fprintf(stderr, gettext("property may be set "
			    "but unable to reshare filesystem\n"));
			break;
		}
		return (1);
	}
	return (0);
}

static int
zfs_do_set(int argc, char **argv)
{
	set_cbdata_t cb;
	int ret = 0;

	/* check for options */
	if (argc > 1 && argv[1][0] == '-') {
		(void) fprintf(stderr, gettext("invalid option '%c'\n"),
		    argv[1][1]);
		usage(B_FALSE);
	}

	/* check number of arguments */
	if (argc < 2) {
		(void) fprintf(stderr, gettext("missing property=value "
		    "argument\n"));
		usage(B_FALSE);
	}
	if (argc < 3) {
		(void) fprintf(stderr, gettext("missing dataset name\n"));
		usage(B_FALSE);
	}

	/* validate property=value argument */
	cb.cb_propname = argv[1];
	if (((cb.cb_value = strchr(cb.cb_propname, '=')) == NULL) ||
	    (cb.cb_value[1] == '\0')) {
		(void) fprintf(stderr, gettext("missing value in "
		    "property=value argument\n"));
		usage(B_FALSE);
	}

	*cb.cb_value = '\0';
	cb.cb_value++;

	if (*cb.cb_propname == '\0') {
		(void) fprintf(stderr,
		    gettext("missing property in property=value argument\n"));
		usage(B_FALSE);
	}

	ret = zfs_for_each(argc - 2, argv + 2, NULL,
	    ZFS_TYPE_DATASET, NULL, NULL, 0, set_callback, &cb);

	return (ret);
}

typedef struct snap_cbdata {
	nvlist_t *sd_nvl;
	boolean_t sd_recursive;
	const char *sd_snapname;
} snap_cbdata_t;

static int
zfs_snapshot_cb(zfs_handle_t *zhp, void *arg)
{
	snap_cbdata_t *sd = arg;
	char *name;
	int rv = 0;
	int error;

	if (sd->sd_recursive &&
	    zfs_prop_get_int(zhp, ZFS_PROP_INCONSISTENT) != 0) {
		zfs_close(zhp);
		return (0);
	}

	error = asprintf(&name, "%s@%s", zfs_get_name(zhp), sd->sd_snapname);
	if (error == -1)
		nomem();
	fnvlist_add_boolean(sd->sd_nvl, name);
	free(name);

	if (sd->sd_recursive)
		rv = zfs_iter_filesystems(zhp, zfs_snapshot_cb, sd);
	zfs_close(zhp);
	return (rv);
}

/*
 * zfs snapshot [-r] [-o prop=value] ... <fs@snap>
 *
 * Creates a snapshot with the given name.  While functionally equivalent to
 * 'zfs create', it is a separate command to differentiate intent.
 */
static int
zfs_do_snapshot(int argc, char **argv)
{
	int ret = 0;
	char c;
	nvlist_t *props;
	snap_cbdata_t sd = { 0 };
	boolean_t multiple_snaps = B_FALSE;

	if (nvlist_alloc(&props, NV_UNIQUE_NAME, 0) != 0)
		nomem();
	if (nvlist_alloc(&sd.sd_nvl, NV_UNIQUE_NAME, 0) != 0)
		nomem();

	/* check options */
	while ((c = getopt(argc, argv, "ro:")) != -1) {
		switch (c) {
		case 'o':
			if (parseprop(props))
				return (1);
			break;
		case 'r':
			sd.sd_recursive = B_TRUE;
			multiple_snaps = B_TRUE;
			break;
		case '?':
			(void) fprintf(stderr, gettext("invalid option '%c'\n"),
			    optopt);
			goto usage;
		}
	}

	argc -= optind;
	argv += optind;

	/* check number of arguments */
	if (argc < 1) {
		(void) fprintf(stderr, gettext("missing snapshot argument\n"));
		goto usage;
	}

	if (argc > 1)
		multiple_snaps = B_TRUE;
	for (; argc > 0; argc--, argv++) {
		char *atp;
		zfs_handle_t *zhp;

		atp = strchr(argv[0], '@');
		if (atp == NULL)
			goto usage;
		*atp = '\0';
		sd.sd_snapname = atp + 1;
		zhp = zfs_open(g_zfs, argv[0],
		    ZFS_TYPE_FILESYSTEM | ZFS_TYPE_VOLUME);
		if (zhp == NULL)
			goto usage;
		if (zfs_snapshot_cb(zhp, &sd) != 0)
			goto usage;
	}

	ret = zfs_snapshot_nvl(g_zfs, sd.sd_nvl, props);
	nvlist_free(sd.sd_nvl);
	nvlist_free(props);
	if (ret != 0 && multiple_snaps)
		(void) fprintf(stderr, gettext("no snapshots were created\n"));
	return (ret != 0);

usage:
	nvlist_free(sd.sd_nvl);
	nvlist_free(props);
	usage(B_FALSE);
	return (-1);
}

/*
 * Send a backup stream to stdout.
 */
static int
zfs_do_send(int argc, char **argv)
{
	char *fromname = NULL;
	char *toname = NULL;
	char *cp;
	zfs_handle_t *zhp;
	sendflags_t flags = { 0 };
	int c, err;
	nvlist_t *dbgnv = NULL;
	boolean_t extraverbose = B_FALSE;

	/* check options */
	while ((c = getopt(argc, argv, ":i:I:RDpvnP")) != -1) {
		switch (c) {
		case 'i':
			if (fromname)
				usage(B_FALSE);
			fromname = optarg;
			break;
		case 'I':
			if (fromname)
				usage(B_FALSE);
			fromname = optarg;
			flags.doall = B_TRUE;
			break;
		case 'R':
			flags.replicate = B_TRUE;
			break;
		case 'p':
			flags.props = B_TRUE;
			break;
		case 'P':
			flags.parsable = B_TRUE;
			flags.verbose = B_TRUE;
			break;
		case 'v':
			if (flags.verbose)
				extraverbose = B_TRUE;
			flags.verbose = B_TRUE;
			flags.progress = B_TRUE;
			break;
		case 'D':
			flags.dedup = B_TRUE;
			break;
		case 'n':
			flags.dryrun = B_TRUE;
			break;
		case ':':
			(void) fprintf(stderr, gettext("missing argument for "
			    "'%c' option\n"), optopt);
			usage(B_FALSE);
			break;
		case '?':
			(void) fprintf(stderr, gettext("invalid option '%c'\n"),
			    optopt);
			usage(B_FALSE);
		}
	}

	argc -= optind;
	argv += optind;

	/* check number of arguments */
	if (argc < 1) {
		(void) fprintf(stderr, gettext("missing snapshot argument\n"));
		usage(B_FALSE);
	}
	if (argc > 1) {
		(void) fprintf(stderr, gettext("too many arguments\n"));
		usage(B_FALSE);
	}

	if (!flags.dryrun && isatty(STDOUT_FILENO)) {
		(void) fprintf(stderr,
		    gettext("Error: Stream can not be written to a terminal.\n"
		    "You must redirect standard output.\n"));
		return (1);
	}

	cp = strchr(argv[0], '@');
	if (cp == NULL) {
		(void) fprintf(stderr,
		    gettext("argument must be a snapshot\n"));
		usage(B_FALSE);
	}
	*cp = '\0';
	toname = cp + 1;
	zhp = zfs_open(g_zfs, argv[0], ZFS_TYPE_FILESYSTEM | ZFS_TYPE_VOLUME);
	if (zhp == NULL)
		return (1);

	/*
	 * If they specified the full path to the snapshot, chop off
	 * everything except the short name of the snapshot, but special
	 * case if they specify the origin.
	 */
	if (fromname && (cp = strchr(fromname, '@')) != NULL) {
		char origin[ZFS_MAXNAMELEN];
		zprop_source_t src;

		(void) zfs_prop_get(zhp, ZFS_PROP_ORIGIN,
		    origin, sizeof (origin), &src, NULL, 0, B_FALSE);

		if (strcmp(origin, fromname) == 0) {
			fromname = NULL;
			flags.fromorigin = B_TRUE;
		} else {
			*cp = '\0';
			if (cp != fromname && strcmp(argv[0], fromname)) {
				(void) fprintf(stderr,
				    gettext("incremental source must be "
				    "in same filesystem\n"));
				usage(B_FALSE);
			}
			fromname = cp + 1;
			if (strchr(fromname, '@') || strchr(fromname, '/')) {
				(void) fprintf(stderr,
				    gettext("invalid incremental source\n"));
				usage(B_FALSE);
			}
		}
	}

	if (flags.replicate && fromname == NULL)
		flags.doall = B_TRUE;

	err = zfs_send(zhp, fromname, toname, &flags, STDOUT_FILENO, NULL, 0,
	    extraverbose ? &dbgnv : NULL);

	if (extraverbose && dbgnv != NULL) {
		/*
		 * dump_nvlist prints to stdout, but that's been
		 * redirected to a file.  Make it print to stderr
		 * instead.
		 */
		(void) dup2(STDERR_FILENO, STDOUT_FILENO);
		dump_nvlist(dbgnv, 0);
		nvlist_free(dbgnv);
	}
	zfs_close(zhp);

	return (err != 0);
}

/*
 * zfs receive [-vnFu] [-d | -e] <fs@snap>
 *
 * Restore a backup stream from stdin.
 */
static int
zfs_do_receive(int argc, char **argv)
{
	int c, err;
	recvflags_t flags = { 0 };

	/* check options */
	while ((c = getopt(argc, argv, ":denuvF")) != -1) {
		switch (c) {
		case 'd':
			flags.isprefix = B_TRUE;
			break;
		case 'e':
			flags.isprefix = B_TRUE;
			flags.istail = B_TRUE;
			break;
		case 'n':
			flags.dryrun = B_TRUE;
			break;
		case 'u':
			flags.nomount = B_TRUE;
			break;
		case 'v':
			flags.verbose = B_TRUE;
			break;
		case 'F':
			flags.force = B_TRUE;
			break;
		case ':':
			(void) fprintf(stderr, gettext("missing argument for "
			    "'%c' option\n"), optopt);
			usage(B_FALSE);
			break;
		case '?':
			(void) fprintf(stderr, gettext("invalid option '%c'\n"),
			    optopt);
			usage(B_FALSE);
		}
	}

	argc -= optind;
	argv += optind;

	/* check number of arguments */
	if (argc < 1) {
		(void) fprintf(stderr, gettext("missing snapshot argument\n"));
		usage(B_FALSE);
	}
	if (argc > 1) {
		(void) fprintf(stderr, gettext("too many arguments\n"));
		usage(B_FALSE);
	}

	if (isatty(STDIN_FILENO)) {
		(void) fprintf(stderr,
		    gettext("Error: Backup stream can not be read "
		    "from a terminal.\n"
		    "You must redirect standard input.\n"));
		return (1);
	}

	err = zfs_receive(g_zfs, argv[0], &flags, STDIN_FILENO, NULL);

	return (err != 0);
}

/*
 * allow/unallow stuff
 */
/* copied from zfs/sys/dsl_deleg.h */
#define	ZFS_DELEG_PERM_CREATE		"create"
#define	ZFS_DELEG_PERM_DESTROY		"destroy"
#define	ZFS_DELEG_PERM_SNAPSHOT		"snapshot"
#define	ZFS_DELEG_PERM_ROLLBACK		"rollback"
#define	ZFS_DELEG_PERM_CLONE		"clone"
#define	ZFS_DELEG_PERM_PROMOTE		"promote"
#define	ZFS_DELEG_PERM_RENAME		"rename"
#define	ZFS_DELEG_PERM_MOUNT		"mount"
#define	ZFS_DELEG_PERM_SHARE		"share"
#define	ZFS_DELEG_PERM_SEND		"send"
#define	ZFS_DELEG_PERM_RECEIVE		"receive"
#define	ZFS_DELEG_PERM_ALLOW		"allow"
#define	ZFS_DELEG_PERM_USERPROP		"userprop"
#define	ZFS_DELEG_PERM_VSCAN		"vscan" /* ??? */
#define	ZFS_DELEG_PERM_USERQUOTA	"userquota"
#define	ZFS_DELEG_PERM_GROUPQUOTA	"groupquota"
#define	ZFS_DELEG_PERM_USERUSED		"userused"
#define	ZFS_DELEG_PERM_GROUPUSED	"groupused"
#define	ZFS_DELEG_PERM_HOLD		"hold"
#define	ZFS_DELEG_PERM_RELEASE		"release"
#define	ZFS_DELEG_PERM_DIFF		"diff"

#define	ZFS_NUM_DELEG_NOTES ZFS_DELEG_NOTE_NONE

static zfs_deleg_perm_tab_t zfs_deleg_perm_tbl[] = {
	{ ZFS_DELEG_PERM_ALLOW, ZFS_DELEG_NOTE_ALLOW },
	{ ZFS_DELEG_PERM_CLONE, ZFS_DELEG_NOTE_CLONE },
	{ ZFS_DELEG_PERM_CREATE, ZFS_DELEG_NOTE_CREATE },
	{ ZFS_DELEG_PERM_DESTROY, ZFS_DELEG_NOTE_DESTROY },
	{ ZFS_DELEG_PERM_DIFF, ZFS_DELEG_NOTE_DIFF},
	{ ZFS_DELEG_PERM_HOLD, ZFS_DELEG_NOTE_HOLD },
	{ ZFS_DELEG_PERM_MOUNT, ZFS_DELEG_NOTE_MOUNT },
	{ ZFS_DELEG_PERM_PROMOTE, ZFS_DELEG_NOTE_PROMOTE },
	{ ZFS_DELEG_PERM_RECEIVE, ZFS_DELEG_NOTE_RECEIVE },
	{ ZFS_DELEG_PERM_RELEASE, ZFS_DELEG_NOTE_RELEASE },
	{ ZFS_DELEG_PERM_RENAME, ZFS_DELEG_NOTE_RENAME },
	{ ZFS_DELEG_PERM_ROLLBACK, ZFS_DELEG_NOTE_ROLLBACK },
	{ ZFS_DELEG_PERM_SEND, ZFS_DELEG_NOTE_SEND },
	{ ZFS_DELEG_PERM_SHARE, ZFS_DELEG_NOTE_SHARE },
	{ ZFS_DELEG_PERM_SNAPSHOT, ZFS_DELEG_NOTE_SNAPSHOT },

	{ ZFS_DELEG_PERM_GROUPQUOTA, ZFS_DELEG_NOTE_GROUPQUOTA },
	{ ZFS_DELEG_PERM_GROUPUSED, ZFS_DELEG_NOTE_GROUPUSED },
	{ ZFS_DELEG_PERM_USERPROP, ZFS_DELEG_NOTE_USERPROP },
	{ ZFS_DELEG_PERM_USERQUOTA, ZFS_DELEG_NOTE_USERQUOTA },
	{ ZFS_DELEG_PERM_USERUSED, ZFS_DELEG_NOTE_USERUSED },
	{ NULL, ZFS_DELEG_NOTE_NONE }
};

/* permission structure */
typedef struct deleg_perm {
	zfs_deleg_who_type_t	dp_who_type;
	const char		*dp_name;
	boolean_t		dp_local;
	boolean_t		dp_descend;
} deleg_perm_t;

/* */
typedef struct deleg_perm_node {
	deleg_perm_t		dpn_perm;

	uu_avl_node_t		dpn_avl_node;
} deleg_perm_node_t;

typedef struct fs_perm fs_perm_t;

/* permissions set */
typedef struct who_perm {
	zfs_deleg_who_type_t	who_type;
	const char		*who_name;		/* id */
	char			who_ug_name[256];	/* user/group name */
	fs_perm_t		*who_fsperm;		/* uplink */

	uu_avl_t		*who_deleg_perm_avl;	/* permissions */
} who_perm_t;

/* */
typedef struct who_perm_node {
	who_perm_t	who_perm;
	uu_avl_node_t	who_avl_node;
} who_perm_node_t;

typedef struct fs_perm_set fs_perm_set_t;
/* fs permissions */
struct fs_perm {
	const char		*fsp_name;

	uu_avl_t		*fsp_sc_avl;	/* sets,create */
	uu_avl_t		*fsp_uge_avl;	/* user,group,everyone */

	fs_perm_set_t		*fsp_set;	/* uplink */
};

/* */
typedef struct fs_perm_node {
	fs_perm_t	fspn_fsperm;
	uu_avl_t	*fspn_avl;

	uu_list_node_t	fspn_list_node;
} fs_perm_node_t;

/* top level structure */
struct fs_perm_set {
	uu_list_pool_t	*fsps_list_pool;
	uu_list_t	*fsps_list; /* list of fs_perms */

	uu_avl_pool_t	*fsps_named_set_avl_pool;
	uu_avl_pool_t	*fsps_who_perm_avl_pool;
	uu_avl_pool_t	*fsps_deleg_perm_avl_pool;
};

static inline const char *
deleg_perm_type(zfs_deleg_note_t note)
{
	/* subcommands */
	switch (note) {
		/* SUBCOMMANDS */
		/* OTHER */
	case ZFS_DELEG_NOTE_GROUPQUOTA:
	case ZFS_DELEG_NOTE_GROUPUSED:
	case ZFS_DELEG_NOTE_USERPROP:
	case ZFS_DELEG_NOTE_USERQUOTA:
	case ZFS_DELEG_NOTE_USERUSED:
		/* other */
		return (gettext("other"));
	default:
		return (gettext("subcommand"));
	}
}

static int inline
who_type2weight(zfs_deleg_who_type_t who_type)
{
	int res;
	switch (who_type) {
		case ZFS_DELEG_NAMED_SET_SETS:
		case ZFS_DELEG_NAMED_SET:
			res = 0;
			break;
		case ZFS_DELEG_CREATE_SETS:
		case ZFS_DELEG_CREATE:
			res = 1;
			break;
		case ZFS_DELEG_USER_SETS:
		case ZFS_DELEG_USER:
			res = 2;
			break;
		case ZFS_DELEG_GROUP_SETS:
		case ZFS_DELEG_GROUP:
			res = 3;
			break;
		case ZFS_DELEG_EVERYONE_SETS:
		case ZFS_DELEG_EVERYONE:
			res = 4;
			break;
		default:
			res = -1;
	}

	return (res);
}

/* ARGSUSED */
static int
who_perm_compare(const void *larg, const void *rarg, void *unused)
{
	const who_perm_node_t *l = larg;
	const who_perm_node_t *r = rarg;
	zfs_deleg_who_type_t ltype = l->who_perm.who_type;
	zfs_deleg_who_type_t rtype = r->who_perm.who_type;
	int lweight = who_type2weight(ltype);
	int rweight = who_type2weight(rtype);
	int res = lweight - rweight;
	if (res == 0)
		res = strncmp(l->who_perm.who_name, r->who_perm.who_name,
		    ZFS_MAX_DELEG_NAME-1);

	if (res == 0)
		return (0);
	if (res > 0)
		return (1);
	else
		return (-1);
}

/* ARGSUSED */
static int
deleg_perm_compare(const void *larg, const void *rarg, void *unused)
{
	const deleg_perm_node_t *l = larg;
	const deleg_perm_node_t *r = rarg;
	int res =  strncmp(l->dpn_perm.dp_name, r->dpn_perm.dp_name,
	    ZFS_MAX_DELEG_NAME-1);

	if (res == 0)
		return (0);

	if (res > 0)
		return (1);
	else
		return (-1);
}

static inline void
fs_perm_set_init(fs_perm_set_t *fspset)
{
	bzero(fspset, sizeof (fs_perm_set_t));

	if ((fspset->fsps_list_pool = uu_list_pool_create("fsps_list_pool",
	    sizeof (fs_perm_node_t), offsetof(fs_perm_node_t, fspn_list_node),
	    NULL, UU_DEFAULT)) == NULL)
		nomem();
	if ((fspset->fsps_list = uu_list_create(fspset->fsps_list_pool, NULL,
	    UU_DEFAULT)) == NULL)
		nomem();

	if ((fspset->fsps_named_set_avl_pool = uu_avl_pool_create(
	    "named_set_avl_pool", sizeof (who_perm_node_t), offsetof(
	    who_perm_node_t, who_avl_node), who_perm_compare,
	    UU_DEFAULT)) == NULL)
		nomem();

	if ((fspset->fsps_who_perm_avl_pool = uu_avl_pool_create(
	    "who_perm_avl_pool", sizeof (who_perm_node_t), offsetof(
	    who_perm_node_t, who_avl_node), who_perm_compare,
	    UU_DEFAULT)) == NULL)
		nomem();

	if ((fspset->fsps_deleg_perm_avl_pool = uu_avl_pool_create(
	    "deleg_perm_avl_pool", sizeof (deleg_perm_node_t), offsetof(
	    deleg_perm_node_t, dpn_avl_node), deleg_perm_compare, UU_DEFAULT))
	    == NULL)
		nomem();
}

static inline void fs_perm_fini(fs_perm_t *);
static inline void who_perm_fini(who_perm_t *);

static inline void
fs_perm_set_fini(fs_perm_set_t *fspset)
{
	fs_perm_node_t *node = uu_list_first(fspset->fsps_list);

	while (node != NULL) {
		fs_perm_node_t *next_node =
		    uu_list_next(fspset->fsps_list, node);
		fs_perm_t *fsperm = &node->fspn_fsperm;
		fs_perm_fini(fsperm);
		uu_list_remove(fspset->fsps_list, node);
		free(node);
		node = next_node;
	}

	uu_avl_pool_destroy(fspset->fsps_named_set_avl_pool);
	uu_avl_pool_destroy(fspset->fsps_who_perm_avl_pool);
	uu_avl_pool_destroy(fspset->fsps_deleg_perm_avl_pool);
}

static inline void
deleg_perm_init(deleg_perm_t *deleg_perm, zfs_deleg_who_type_t type,
    const char *name)
{
	deleg_perm->dp_who_type = type;
	deleg_perm->dp_name = name;
}

static inline void
who_perm_init(who_perm_t *who_perm, fs_perm_t *fsperm,
    zfs_deleg_who_type_t type, const char *name)
{
	uu_avl_pool_t	*pool;
	pool = fsperm->fsp_set->fsps_deleg_perm_avl_pool;

	bzero(who_perm, sizeof (who_perm_t));

	if ((who_perm->who_deleg_perm_avl = uu_avl_create(pool, NULL,
	    UU_DEFAULT)) == NULL)
		nomem();

	who_perm->who_type = type;
	who_perm->who_name = name;
	who_perm->who_fsperm = fsperm;
}

static inline void
who_perm_fini(who_perm_t *who_perm)
{
	deleg_perm_node_t *node = uu_avl_first(who_perm->who_deleg_perm_avl);

	while (node != NULL) {
		deleg_perm_node_t *next_node =
		    uu_avl_next(who_perm->who_deleg_perm_avl, node);

		uu_avl_remove(who_perm->who_deleg_perm_avl, node);
		free(node);
		node = next_node;
	}

	uu_avl_destroy(who_perm->who_deleg_perm_avl);
}

static inline void
fs_perm_init(fs_perm_t *fsperm, fs_perm_set_t *fspset, const char *fsname)
{
	uu_avl_pool_t	*nset_pool = fspset->fsps_named_set_avl_pool;
	uu_avl_pool_t	*who_pool = fspset->fsps_who_perm_avl_pool;

	bzero(fsperm, sizeof (fs_perm_t));

	if ((fsperm->fsp_sc_avl = uu_avl_create(nset_pool, NULL, UU_DEFAULT))
	    == NULL)
		nomem();

	if ((fsperm->fsp_uge_avl = uu_avl_create(who_pool, NULL, UU_DEFAULT))
	    == NULL)
		nomem();

	fsperm->fsp_set = fspset;
	fsperm->fsp_name = fsname;
}

static inline void
fs_perm_fini(fs_perm_t *fsperm)
{
	who_perm_node_t *node = uu_avl_first(fsperm->fsp_sc_avl);
	while (node != NULL) {
		who_perm_node_t *next_node = uu_avl_next(fsperm->fsp_sc_avl,
		    node);
		who_perm_t *who_perm = &node->who_perm;
		who_perm_fini(who_perm);
		uu_avl_remove(fsperm->fsp_sc_avl, node);
		free(node);
		node = next_node;
	}

	node = uu_avl_first(fsperm->fsp_uge_avl);
	while (node != NULL) {
		who_perm_node_t *next_node = uu_avl_next(fsperm->fsp_uge_avl,
		    node);
		who_perm_t *who_perm = &node->who_perm;
		who_perm_fini(who_perm);
		uu_avl_remove(fsperm->fsp_uge_avl, node);
		free(node);
		node = next_node;
	}

	uu_avl_destroy(fsperm->fsp_sc_avl);
	uu_avl_destroy(fsperm->fsp_uge_avl);
}

static void inline
set_deleg_perm_node(uu_avl_t *avl, deleg_perm_node_t *node,
    zfs_deleg_who_type_t who_type, const char *name, char locality)
{
	uu_avl_index_t idx = 0;

	deleg_perm_node_t *found_node = NULL;
	deleg_perm_t	*deleg_perm = &node->dpn_perm;

	deleg_perm_init(deleg_perm, who_type, name);

	if ((found_node = uu_avl_find(avl, node, NULL, &idx))
	    == NULL)
		uu_avl_insert(avl, node, idx);
	else {
		node = found_node;
		deleg_perm = &node->dpn_perm;
	}


	switch (locality) {
	case ZFS_DELEG_LOCAL:
		deleg_perm->dp_local = B_TRUE;
		break;
	case ZFS_DELEG_DESCENDENT:
		deleg_perm->dp_descend = B_TRUE;
		break;
	case ZFS_DELEG_NA:
		break;
	default:
		assert(B_FALSE); /* invalid locality */
	}
}

static inline int
parse_who_perm(who_perm_t *who_perm, nvlist_t *nvl, char locality)
{
	nvpair_t *nvp = NULL;
	fs_perm_set_t *fspset = who_perm->who_fsperm->fsp_set;
	uu_avl_t *avl = who_perm->who_deleg_perm_avl;
	zfs_deleg_who_type_t who_type = who_perm->who_type;

	while ((nvp = nvlist_next_nvpair(nvl, nvp)) != NULL) {
		const char *name = nvpair_name(nvp);
		data_type_t type = nvpair_type(nvp);
		uu_avl_pool_t *avl_pool = fspset->fsps_deleg_perm_avl_pool;
		deleg_perm_node_t *node =
		    safe_malloc(sizeof (deleg_perm_node_t));

		assert(type == DATA_TYPE_BOOLEAN);

		uu_avl_node_init(node, &node->dpn_avl_node, avl_pool);
		set_deleg_perm_node(avl, node, who_type, name, locality);
	}

	return (0);
}

static inline int
parse_fs_perm(fs_perm_t *fsperm, nvlist_t *nvl)
{
	nvpair_t *nvp = NULL;
	fs_perm_set_t *fspset = fsperm->fsp_set;

	while ((nvp = nvlist_next_nvpair(nvl, nvp)) != NULL) {
		nvlist_t *nvl2 = NULL;
		const char *name = nvpair_name(nvp);
		uu_avl_t *avl = NULL;
		uu_avl_pool_t *avl_pool;
		zfs_deleg_who_type_t perm_type = name[0];
		char perm_locality = name[1];
		const char *perm_name = name + 3;
		boolean_t is_set = B_TRUE;
		who_perm_t *who_perm = NULL;

		assert('$' == name[2]);

		if (nvpair_value_nvlist(nvp, &nvl2) != 0)
			return (-1);

		switch (perm_type) {
		case ZFS_DELEG_CREATE:
		case ZFS_DELEG_CREATE_SETS:
		case ZFS_DELEG_NAMED_SET:
		case ZFS_DELEG_NAMED_SET_SETS:
			avl_pool = fspset->fsps_named_set_avl_pool;
			avl = fsperm->fsp_sc_avl;
			break;
		case ZFS_DELEG_USER:
		case ZFS_DELEG_USER_SETS:
		case ZFS_DELEG_GROUP:
		case ZFS_DELEG_GROUP_SETS:
		case ZFS_DELEG_EVERYONE:
		case ZFS_DELEG_EVERYONE_SETS:
			avl_pool = fspset->fsps_who_perm_avl_pool;
			avl = fsperm->fsp_uge_avl;
			break;
		}

		if (is_set) {
			who_perm_node_t *found_node = NULL;
			who_perm_node_t *node = safe_malloc(
			    sizeof (who_perm_node_t));
			who_perm = &node->who_perm;
			uu_avl_index_t idx = 0;

			uu_avl_node_init(node, &node->who_avl_node, avl_pool);
			who_perm_init(who_perm, fsperm, perm_type, perm_name);

			if ((found_node = uu_avl_find(avl, node, NULL, &idx))
			    == NULL) {
				if (avl == fsperm->fsp_uge_avl) {
					uid_t rid = 0;
					struct passwd *p = NULL;
					struct group *g = NULL;
					const char *nice_name = NULL;

					switch (perm_type) {
					case ZFS_DELEG_USER_SETS:
					case ZFS_DELEG_USER:
						rid = atoi(perm_name);
						p = getpwuid(rid);
						if (p)
							nice_name = p->pw_name;
						break;
					case ZFS_DELEG_GROUP_SETS:
					case ZFS_DELEG_GROUP:
						rid = atoi(perm_name);
						g = getgrgid(rid);
						if (g)
							nice_name = g->gr_name;
						break;
					}

					if (nice_name != NULL)
						(void) strlcpy(
						    node->who_perm.who_ug_name,
						    nice_name, 256);
				}

				uu_avl_insert(avl, node, idx);
			} else {
				node = found_node;
				who_perm = &node->who_perm;
			}
		}

		(void) parse_who_perm(who_perm, nvl2, perm_locality);
	}

	return (0);
}

static inline int
parse_fs_perm_set(fs_perm_set_t *fspset, nvlist_t *nvl)
{
	nvpair_t *nvp = NULL;
	uu_avl_index_t idx = 0;

	while ((nvp = nvlist_next_nvpair(nvl, nvp)) != NULL) {
		nvlist_t *nvl2 = NULL;
		const char *fsname = nvpair_name(nvp);
		data_type_t type = nvpair_type(nvp);
		fs_perm_t *fsperm = NULL;
		fs_perm_node_t *node = safe_malloc(sizeof (fs_perm_node_t));
		if (node == NULL)
			nomem();

		fsperm = &node->fspn_fsperm;

		assert(DATA_TYPE_NVLIST == type);

		uu_list_node_init(node, &node->fspn_list_node,
		    fspset->fsps_list_pool);

		idx = uu_list_numnodes(fspset->fsps_list);
		fs_perm_init(fsperm, fspset, fsname);

		if (nvpair_value_nvlist(nvp, &nvl2) != 0)
			return (-1);

		(void) parse_fs_perm(fsperm, nvl2);

		uu_list_insert(fspset->fsps_list, node, idx);
	}

	return (0);
}

static inline const char *
deleg_perm_comment(zfs_deleg_note_t note)
{
	const char *str = "";

	/* subcommands */
	switch (note) {
		/* SUBCOMMANDS */
	case ZFS_DELEG_NOTE_ALLOW:
		str = gettext("Must also have the permission that is being"
		    "\n\t\t\t\tallowed");
		break;
	case ZFS_DELEG_NOTE_CLONE:
		str = gettext("Must also have the 'create' ability and 'mount'"
		    "\n\t\t\t\tability in the origin file system");
		break;
	case ZFS_DELEG_NOTE_CREATE:
		str = gettext("Must also have the 'mount' ability");
		break;
	case ZFS_DELEG_NOTE_DESTROY:
		str = gettext("Must also have the 'mount' ability");
		break;
	case ZFS_DELEG_NOTE_DIFF:
		str = gettext("Allows lookup of paths within a dataset;"
		    "\n\t\t\t\tgiven an object number. Ordinary users need this"
		    "\n\t\t\t\tin order to use zfs diff");
		break;
	case ZFS_DELEG_NOTE_HOLD:
		str = gettext("Allows adding a user hold to a snapshot");
		break;
	case ZFS_DELEG_NOTE_MOUNT:
		str = gettext("Allows mount/umount of ZFS datasets");
		break;
	case ZFS_DELEG_NOTE_PROMOTE:
		str = gettext("Must also have the 'mount'\n\t\t\t\tand"
		    " 'promote' ability in the origin file system");
		break;
	case ZFS_DELEG_NOTE_RECEIVE:
		str = gettext("Must also have the 'mount' and 'create'"
		    " ability");
		break;
	case ZFS_DELEG_NOTE_RELEASE:
		str = gettext("Allows releasing a user hold which\n\t\t\t\t"
		    "might destroy the snapshot");
		break;
	case ZFS_DELEG_NOTE_RENAME:
		str = gettext("Must also have the 'mount' and 'create'"
		    "\n\t\t\t\tability in the new parent");
		break;
	case ZFS_DELEG_NOTE_ROLLBACK:
		str = gettext("");
		break;
	case ZFS_DELEG_NOTE_SEND:
		str = gettext("");
		break;
	case ZFS_DELEG_NOTE_SHARE:
		str = gettext("Allows sharing file systems over NFS or SMB"
		    "\n\t\t\t\tprotocols");
		break;
	case ZFS_DELEG_NOTE_SNAPSHOT:
		str = gettext("");
		break;
/*
 *	case ZFS_DELEG_NOTE_VSCAN:
 *		str = gettext("");
 *		break;
 */
		/* OTHER */
	case ZFS_DELEG_NOTE_GROUPQUOTA:
		str = gettext("Allows accessing any groupquota@... property");
		break;
	case ZFS_DELEG_NOTE_GROUPUSED:
		str = gettext("Allows reading any groupused@... property");
		break;
	case ZFS_DELEG_NOTE_USERPROP:
		str = gettext("Allows changing any user property");
		break;
	case ZFS_DELEG_NOTE_USERQUOTA:
		str = gettext("Allows accessing any userquota@... property");
		break;
	case ZFS_DELEG_NOTE_USERUSED:
		str = gettext("Allows reading any userused@... property");
		break;
		/* other */
	default:
		str = "";
	}

	return (str);
}

struct allow_opts {
	boolean_t local;
	boolean_t descend;
	boolean_t user;
	boolean_t group;
	boolean_t everyone;
	boolean_t create;
	boolean_t set;
	boolean_t recursive; /* unallow only */
	boolean_t prt_usage;

	boolean_t prt_perms;
	char *who;
	char *perms;
	const char *dataset;
};

static inline int
prop_cmp(const void *a, const void *b)
{
	const char *str1 = *(const char **)a;
	const char *str2 = *(const char **)b;
	return (strcmp(str1, str2));
}

static void
allow_usage(boolean_t un, boolean_t requested, const char *msg)
{
	const char *opt_desc[] = {
		"-h", gettext("show this help message and exit"),
		"-l", gettext("set permission locally"),
		"-d", gettext("set permission for descents"),
		"-u", gettext("set permission for user"),
		"-g", gettext("set permission for group"),
		"-e", gettext("set permission for everyone"),
		"-c", gettext("set create time permission"),
		"-s", gettext("define permission set"),
		/* unallow only */
		"-r", gettext("remove permissions recursively"),
	};
	size_t unallow_size = sizeof (opt_desc) / sizeof (char *);
	size_t allow_size = unallow_size - 2;
	const char *props[ZFS_NUM_PROPS];
	int i;
	size_t count = 0;
	FILE *fp = requested ? stdout : stderr;
	zprop_desc_t *pdtbl = zfs_prop_get_table();
	const char *fmt = gettext("%-16s %-14s\t%s\n");

	(void) fprintf(fp, gettext("Usage: %s\n"), get_usage(un ? HELP_UNALLOW :
	    HELP_ALLOW));
	(void) fprintf(fp, gettext("Options:\n"));
	for (int i = 0; i < (un ? unallow_size : allow_size); i++) {
		const char *opt = opt_desc[i++];
		const char *optdsc = opt_desc[i];
		(void) fprintf(fp, gettext("  %-10s  %s\n"), opt, optdsc);
	}

	(void) fprintf(fp, gettext("\nThe following permissions are "
	    "supported:\n\n"));
	(void) fprintf(fp, fmt, gettext("NAME"), gettext("TYPE"),
	    gettext("NOTES"));
	for (i = 0; i < ZFS_NUM_DELEG_NOTES; i++) {
		const char *perm_name = zfs_deleg_perm_tbl[i].z_perm;
		zfs_deleg_note_t perm_note = zfs_deleg_perm_tbl[i].z_note;
		const char *perm_type = deleg_perm_type(perm_note);
		const char *perm_comment = deleg_perm_comment(perm_note);
		(void) fprintf(fp, fmt, perm_name, perm_type, perm_comment);
	}

	for (i = 0; i < ZFS_NUM_PROPS; i++) {
		zprop_desc_t *pd = &pdtbl[i];
		if (pd->pd_visible != B_TRUE)
			continue;

		if (pd->pd_attr == PROP_READONLY)
			continue;

		props[count++] = pd->pd_name;
	}
	props[count] = NULL;

	qsort(props, count, sizeof (char *), prop_cmp);

	for (i = 0; i < count; i++)
		(void) fprintf(fp, fmt, props[i], gettext("property"), "");

	if (msg != NULL)
		(void) fprintf(fp, gettext("\nzfs: error: %s"), msg);

	exit(requested ? 0 : 2);
}

static inline const char *
munge_args(int argc, char **argv, boolean_t un, size_t expected_argc,
    char **permsp)
{
	if (un && argc == expected_argc - 1)
		*permsp = NULL;
	else if (argc == expected_argc)
		*permsp = argv[argc - 2];
	else
		allow_usage(un, B_FALSE,
		    gettext("wrong number of parameters\n"));

	return (argv[argc - 1]);
}

static void
parse_allow_args(int argc, char **argv, boolean_t un, struct allow_opts *opts)
{
	int uge_sum = opts->user + opts->group + opts->everyone;
	int csuge_sum = opts->create + opts->set + uge_sum;
	int ldcsuge_sum = csuge_sum + opts->local + opts->descend;
	int all_sum = un ? ldcsuge_sum + opts->recursive : ldcsuge_sum;

	if (uge_sum > 1)
		allow_usage(un, B_FALSE,
		    gettext("-u, -g, and -e are mutually exclusive\n"));

	if (opts->prt_usage)
		if (argc == 0 && all_sum == 0)
			allow_usage(un, B_TRUE, NULL);
		else
			usage(B_FALSE);

	if (opts->set) {
		if (csuge_sum > 1)
			allow_usage(un, B_FALSE,
			    gettext("invalid options combined with -s\n"));

		opts->dataset = munge_args(argc, argv, un, 3, &opts->perms);
		if (argv[0][0] != '@')
			allow_usage(un, B_FALSE,
			    gettext("invalid set name: missing '@' prefix\n"));
		opts->who = argv[0];
	} else if (opts->create) {
		if (ldcsuge_sum > 1)
			allow_usage(un, B_FALSE,
			    gettext("invalid options combined with -c\n"));
		opts->dataset = munge_args(argc, argv, un, 2, &opts->perms);
	} else if (opts->everyone) {
		if (csuge_sum > 1)
			allow_usage(un, B_FALSE,
			    gettext("invalid options combined with -e\n"));
		opts->dataset = munge_args(argc, argv, un, 2, &opts->perms);
	} else if (uge_sum == 0 && argc > 0 && strcmp(argv[0], "everyone")
	    == 0) {
		opts->everyone = B_TRUE;
		argc--;
		argv++;
		opts->dataset = munge_args(argc, argv, un, 2, &opts->perms);
	} else if (argc == 1 && !un) {
		opts->prt_perms = B_TRUE;
		opts->dataset = argv[argc-1];
	} else {
		opts->dataset = munge_args(argc, argv, un, 3, &opts->perms);
		opts->who = argv[0];
	}

	if (!opts->local && !opts->descend) {
		opts->local = B_TRUE;
		opts->descend = B_TRUE;
	}
}

static void
store_allow_perm(zfs_deleg_who_type_t type, boolean_t local, boolean_t descend,
    const char *who, char *perms, nvlist_t *top_nvl)
{
	int i;
	char ld[2] = { '\0', '\0' };
	char who_buf[ZFS_MAXNAMELEN+32];
	char base_type;
	char set_type;
	nvlist_t *base_nvl = NULL;
	nvlist_t *set_nvl = NULL;
	nvlist_t *nvl;

	if (nvlist_alloc(&base_nvl, NV_UNIQUE_NAME, 0) != 0)
		nomem();
	if (nvlist_alloc(&set_nvl, NV_UNIQUE_NAME, 0) !=  0)
		nomem();

	switch (type) {
	case ZFS_DELEG_NAMED_SET_SETS:
	case ZFS_DELEG_NAMED_SET:
		set_type = ZFS_DELEG_NAMED_SET_SETS;
		base_type = ZFS_DELEG_NAMED_SET;
		ld[0] = ZFS_DELEG_NA;
		break;
	case ZFS_DELEG_CREATE_SETS:
	case ZFS_DELEG_CREATE:
		set_type = ZFS_DELEG_CREATE_SETS;
		base_type = ZFS_DELEG_CREATE;
		ld[0] = ZFS_DELEG_NA;
		break;
	case ZFS_DELEG_USER_SETS:
	case ZFS_DELEG_USER:
		set_type = ZFS_DELEG_USER_SETS;
		base_type = ZFS_DELEG_USER;
		if (local)
			ld[0] = ZFS_DELEG_LOCAL;
		if (descend)
			ld[1] = ZFS_DELEG_DESCENDENT;
		break;
	case ZFS_DELEG_GROUP_SETS:
	case ZFS_DELEG_GROUP:
		set_type = ZFS_DELEG_GROUP_SETS;
		base_type = ZFS_DELEG_GROUP;
		if (local)
			ld[0] = ZFS_DELEG_LOCAL;
		if (descend)
			ld[1] = ZFS_DELEG_DESCENDENT;
		break;
	case ZFS_DELEG_EVERYONE_SETS:
	case ZFS_DELEG_EVERYONE:
		set_type = ZFS_DELEG_EVERYONE_SETS;
		base_type = ZFS_DELEG_EVERYONE;
		if (local)
			ld[0] = ZFS_DELEG_LOCAL;
		if (descend)
			ld[1] = ZFS_DELEG_DESCENDENT;
	}

	if (perms != NULL) {
		char *curr = perms;
		char *end = curr + strlen(perms);

		while (curr < end) {
			char *delim = strchr(curr, ',');
			if (delim == NULL)
				delim = end;
			else
				*delim = '\0';

			if (curr[0] == '@')
				nvl = set_nvl;
			else
				nvl = base_nvl;

			(void) nvlist_add_boolean(nvl, curr);
			if (delim != end)
				*delim = ',';
			curr = delim + 1;
		}

		for (i = 0; i < 2; i++) {
			char locality = ld[i];
			if (locality == 0)
				continue;

			if (!nvlist_empty(base_nvl)) {
				if (who != NULL)
					(void) snprintf(who_buf,
					    sizeof (who_buf), "%c%c$%s",
					    base_type, locality, who);
				else
					(void) snprintf(who_buf,
					    sizeof (who_buf), "%c%c$",
					    base_type, locality);

				(void) nvlist_add_nvlist(top_nvl, who_buf,
				    base_nvl);
			}


			if (!nvlist_empty(set_nvl)) {
				if (who != NULL)
					(void) snprintf(who_buf,
					    sizeof (who_buf), "%c%c$%s",
					    set_type, locality, who);
				else
					(void) snprintf(who_buf,
					    sizeof (who_buf), "%c%c$",
					    set_type, locality);

				(void) nvlist_add_nvlist(top_nvl, who_buf,
				    set_nvl);
			}
		}
	} else {
		for (i = 0; i < 2; i++) {
			char locality = ld[i];
			if (locality == 0)
				continue;

			if (who != NULL)
				(void) snprintf(who_buf, sizeof (who_buf),
				    "%c%c$%s", base_type, locality, who);
			else
				(void) snprintf(who_buf, sizeof (who_buf),
				    "%c%c$", base_type, locality);
			(void) nvlist_add_boolean(top_nvl, who_buf);

			if (who != NULL)
				(void) snprintf(who_buf, sizeof (who_buf),
				    "%c%c$%s", set_type, locality, who);
			else
				(void) snprintf(who_buf, sizeof (who_buf),
				    "%c%c$", set_type, locality);
			(void) nvlist_add_boolean(top_nvl, who_buf);
		}
	}
}

static int
construct_fsacl_list(boolean_t un, struct allow_opts *opts, nvlist_t **nvlp)
{
	if (nvlist_alloc(nvlp, NV_UNIQUE_NAME, 0) != 0)
		nomem();

	if (opts->set) {
		store_allow_perm(ZFS_DELEG_NAMED_SET, opts->local,
		    opts->descend, opts->who, opts->perms, *nvlp);
	} else if (opts->create) {
		store_allow_perm(ZFS_DELEG_CREATE, opts->local,
		    opts->descend, NULL, opts->perms, *nvlp);
	} else if (opts->everyone) {
		store_allow_perm(ZFS_DELEG_EVERYONE, opts->local,
		    opts->descend, NULL, opts->perms, *nvlp);
	} else {
		char *curr = opts->who;
		char *end = curr + strlen(curr);

		while (curr < end) {
			const char *who;
			zfs_deleg_who_type_t who_type;
			char *endch;
			char *delim = strchr(curr, ',');
			char errbuf[256];
			char id[64];
			struct passwd *p = NULL;
			struct group *g = NULL;

			uid_t rid;
			if (delim == NULL)
				delim = end;
			else
				*delim = '\0';

			rid = (uid_t)strtol(curr, &endch, 0);
			if (opts->user) {
				who_type = ZFS_DELEG_USER;
				if (*endch != '\0')
					p = getpwnam(curr);
				else
					p = getpwuid(rid);

				if (p != NULL)
					rid = p->pw_uid;
				else {
					(void) snprintf(errbuf, 256, gettext(
					    "invalid user %s"), curr);
					allow_usage(un, B_TRUE, errbuf);
				}
			} else if (opts->group) {
				who_type = ZFS_DELEG_GROUP;
				if (*endch != '\0')
					g = getgrnam(curr);
				else
					g = getgrgid(rid);

				if (g != NULL)
					rid = g->gr_gid;
				else {
					(void) snprintf(errbuf, 256, gettext(
					    "invalid group %s"),  curr);
					allow_usage(un, B_TRUE, errbuf);
				}
			} else {
				if (*endch != '\0') {
					p = getpwnam(curr);
				} else {
					p = getpwuid(rid);
				}

				if (p == NULL)
					if (*endch != '\0') {
						g = getgrnam(curr);
					} else {
						g = getgrgid(rid);
					}

				if (p != NULL) {
					who_type = ZFS_DELEG_USER;
					rid = p->pw_uid;
				} else if (g != NULL) {
					who_type = ZFS_DELEG_GROUP;
					rid = g->gr_gid;
				} else {
					(void) snprintf(errbuf, 256, gettext(
					    "invalid user/group %s"), curr);
					allow_usage(un, B_TRUE, errbuf);
				}
			}

			(void) sprintf(id, "%u", rid);
			who = id;

			store_allow_perm(who_type, opts->local,
			    opts->descend, who, opts->perms, *nvlp);
			curr = delim + 1;
		}
	}

	return (0);
}

static void
print_set_creat_perms(uu_avl_t *who_avl)
{
	const char *sc_title[] = {
		gettext("Permission sets:\n"),
		gettext("Create time permissions:\n"),
		NULL
	};
	const char **title_ptr = sc_title;
	who_perm_node_t *who_node = NULL;
	int prev_weight = -1;

	for (who_node = uu_avl_first(who_avl); who_node != NULL;
	    who_node = uu_avl_next(who_avl, who_node)) {
		uu_avl_t *avl = who_node->who_perm.who_deleg_perm_avl;
		zfs_deleg_who_type_t who_type = who_node->who_perm.who_type;
		const char *who_name = who_node->who_perm.who_name;
		int weight = who_type2weight(who_type);
		boolean_t first = B_TRUE;
		deleg_perm_node_t *deleg_node;

		if (prev_weight != weight) {
			(void) printf(*title_ptr++);
			prev_weight = weight;
		}

		if (who_name == NULL || strnlen(who_name, 1) == 0)
			(void) printf("\t");
		else
			(void) printf("\t%s ", who_name);

		for (deleg_node = uu_avl_first(avl); deleg_node != NULL;
		    deleg_node = uu_avl_next(avl, deleg_node)) {
			if (first) {
				(void) printf("%s",
				    deleg_node->dpn_perm.dp_name);
				first = B_FALSE;
			} else
				(void) printf(",%s",
				    deleg_node->dpn_perm.dp_name);
		}

		(void) printf("\n");
	}
}

static void inline
print_uge_deleg_perms(uu_avl_t *who_avl, boolean_t local, boolean_t descend,
    const char *title)
{
	who_perm_node_t *who_node = NULL;
	boolean_t prt_title = B_TRUE;
	uu_avl_walk_t *walk;

	if ((walk = uu_avl_walk_start(who_avl, UU_WALK_ROBUST)) == NULL)
		nomem();

	while ((who_node = uu_avl_walk_next(walk)) != NULL) {
		const char *who_name = who_node->who_perm.who_name;
		const char *nice_who_name = who_node->who_perm.who_ug_name;
		uu_avl_t *avl = who_node->who_perm.who_deleg_perm_avl;
		zfs_deleg_who_type_t who_type = who_node->who_perm.who_type;
		char delim = ' ';
		deleg_perm_node_t *deleg_node;
		boolean_t prt_who = B_TRUE;

		for (deleg_node = uu_avl_first(avl);
		    deleg_node != NULL;
		    deleg_node = uu_avl_next(avl, deleg_node)) {
			if (local != deleg_node->dpn_perm.dp_local ||
			    descend != deleg_node->dpn_perm.dp_descend)
				continue;

			if (prt_who) {
				const char *who = NULL;
				if (prt_title) {
					prt_title = B_FALSE;
					(void) printf(title);
				}

				switch (who_type) {
				case ZFS_DELEG_USER_SETS:
				case ZFS_DELEG_USER:
					who = gettext("user");
					if (nice_who_name)
						who_name  = nice_who_name;
					break;
				case ZFS_DELEG_GROUP_SETS:
				case ZFS_DELEG_GROUP:
					who = gettext("group");
					if (nice_who_name)
						who_name  = nice_who_name;
					break;
				case ZFS_DELEG_EVERYONE_SETS:
				case ZFS_DELEG_EVERYONE:
					who = gettext("everyone");
					who_name = NULL;
				}

				prt_who = B_FALSE;
				if (who_name == NULL)
					(void) printf("\t%s", who);
				else
					(void) printf("\t%s %s", who, who_name);
			}

			(void) printf("%c%s", delim,
			    deleg_node->dpn_perm.dp_name);
			delim = ',';
		}

		if (!prt_who)
			(void) printf("\n");
	}

	uu_avl_walk_end(walk);
}

static void
print_fs_perms(fs_perm_set_t *fspset)
{
	fs_perm_node_t *node = NULL;
	char buf[ZFS_MAXNAMELEN+32];
	const char *dsname = buf;

	for (node = uu_list_first(fspset->fsps_list); node != NULL;
	    node = uu_list_next(fspset->fsps_list, node)) {
		uu_avl_t *sc_avl = node->fspn_fsperm.fsp_sc_avl;
		uu_avl_t *uge_avl = node->fspn_fsperm.fsp_uge_avl;
		int left = 0;

		(void) snprintf(buf, ZFS_MAXNAMELEN+32,
		    gettext("---- Permissions on %s "),
		    node->fspn_fsperm.fsp_name);
		(void) printf(dsname);
		left = 70 - strlen(buf);
		while (left-- > 0)
			(void) printf("-");
		(void) printf("\n");

		print_set_creat_perms(sc_avl);
		print_uge_deleg_perms(uge_avl, B_TRUE, B_FALSE,
		    gettext("Local permissions:\n"));
		print_uge_deleg_perms(uge_avl, B_FALSE, B_TRUE,
		    gettext("Descendent permissions:\n"));
		print_uge_deleg_perms(uge_avl, B_TRUE, B_TRUE,
		    gettext("Local+Descendent permissions:\n"));
	}
}

static fs_perm_set_t fs_perm_set = { NULL, NULL, NULL, NULL };

struct deleg_perms {
	boolean_t un;
	nvlist_t *nvl;
};

static int
set_deleg_perms(zfs_handle_t *zhp, void *data)
{
	struct deleg_perms *perms = (struct deleg_perms *)data;
	zfs_type_t zfs_type = zfs_get_type(zhp);

	if (zfs_type != ZFS_TYPE_FILESYSTEM && zfs_type != ZFS_TYPE_VOLUME)
		return (0);

	return (zfs_set_fsacl(zhp, perms->un, perms->nvl));
}

static int
zfs_do_allow_unallow_impl(int argc, char **argv, boolean_t un)
{
	zfs_handle_t *zhp;
	nvlist_t *perm_nvl = NULL;
	nvlist_t *update_perm_nvl = NULL;
	int error = 1;
	int c;
	struct allow_opts opts = { 0 };

	const char *optstr = un ? "ldugecsrh" : "ldugecsh";

	/* check opts */
	while ((c = getopt(argc, argv, optstr)) != -1) {
		switch (c) {
		case 'l':
			opts.local = B_TRUE;
			break;
		case 'd':
			opts.descend = B_TRUE;
			break;
		case 'u':
			opts.user = B_TRUE;
			break;
		case 'g':
			opts.group = B_TRUE;
			break;
		case 'e':
			opts.everyone = B_TRUE;
			break;
		case 's':
			opts.set = B_TRUE;
			break;
		case 'c':
			opts.create = B_TRUE;
			break;
		case 'r':
			opts.recursive = B_TRUE;
			break;
		case ':':
			(void) fprintf(stderr, gettext("missing argument for "
			    "'%c' option\n"), optopt);
			usage(B_FALSE);
			break;
		case 'h':
			opts.prt_usage = B_TRUE;
			break;
		case '?':
			(void) fprintf(stderr, gettext("invalid option '%c'\n"),
			    optopt);
			usage(B_FALSE);
		}
	}

	argc -= optind;
	argv += optind;

	/* check arguments */
	parse_allow_args(argc, argv, un, &opts);

	/* try to open the dataset */
	if ((zhp = zfs_open(g_zfs, opts.dataset, ZFS_TYPE_FILESYSTEM |
	    ZFS_TYPE_VOLUME)) == NULL) {
		(void) fprintf(stderr, "Failed to open dataset: %s\n",
		    opts.dataset);
		return (-1);
	}

	if (zfs_get_fsacl(zhp, &perm_nvl) != 0)
		goto cleanup2;

	fs_perm_set_init(&fs_perm_set);
	if (parse_fs_perm_set(&fs_perm_set, perm_nvl) != 0) {
		(void) fprintf(stderr, "Failed to parse fsacl permissions\n");
		goto cleanup1;
	}

	if (opts.prt_perms)
		print_fs_perms(&fs_perm_set);
	else {
		(void) construct_fsacl_list(un, &opts, &update_perm_nvl);
		if (zfs_set_fsacl(zhp, un, update_perm_nvl) != 0)
			goto cleanup0;

		if (un && opts.recursive) {
			struct deleg_perms data = { un, update_perm_nvl };
			if (zfs_iter_filesystems(zhp, set_deleg_perms,
			    &data) != 0)
				goto cleanup0;
		}
	}

	error = 0;

cleanup0:
	nvlist_free(perm_nvl);
	if (update_perm_nvl != NULL)
		nvlist_free(update_perm_nvl);
cleanup1:
	fs_perm_set_fini(&fs_perm_set);
cleanup2:
	zfs_close(zhp);

	return (error);
}

static int
zfs_do_allow(int argc, char **argv)
{
	return (zfs_do_allow_unallow_impl(argc, argv, B_FALSE));
}

static int
zfs_do_unallow(int argc, char **argv)
{
	return (zfs_do_allow_unallow_impl(argc, argv, B_TRUE));
}

static int
zfs_do_hold_rele_impl(int argc, char **argv, boolean_t holding)
{
	int errors = 0;
	int i;
	const char *tag;
	boolean_t recursive = B_FALSE;
	const char *opts = holding ? "rt" : "r";
	int c;

	/* check options */
	while ((c = getopt(argc, argv, opts)) != -1) {
		switch (c) {
		case 'r':
			recursive = B_TRUE;
			break;
		case '?':
			(void) fprintf(stderr, gettext("invalid option '%c'\n"),
			    optopt);
			usage(B_FALSE);
		}
	}

	argc -= optind;
	argv += optind;

	/* check number of arguments */
	if (argc < 2)
		usage(B_FALSE);

	tag = argv[0];
	--argc;
	++argv;

	if (holding && tag[0] == '.') {
		/* tags starting with '.' are reserved for libzfs */
		(void) fprintf(stderr, gettext("tag may not start with '.'\n"));
		usage(B_FALSE);
	}

	for (i = 0; i < argc; ++i) {
		zfs_handle_t *zhp;
		char parent[ZFS_MAXNAMELEN];
		const char *delim;
		char *path = argv[i];

		delim = strchr(path, '@');
		if (delim == NULL) {
			(void) fprintf(stderr,
			    gettext("'%s' is not a snapshot\n"), path);
			++errors;
			continue;
		}
		(void) strncpy(parent, path, delim - path);
		parent[delim - path] = '\0';

		zhp = zfs_open(g_zfs, parent,
		    ZFS_TYPE_FILESYSTEM | ZFS_TYPE_VOLUME);
		if (zhp == NULL) {
			++errors;
			continue;
		}
		if (holding) {
			if (zfs_hold(zhp, delim+1, tag, recursive, -1) != 0)
				++errors;
		} else {
			if (zfs_release(zhp, delim+1, tag, recursive) != 0)
				++errors;
		}
		zfs_close(zhp);
	}

	return (errors != 0);
}

/*
 * zfs hold [-r] [-t] <tag> <snap> ...
 *
 *	-r	Recursively hold
 *
 * Apply a user-hold with the given tag to the list of snapshots.
 */
static int
zfs_do_hold(int argc, char **argv)
{
	return (zfs_do_hold_rele_impl(argc, argv, B_TRUE));
}

/*
 * zfs release [-r] <tag> <snap> ...
 *
 *	-r	Recursively release
 *
 * Release a user-hold with the given tag from the list of snapshots.
 */
static int
zfs_do_release(int argc, char **argv)
{
	return (zfs_do_hold_rele_impl(argc, argv, B_FALSE));
}

typedef struct holds_cbdata {
	boolean_t	cb_recursive;
	const char	*cb_snapname;
	nvlist_t	**cb_nvlp;
	size_t		cb_max_namelen;
	size_t		cb_max_taglen;
} holds_cbdata_t;

#define	STRFTIME_FMT_STR "%a %b %e %k:%M %Y"
#define	DATETIME_BUF_LEN (32)
/*
 *
 */
static void
print_holds(boolean_t scripted, size_t nwidth, size_t tagwidth, nvlist_t *nvl)
{
	int i;
	nvpair_t *nvp = NULL;
	char *hdr_cols[] = { "NAME", "TAG", "TIMESTAMP" };
	const char *col;

	if (!scripted) {
		for (i = 0; i < 3; i++) {
			col = gettext(hdr_cols[i]);
			if (i < 2)
				(void) printf("%-*s  ", i ? tagwidth : nwidth,
				    col);
			else
				(void) printf("%s\n", col);
		}
	}

	while ((nvp = nvlist_next_nvpair(nvl, nvp)) != NULL) {
		char *zname = nvpair_name(nvp);
		nvlist_t *nvl2;
		nvpair_t *nvp2 = NULL;
		(void) nvpair_value_nvlist(nvp, &nvl2);
		while ((nvp2 = nvlist_next_nvpair(nvl2, nvp2)) != NULL) {
			char tsbuf[DATETIME_BUF_LEN];
			char *tagname = nvpair_name(nvp2);
			uint64_t val = 0;
			time_t time;
			struct tm t;
			char sep = scripted ? '\t' : ' ';
			size_t sepnum = scripted ? 1 : 2;

			(void) nvpair_value_uint64(nvp2, &val);
			time = (time_t)val;
			(void) localtime_r(&time, &t);
			(void) strftime(tsbuf, DATETIME_BUF_LEN,
			    gettext(STRFTIME_FMT_STR), &t);

			(void) printf("%-*s%*c%-*s%*c%s\n", nwidth, zname,
			    sepnum, sep, tagwidth, tagname, sepnum, sep, tsbuf);
		}
	}
}

/*
 * Generic callback function to list a dataset or snapshot.
 */
static int
holds_callback(zfs_handle_t *zhp, void *data)
{
	holds_cbdata_t *cbp = data;
	nvlist_t *top_nvl = *cbp->cb_nvlp;
	nvlist_t *nvl = NULL;
	nvpair_t *nvp = NULL;
	const char *zname = zfs_get_name(zhp);
	size_t znamelen = strnlen(zname, ZFS_MAXNAMELEN);

	if (cbp->cb_recursive) {
		const char *snapname;
		char *delim  = strchr(zname, '@');
		if (delim == NULL)
			return (0);

		snapname = delim + 1;
		if (strcmp(cbp->cb_snapname, snapname))
			return (0);
	}

	if (zfs_get_holds(zhp, &nvl) != 0)
		return (-1);

	if (znamelen > cbp->cb_max_namelen)
		cbp->cb_max_namelen  = znamelen;

	while ((nvp = nvlist_next_nvpair(nvl, nvp)) != NULL) {
		const char *tag = nvpair_name(nvp);
		size_t taglen = strnlen(tag, MAXNAMELEN);
		if (taglen > cbp->cb_max_taglen)
			cbp->cb_max_taglen  = taglen;
	}

	return (nvlist_add_nvlist(top_nvl, zname, nvl));
}

/*
 * zfs holds [-r] <snap> ...
 *
 *	-r	Recursively hold
 */
static int
zfs_do_holds(int argc, char **argv)
{
	int errors = 0;
	int c;
	int i;
	boolean_t scripted = B_FALSE;
	boolean_t recursive = B_FALSE;
	const char *opts = "rH";
	nvlist_t *nvl;

	int types = ZFS_TYPE_SNAPSHOT;
	holds_cbdata_t cb = { 0 };

	int limit = 0;
	int ret = 0;
	int flags = 0;

	/* check options */
	while ((c = getopt(argc, argv, opts)) != -1) {
		switch (c) {
		case 'r':
			recursive = B_TRUE;
			break;
		case 'H':
			scripted = B_TRUE;
			break;
		case '?':
			(void) fprintf(stderr, gettext("invalid option '%c'\n"),
			    optopt);
			usage(B_FALSE);
		}
	}

	if (recursive) {
		types |= ZFS_TYPE_FILESYSTEM | ZFS_TYPE_VOLUME;
		flags |= ZFS_ITER_RECURSE;
	}

	argc -= optind;
	argv += optind;

	/* check number of arguments */
	if (argc < 1)
		usage(B_FALSE);

	if (nvlist_alloc(&nvl, NV_UNIQUE_NAME, 0) != 0)
		nomem();

	for (i = 0; i < argc; ++i) {
		char *snapshot = argv[i];
		const char *delim;
		const char *snapname;

		delim = strchr(snapshot, '@');
		if (delim == NULL) {
			(void) fprintf(stderr,
			    gettext("'%s' is not a snapshot\n"), snapshot);
			++errors;
			continue;
		}
		snapname = delim + 1;
		if (recursive)
			snapshot[delim - snapshot] = '\0';

		cb.cb_recursive = recursive;
		cb.cb_snapname = snapname;
		cb.cb_nvlp = &nvl;

		/*
		 *  1. collect holds data, set format options
		 */
		ret = zfs_for_each(argc, argv, flags, types, NULL, NULL, limit,
		    holds_callback, &cb);
		if (ret != 0)
			++errors;
	}

	/*
	 *  2. print holds data
	 */
	print_holds(scripted, cb.cb_max_namelen, cb.cb_max_taglen, nvl);

	if (nvlist_empty(nvl))
		(void) printf(gettext("no datasets available\n"));

	nvlist_free(nvl);

	return (0 != errors);
}

#define	CHECK_SPINNER 30
#define	SPINNER_TIME 3		/* seconds */
#define	MOUNT_TIME 5		/* seconds */

static int
get_one_dataset(zfs_handle_t *zhp, void *data)
{
	static char *spin[] = { "-", "\\", "|", "/" };
	static int spinval = 0;
	static int spincheck = 0;
	static time_t last_spin_time = (time_t)0;
	get_all_cb_t *cbp = data;
	zfs_type_t type = zfs_get_type(zhp);

	if (cbp->cb_verbose) {
		if (--spincheck < 0) {
			time_t now = time(NULL);
			if (last_spin_time + SPINNER_TIME < now) {
				update_progress(spin[spinval++ % 4]);
				last_spin_time = now;
			}
			spincheck = CHECK_SPINNER;
		}
	}

	/*
	 * Interate over any nested datasets.
	 */
	if (zfs_iter_filesystems(zhp, get_one_dataset, data) != 0) {
		zfs_close(zhp);
		return (1);
	}

	/*
	 * Skip any datasets whose type does not match.
	 */
	if ((type & ZFS_TYPE_FILESYSTEM) == 0) {
		zfs_close(zhp);
		return (0);
	}
	libzfs_add_handle(cbp, zhp);
	assert(cbp->cb_used <= cbp->cb_alloc);

	return (0);
}

static void
get_all_datasets(zfs_handle_t ***dslist, size_t *count, boolean_t verbose)
{
	get_all_cb_t cb = { 0 };
	cb.cb_verbose = verbose;
	cb.cb_getone = get_one_dataset;

	if (verbose)
		set_progress_header(gettext("Reading ZFS config"));
	(void) zfs_iter_root(g_zfs, get_one_dataset, &cb);

	*dslist = cb.cb_handles;
	*count = cb.cb_used;

	if (verbose)
		finish_progress(gettext("done."));
}

/*
 * Generic callback for sharing or mounting filesystems.  Because the code is so
 * similar, we have a common function with an extra parameter to determine which
 * mode we are using.
 */
#define	OP_SHARE	0x1
#define	OP_MOUNT	0x2

/*
 * Share or mount a dataset.
 */
static int
share_mount_one(zfs_handle_t *zhp, int op, int flags, char *protocol,
    boolean_t explicit, const char *options)
{
	char mountpoint[ZFS_MAXPROPLEN];
	char shareopts[ZFS_MAXPROPLEN];
	char smbshareopts[ZFS_MAXPROPLEN];
	const char *cmdname = op == OP_SHARE ? "share" : "mount";
	struct mnttab mnt;
	uint64_t zoned, canmount;
	boolean_t shared_nfs, shared_smb;

	assert(zfs_get_type(zhp) & ZFS_TYPE_FILESYSTEM);

	/*
	 * Check to make sure we can mount/share this dataset.  If we
	 * are in the global zone and the filesystem is exported to a
	 * local zone, or if we are in a local zone and the
	 * filesystem is not exported, then it is an error.
	 */
	zoned = zfs_prop_get_int(zhp, ZFS_PROP_ZONED);

	if (zoned && getzoneid() == GLOBAL_ZONEID) {
		if (!explicit)
			return (0);

		(void) fprintf(stderr, gettext("cannot %s '%s': "
		    "dataset is exported to a local zone\n"), cmdname,
		    zfs_get_name(zhp));
		return (1);

	} else if (!zoned && getzoneid() != GLOBAL_ZONEID) {
		if (!explicit)
			return (0);

		(void) fprintf(stderr, gettext("cannot %s '%s': "
		    "permission denied\n"), cmdname,
		    zfs_get_name(zhp));
		return (1);
	}

	/*
	 * Ignore any filesystems which don't apply to us. This
	 * includes those with a legacy mountpoint, or those with
	 * legacy share options.
	 */
	verify(zfs_prop_get(zhp, ZFS_PROP_MOUNTPOINT, mountpoint,
	    sizeof (mountpoint), NULL, NULL, 0, B_FALSE) == 0);
	verify(zfs_prop_get(zhp, ZFS_PROP_SHARENFS, shareopts,
	    sizeof (shareopts), NULL, NULL, 0, B_FALSE) == 0);
	verify(zfs_prop_get(zhp, ZFS_PROP_SHARESMB, smbshareopts,
	    sizeof (smbshareopts), NULL, NULL, 0, B_FALSE) == 0);

	if (op == OP_SHARE && strcmp(shareopts, "off") == 0 &&
	    strcmp(smbshareopts, "off") == 0) {
		if (!explicit)
			return (0);

		(void) fprintf(stderr, gettext("cannot share '%s': "
		    "legacy share\n"), zfs_get_name(zhp));
		(void) fprintf(stderr, gettext("use share(1M) to "
		    "share this filesystem, or set "
		    "sharenfs property on\n"));
		return (1);
	}

	/*
	 * We cannot share or mount legacy filesystems. If the
	 * shareopts is non-legacy but the mountpoint is legacy, we
	 * treat it as a legacy share.
	 */
	if (strcmp(mountpoint, "legacy") == 0) {
		if (!explicit)
			return (0);

		(void) fprintf(stderr, gettext("cannot %s '%s': "
		    "legacy mountpoint\n"), cmdname, zfs_get_name(zhp));
		(void) fprintf(stderr, gettext("use %s(1M) to "
		    "%s this filesystem\n"), cmdname, cmdname);
		return (1);
	}

	if (strcmp(mountpoint, "none") == 0) {
		if (!explicit)
			return (0);

		(void) fprintf(stderr, gettext("cannot %s '%s': no "
		    "mountpoint set\n"), cmdname, zfs_get_name(zhp));
		return (1);
	}

	/*
	 * canmount	explicit	outcome
	 * on		no		pass through
	 * on		yes		pass through
	 * off		no		return 0
	 * off		yes		display error, return 1
	 * noauto	no		return 0
	 * noauto	yes		pass through
	 */
	canmount = zfs_prop_get_int(zhp, ZFS_PROP_CANMOUNT);
	if (canmount == ZFS_CANMOUNT_OFF) {
		if (!explicit)
			return (0);

		(void) fprintf(stderr, gettext("cannot %s '%s': "
		    "'canmount' property is set to 'off'\n"), cmdname,
		    zfs_get_name(zhp));
		return (1);
	} else if (canmount == ZFS_CANMOUNT_NOAUTO && !explicit) {
		return (0);
	}

	/*
	 * At this point, we have verified that the mountpoint and/or
	 * shareopts are appropriate for auto management. If the
	 * filesystem is already mounted or shared, return (failing
	 * for explicit requests); otherwise mount or share the
	 * filesystem.
	 */
	switch (op) {
	case OP_SHARE:

		shared_nfs = zfs_is_shared_nfs(zhp, NULL);
		shared_smb = zfs_is_shared_smb(zhp, NULL);

		if (shared_nfs && shared_smb ||
		    (shared_nfs && strcmp(shareopts, "on") == 0 &&
		    strcmp(smbshareopts, "off") == 0) ||
		    (shared_smb && strcmp(smbshareopts, "on") == 0 &&
		    strcmp(shareopts, "off") == 0)) {
			if (!explicit)
				return (0);

			(void) fprintf(stderr, gettext("cannot share "
			    "'%s': filesystem already shared\n"),
			    zfs_get_name(zhp));
			return (1);
		}

		if (!zfs_is_mounted(zhp, NULL) &&
		    zfs_mount(zhp, NULL, 0) != 0)
			return (1);

		if (protocol == NULL) {
			if (zfs_shareall(zhp) != 0)
				return (1);
		} else if (strcmp(protocol, "nfs") == 0) {
			if (zfs_share_nfs(zhp))
				return (1);
		} else if (strcmp(protocol, "smb") == 0) {
			if (zfs_share_smb(zhp))
				return (1);
		} else {
			(void) fprintf(stderr, gettext("cannot share "
			    "'%s': invalid share type '%s' "
			    "specified\n"),
			    zfs_get_name(zhp), protocol);
			return (1);
		}

		break;

	case OP_MOUNT:
		if (options == NULL)
			mnt.mnt_mntopts = "";
		else
			mnt.mnt_mntopts = (char *)options;

		if (!hasmntopt(&mnt, MNTOPT_REMOUNT) &&
		    zfs_is_mounted(zhp, NULL)) {
			if (!explicit)
				return (0);

			(void) fprintf(stderr, gettext("cannot mount "
			    "'%s': filesystem already mounted\n"),
			    zfs_get_name(zhp));
			return (1);
		}

		if (zfs_mount(zhp, options, flags) != 0)
			return (1);
		break;
	}

	return (0);
}

/*
 * Reports progress in the form "(current/total)".  Not thread-safe.
 */
static void
report_mount_progress(int current, int total)
{
	static time_t last_progress_time = 0;
	time_t now = time(NULL);
	char info[32];

	/* report 1..n instead of 0..n-1 */
	++current;

	/* display header if we're here for the first time */
	if (current == 1) {
		set_progress_header(gettext("Mounting ZFS filesystems"));
	} else if (current != total && last_progress_time + MOUNT_TIME >= now) {
		/* too soon to report again */
		return;
	}

	last_progress_time = now;

	(void) sprintf(info, "(%d/%d)", current, total);

	if (current == total)
		finish_progress(info);
	else
		update_progress(info);
}

static void
append_options(char *mntopts, char *newopts)
{
	int len = strlen(mntopts);

	/* original length plus new string to append plus 1 for the comma */
	if (len + 1 + strlen(newopts) >= MNT_LINE_MAX) {
		(void) fprintf(stderr, gettext("the opts argument for "
		    "'%c' option is too long (more than %d chars)\n"),
		    "-o", MNT_LINE_MAX);
		usage(B_FALSE);
	}

	if (*mntopts)
		mntopts[len++] = ',';

	(void) strcpy(&mntopts[len], newopts);
}

static int
share_mount(int op, int argc, char **argv)
{
	int do_all = 0;
	boolean_t verbose = B_FALSE;
	int c, ret = 0;
	char *options = NULL;
	int flags = 0;

	/* check options */
	while ((c = getopt(argc, argv, op == OP_MOUNT ? ":avo:O" : "a"))
	    != -1) {
		switch (c) {
		case 'a':
			do_all = 1;
			break;
		case 'v':
			verbose = B_TRUE;
			break;
		case 'o':
			if (*optarg == '\0') {
				(void) fprintf(stderr, gettext("empty mount "
				    "options (-o) specified\n"));
				usage(B_FALSE);
			}

			if (options == NULL)
				options = safe_malloc(MNT_LINE_MAX + 1);

			/* option validation is done later */
			append_options(options, optarg);
			break;

		case 'O':
			flags |= MS_OVERLAY;
			break;
		case ':':
			(void) fprintf(stderr, gettext("missing argument for "
			    "'%c' option\n"), optopt);
			usage(B_FALSE);
			break;
		case '?':
			(void) fprintf(stderr, gettext("invalid option '%c'\n"),
			    optopt);
			usage(B_FALSE);
		}
	}

	argc -= optind;
	argv += optind;

	/* check number of arguments */
	if (do_all) {
		zfs_handle_t **dslist = NULL;
		size_t i, count = 0;
		char *protocol = NULL;

		if (op == OP_SHARE && argc > 0) {
			if (strcmp(argv[0], "nfs") != 0 &&
			    strcmp(argv[0], "smb") != 0) {
				(void) fprintf(stderr, gettext("share type "
				    "must be 'nfs' or 'smb'\n"));
				usage(B_FALSE);
			}
			protocol = argv[0];
			argc--;
			argv++;
		}

		if (argc != 0) {
			(void) fprintf(stderr, gettext("too many arguments\n"));
			usage(B_FALSE);
		}

		start_progress_timer();
		get_all_datasets(&dslist, &count, verbose);

		if (count == 0)
			return (0);

		qsort(dslist, count, sizeof (void *), libzfs_dataset_cmp);

		for (i = 0; i < count; i++) {
			if (verbose)
				report_mount_progress(i, count);

			if (share_mount_one(dslist[i], op, flags, protocol,
			    B_FALSE, options) != 0)
				ret = 1;
			zfs_close(dslist[i]);
		}

		free(dslist);
	} else if (argc == 0) {
		struct mnttab entry;

		if ((op == OP_SHARE) || (options != NULL)) {
			(void) fprintf(stderr, gettext("missing filesystem "
			    "argument (specify -a for all)\n"));
			usage(B_FALSE);
		}

		/*
		 * When mount is given no arguments, go through /etc/mnttab and
		 * display any active ZFS mounts.  We hide any snapshots, since
		 * they are controlled automatically.
		 */
		rewind(mnttab_file);
		while (getmntent(mnttab_file, &entry) == 0) {
			if (strcmp(entry.mnt_fstype, MNTTYPE_ZFS) != 0 ||
			    strchr(entry.mnt_special, '@') != NULL)
				continue;

			(void) printf("%-30s  %s\n", entry.mnt_special,
			    entry.mnt_mountp);
		}

	} else {
		zfs_handle_t *zhp;

		if (argc > 1) {
			(void) fprintf(stderr,
			    gettext("too many arguments\n"));
			usage(B_FALSE);
		}

		if ((zhp = zfs_open(g_zfs, argv[0],
		    ZFS_TYPE_FILESYSTEM)) == NULL) {
			ret = 1;
		} else {
			ret = share_mount_one(zhp, op, flags, NULL, B_TRUE,
			    options);
			zfs_close(zhp);
		}
	}

	return (ret);
}

/*
 * zfs mount -a [nfs]
 * zfs mount filesystem
 *
 * Mount all filesystems, or mount the given filesystem.
 */
static int
zfs_do_mount(int argc, char **argv)
{
	return (share_mount(OP_MOUNT, argc, argv));
}

/*
 * zfs share -a [nfs | smb]
 * zfs share filesystem
 *
 * Share all filesystems, or share the given filesystem.
 */
static int
zfs_do_share(int argc, char **argv)
{
	return (share_mount(OP_SHARE, argc, argv));
}

typedef struct unshare_unmount_node {
	zfs_handle_t	*un_zhp;
	char		*un_mountp;
	uu_avl_node_t	un_avlnode;
} unshare_unmount_node_t;

/* ARGSUSED */
static int
unshare_unmount_compare(const void *larg, const void *rarg, void *unused)
{
	const unshare_unmount_node_t *l = larg;
	const unshare_unmount_node_t *r = rarg;

	return (strcmp(l->un_mountp, r->un_mountp));
}

/*
 * Convenience routine used by zfs_do_umount() and manual_unmount().  Given an
 * absolute path, find the entry /etc/mnttab, verify that its a ZFS filesystem,
 * and unmount it appropriately.
 */
static int
unshare_unmount_path(int op, char *path, int flags, boolean_t is_manual)
{
	zfs_handle_t *zhp;
	int ret = 0;
	struct stat64 statbuf;
	struct extmnttab entry;
	const char *cmdname = (op == OP_SHARE) ? "unshare" : "unmount";
	ino_t path_inode;

	/*
	 * Search for the path in /etc/mnttab.  Rather than looking for the
	 * specific path, which can be fooled by non-standard paths (i.e. ".."
	 * or "//"), we stat() the path and search for the corresponding
	 * (major,minor) device pair.
	 */
	if (stat64(path, &statbuf) != 0) {
		(void) fprintf(stderr, gettext("cannot %s '%s': %s\n"),
		    cmdname, path, strerror(errno));
		return (1);
	}
	path_inode = statbuf.st_ino;

	/*
	 * Search for the given (major,minor) pair in the mount table.
	 */
	rewind(mnttab_file);
	while ((ret = getextmntent(mnttab_file, &entry, 0)) == 0) {
		if (entry.mnt_major == major(statbuf.st_dev) &&
		    entry.mnt_minor == minor(statbuf.st_dev))
			break;
	}
	if (ret != 0) {
		if (op == OP_SHARE) {
			(void) fprintf(stderr, gettext("cannot %s '%s': not "
			    "currently mounted\n"), cmdname, path);
			return (1);
		}
		(void) fprintf(stderr, gettext("warning: %s not in mnttab\n"),
		    path);
		if ((ret = umount2(path, flags)) != 0)
			(void) fprintf(stderr, gettext("%s: %s\n"), path,
			    strerror(errno));
		return (ret != 0);
	}

	if (strcmp(entry.mnt_fstype, MNTTYPE_ZFS) != 0) {
		(void) fprintf(stderr, gettext("cannot %s '%s': not a ZFS "
		    "filesystem\n"), cmdname, path);
		return (1);
	}

	if ((zhp = zfs_open(g_zfs, entry.mnt_special,
	    ZFS_TYPE_FILESYSTEM)) == NULL)
		return (1);

	ret = 1;
	if (stat64(entry.mnt_mountp, &statbuf) != 0) {
		(void) fprintf(stderr, gettext("cannot %s '%s': %s\n"),
		    cmdname, path, strerror(errno));
		goto out;
	} else if (statbuf.st_ino != path_inode) {
		(void) fprintf(stderr, gettext("cannot "
		    "%s '%s': not a mountpoint\n"), cmdname, path);
		goto out;
	}

	if (op == OP_SHARE) {
		char nfs_mnt_prop[ZFS_MAXPROPLEN];
		char smbshare_prop[ZFS_MAXPROPLEN];

		verify(zfs_prop_get(zhp, ZFS_PROP_SHARENFS, nfs_mnt_prop,
		    sizeof (nfs_mnt_prop), NULL, NULL, 0, B_FALSE) == 0);
		verify(zfs_prop_get(zhp, ZFS_PROP_SHARESMB, smbshare_prop,
		    sizeof (smbshare_prop), NULL, NULL, 0, B_FALSE) == 0);

		if (strcmp(nfs_mnt_prop, "off") == 0 &&
		    strcmp(smbshare_prop, "off") == 0) {
			(void) fprintf(stderr, gettext("cannot unshare "
			    "'%s': legacy share\n"), path);
			(void) fprintf(stderr, gettext("use "
			    "unshare(1M) to unshare this filesystem\n"));
		} else if (!zfs_is_shared(zhp)) {
			(void) fprintf(stderr, gettext("cannot unshare '%s': "
			    "not currently shared\n"), path);
		} else {
			ret = zfs_unshareall_bypath(zhp, path);
		}
	} else {
		char mtpt_prop[ZFS_MAXPROPLEN];

		verify(zfs_prop_get(zhp, ZFS_PROP_MOUNTPOINT, mtpt_prop,
		    sizeof (mtpt_prop), NULL, NULL, 0, B_FALSE) == 0);

		if (is_manual) {
			ret = zfs_unmount(zhp, NULL, flags);
		} else if (strcmp(mtpt_prop, "legacy") == 0) {
			(void) fprintf(stderr, gettext("cannot unmount "
			    "'%s': legacy mountpoint\n"),
			    zfs_get_name(zhp));
			(void) fprintf(stderr, gettext("use umount(1M) "
			    "to unmount this filesystem\n"));
		} else {
			ret = zfs_unmountall(zhp, flags);
		}
	}

out:
	zfs_close(zhp);

	return (ret != 0);
}

/*
 * Generic callback for unsharing or unmounting a filesystem.
 */
static int
unshare_unmount(int op, int argc, char **argv)
{
	int do_all = 0;
	int flags = 0;
	int ret = 0;
	int c;
	zfs_handle_t *zhp;
	char nfs_mnt_prop[ZFS_MAXPROPLEN];
	char sharesmb[ZFS_MAXPROPLEN];

	/* check options */
	while ((c = getopt(argc, argv, op == OP_SHARE ? "a" : "af")) != -1) {
		switch (c) {
		case 'a':
			do_all = 1;
			break;
		case 'f':
			flags = MS_FORCE;
			break;
		case '?':
			(void) fprintf(stderr, gettext("invalid option '%c'\n"),
			    optopt);
			usage(B_FALSE);
		}
	}

	argc -= optind;
	argv += optind;

	if (do_all) {
		/*
		 * We could make use of zfs_for_each() to walk all datasets in
		 * the system, but this would be very inefficient, especially
		 * since we would have to linearly search /etc/mnttab for each
		 * one.  Instead, do one pass through /etc/mnttab looking for
		 * zfs entries and call zfs_unmount() for each one.
		 *
		 * Things get a little tricky if the administrator has created
		 * mountpoints beneath other ZFS filesystems.  In this case, we
		 * have to unmount the deepest filesystems first.  To accomplish
		 * this, we place all the mountpoints in an AVL tree sorted by
		 * the special type (dataset name), and walk the result in
		 * reverse to make sure to get any snapshots first.
		 */
		struct mnttab entry;
		uu_avl_pool_t *pool;
		uu_avl_t *tree;
		unshare_unmount_node_t *node;
		uu_avl_index_t idx;
		uu_avl_walk_t *walk;

		if (argc != 0) {
			(void) fprintf(stderr, gettext("too many arguments\n"));
			usage(B_FALSE);
		}

		if (((pool = uu_avl_pool_create("unmount_pool",
		    sizeof (unshare_unmount_node_t),
		    offsetof(unshare_unmount_node_t, un_avlnode),
		    unshare_unmount_compare, UU_DEFAULT)) == NULL) ||
		    ((tree = uu_avl_create(pool, NULL, UU_DEFAULT)) == NULL))
			nomem();

		rewind(mnttab_file);
		while (getmntent(mnttab_file, &entry) == 0) {

			/* ignore non-ZFS entries */
			if (strcmp(entry.mnt_fstype, MNTTYPE_ZFS) != 0)
				continue;

			/* ignore snapshots */
			if (strchr(entry.mnt_special, '@') != NULL)
				continue;

			if ((zhp = zfs_open(g_zfs, entry.mnt_special,
			    ZFS_TYPE_FILESYSTEM)) == NULL) {
				ret = 1;
				continue;
			}

			switch (op) {
			case OP_SHARE:
				verify(zfs_prop_get(zhp, ZFS_PROP_SHARENFS,
				    nfs_mnt_prop,
				    sizeof (nfs_mnt_prop),
				    NULL, NULL, 0, B_FALSE) == 0);
				if (strcmp(nfs_mnt_prop, "off") != 0)
					break;
				verify(zfs_prop_get(zhp, ZFS_PROP_SHARESMB,
				    nfs_mnt_prop,
				    sizeof (nfs_mnt_prop),
				    NULL, NULL, 0, B_FALSE) == 0);
				if (strcmp(nfs_mnt_prop, "off") == 0)
					continue;
				break;
			case OP_MOUNT:
				/* Ignore legacy mounts */
				verify(zfs_prop_get(zhp, ZFS_PROP_MOUNTPOINT,
				    nfs_mnt_prop,
				    sizeof (nfs_mnt_prop),
				    NULL, NULL, 0, B_FALSE) == 0);
				if (strcmp(nfs_mnt_prop, "legacy") == 0)
					continue;
				/* Ignore canmount=noauto mounts */
				if (zfs_prop_get_int(zhp, ZFS_PROP_CANMOUNT) ==
				    ZFS_CANMOUNT_NOAUTO)
					continue;
			default:
				break;
			}

			node = safe_malloc(sizeof (unshare_unmount_node_t));
			node->un_zhp = zhp;
			node->un_mountp = safe_strdup(entry.mnt_mountp);

			uu_avl_node_init(node, &node->un_avlnode, pool);

			if (uu_avl_find(tree, node, NULL, &idx) == NULL) {
				uu_avl_insert(tree, node, idx);
			} else {
				zfs_close(node->un_zhp);
				free(node->un_mountp);
				free(node);
			}
		}

		/*
		 * Walk the AVL tree in reverse, unmounting each filesystem and
		 * removing it from the AVL tree in the process.
		 */
		if ((walk = uu_avl_walk_start(tree,
		    UU_WALK_REVERSE | UU_WALK_ROBUST)) == NULL)
			nomem();

		while ((node = uu_avl_walk_next(walk)) != NULL) {
			uu_avl_remove(tree, node);

			switch (op) {
			case OP_SHARE:
				if (zfs_unshareall_bypath(node->un_zhp,
				    node->un_mountp) != 0)
					ret = 1;
				break;

			case OP_MOUNT:
				if (zfs_unmount(node->un_zhp,
				    node->un_mountp, flags) != 0)
					ret = 1;
				break;
			}

			zfs_close(node->un_zhp);
			free(node->un_mountp);
			free(node);
		}

		uu_avl_walk_end(walk);
		uu_avl_destroy(tree);
		uu_avl_pool_destroy(pool);

	} else {
		if (argc != 1) {
			if (argc == 0)
				(void) fprintf(stderr,
				    gettext("missing filesystem argument\n"));
			else
				(void) fprintf(stderr,
				    gettext("too many arguments\n"));
			usage(B_FALSE);
		}

		/*
		 * We have an argument, but it may be a full path or a ZFS
		 * filesystem.  Pass full paths off to unmount_path() (shared by
		 * manual_unmount), otherwise open the filesystem and pass to
		 * zfs_unmount().
		 */
		if (argv[0][0] == '/')
			return (unshare_unmount_path(op, argv[0],
			    flags, B_FALSE));

		if ((zhp = zfs_open(g_zfs, argv[0],
		    ZFS_TYPE_FILESYSTEM)) == NULL)
			return (1);

		verify(zfs_prop_get(zhp, op == OP_SHARE ?
		    ZFS_PROP_SHARENFS : ZFS_PROP_MOUNTPOINT,
		    nfs_mnt_prop, sizeof (nfs_mnt_prop), NULL,
		    NULL, 0, B_FALSE) == 0);

		switch (op) {
		case OP_SHARE:
			verify(zfs_prop_get(zhp, ZFS_PROP_SHARENFS,
			    nfs_mnt_prop,
			    sizeof (nfs_mnt_prop),
			    NULL, NULL, 0, B_FALSE) == 0);
			verify(zfs_prop_get(zhp, ZFS_PROP_SHARESMB,
			    sharesmb, sizeof (sharesmb), NULL, NULL,
			    0, B_FALSE) == 0);

			if (strcmp(nfs_mnt_prop, "off") == 0 &&
			    strcmp(sharesmb, "off") == 0) {
				(void) fprintf(stderr, gettext("cannot "
				    "unshare '%s': legacy share\n"),
				    zfs_get_name(zhp));
				(void) fprintf(stderr, gettext("use "
				    "unshare(1M) to unshare this "
				    "filesystem\n"));
				ret = 1;
			} else if (!zfs_is_shared(zhp)) {
				(void) fprintf(stderr, gettext("cannot "
				    "unshare '%s': not currently "
				    "shared\n"), zfs_get_name(zhp));
				ret = 1;
			} else if (zfs_unshareall(zhp) != 0) {
				ret = 1;
			}
			break;

		case OP_MOUNT:
			if (strcmp(nfs_mnt_prop, "legacy") == 0) {
				(void) fprintf(stderr, gettext("cannot "
				    "unmount '%s': legacy "
				    "mountpoint\n"), zfs_get_name(zhp));
				(void) fprintf(stderr, gettext("use "
				    "umount(1M) to unmount this "
				    "filesystem\n"));
				ret = 1;
			} else if (!zfs_is_mounted(zhp, NULL)) {
				(void) fprintf(stderr, gettext("cannot "
				    "unmount '%s': not currently "
				    "mounted\n"),
				    zfs_get_name(zhp));
				ret = 1;
			} else if (zfs_unmountall(zhp, flags) != 0) {
				ret = 1;
			}
			break;
		}

		zfs_close(zhp);
	}

	return (ret);
}

/*
 * zfs unmount -a
 * zfs unmount filesystem
 *
 * Unmount all filesystems, or a specific ZFS filesystem.
 */
static int
zfs_do_unmount(int argc, char **argv)
{
	return (unshare_unmount(OP_MOUNT, argc, argv));
}

/*
 * zfs unshare -a
 * zfs unshare filesystem
 *
 * Unshare all filesystems, or a specific ZFS filesystem.
 */
static int
zfs_do_unshare(int argc, char **argv)
{
	return (unshare_unmount(OP_SHARE, argc, argv));
}

/*
 * Called when invoked as /etc/fs/zfs/mount.  Do the mount if the mountpoint is
 * 'legacy'.  Otherwise, complain that use should be using 'zfs mount'.
 */
static int
manual_mount(int argc, char **argv)
{
	zfs_handle_t *zhp;
	char mountpoint[ZFS_MAXPROPLEN];
	char mntopts[MNT_LINE_MAX] = { '\0' };
	int ret = 0;
	int c;
	int flags = 0;
	char *dataset, *path;

	/* check options */
	while ((c = getopt(argc, argv, ":mo:O")) != -1) {
		switch (c) {
		case 'o':
			(void) strlcpy(mntopts, optarg, sizeof (mntopts));
			break;
		case 'O':
			flags |= MS_OVERLAY;
			break;
		case 'm':
			flags |= MS_NOMNTTAB;
			break;
		case ':':
			(void) fprintf(stderr, gettext("missing argument for "
			    "'%c' option\n"), optopt);
			usage(B_FALSE);
			break;
		case '?':
			(void) fprintf(stderr, gettext("invalid option '%c'\n"),
			    optopt);
			(void) fprintf(stderr, gettext("usage: mount [-o opts] "
			    "<path>\n"));
			return (2);
		}
	}

	argc -= optind;
	argv += optind;

	/* check that we only have two arguments */
	if (argc != 2) {
		if (argc == 0)
			(void) fprintf(stderr, gettext("missing dataset "
			    "argument\n"));
		else if (argc == 1)
			(void) fprintf(stderr,
			    gettext("missing mountpoint argument\n"));
		else
			(void) fprintf(stderr, gettext("too many arguments\n"));
		(void) fprintf(stderr, "usage: mount <dataset> <mountpoint>\n");
		return (2);
	}

	dataset = argv[0];
	path = argv[1];

	/* try to open the dataset */
	if ((zhp = zfs_open(g_zfs, dataset, ZFS_TYPE_FILESYSTEM)) == NULL)
		return (1);

	(void) zfs_prop_get(zhp, ZFS_PROP_MOUNTPOINT, mountpoint,
	    sizeof (mountpoint), NULL, NULL, 0, B_FALSE);

	/* check for legacy mountpoint and complain appropriately */
	ret = 0;
	if (strcmp(mountpoint, ZFS_MOUNTPOINT_LEGACY) == 0) {
		if (mount(dataset, path, MS_OPTIONSTR | flags, MNTTYPE_ZFS,
		    NULL, 0, mntopts, sizeof (mntopts)) != 0) {
			(void) fprintf(stderr, gettext("mount failed: %s\n"),
			    strerror(errno));
			ret = 1;
		}
	} else {
		(void) fprintf(stderr, gettext("filesystem '%s' cannot be "
		    "mounted using 'mount -F zfs'\n"), dataset);
		(void) fprintf(stderr, gettext("Use 'zfs set mountpoint=%s' "
		    "instead.\n"), path);
		(void) fprintf(stderr, gettext("If you must use 'mount -F zfs' "
		    "or /etc/vfstab, use 'zfs set mountpoint=legacy'.\n"));
		(void) fprintf(stderr, gettext("See zfs(1M) for more "
		    "information.\n"));
		ret = 1;
	}

	return (ret);
}

/*
 * Called when invoked as /etc/fs/zfs/umount.  Unlike a manual mount, we allow
 * unmounts of non-legacy filesystems, as this is the dominant administrative
 * interface.
 */
static int
manual_unmount(int argc, char **argv)
{
	int flags = 0;
	int c;

	/* check options */
	while ((c = getopt(argc, argv, "f")) != -1) {
		switch (c) {
		case 'f':
			flags = MS_FORCE;
			break;
		case '?':
			(void) fprintf(stderr, gettext("invalid option '%c'\n"),
			    optopt);
			(void) fprintf(stderr, gettext("usage: unmount [-f] "
			    "<path>\n"));
			return (2);
		}
	}

	argc -= optind;
	argv += optind;

	/* check arguments */
	if (argc != 1) {
		if (argc == 0)
			(void) fprintf(stderr, gettext("missing path "
			    "argument\n"));
		else
			(void) fprintf(stderr, gettext("too many arguments\n"));
		(void) fprintf(stderr, gettext("usage: unmount [-f] <path>\n"));
		return (2);
	}

	return (unshare_unmount_path(OP_MOUNT, argv[0], flags, B_TRUE));
}

static int
find_command_idx(char *command, int *idx)
{
	int i;

	for (i = 0; i < NCOMMAND; i++) {
		if (command_table[i].name == NULL)
			continue;

		if (strcmp(command, command_table[i].name) == 0) {
			*idx = i;
			return (0);
		}
	}
	return (1);
}

static int
zfs_do_diff(int argc, char **argv)
{
	zfs_handle_t *zhp;
	int flags = 0;
	char *tosnap = NULL;
	char *fromsnap = NULL;
	char *atp, *copy;
	int err = 0;
	int c;

	while ((c = getopt(argc, argv, "FHt")) != -1) {
		switch (c) {
		case 'F':
			flags |= ZFS_DIFF_CLASSIFY;
			break;
		case 'H':
			flags |= ZFS_DIFF_PARSEABLE;
			break;
		case 't':
			flags |= ZFS_DIFF_TIMESTAMP;
			break;
		default:
			(void) fprintf(stderr,
			    gettext("invalid option '%c'\n"), optopt);
			usage(B_FALSE);
		}
	}

	argc -= optind;
	argv += optind;

	if (argc < 1) {
		(void) fprintf(stderr,
		gettext("must provide at least one snapshot name\n"));
		usage(B_FALSE);
	}

	if (argc > 2) {
		(void) fprintf(stderr, gettext("too many arguments\n"));
		usage(B_FALSE);
	}

	fromsnap = argv[0];
	tosnap = (argc == 2) ? argv[1] : NULL;

	copy = NULL;
	if (*fromsnap != '@')
		copy = strdup(fromsnap);
	else if (tosnap)
		copy = strdup(tosnap);
	if (copy == NULL)
		usage(B_FALSE);

	if (atp = strchr(copy, '@'))
		*atp = '\0';

	if ((zhp = zfs_open(g_zfs, copy, ZFS_TYPE_FILESYSTEM)) == NULL)
		return (1);

	free(copy);

	/*
	 * Ignore SIGPIPE so that the library can give us
	 * information on any failure
	 */
	(void) sigignore(SIGPIPE);

	err = zfs_show_diffs(zhp, STDOUT_FILENO, fromsnap, tosnap, flags);

	zfs_close(zhp);

	return (err != 0);
}

int
main(int argc, char **argv)
{
	int ret = 0;
	int i;
	char *progname;
	char *cmdname;

	(void) setlocale(LC_ALL, "");
	(void) textdomain(TEXT_DOMAIN);

	opterr = 0;

	if ((g_zfs = libzfs_init()) == NULL) {
		(void) fprintf(stderr, gettext("internal error: failed to "
		    "initialize ZFS library\n"));
		return (1);
	}

	zfs_save_arguments(argc, argv, history_str, sizeof (history_str));

	libzfs_print_on_error(g_zfs, B_TRUE);

	if ((mnttab_file = fopen(MNTTAB, "r")) == NULL) {
		(void) fprintf(stderr, gettext("internal error: unable to "
		    "open %s\n"), MNTTAB);
		return (1);
	}

	/*
	 * This command also doubles as the /etc/fs mount and unmount program.
	 * Determine if we should take this behavior based on argv[0].
	 */
	progname = basename(argv[0]);
	if (strcmp(progname, "mount") == 0) {
		ret = manual_mount(argc, argv);
	} else if (strcmp(progname, "umount") == 0) {
		ret = manual_unmount(argc, argv);
	} else {
		/*
		 * Make sure the user has specified some command.
		 */
		if (argc < 2) {
			(void) fprintf(stderr, gettext("missing command\n"));
			usage(B_FALSE);
		}

		cmdname = argv[1];

		/*
		 * The 'umount' command is an alias for 'unmount'
		 */
		if (strcmp(cmdname, "umount") == 0)
			cmdname = "unmount";

		/*
		 * The 'recv' command is an alias for 'receive'
		 */
		if (strcmp(cmdname, "recv") == 0)
			cmdname = "receive";

		/*
		 * Special case '-?'
		 */
		if (strcmp(cmdname, "-?") == 0)
			usage(B_TRUE);

		/*
		 * Run the appropriate command.
		 */
		libzfs_mnttab_cache(g_zfs, B_TRUE);
		if (find_command_idx(cmdname, &i) == 0) {
			current_command = &command_table[i];
			ret = command_table[i].func(argc - 1, argv + 1);
		} else if (strchr(cmdname, '=') != NULL) {
			verify(find_command_idx("set", &i) == 0);
			current_command = &command_table[i];
			ret = command_table[i].func(argc, argv);
		} else {
			(void) fprintf(stderr, gettext("unrecognized "
			    "command '%s'\n"), cmdname);
			usage(B_FALSE);
		}
		libzfs_mnttab_cache(g_zfs, B_FALSE);
	}

	(void) fclose(mnttab_file);

	if (ret == 0 && log_history)
		(void) zpool_log_history(g_zfs, history_str);

	libzfs_fini(g_zfs);

	/*
	 * The 'ZFS_ABORT' environment variable causes us to dump core on exit
	 * for the purposes of running ::findleaks.
	 */
	if (getenv("ZFS_ABORT") != NULL) {
		(void) printf("dumping core by request\n");
		abort();
	}

	return (ret);
}<|MERGE_RESOLUTION|>--- conflicted
+++ resolved
@@ -233,14 +233,8 @@
 		return (gettext("\tupgrade [-v]\n"
 		    "\tupgrade [-r] [-V version] <-a | filesystem ...>\n"));
 	case HELP_LIST:
-<<<<<<< HEAD
-		return (gettext("\tlist [-rHp][-d max] "
-		    "[-o property[,...]] [-t type[,...]] [-s property] ...\n"
-		    "\t    [-S property] ... "
-=======
 		return (gettext("\tlist [-Hp] [-r|-d max] [-o property[,...]] "
 		    "[-s property]...\n\t    [-S property]... [-t type[,...]] "
->>>>>>> 97adda44
 		    "[filesystem|volume|snapshot] ...\n"));
 	case HELP_MOUNT:
 		return (gettext("\tmount\n"
@@ -2856,21 +2850,12 @@
 }
 
 /*
-<<<<<<< HEAD
- * list [-r][-p][-d max] [-H] [-o property[,property]...] [-t type[,type]...]
- *      [-s property [-s property]...] [-S property [-S property]...]
- *      <dataset> ...
- *
- *	-r	Recurse over all children
- *	-p	Display values in parsable (literal) format.
-=======
  * list [-Hp][-r|-d max] [-o property[,...]] [-s property] ... [-S property] ...
  *      [-t type[,...]] [filesystem|volume|snapshot] ...
  *
  *	-H	Scripted mode; elide headers and separate columns by tabs.
  *	-p	Display values in parsable (literal) format.
  *	-r	Recurse over all children.
->>>>>>> 97adda44
  *	-d	Limit recursion by depth.
  *	-o	Control which fields to display.
  *	-s	Specify sort columns, descending order.
@@ -2936,12 +2921,7 @@
  * to the described layout.
  */
 static void
-<<<<<<< HEAD
-print_dataset(zfs_handle_t *zhp, zprop_list_t *pl, boolean_t scripted,
-    boolean_t literal)
-=======
 print_dataset(zfs_handle_t *zhp, list_cbdata_t *cb)
->>>>>>> 97adda44
 {
 	zprop_list_t *pl = cb->cb_proplist;
 	boolean_t first = B_TRUE;
@@ -2963,23 +2943,15 @@
 
 		if (pl->pl_prop != ZPROP_INVAL) {
 			if (zfs_prop_get(zhp, pl->pl_prop, property,
-<<<<<<< HEAD
-			    sizeof (property), NULL, NULL, 0, literal) != 0)
-=======
 			    sizeof (property), NULL, NULL, 0,
 			    cb->cb_literal) != 0)
->>>>>>> 97adda44
 				propstr = "-";
 			else
 				propstr = property;
 			right_justify = zfs_prop_align_right(pl->pl_prop);
 		} else if (zfs_prop_userquota(pl->pl_user_prop)) {
 			if (zfs_prop_get_userquota(zhp, pl->pl_user_prop,
-<<<<<<< HEAD
-			    property, sizeof (property), literal) != 0)
-=======
 			    property, sizeof (property), cb->cb_literal) != 0)
->>>>>>> 97adda44
 				propstr = "-";
 			else
 				propstr = property;
@@ -3031,11 +3003,7 @@
 		cbp->cb_first = B_FALSE;
 	}
 
-<<<<<<< HEAD
-	print_dataset(zhp, cbp->cb_proplist, cbp->cb_scripted, cbp->cb_literal);
-=======
 	print_dataset(zhp, cbp);
->>>>>>> 97adda44
 
 	return (0);
 }
@@ -3058,11 +3026,7 @@
 	int flags = ZFS_ITER_PROP_LISTSNAPS | ZFS_ITER_ARGS_CAN_BE_PATHS;
 
 	/* check options */
-<<<<<<< HEAD
-	while ((c = getopt(argc, argv, ":pd:o:rt:Hs:S:")) != -1) {
-=======
 	while ((c = getopt(argc, argv, "HS:d:o:prs:t:")) != -1) {
->>>>>>> 97adda44
 		switch (c) {
 		case 'p':
 			cb.cb_literal = B_TRUE;
@@ -3163,7 +3127,6 @@
 	    != 0)
 		usage(B_FALSE);
 
-<<<<<<< HEAD
 	/*
 	 * The default set of properties contains only properties which can be
 	 * retrieved from the set of cached properties.  If any user-specfied
@@ -3176,9 +3139,6 @@
 			libzfs_set_cachedprops(g_zfs, B_FALSE);
 	}
 
-	cb.cb_scripted = scripted;
-=======
->>>>>>> 97adda44
 	cb.cb_first = B_TRUE;
 
 	ret = zfs_for_each(argc, argv, flags, types, sortcol, &cb.cb_proplist,
