--- conflicted
+++ resolved
@@ -1019,33 +1019,21 @@
 	desc_printf(smbios_vprobe_status_desc(vp.smbvp_status),
 	    fp, "  Status: %u", vp.smbvp_status);
 
-<<<<<<< HEAD
-	if (vp.smbvp_maxval != 0x8000) {
-=======
 	if (vp.smbvp_maxval != SMB_PROBE_UNKNOWN_VALUE) {
->>>>>>> 614f1d63
 		oprintf(fp, "  Maximum Possible Voltage: %u mV\n",
 		    vp.smbvp_maxval);
 	} else {
 		oprintf(fp, "  Maximum Possible Voltage: unknown\n");
 	}
 
-<<<<<<< HEAD
-	if (vp.smbvp_minval != 0x8000) {
-=======
 	if (vp.smbvp_minval != SMB_PROBE_UNKNOWN_VALUE) {
->>>>>>> 614f1d63
 		oprintf(fp, "  Minimum Possible Voltage: %u mV\n",
 		    vp.smbvp_minval);
 	} else {
 		oprintf(fp, "  Minimum Possible Voltage: unknown\n");
 	}
 
-<<<<<<< HEAD
-	if (vp.smbvp_resolution != 0x8000) {
-=======
 	if (vp.smbvp_resolution != SMB_PROBE_UNKNOWN_VALUE) {
->>>>>>> 614f1d63
 		oprintf(fp, "  Probe Resolution: %u.%u mV\n",
 		    vp.smbvp_resolution / 10,
 		    vp.smbvp_resolution % 10);
@@ -1053,22 +1041,14 @@
 		oprintf(fp, "  Probe Resolution: unknown\n");
 	}
 
-<<<<<<< HEAD
-	if (vp.smbvp_tolerance != 0x8000) {
-=======
 	if (vp.smbvp_tolerance != SMB_PROBE_UNKNOWN_VALUE) {
->>>>>>> 614f1d63
 		oprintf(fp, "  Probe Tolerance: +/-%u mV\n",
 		    vp.smbvp_tolerance);
 	} else {
 		oprintf(fp, "  Probe Tolerance: unknown\n");
 	}
 
-<<<<<<< HEAD
-	if (vp.smbvp_accuracy != 0x8000) {
-=======
 	if (vp.smbvp_accuracy != SMB_PROBE_UNKNOWN_VALUE) {
->>>>>>> 614f1d63
 		oprintf(fp, "  Probe Accuracy: +/-%u.%02u%%\n",
 		    vp.smbvp_accuracy / 100,
 		    vp.smbvp_accuracy % 100);
@@ -1078,11 +1058,7 @@
 
 	oprintf(fp, "  OEM- or BIOS- defined value: 0x%x\n", vp.smbvp_oem);
 
-<<<<<<< HEAD
-	if (vp.smbvp_nominal != 0x8000) {
-=======
 	if (vp.smbvp_nominal != SMB_PROBE_UNKNOWN_VALUE) {
->>>>>>> 614f1d63
 		oprintf(fp, "  Probe Nominal Value: %u mV\n", vp.smbvp_nominal);
 	} else {
 		oprintf(fp, "  Probe Nominal Value: unknown\n");
@@ -1100,22 +1076,14 @@
 		return;
 	}
 
-<<<<<<< HEAD
-	oprintf(fp, "  Temperature Probe Handle: %u\n", cd.smbcd_tprobe);
-=======
 	id_printf(fp, "  Temperature Probe Handle: ", cd.smbcd_tprobe);
->>>>>>> 614f1d63
 	desc_printf(smbios_cooldev_type_desc(cd.smbcd_type),
 	    fp, "  Device Type: %u", cd.smbcd_type);
 	desc_printf(smbios_cooldev_status_desc(cd.smbcd_status),
 	    fp, "  Status: %u", cd.smbcd_status);
 	oprintf(fp, "  Cooling Unit Group: %u\n", cd.smbcd_group);
 	oprintf(fp, "  OEM- or BIOS- defined data: 0x%x\n", cd.smbcd_oem);
-<<<<<<< HEAD
-	if (cd.smbcd_nominal != 0x8000) {
-=======
 	if (cd.smbcd_nominal != SMB_PROBE_UNKNOWN_VALUE) {
->>>>>>> 614f1d63
 		oprintf(fp, "  Nominal Speed: %u RPM\n", cd.smbcd_nominal);
 	} else {
 		oprintf(fp, "  Nominal Speed: unknown\n");
@@ -1144,33 +1112,21 @@
 	desc_printf(smbios_tprobe_status_desc(tp.smbtp_status),
 	    fp, "  Status: %u", tp.smbtp_status);
 
-<<<<<<< HEAD
-	if (tp.smbtp_maxval != 0x8000) {
-=======
 	if (tp.smbtp_maxval != SMB_PROBE_UNKNOWN_VALUE) {
->>>>>>> 614f1d63
 		oprintf(fp, "  Maximum Possible Temperature: %u.%u C\n",
 		    tp.smbtp_maxval / 10, tp.smbtp_maxval % 10);
 	} else {
 		oprintf(fp, "  Maximum Possible Temperature: unknown\n");
 	}
 
-<<<<<<< HEAD
-	if (tp.smbtp_minval != 0x8000) {
-=======
 	if (tp.smbtp_minval != SMB_PROBE_UNKNOWN_VALUE) {
->>>>>>> 614f1d63
 		oprintf(fp, "  Minimum Possible Temperature: %u.%u C\n",
 		    tp.smbtp_minval / 10, tp.smbtp_minval % 10);
 	} else {
 		oprintf(fp, "  Minimum Possible Temperature: unknown\n");
 	}
 
-<<<<<<< HEAD
-	if (tp.smbtp_resolution != 0x8000) {
-=======
 	if (tp.smbtp_resolution != SMB_PROBE_UNKNOWN_VALUE) {
->>>>>>> 614f1d63
 		oprintf(fp, "  Probe Resolution: %u.%03u C\n",
 		    tp.smbtp_resolution / 1000,
 		    tp.smbtp_resolution % 1000);
@@ -1178,22 +1134,14 @@
 		oprintf(fp, "  Probe Resolution: unknown\n");
 	}
 
-<<<<<<< HEAD
-	if (tp.smbtp_tolerance != 0x8000) {
-=======
 	if (tp.smbtp_tolerance != SMB_PROBE_UNKNOWN_VALUE) {
->>>>>>> 614f1d63
 		oprintf(fp, "  Probe Tolerance: +/-%u.%u C\n",
 		    tp.smbtp_tolerance / 10, tp.smbtp_tolerance % 10);
 	} else {
 		oprintf(fp, "  Probe Tolerance: unknown\n");
 	}
 
-<<<<<<< HEAD
-	if (tp.smbtp_accuracy != 0x8000) {
-=======
 	if (tp.smbtp_accuracy != SMB_PROBE_UNKNOWN_VALUE) {
->>>>>>> 614f1d63
 		oprintf(fp, "  Probe Accuracy: +/-%u.%02u%%\n",
 		    tp.smbtp_accuracy / 100,
 		    tp.smbtp_accuracy % 100);
@@ -1203,13 +1151,8 @@
 
 	oprintf(fp, "  OEM- or BIOS- defined value: 0x%x\n", tp.smbtp_oem);
 
-<<<<<<< HEAD
-	if (tp.smbtp_nominal != 0x8000) {
-		oprintf(fp, "  Probe Nominal Value: %u C\n",
-=======
 	if (tp.smbtp_nominal != SMB_PROBE_UNKNOWN_VALUE) {
 		oprintf(fp, "  Probe Nominal Value: %u.%u C\n",
->>>>>>> 614f1d63
 		    tp.smbtp_nominal / 10, tp.smbtp_nominal % 10);
 	} else {
 		oprintf(fp, "  Probe Nominal Value: unknown\n");
@@ -1233,33 +1176,21 @@
 	desc_printf(smbios_iprobe_status_desc(ip.smbip_status),
 	    fp, "  Status: %u", ip.smbip_status);
 
-<<<<<<< HEAD
-	if (ip.smbip_maxval != 0x8000) {
-=======
 	if (ip.smbip_maxval != SMB_PROBE_UNKNOWN_VALUE) {
->>>>>>> 614f1d63
 		oprintf(fp, "  Maximum Possible Current: %u mA\n",
 		    ip.smbip_maxval);
 	} else {
 		oprintf(fp, "  Maximum Possible Current: unknown\n");
 	}
 
-<<<<<<< HEAD
-	if (ip.smbip_minval != 0x8000) {
-=======
 	if (ip.smbip_minval != SMB_PROBE_UNKNOWN_VALUE) {
->>>>>>> 614f1d63
 		oprintf(fp, "  Minimum Possible Current: %u mA\n",
 		    ip.smbip_minval);
 	} else {
 		oprintf(fp, "  Minimum Possible Current: unknown\n");
 	}
 
-<<<<<<< HEAD
-	if (ip.smbip_resolution != 0x8000) {
-=======
 	if (ip.smbip_resolution != SMB_PROBE_UNKNOWN_VALUE) {
->>>>>>> 614f1d63
 		oprintf(fp, "  Probe Resolution: %u.%u mA\n",
 		    ip.smbip_resolution / 10,
 		    ip.smbip_resolution % 10);
@@ -1267,22 +1198,14 @@
 		oprintf(fp, "  Probe Resolution: unknown\n");
 	}
 
-<<<<<<< HEAD
-	if (ip.smbip_tolerance != 0x8000) {
-=======
 	if (ip.smbip_tolerance != SMB_PROBE_UNKNOWN_VALUE) {
->>>>>>> 614f1d63
 		oprintf(fp, "  Probe Tolerance: +/-%u mA\n",
 		    ip.smbip_tolerance);
 	} else {
 		oprintf(fp, "  Probe Tolerance: unknown\n");
 	}
 
-<<<<<<< HEAD
-	if (ip.smbip_accuracy != 0x8000) {
-=======
 	if (ip.smbip_accuracy != SMB_PROBE_UNKNOWN_VALUE) {
->>>>>>> 614f1d63
 		oprintf(fp, "  Probe Accuracy: +/-%u.%02u%%\n",
 		    ip.smbip_accuracy / 100,
 		    ip.smbip_accuracy % 100);
@@ -1292,11 +1215,7 @@
 
 	oprintf(fp, "  OEM- or BIOS- defined value: 0x%x\n", ip.smbip_oem);
 
-<<<<<<< HEAD
-	if (ip.smbip_nominal != 0x8000) {
-=======
 	if (ip.smbip_nominal != SMB_PROBE_UNKNOWN_VALUE) {
->>>>>>> 614f1d63
 		oprintf(fp, "  Probe Nominal Value: %u mA\n", ip.smbip_nominal);
 	} else {
 		oprintf(fp, "  Probe Nominal Value: unknown\n");
