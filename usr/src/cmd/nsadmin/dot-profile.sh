--- conflicted
+++ resolved
@@ -5,13 +5,11 @@
 #
 
 #
-<<<<<<< HEAD
 # Copyright (c) 2019, Joyent, Inc.
 # Copyright (c) 2019, Erigones, s. r. o.
-=======
 # Copyright 2019 Joyent, Inc.
 # Copyright 2024 MNX Cloud, Inc.
->>>>>>> b9dfc860
+# Copyright 2024 Danube Cloud
 #
 
 ERIGONES_HOME="/opt/erigones"
@@ -20,16 +18,11 @@
 MANPATH="/usr/share/man:/smartdc/man:/opt/smartdc/man:/opt/local/man:/opt/tools/man"
 PYTHONPATH="$ERIGONES_HOME:$PYTHONPATH"
 PAGER=less
-<<<<<<< HEAD
 export PATH MANPATH PAGER ERIGONES_HOME PYTHONPATH VIRTUAL_ENV
 
-# If pkgsrc-tools is set up and the mozilla-rootcerts package is installed
-# configure the platform curl to use it.
-=======
 # If pkgsrc-tools is set up and either the mozilla-rootcerts-openssl or
 # mozilla-rootcerts packages are installed, configure the platform curl to
 # use the provided CA bundle.
->>>>>>> b9dfc860
 if [[ -f /opt/tools/share/mozilla-rootcerts/cacert.pem ]]; then
 	CURL_CA_BUNDLE=/opt/tools/share/mozilla-rootcerts/cacert.pem
 elif [[ -f /opt/tools/etc/openssl/certs/ca-certificates.crt ]]; then
