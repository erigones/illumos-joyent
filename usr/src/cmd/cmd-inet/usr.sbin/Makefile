--- conflicted
+++ resolved
@@ -22,11 +22,7 @@
 #
 # Copyright (c) 1990, 2010, Oracle and/or its affiliates. All rights reserved.
 # Copyright 2014 Garrett D'Amore <garrett@damore.org>
-<<<<<<< HEAD
-# Copyright 2018, Joyent, Inc.
-=======
 # Copyright (c) 2018, Joyent, Inc.
->>>>>>> c653bb47
 #
 
 SYNCPROG=	syncinit syncloop syncstat
