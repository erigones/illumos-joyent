--- conflicted
+++ resolved
@@ -51,13 +51,8 @@
 
 CPPFLAGS += -I. -I$(SRC)/common/net/dhcp \
 	-D_LARGEFILE_SOURCE -D_FILE_OFFSET_BITS=64
-<<<<<<< HEAD
 LDLIBS += -ldhcputil -ldlpi -lsocket -lnsl -ltsol -luuid
-LDFLAGS += $(MAPFILE.NGB:%=-M%)
-=======
-LDLIBS += -ldhcputil -ldlpi -lsocket -lnsl -ltsol
 LDFLAGS += $(MAPFILE.NGB:%=-Wl,-M%)
->>>>>>> 35abe327
 CERRWARN += -_gcc=-Wno-switch
 CERRWARN += -_gcc=-Wno-implicit-function-declaration
 CERRWARN += $(CNOWARN_UNINIT)
