--- conflicted
+++ resolved
@@ -85,11 +85,7 @@
 
 # Objects for which we allow relocations to the text segment
 TEXTREL		^platform/.*/MACH(kernel)/unix$
-<<<<<<< HEAD
-TEXTREL		^usr/sbin/bhyve$
-=======
 TEXTREL		^usr/sbin/amd64/bhyve$
->>>>>>> d0b89bad
 
 # Directories and files that are allowed to have no direct bound symbols
 NODIRECT	^platform/.*/MACH(kernel)/unix$
