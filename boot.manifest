--- conflicted
+++ resolved
@@ -61,7 +61,6 @@
 f boot/loader.help 0444 root sys
 f boot/loader.rc 0444 root sys
 f boot/pmbr 0444 root sys
-<<<<<<< HEAD
 f boot/pxeboot 0444 root sys
 d boot/solaris 0755 root sys
 f boot/solaris.xpm 0644 root sys
@@ -79,8 +78,4 @@
 f boot/splashimage.xpm 0644 root sys
 f boot/danubecloud.png 0444 root sys
 f boot/danubecloud-banner.png 0444 root sys
-f boot/danubecloud-logo.png 0444 root sys
-=======
-f boot/triton.png 0444 root sys
-f boot/triton-logo.png 0444 root sys
->>>>>>> ae23309d
+f boot/danubecloud-logo.png 0444 root sys